#!/bin/bash

if [[ $EXTRA_TESTS != *"functional"* ]]; then
  exit 0
fi

mysql -u root -e "DROP DATABASE IF EXISTS \`prestashop\`;"
mysql -u root -e "CREATE DATABASE IF NOT EXISTS \`prestashop\`;"

echo "* Installing functional tests ...";

cd $TRAVIS_BUILD_DIR/tests/E2E && npm install

echo "* Running functional tests ...";
<<<<<<< HEAD
$TRAVIS_BUILD_DIR/PSFunctionalTests/node_modules/mocha/bin/mocha index.webdriverio.js \
        -c --URL=localhost  --INSTALL=true --DB_SERVER=localhost --DB_EMPTY_PASSWD -t 200000

=======
npm test -- --MODULE=ps_legalcompliance
>>>>>>> ef3e183e
exit $?<|MERGE_RESOLUTION|>--- conflicted
+++ resolved
@@ -4,19 +4,12 @@
   exit 0
 fi
 
-mysql -u root -e "DROP DATABASE IF EXISTS \`prestashop\`;"
-mysql -u root -e "CREATE DATABASE IF NOT EXISTS \`prestashop\`;"
+bash $TRAVIS_BUILD_DIR/travis-scripts/install-prestashop
 
 echo "* Installing functional tests ...";
 
 cd $TRAVIS_BUILD_DIR/tests/E2E && npm install
 
 echo "* Running functional tests ...";
-<<<<<<< HEAD
-$TRAVIS_BUILD_DIR/PSFunctionalTests/node_modules/mocha/bin/mocha index.webdriverio.js \
-        -c --URL=localhost  --INSTALL=true --DB_SERVER=localhost --DB_EMPTY_PASSWD -t 200000
-
-=======
 npm test -- --MODULE=ps_legalcompliance
->>>>>>> ef3e183e
 exit $?