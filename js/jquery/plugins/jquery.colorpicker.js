--- conflicted
+++ resolved
@@ -30,11 +30,6 @@
   var $o;
 
   $.fn.mColorPicker = function(options) {
-<<<<<<< HEAD
-    var inputs = $(this);
-
-=======
->>>>>>> 8f26e670
     $o = $.extend($.fn.mColorPicker.defaults, options);
 
     if ($o.swatches.length < 10) $o.swatches = $.fn.mColorPicker.defaults.swatches
@@ -50,11 +45,7 @@
       $.fn.mColorPicker.colorShow($(this).attr('id').replace('icp_', ''));
     });
 
-<<<<<<< HEAD
-    inputs = $();
-=======
     var inputs = [];
->>>>>>> 8f26e670
     this.each(function () {
       // collect the newly created inputs so that we can update their colors on document ready
       inputs.push($.fn.mColorPicker.drawPickerTriggers($(this)));
@@ -62,11 +53,7 @@
 
     // update the colors of the newly created inputs
     $(document).ready(function() {
-<<<<<<< HEAD
-      $(inputs).each(function(){
-=======
       inputs.forEach(function() {
->>>>>>> 8f26e670
         $.fn.mColorPicker.setTextColor($(this));
       });
     });
