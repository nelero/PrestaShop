<?php
/**
 * Copyright since 2007 PrestaShop SA and Contributors
 * PrestaShop is an International Registered Trademark & Property of PrestaShop SA
 *
 * NOTICE OF LICENSE
 *
 * This source file is subject to the Open Software License (OSL 3.0)
 * that is bundled with this package in the file LICENSE.md.
 * It is also available through the world-wide-web at this URL:
 * https://opensource.org/licenses/OSL-3.0
 * If you did not receive a copy of the license and are unable to
 * obtain it through the world-wide-web, please send an email
 * to license@prestashop.com so we can send you a copy immediately.
 *
 * DISCLAIMER
 *
 * Do not edit or add to this file if you wish to upgrade PrestaShop to newer
 * versions in the future. If you wish to customize PrestaShop for your
 * needs please refer to https://devdocs.prestashop.com/ for more information.
 *
 * @author    PrestaShop SA and Contributors <contact@prestashop.com>
 * @copyright Since 2007 PrestaShop SA and Contributors
 * @license   https://opensource.org/licenses/OSL-3.0 Open Software License (OSL 3.0)
 */

use Composer\CaBundle\CaBundle;
use PHPSQLParser\PHPSQLParser;
use PrestaShop\PrestaShop\Adapter\ContainerFinder;
use PrestaShop\PrestaShop\Core\Foundation\Filesystem\FileSystem as PsFileSystem;
use PrestaShop\PrestaShop\Core\Localization\Exception\LocalizationException;
use PrestaShop\PrestaShop\Core\Localization\Locale;
use PrestaShop\PrestaShop\Core\Localization\Locale\Repository as LocaleRepository;
use PrestaShop\PrestaShop\Core\Security\Hashing;
use PrestaShop\PrestaShop\Core\Security\OpenSsl\OpenSSL;
use PrestaShop\PrestaShop\Core\Security\PasswordGenerator;
use PrestaShop\PrestaShop\Core\Util\ColorBrightnessCalculator;
use PrestaShop\PrestaShop\Core\Util\String\StringModifier;
use Symfony\Component\Filesystem\Filesystem;
use Symfony\Component\HttpFoundation\Request;

class ToolsCore
{
    public const CACERT_LOCATION = 'https://curl.haxx.se/ca/cacert.pem';
    public const SERVICE_LOCALE_REPOSITORY = 'prestashop.core.localization.locale.repository';
    public const CACHE_LIFETIME_SECONDS = 604800;

    public const PASSWORDGEN_FLAG_NUMERIC = PasswordGenerator::PASSWORDGEN_FLAG_NUMERIC;
    public const PASSWORDGEN_FLAG_NO_NUMERIC = PasswordGenerator::PASSWORDGEN_FLAG_NO_NUMERIC;
    public const PASSWORDGEN_FLAG_RANDOM = PasswordGenerator::PASSWORDGEN_FLAG_RANDOM;
    public const PASSWORDGEN_FLAG_ALPHANUMERIC = PasswordGenerator::PASSWORDGEN_FLAG_ALPHANUMERIC;

    public const LANGUAGE_EXTRACTOR_REGEXP = '#(?<=-)\w\w|\w\w(?!-)#';

    protected static $file_exists_cache = [];
    protected static $_forceCompile;
    protected static $_caching;
    protected static $_user_plateform;
    protected static $_user_browser;
    protected static $request;
    protected static $cldr_cache = [];
    protected static $colorBrightnessCalculator;
    protected static $fallbackParameters = [];

    public static $round_mode = null;

    /**
     * @param Request $request
     */
    public function __construct(Request $request = null)
    {
        if ($request) {
            self::$request = $request;
        }
    }

    /**
     * Properly clean static cache
     */
    public static function resetStaticCache()
    {
        static::$cldr_cache = [];
    }

    /**
     * Reset the request set during the first new Tools($request) call.
     */
    public static function resetRequest()
    {
        self::$request = null;
    }

    /**
     * Random password generator.
     *
     * @param int $length Desired length (optional)
     * @param string $flag Output type (NUMERIC, ALPHANUMERIC, NO_NUMERIC, RANDOM)
     *
     * @return bool|string Password
     */
    public static function passwdGen($length = 8, $flag = self::PASSWORDGEN_FLAG_ALPHANUMERIC)
    {
        try {
            return (new PasswordGenerator(new OpenSSL()))->generatePassword($length, $flag);
        } catch (InvalidArgumentException $exception) {
            return false;
        }
    }

    /**
     * Replace text within a portion of a string.
     *
     * Replaces a string matching a search, (optionally) string from a certain position
     *
     * @param string $search The string to search in the input string
     * @param string $replace The replacement string
     * @param string $subject The input string
     * @param int $cur Starting position cursor for the search
     *
     * @return string the result string is returned
     */
    public static function strReplaceFirst($search, $replace, $subject, $cur = 0)
    {
        $strPos = strpos($subject, $search, $cur);

        return $strPos !== false ? substr_replace($subject, $replace, (int) $strPos, strlen($search)) : $subject;
    }

    /**
     * Redirect user to another page.
     *
     * Warning: uses exit
     *
     * @param string $url Desired URL
     * @param string $base_uri Base URI (optional)
     * @param Link|null $link
     * @param string|array $headers A list of headers to send before redirection
     */
    public static function redirect($url, $base_uri = __PS_BASE_URI__, Link $link = null, $headers = null)
    {
        if (!$link) {
            $link = Context::getContext()->link;
        }

        if (!preg_match('@^https?://@i', $url) && $link) {
            if (strpos($url, $base_uri) === 0) {
                $url = substr($url, strlen($base_uri));
            }
            if (strpos($url, 'index.php?controller=') === 0) {
                $url = substr($url, strlen('index.php?controller='));
                if (Configuration::get('PS_REWRITING_SETTINGS')) {
                    $url = Tools::strReplaceFirst('&', '?', $url);
                }
            }

            $explode = explode('?', $url);
            $url = $link->getPageLink($explode[0]);
            if (isset($explode[1])) {
                $url .= '?' . $explode[1];
            }
        }

        // Send additional headers
        if ($headers) {
            if (!is_array($headers)) {
                $headers = [$headers];
            }

            foreach ($headers as $header) {
                header($header);
            }
        }

        header('Location: ' . $url);
        exit;
    }

    /**
     * Redirect user to another page (using header Location)
     *
     * Warning: uses exit
     *
     * @param string $url Desired URL
     */
    public static function redirectAdmin($url)
    {
        header('Location: ' . $url);
        exit;
    }

    /**
     * Returns the available protocol for the current shop in use
     * SSL if Configuration is set on and available for the server.
     *
     * @return string
     */
    public static function getShopProtocol()
    {
        $protocol = (Configuration::get('PS_SSL_ENABLED') || Tools::usingSecureMode()) ? 'https://' : 'http://';

        return $protocol;
    }

    /**
     * Returns the set protocol according to configuration (http[s]).
     *
     * @param bool $use_ssl true if require ssl
     *
     * @return string (http|https)
     */
    public static function getProtocol($use_ssl = null)
    {
        return null !== $use_ssl && $use_ssl ? 'https://' : 'http://';
    }

    /**
     * Returns the <b>current</b> host used, with the protocol (http or https) if $http is true
     * This function should not be used to choose http or https domain name.
     * Use Tools::getShopDomain() or Tools::getShopDomainSsl instead.
     *
     * @param bool $http
     * @param bool $entities
     * @param bool $ignore_port
     *
     * @return string host
     */
    public static function getHttpHost($http = false, $entities = false, $ignore_port = false)
    {
        $httpHost = '';
        if (array_key_exists('HTTP_HOST', $_SERVER)) {
            $httpHost = $_SERVER['HTTP_HOST'];
        }

        $host = (isset($_SERVER['HTTP_X_FORWARDED_HOST']) ? $_SERVER['HTTP_X_FORWARDED_HOST'] : $httpHost);
        if ($ignore_port && $pos = strpos($host, ':')) {
            $host = substr($host, 0, $pos);
        }
        if ($entities) {
            $host = htmlspecialchars($host, ENT_COMPAT, 'UTF-8');
        }
        if ($http) {
            $host = static::getProtocol((bool) Configuration::get('PS_SSL_ENABLED')) . $host;
        }

        return $host;
    }

    /**
     * Returns domain name according to configuration and ignoring ssl.
     *
     * @param bool $http if true, return domain name with protocol
     * @param bool $entities if true, convert special chars to HTML entities
     *
     * @return string domain
     */
    public static function getShopDomain($http = false, $entities = false)
    {
        if (!$domain = ShopUrl::getMainShopDomain()) {
            $domain = Tools::getHttpHost();
        }
        if ($entities) {
            $domain = htmlspecialchars($domain, ENT_COMPAT, 'UTF-8');
        }
        if ($http) {
            $domain = 'http://' . $domain;
        }

        return $domain;
    }

    /**
     * Returns domain name according to configuration and depending on ssl activation.
     *
     * @param bool $http if true, return domain name with protocol
     * @param bool $entities if true, convert special chars to HTML entities
     *
     * @return string domain
     */
    public static function getShopDomainSsl($http = false, $entities = false)
    {
        if (!$domain = ShopUrl::getMainShopDomainSSL()) {
            $domain = Tools::getHttpHost();
        }
        if ($entities) {
            $domain = htmlspecialchars($domain, ENT_COMPAT, 'UTF-8');
        }
        if ($http) {
            $domain = static::getProtocol((bool) Configuration::get('PS_SSL_ENABLED')) . $domain;
        }

        return $domain;
    }

    /**
     * Get the server variable SERVER_NAME.
     * Relies on $_SERVER
     *
     * @return string server name
     */
    public static function getServerName()
    {
        if (isset($_SERVER['HTTP_X_FORWARDED_SERVER']) && $_SERVER['HTTP_X_FORWARDED_SERVER']) {
            return $_SERVER['HTTP_X_FORWARDED_SERVER'];
        }

        return $_SERVER['SERVER_NAME'];
    }

    /**
     * Get the server variable REMOTE_ADDR, or the first ip of HTTP_X_FORWARDED_FOR (when using proxy).
     *
     * @return string $remote_addr ip of client
     */
    public static function getRemoteAddr()
    {
        if (function_exists('apache_request_headers')) {
            $headers = apache_request_headers();
        } else {
            $headers = $_SERVER;
        }

        if (array_key_exists('X-Forwarded-For', $headers)) {
            $_SERVER['HTTP_X_FORWARDED_FOR'] = $headers['X-Forwarded-For'];
        }

        if (isset($_SERVER['HTTP_X_FORWARDED_FOR']) && $_SERVER['HTTP_X_FORWARDED_FOR'] && (!isset($_SERVER['REMOTE_ADDR'])
            || preg_match('/^127\..*/i', trim($_SERVER['REMOTE_ADDR'])) || preg_match('/^172\.(1[6-9]|2\d|30|31)\..*/i', trim($_SERVER['REMOTE_ADDR']))
            || preg_match('/^192\.168\.*/i', trim($_SERVER['REMOTE_ADDR'])) || preg_match('/^10\..*/i', trim($_SERVER['REMOTE_ADDR'])))) {
            if (strpos($_SERVER['HTTP_X_FORWARDED_FOR'], ',')) {
                $ips = explode(',', $_SERVER['HTTP_X_FORWARDED_FOR']);

                return $ips[0];
            } else {
                return $_SERVER['HTTP_X_FORWARDED_FOR'];
            }
        } else {
            return $_SERVER['REMOTE_ADDR'];
        }
    }

    /**
     * Check if the current page use SSL connection on not.
     * Relies on $_SERVER global being filled
     *
     * @return bool true if SSL is used
     */
    public static function usingSecureMode()
    {
        if (isset($_SERVER['HTTPS'])) {
            return in_array(Tools::strtolower($_SERVER['HTTPS']), [1, 'on']);
        }
        // $_SERVER['SSL'] exists only in some specific configuration
        if (isset($_SERVER['SSL'])) {
            return in_array(Tools::strtolower($_SERVER['SSL']), [1, 'on']);
        }
        // $_SERVER['REDIRECT_HTTPS'] exists only in some specific configuration
        if (isset($_SERVER['REDIRECT_HTTPS'])) {
            return in_array(Tools::strtolower($_SERVER['REDIRECT_HTTPS']), [1, 'on']);
        }
        if (isset($_SERVER['HTTP_SSL'])) {
            return in_array(Tools::strtolower($_SERVER['HTTP_SSL']), [1, 'on']);
        }
        if (isset($_SERVER['HTTP_X_FORWARDED_PROTO'])) {
            return Tools::strtolower($_SERVER['HTTP_X_FORWARDED_PROTO']) == 'https';
        }

        return false;
    }

    /**
     * Get the current url prefix protocol (https/http).
     *
     * @return string protocol
     */
    public static function getCurrentUrlProtocolPrefix()
    {
        if (Tools::usingSecureMode()) {
            return 'https://';
        } else {
            return 'http://';
        }
    }

    /**
     * Get the current url
     *
     * @return string current url
     */
    public static function getCurrentUrl(): string
    {
        return Tools::getCurrentUrlProtocolPrefix() . $_SERVER['HTTP_HOST'] . $_SERVER['REQUEST_URI'];
    }

    /**
     * Returns a safe URL referrer.
     *
     * @param string $referrer URL referrer
     *
     * @return string secured referrer
     */
    public static function secureReferrer($referrer)
    {
        if (static::urlBelongsToShop($referrer)) {
            return $referrer;
        }

        return __PS_BASE_URI__;
    }

    /**
     * Indicates if the provided URL belongs to this shop (relative urls count as belonging to the shop).
     *
     * @param string $url
     *
     * @return bool
     */
    public static function urlBelongsToShop($url)
    {
        $urlHost = Tools::extractHost($url);

        return empty($urlHost) || $urlHost === Tools::getServerName();
    }

    /**
     * Safely extracts the host part from an URL.
     *
     * @param string $url
     *
     * @return string
     */
    public static function extractHost($url)
    {
        $parsed = parse_url($url);
        if (!is_array($parsed)) {
            return $url;
        }
        if (empty($parsed['host']) || empty($parsed['scheme'])) {
            return '';
        }

        return $parsed['host'];
    }

    /**
     * Get a value from $_POST / $_GET
     * if unavailable, take a default value.
     *
     * @param string $key Value key
     * @param mixed $default_value (optional)
     *
     * @return mixed Value
     */
    public static function getValue($key, $default_value = false)
    {
        if (empty($key) || !is_string($key)) {
            return false;
        }

        if (getenv('kernel.environment') === 'test' && self::$request instanceof Request) {
            $value = self::$request->request->get($key, self::$request->query->get($key, $default_value));
        } elseif (isset($_POST[$key]) || isset($_GET[$key])) {
            $value = isset($_POST[$key]) ? $_POST[$key] : $_GET[$key];
        } elseif (isset(static::$fallbackParameters[$key])) {
            $value = static::$fallbackParameters[$key];
        }

        if (!isset($value)) {
            $value = $default_value;
        }

        if (is_string($value)) {
            return urldecode(preg_replace('/((\%5C0+)|(\%00+))/i', '', urlencode($value)));
        }

        return $value;
    }

    /**
     * Get all values from $_POST/$_GET.
     *
     * @return mixed
     */
    public static function getAllValues()
    {
        return $_POST + $_GET;
    }

    /**
     * Checks if a key exists either in $_POST or $_GET.
     *
     * @param string $key
     *
     * @return bool
     */
    public static function getIsset($key)
    {
        if (!is_string($key)) {
            return false;
        }

        return isset($_POST[$key]) || isset($_GET[$key]);
    }

    /**
     * Change language in cookie while clicking on a flag.
     *
     * @return string iso code
     */
    public static function setCookieLanguage($cookie = null)
    {
        if (!$cookie) {
            $cookie = Context::getContext()->cookie;
        }
        /* If language does not exist or is disabled, erase it */
        if ($cookie->id_lang) {
            $lang = new Language((int) $cookie->id_lang);
            if (!Validate::isLoadedObject($lang) || !$lang->active || !$lang->isAssociatedToShop()) {
                $cookie->id_lang = null;
            }
        }

        if (!Configuration::get('PS_DETECT_LANG')) {
            unset($cookie->detect_language);
        }

        /* Automatically detect language if not already defined, detect_language is set in Cookie::update */
        if (
            !Tools::getValue('isolang') &&
            !Tools::getValue('id_lang') &&
            (!$cookie->id_lang || isset($cookie->detect_language))
            && isset($_SERVER['HTTP_ACCEPT_LANGUAGE'])
        ) {
            $array = explode(',', Tools::strtolower($_SERVER['HTTP_ACCEPT_LANGUAGE']));
            $string = $array[0];

            if (Validate::isLanguageCode($string)) {
                $lang = Language::getLanguageByIETFCode($string);
                if (Validate::isLoadedObject($lang) && $lang->active && $lang->isAssociatedToShop()) {
                    Context::getContext()->language = $lang;
                    $cookie->id_lang = (int) $lang->id;
                }
            }
        }

        if (isset($cookie->detect_language)) {
            unset($cookie->detect_language);
        }

        /* If language file not present, you must use default language file */
        if (!$cookie->id_lang || !Validate::isUnsignedId($cookie->id_lang)) {
            $cookie->id_lang = (int) Configuration::get('PS_LANG_DEFAULT');
        }

        $iso = Language::getIsoById((int) $cookie->id_lang);
        @include_once _PS_THEME_DIR_ . 'lang/' . $iso . '.php';

        return $iso;
    }

    /**
     * If necessary change cookie language ID and context language.
     *
     * @param Context|null $context
     *
     * @throws PrestaShopDatabaseException
     * @throws PrestaShopException
     */
    public static function switchLanguage(Context $context = null)
    {
        if (null === $context) {
            $context = Context::getContext();
        }

        // On PrestaShop installations Dispatcher::__construct() gets called (and so Tools::switchLanguage())
        // Stop in this case by checking the cookie
        if (!isset($context->cookie)) {
            return;
        }

        if (
            ($iso = Tools::getValue('isolang')) &&
            Validate::isLanguageIsoCode($iso) &&
            ($id_lang = (int) Language::getIdByIso($iso))
        ) {
            $_GET['id_lang'] = $id_lang;
        }

        // Only switch if new ID is different from old ID
        $newLanguageId = (int) Tools::getValue('id_lang');

        if (
            Validate::isUnsignedId($newLanguageId) &&
            $newLanguageId !== 0 &&
            $context->cookie->id_lang !== $newLanguageId
        ) {
            $context->cookie->id_lang = $newLanguageId;
            $language = new Language($newLanguageId);
            if (Validate::isLoadedObject($language) && $language->active && $language->isAssociatedToShop()) {
                $context->language = $language;
            }
        }

        Tools::setCookieLanguage($context->cookie);
    }

    public static function getCountry($address = null)
    {
        $countryId = Tools::getValue('id_country');
        if (
            Validate::isInt($countryId)
            && (int) $countryId > 0
            && !empty(Country::getIsoById((int) $countryId))
        ) {
            return (int) $countryId;
        }

        if (!empty($address->id_country) && (int) $address->id_country > 0) {
            return (int) $address->id_country;
        }

        return (int) Configuration::get('PS_COUNTRY_DEFAULT');
    }

    /**
     * Set cookie currency from POST or default currency.
     *
     * @return Currency|array
     */
    public static function setCurrency($cookie)
    {
        if (Tools::isSubmit('SubmitCurrency') && ($id_currency = Tools::getValue('id_currency'))) {
            /** @var Currency $currency */
            $currency = Currency::getCurrencyInstance((int) $id_currency);
            if (is_object($currency) && $currency->id && !$currency->deleted && $currency->isAssociatedToShop()) {
                $cookie->id_currency = (int) $currency->id;
            }
        }

        $currency = null;
        if ((int) $cookie->id_currency) {
            $currency = Currency::getCurrencyInstance((int) $cookie->id_currency);
        }
        if (!Validate::isLoadedObject($currency) || (bool) $currency->deleted || !(bool) $currency->active) {
            $currency = Currency::getCurrencyInstance(Currency::getDefaultCurrencyId());
        }

        $cookie->id_currency = (int) $currency->id;
        if ($currency->isAssociatedToShop()) {
            return $currency;
        } else {
            // get currency from context
            $currency = Shop::getEntityIds('currency', Context::getContext()->shop->id, true, true);
            if (isset($currency[0]) && $currency[0]['id_currency']) {
                $cookie->id_currency = $currency[0]['id_currency'];

                return Currency::getCurrencyInstance((int) $cookie->id_currency);
            }
        }

        return $currency;
    }

    /**
     * Return price with currency sign for a given product.
     *
     * @deprecated Since 1.7.6.0. Please use Locale::formatPrice() instead
     * @see PrestaShop\PrestaShop\Core\Localization\Locale
     *
     * @param float $price Product price
     * @param int|Currency|array|null $currency Current currency (object, id_currency, NULL => context currency)
     * @param bool $no_utf8 Not used anymore
     * @param Context|null $context
     *
     * @return string Price correctly formatted (sign, decimal separator...)
     *                if you modify this function, don't forget to modify the Javascript function formatCurrency (in tools.js)
     *
     * @throws LocalizationException
     */
    public static function displayPrice($price, $currency = null, $no_utf8 = false, Context $context = null)
    {
        @trigger_error(
            'Tools::displayPrice() is deprecated since version 1.7.6.0. Use ' . Locale::class . '::formatPrice() instead.',
            E_USER_DEPRECATED
        );

        if (!is_numeric($price)) {
            return $price;
        }

        $context = $context ?: Context::getContext();
        $currency = $currency ?: $context->currency;

        if (is_int($currency)) {
            $currency = Currency::getCurrencyInstance($currency);
        }

        $locale = static::getContextLocale($context);
        $currencyCode = is_array($currency) ? $currency['iso_code'] : $currency->iso_code;

        return $locale->formatPrice($price, $currencyCode);
    }

    /**
     * Return current locale
     *
     * @param Context $context
     *
     * @return Locale
     *
     * @throws Exception
     */
    public static function getContextLocale(Context $context)
    {
        $locale = $context->getCurrentLocale();
        if (null !== $locale) {
            return $locale;
        }

        $containerFinder = new ContainerFinder($context);
        $container = $containerFinder->getContainer();
        if (null === $context->container) {
            $context->container = $container;
        }

        /** @var LocaleRepository $localeRepository */
        $localeRepository = $container->get(self::SERVICE_LOCALE_REPOSITORY);
        $locale = $localeRepository->getLocale(
            $context->language->getLocale()
        );

        return $locale;
    }

    /**
     * Returns a well formatted number.
     *
     * @deprecated Since 1.7.6.0. Please use Locale::formatNumber() instead
     * @see Locale
     *
     * @param int|float|string $number The number to format
     * @param null $currency not used anymore
     *
     * @return string The formatted number
     *
     * @throws Exception
     * @throws LocalizationException
     */
    public static function displayNumber($number, $currency = null)
    {
        @trigger_error(
            'Tools::displayNumber() is deprecated since version 1.7.5.0. Use ' . Locale::class . ' instead.',
            E_USER_DEPRECATED
        );

        $context = Context::getContext();
        $locale = static::getContextLocale($context);

        return $locale->formatNumber($number);
    }

    public static function displayPriceSmarty($params, &$smarty)
    {
        $context = Context::getContext();
        $locale = static::getContextLocale($context);
        if (array_key_exists('currency', $params)) {
            $currency = Currency::getCurrencyInstance((int) $params['currency']);
            if (Validate::isLoadedObject($currency)) {
                return $locale->formatPrice($params['price'], $currency->iso_code);
            }
        }

        return $locale->formatPrice($params['price'], $context->currency->iso_code);
    }

    /**
     * Return price converted.
     *
     * @param float|null $price Product price
     * @param array|Currency|int|null $currency Current currency object
     * @param bool $to_currency convert to currency or from currency to default currency
     * @param Context|null $context
     *
     * @return float|null Price
     */
    public static function convertPrice($price, $currency = null, $to_currency = true, Context $context = null)
    {
        $default_currency = Currency::getDefaultCurrencyId();

        if (!$context) {
            $context = Context::getContext();
        }
        if ($currency === null) {
            $currency = $context->currency;
        } elseif (is_numeric($currency)) {
            $currency = Currency::getCurrencyInstance($currency);
        }

        $c_id = (is_array($currency) ? $currency['id_currency'] : $currency->id);
        $c_rate = (is_array($currency) ? $currency['conversion_rate'] : $currency->conversion_rate);

        if ($c_id != $default_currency) {
            if ($to_currency) {
                $price *= $c_rate;
            } else {
                $price /= $c_rate;
            }
        }

        return $price;
    }

    /**
     * Convert amount from a currency to an other currency automatically.
     *
     * @param float $amount
     * @param Currency $currency_from if null we used the default currency
     * @param Currency $currency_to if null we used the default currency
     */
    public static function convertPriceFull($amount, Currency $currency_from = null, Currency $currency_to = null)
    {
        if ($currency_from == $currency_to) {
            return $amount;
        }

        if ($currency_from === null) {
            $currency_from = Currency::getDefaultCurrency();
        }

        if ($currency_to === null) {
            $currency_to = Currency::getDefaultCurrency();
        }

        if ($currency_from->id == Currency::getDefaultCurrencyId()) {
            $amount *= $currency_to->conversion_rate;
        } else {
            $conversion_rate = ($currency_from->conversion_rate == 0 ? 1 : $currency_from->conversion_rate);
            // Convert amount to default currency (using the old currency rate)
            $amount = $amount / $conversion_rate;
            // Convert to new currency
            $amount *= $currency_to->conversion_rate;
        }

        return Tools::ps_round($amount, Context::getContext()->getComputingPrecision());
    }

    /**
     * Display date regarding to language preferences.
     *
     * @param array $params Date, format...
     * @param object $smarty Smarty object for language preferences
     *
     * @return string Date
     */
    public static function dateFormat($params, &$smarty)
    {
        return Tools::displayDate($params['date'], (isset($params['full']) ? $params['full'] : false));
    }

    /**
     * Display date regarding to language preferences.
     *
     * @param string $date Date to display format UNIX
     * @param bool $full With time or not (optional)
     *
     * @return string Date
     */
    public static function displayDate($date, $full = false)
    {
        if (!$date || !($time = strtotime($date))) {
            return $date;
        }

        if ($date == '0000-00-00 00:00:00' || $date == '0000-00-00') {
            return '';
        }

        if (!Validate::isDate($date) || !Validate::isBool($full)) {
            throw new PrestaShopException('Invalid date');
        }

        $context = Context::getContext();
        $date_format = ($full ? $context->language->date_format_full : $context->language->date_format_lite);

        return date($date_format, $time);
    }

    /**
     * Get localized date format.
     *
     * @return string Date format
     */
    public static function getDateFormat()
    {
        $format = Context::getContext()->language->date_format_lite;
        $search = ['d', 'm', 'Y'];
        $replace = [
            Context::getContext()->getTranslator()->trans('DD', [], 'Shop.Forms.Help'),
            Context::getContext()->getTranslator()->trans('MM', [], 'Shop.Forms.Help'),
            Context::getContext()->getTranslator()->trans('YYYY', [], 'Shop.Forms.Help'),
        ];
        $format = str_replace($search, $replace, $format);

        return $format;
    }

    /**
     * Get formatted date.
     *
     * @param string $date_str Date string
     * @param bool $full With time or not (optional)
     *
     * @return string Formatted date
     */
    public static function formatDateStr($date_str, $full = false)
    {
        $time = strtotime($date_str);
        $context = Context::getContext();
        $date_format = ($full ? $context->language->date_format_full : $context->language->date_format_lite);
        $date = date($date_format, $time);

        return $date;
    }

    /**
     * Sanitize a string.
     *
     * @param string $string String to sanitize
     * @param bool $html String contains HTML or not (optional)
     *
     * @return string Sanitized string
     */
    public static function safeOutput($string, $html = false)
    {
        if (!$html) {
            $string = strip_tags($string);
        }

        return @Tools::htmlentitiesUTF8($string, ENT_QUOTES);
    }

    public static function htmlentitiesUTF8($string, $type = ENT_QUOTES)
    {
        if (is_array($string)) {
            return array_map(['Tools', 'htmlentitiesUTF8'], $string);
        }

        return htmlentities((string) $string, $type, 'utf-8');
    }

    public static function htmlentitiesDecodeUTF8($string)
    {
        if (is_array($string)) {
            $string = array_map(['Tools', 'htmlentitiesDecodeUTF8'], $string);

            return (string) array_shift($string);
        }

        return html_entity_decode((string) $string, ENT_QUOTES, 'utf-8');
    }

    /**
     * Delete directory and subdirectories.
     *
     * @param string $dirname Directory name
     */
    public static function deleteDirectory($dirname, $delete_self = true)
    {
        $dirname = rtrim($dirname, '/') . '/';
        if (file_exists($dirname)) {
            if ($files = scandir($dirname, SCANDIR_SORT_NONE)) {
                foreach ($files as $file) {
                    if ($file != '.' && $file != '..' && $file != '.svn') {
                        if (is_dir($dirname . $file)) {
                            Tools::deleteDirectory($dirname . $file);
                        } elseif (file_exists($dirname . $file)) {
                            unlink($dirname . $file);
                        }
                    }
                }

                if ($delete_self && file_exists($dirname)) {
                    if (!rmdir($dirname)) {
                        return false;
                    }
                }

                return true;
            }
        }

        return false;
    }

    /**
     * Delete file.
     *
     * @param string $file File path
     * @param array $exclude_files Excluded files
     *
     * @return bool
     */
    public static function deleteFile($file, $exclude_files = [])
    {
        if (!is_array($exclude_files)) {
            $exclude_files = [$exclude_files];
        }

        if (file_exists($file) && is_file($file) && array_search(basename($file), $exclude_files) === false) {
            return unlink($file);
        }

        return false;
    }

    /**
     * Clear XML cache folder.
     */
    public static function clearXMLCache()
    {
        foreach (scandir(_PS_ROOT_DIR_ . '/config/xml', SCANDIR_SORT_NONE) as $file) {
            $path_info = pathinfo($file, PATHINFO_EXTENSION);
            if (($path_info == 'xml') && ($file != 'default.xml')) {
                self::deleteFile(_PS_ROOT_DIR_ . '/config/xml/' . $file);
            }
        }
    }

    /**
     * Depending on _PS_MODE_DEV_ throws an exception or returns a error message.
     *
     * @param string|null $errorMessage Error message (defaults to "Fatal error")
     * @param bool $htmlentities DEPRECATED since 1.7.4.0
     * @param Context|null $context DEPRECATED since 1.7.4.0
     *
     * @return string
     *
     * @throws PrestaShopException If _PS_MODE_DEV_ is enabled
     */
    public static function displayError($errorMessage = null, $htmlentities = null, Context $context = null)
    {
        header('HTTP/1.1 500 Internal Server Error', true, 500);
        if (null !== $htmlentities) {
            self::displayParameterAsDeprecated('htmlentities');
        }
        if (null !== $context) {
            self::displayParameterAsDeprecated('context');
        }

        if (null === $errorMessage) {
            $errorMessage = Context::getContext()
                ->getTranslator()
                ->trans('Fatal error', [], 'Admin.Notifications.Error');
        }

        if (_PS_MODE_DEV_) {
            throw new PrestaShopException($errorMessage);
        }

        /* @phpstan-ignore-next-line */
        return $errorMessage;
    }

    /**
     * Display an error with detailed object.
     *
     * @param mixed $object
     * @param bool $kill
     *
     * @return mixed
     */
    public static function dieObject($object, $kill = true)
    {
        dump($object);

        if ($kill) {
            die('END');
        }

        return $object;
    }

    public static function debug_backtrace($start = 0, $limit = null)
    {
        $backtrace = debug_backtrace();
        array_shift($backtrace);
        for ($i = 0; $i < $start; ++$i) {
            array_shift($backtrace);
        }

        echo '
        <div style="margin:10px;padding:10px;border:1px solid #666666">
            <ul>';
        $i = 0;
        foreach ($backtrace as $id => $trace) {
            if ((int) $limit && (++$i > $limit)) {
                break;
            }
            $relative_file = (isset($trace['file'])) ? 'in /' . ltrim(str_replace([_PS_ROOT_DIR_, '\\'], ['', '/'], $trace['file']), '/') : '';
            $current_line = (isset($trace['line'])) ? ':' . $trace['line'] : '';

            echo '<li>
                <b>' . ((isset($trace['class'])) ? $trace['class'] : '') . ((isset($trace['type'])) ? $trace['type'] : '') . $trace['function'] . '</b>
                ' . $relative_file . $current_line . '
            </li>';
        }
        echo '</ul>
        </div>';
    }

    /**
     * Prints object information into error log.
     *
     * @see error_log()
     *
     * @param mixed $object
     * @param int|null $message_type
     * @param string|null $destination
     * @param string|null $extra_headers
     *
     * @return bool
     */
    public static function error_log($object, $message_type = null, $destination = null, $extra_headers = null)
    {
        return error_log(print_r($object, true), $message_type, $destination, $extra_headers);
    }

    /**
     * Check if submit has been posted.
     *
     * @param string $submit submit name
     */
    public static function isSubmit($submit)
    {
        return
            isset($_POST[$submit]) || isset($_POST[$submit . '_x']) || isset($_POST[$submit . '_y'])
            || isset($_GET[$submit]) || isset($_GET[$submit . '_x']) || isset($_GET[$submit . '_y']);
    }

    /**
     * Hash password.
     *
     * @param string $passwd String to hash
     *
     * @return string Hashed password
     *
     * @deprecated 1.7.0
     */
    public static function encrypt($passwd)
    {
        return self::hash($passwd);
    }

    /**
     * Hash password.
     *
     * @param string $passwd String to has
     *
     * @return string Hashed password
     *
     * @since 1.7.0
     */
    public static function hash($passwd)
    {
        return (new Hashing())->hash($passwd, _COOKIE_KEY_);
    }

    /**
     * Hash data string.
     *
     * @param string $data String to encrypt
     *
     * @return string Hashed IV
     *
     * @deprecated 1.7.0
     */
    public static function encryptIV($data)
    {
        return self::hashIV($data);
    }

    /**
     * Hash data string.
     *
     * @param string $data String to encrypt
     *
     * @return string Hashed IV
     *
     * @since 1.7.0
     */
    public static function hashIV($data)
    {
        return (new Hashing())->hash($data, _COOKIE_IV_);
    }

    /**
     * Get token to prevent CSRF.
     *
     * @param bool $page
     * @param Context|null $context
     *
     * @return string
     */
    public static function getToken($page = true, Context $context = null)
    {
        if (!$context) {
            $context = Context::getContext();
        }
        if ($page === true) {
            return Tools::hash($context->customer->id . $context->customer->passwd . $_SERVER['SCRIPT_NAME']);
        } else {
            return Tools::hash($context->customer->id . $context->customer->passwd . $page);
        }
    }

    /**
     * Tokenize a string.
     *
     * @param string $string String to encrypt
     *
     * @return string|bool false if given string is empty
     */
    public static function getAdminToken($string)
    {
        return !empty($string) ? Tools::hash($string) : false;
    }

    /**
     * @param string $tab
     * @param Context $context
     *
     * @return bool|string
     */
    public static function getAdminTokenLite($tab, Context $context = null)
    {
        if (!$context) {
            $context = Context::getContext();
        }

        return Tools::getAdminToken($tab . (int) Tab::getIdFromClassName($tab) . (int) $context->employee->id);
    }

    /**
     * @param array $params
     * @param Smarty|null $smarty unused parameter, please ignore (@todo: remove in next major)
     *
     * @return bool|string
     */
    public static function getAdminTokenLiteSmarty($params, &$smarty = null)
    {
        $context = Context::getContext();

        return Tools::getAdminToken($params['tab'] . (int) Tab::getIdFromClassName($params['tab']) . (int) $context->employee->id);
    }

    /**
     * Get a valid URL to use from BackOffice.
     *
     * @param string $url An URL to use in BackOffice
     * @param bool $entities Set to true to use htmlentities function on URL param
     *
     * @return string
     */
    public static function getAdminUrl($url = null, $entities = false)
    {
        $link = Tools::getHttpHost(true) . __PS_BASE_URI__;

        if (isset($url)) {
            $link .= ($entities ? Tools::htmlentitiesUTF8($url) : $url);
        }

        return $link;
    }

    /**
     * Get a valid image URL to use from BackOffice.
     *
     * @param string $image Image name
     * @param bool $entities Set to true to use htmlentities function on image param
     *
     * @return string
     */
    public static function getAdminImageUrl($image = null, $entities = false)
    {
        return Tools::getAdminUrl(basename(_PS_IMG_DIR_) . '/' . $image, $entities);
    }

    /**
     * Return a friendly url made from the provided string
     * If the mbstring library is available, the output is the same as the js function of the same name.
     *
     * @param string $str
     *
     * @return string|bool
     */
    public static function str2url($str)
    {
        return (new StringModifier())->str2url((string) $str);
    }

    /**
     * Replace all accented chars by their equivalent non accented chars.
     *
     * @param string $str
     *
     * @return string
     */
    public static function replaceAccentedChars($str)
    {
        return (new StringModifier())->replaceAccentedChars($str);
    }

    /**
     * Truncate strings.
     *
     * @param string $str
     * @param int $max_length Max length
     * @param string $suffix Suffix optional
     *
     * @return string $str truncated
     */
    /* CAUTION : Use it only on module hookEvents.
    ** For other purposes use the smarty function instead */
    public static function truncate($str, $max_length, $suffix = '...')
    {
        if (Tools::strlen($str) <= $max_length) {
            return $str;
        }
        $str = utf8_decode($str);

        return utf8_encode(substr($str, 0, $max_length - Tools::strlen($suffix)) . $suffix);
    }

    /*Copied from CakePHP String utility file*/
    public static function truncateString($text, $length = 120, $options = [])
    {
        $default = [
            'ellipsis' => '...', 'exact' => true, 'html' => true,
        ];

        $options = array_merge($default, $options);
        extract($options);
        if (isset($html)) {
            /* @var bool $exact */
            /* @var bool $html */
            if (Tools::strlen(preg_replace('/<.*?>/', '', $text)) <= $length) {
                return $text;
            }

            $total_length = Tools::strlen(strip_tags($ellipsis ?? ''));
            $open_tags = [];
            $truncate = '';
            preg_match_all('/(<\/?([\w+]+)[^>]*>)?([^<>]*)/', $text, $tags, PREG_SET_ORDER);

            foreach ($tags as $tag) {
                if (!preg_match('/img|br|input|hr|area|base|basefont|col|frame|isindex|link|meta|param/s', $tag[2])) {
                    if (preg_match('/<[\w]+[^>]*>/s', $tag[0])) {
                        array_unshift($open_tags, $tag[2]);
                    } elseif (preg_match('/<\/([\w]+)[^>]*>/s', $tag[0], $close_tag)) {
                        $pos = array_search($close_tag[1], $open_tags);
                        if ($pos !== false) {
                            array_splice($open_tags, $pos, 1);
                        }
                    }
                }
                $truncate .= $tag[1];
                $content_length = Tools::strlen(preg_replace('/&[0-9a-z]{2,8};|&#[0-9]{1,7};|&#x[0-9a-f]{1,6};/i', ' ', $tag[3]));

                if ($content_length + $total_length > $length) {
                    $left = $length - $total_length;
                    $entities_length = 0;

                    if (preg_match_all('/&[0-9a-z]{2,8};|&#[0-9]{1,7};|&#x[0-9a-f]{1,6};/i', $tag[3], $entities, PREG_OFFSET_CAPTURE)) {
                        foreach ($entities[0] as $entity) {
                            if ($entity[1] + 1 - $entities_length <= $left) {
                                --$left;
                                $entities_length += Tools::strlen($entity[0]);
                            } else {
                                break;
                            }
                        }
                    }

                    $truncate .= Tools::substr($tag[3], 0, $left + $entities_length);

                    break;
                } else {
                    $truncate .= $tag[3];
                    $total_length += $content_length;
                }

                if ($total_length >= $length) {
                    break;
                }
            }
        } else {
            if (Tools::strlen($text) <= $length) {
                return $text;
            }

            $truncate = Tools::substr($text, 0, $length - Tools::strlen($ellipsis ?? ''));
        }

        if (!isset($exact) || !$exact) {
            $spacepos = Tools::strrpos($truncate ?? '', ' ');
            if (isset($html)) {
                $truncate_check = Tools::substr($truncate ?? '', 0, $spacepos);
                $last_open_tag = Tools::strrpos($truncate_check, '<');
                $last_close_tag = Tools::strrpos($truncate_check, '>');

                if ($last_open_tag > $last_close_tag) {
                    preg_match_all('/<[\w]+[^>]*>/s', $truncate ?? '', $last_tag_matches);
                    $last_tag = array_pop($last_tag_matches[0]);
                    $spacepos = Tools::strrpos($truncate, $last_tag) + Tools::strlen($last_tag);
                }

                $bits = Tools::substr($truncate ?? '', $spacepos);
                preg_match_all('/<\/([a-z]+)>/', $bits, $dropped_tags, PREG_SET_ORDER);

                if (!empty($dropped_tags)) {
                    if (!empty($open_tags)) {
                        foreach ($dropped_tags as $closing_tag) {
                            if (!in_array($closing_tag[1], $open_tags)) {
                                array_unshift($open_tags, $closing_tag[1]);
                            }
                        }
                    } else {
                        foreach ($dropped_tags as $closing_tag) {
                            $open_tags[] = $closing_tag[1];
                        }
                    }
                }
            }

            $truncate = Tools::substr($truncate, 0, $spacepos);
        }

        $truncate .= ($ellipsis ?? '');

        if (isset($html)) {
            $open_tags = $open_tags ?? [];
            foreach ($open_tags as $tag) {
                $truncate .= '</' . $tag . '>';
            }
        }

        return $truncate;
    }

    public static function normalizeDirectory($directory)
    {
        return rtrim($directory, '/\\') . DIRECTORY_SEPARATOR;
    }

    /**
     * Generate date form.
     *
     * @return array $tab html data with 3 cells :['days'], ['months'], ['years']
     */
    public static function dateYears()
    {
        $tab = [];
        for ($i = date('Y'); $i >= 1900; --$i) {
            $tab[] = $i;
        }

        return $tab;
    }

    public static function dateDays()
    {
        $tab = [];
        for ($i = 1; $i != 32; ++$i) {
            $tab[] = $i;
        }

        return $tab;
    }

    public static function dateMonths()
    {
        $tab = [];
        for ($i = 1; $i != 13; ++$i) {
            $tab[$i] = date('F', mktime(0, 0, 0, $i, (int) date('m'), (int) date('Y')));
        }

        return $tab;
    }

    public static function hourGenerate($hours, $minutes, $seconds)
    {
        return implode(':', [$hours, $minutes, $seconds]);
    }

    public static function dateFrom($date)
    {
        $tab = explode(' ', $date);
        if (!isset($tab[1])) {
            $date .= ' ' . Tools::hourGenerate(0, 0, 0);
        }

        return $date;
    }

    public static function dateTo($date)
    {
        $tab = explode(' ', $date);
        if (!isset($tab[1])) {
            $date .= ' ' . Tools::hourGenerate(23, 59, 59);
        }

        return $date;
    }

    public static function strtolower($str)
    {
        if (null === $str || is_array($str)) {
            return false;
        }

        return mb_strtolower($str, 'UTF-8');
    }

    public static function strlen($str, $encoding = 'UTF-8')
    {
        if (null === $str || is_array($str)) {
            return false;
        }

        $str = html_entity_decode($str, ENT_COMPAT, 'UTF-8');

        return mb_strlen($str, $encoding);
    }

<<<<<<< HEAD
    /**
     * @deprecated Since 8.0.0
     */
    public static function stripslashes($string)
    {
        @trigger_error(
            'Tools::stripslashes() is deprecated since version 8.0.0. Use PHP\'s stripslashes instead.',
            E_USER_DEPRECATED
        );

        return $string;
    }

=======
>>>>>>> e6b00957
    public static function strtoupper($str)
    {
        if (is_array($str)) {
            return false;
        }

        return mb_strtoupper($str, 'utf-8');
    }

    public static function substr($str, $start, $length = false, $encoding = 'UTF-8')
    {
        if (is_array($str)) {
            return false;
        }

        return mb_substr($str, (int) $start, ($length === false ? null : (int) $length), $encoding);
    }

    public static function strpos($str, $find, $offset = 0, $encoding = 'UTF-8')
    {
        return mb_strpos($str, $find, $offset, $encoding);
    }

    public static function strrpos($str, $find, $offset = 0, $encoding = 'UTF-8')
    {
        return mb_strrpos($str, $find, $offset, $encoding);
    }

    public static function ucfirst($str)
    {
        return Tools::strtoupper(Tools::substr($str, 0, 1)) . Tools::substr($str, 1);
    }

    public static function ucwords($str)
    {
        return mb_convert_case($str, MB_CASE_TITLE);
    }

    public static function orderbyPrice(&$array, $order_way)
    {
        foreach ($array as &$row) {
            $row['price_tmp'] = (float) Product::getPriceStatic($row['id_product'], true, ((isset($row['id_product_attribute']) && !empty($row['id_product_attribute'])) ? (int) $row['id_product_attribute'] : null), 2);
        }
        unset($row);

        if (Tools::strtolower($order_way) == 'desc') {
            uasort($array, 'cmpPriceDesc');
        } else {
            uasort($array, 'cmpPriceAsc');
        }
        foreach ($array as &$row) {
            unset($row['price_tmp']);
        }
    }

    public static function iconv($from, $to, $string)
    {
        if (function_exists('iconv')) {
            return iconv($from, $to . '//TRANSLIT', str_replace('¥', '&yen;', str_replace('£', '&pound;', str_replace('€', '&euro;', $string))));
        }

        return html_entity_decode(htmlentities($string, ENT_NOQUOTES, $from), ENT_NOQUOTES, $to);
    }

    public static function isEmpty($field)
    {
        return $field === '' || $field === null;
    }

    /**
     * returns the rounded value of $value to specified precision, according to your configuration;.
     *
     * @note : PHP 5.3.0 introduce a 3rd parameter mode in round function
     *
     * @param float $value
     * @param int $precision
     *
     * @return float
     */
    public static function ps_round($value, $precision = 0, $round_mode = null)
    {
        if ($round_mode === null) {
            if (Tools::$round_mode == null) {
                Tools::$round_mode = (int) Configuration::get('PS_PRICE_ROUND_MODE');
            }

            $round_mode = Tools::$round_mode;
        }

        switch ($round_mode) {
            case PS_ROUND_UP:
                return Tools::ceilf($value, $precision);
            case PS_ROUND_DOWN:
                return Tools::floorf($value, $precision);
            case PS_ROUND_HALF_DOWN:
            case PS_ROUND_HALF_EVEN:
            case PS_ROUND_HALF_ODD:
                return Tools::math_round($value, $precision, $round_mode);
            case PS_ROUND_HALF_UP:
            default:
                return Tools::math_round($value, $precision, PS_ROUND_HALF_UP);
        }
    }

    /**
     * @param int|float $value
     * @param int|float $places
     * @param int<2,5> $mode (PS_ROUND_HALF_UP|PS_ROUND_HALF_DOWN|PS_ROUND_HALF_EVEN|PS_ROUND_HALF_ODD)
     *
     * @return false|float
     */
    public static function math_round($value, $places, $mode = PS_ROUND_HALF_UP)
    {
        //If PHP_ROUND_HALF_UP exist (PHP 5.3) use it and pass correct mode value (PrestaShop define - 1)
        if (defined('PHP_ROUND_HALF_UP')) {
            return round($value, $places, $mode - 1);
        }

        $precision_places = 14 - floor(log10(abs($value)));
        $f1 = 10.0 ** (float) abs($places);

        /* If the decimal precision guaranteed by FP arithmetic is higher than
        * the requested places BUT is small enough to make sure a non-zero value
        * is returned, pre-round the result to the precision */
        if ($precision_places > $places && $precision_places - $places < 15) {
            $f2 = 10.0 ** (float) abs($precision_places);

            if ($precision_places >= 0) {
                $tmp_value = $value * $f2;
            } else {
                $tmp_value = $value / $f2;
            }

            /* preround the result (tmp_value will always be something * 1e14,
            * thus never larger than 1e15 here) */
            $tmp_value = Tools::round_helper($tmp_value, $mode);
            /* now correctly move the decimal point */
            $f2 = 10.0 ** (float) abs($places - $precision_places);
            /* because places < precision_places */
            $tmp_value = $tmp_value / $f2;
        } else {
            /* adjust the value */
            if ($places >= 0) {
                $tmp_value = $value * $f1;
            } else {
                $tmp_value = $value / $f1;
            }

            /* This value is beyond our precision, so rounding it is pointless */
            if (abs($tmp_value) >= 1e15) {
                return $value;
            }
        }

        /* round the temp value */
        $tmp_value = Tools::round_helper($tmp_value, $mode);

        /* see if it makes sense to use simple division to round the value */
        if (abs($places) < 23) {
            if ($places > 0) {
                $tmp_value /= $f1;
            } else {
                $tmp_value *= $f1;
            }
        }

        return $tmp_value;
    }

    /**
     * @param float $value
     * @param int $mode
     *
     * @return float
     */
    public static function round_helper($value, $mode)
    {
        if ($value >= 0.0) {
            $tmp_value = floor($value + 0.5);

            if (
                ($mode == PS_ROUND_HALF_DOWN && $value == (-0.5 + $tmp_value)) ||
                ($mode == PS_ROUND_HALF_EVEN && $value == (0.5 + 2 * floor($tmp_value / 2.0))) ||
                ($mode == PS_ROUND_HALF_ODD && $value == (0.5 + 2 * floor($tmp_value / 2.0) - 1.0))
            ) {
                $tmp_value = $tmp_value - 1.0;
            }
        } else {
            $tmp_value = ceil($value - 0.5);

            if (
                ($mode == PS_ROUND_HALF_DOWN && $value == (0.5 + $tmp_value)) ||
                ($mode == PS_ROUND_HALF_EVEN && $value == (-0.5 + 2 * ceil($tmp_value / 2.0))) ||
                ($mode == PS_ROUND_HALF_ODD && $value == (-0.5 + 2 * ceil($tmp_value / 2.0) + 1.0))
            ) {
                $tmp_value = $tmp_value + 1.0;
            }
        }

        return $tmp_value;
    }

    /**
     * Returns the rounded value up of $value to specified precision.
     *
     * @param float $value
     * @param int $precision
     *
     * @return float
     */
    public static function ceilf($value, $precision = 0)
    {
        $precision_factor = $precision == 0 ? 1 : 10 ** $precision;
        $tmp = $value * $precision_factor;
        $tmp2 = (string) $tmp;
        // If the current value has already the desired precision
        if (strpos($tmp2, '.') === false) {
            return $value;
        }
        if ($tmp2[strlen($tmp2) - 1] == 0) {
            return $value;
        }

        return ceil($tmp) / $precision_factor;
    }

    /**
     * Returns the rounded value down of $value to specified precision.
     *
     * @param float $value
     * @param int $precision
     *
     * @return float
     */
    public static function floorf($value, $precision = 0)
    {
        $precision_factor = $precision == 0 ? 1 : 10 ** $precision;
        $tmp = $value * $precision_factor;
        $tmp2 = (string) $tmp;
        // If the current value has already the desired precision
        if (strpos($tmp2, '.') === false) {
            return $value;
        }
        if ($tmp2[strlen($tmp2) - 1] == 0) {
            return $value;
        }

        return floor($tmp) / $precision_factor;
    }

    /**
     * file_exists() wrapper with cache to speedup performance.
     *
     * @param string $filename File name
     *
     * @return bool Cached result of file_exists($filename)
     */
    public static function file_exists_cache($filename)
    {
        if (!isset(self::$file_exists_cache[$filename])) {
            self::$file_exists_cache[$filename] = file_exists($filename);
        }

        return self::$file_exists_cache[$filename];
    }

    /**
     * file_exists() wrapper with a call to clearstatcache prior.
     *
     * @param string $filename File name
     *
     * @return bool Cached result of file_exists($filename)
     */
    public static function file_exists_no_cache($filename)
    {
        clearstatcache();

        return file_exists($filename);
    }

    /**
     * Refresh local CACert file.
     */
    public static function refreshCACertFile()
    {
        if ((time() - @filemtime(_PS_CACHE_CA_CERT_FILE_) > 1296000)) {
            $stream_context = @stream_context_create(
                [
                    'http' => ['timeout' => 3],
                    'ssl' => [
                        'cafile' => CaBundle::getBundledCaBundlePath(),
                    ],
                ]
            );

            $ca_cert_content = @file_get_contents(Tools::CACERT_LOCATION, false, $stream_context);
            if (empty($ca_cert_content)) {
                $ca_cert_content = @file_get_contents(CaBundle::getBundledCaBundlePath());
            }

            if (
                preg_match('/(.*-----BEGIN CERTIFICATE-----.*-----END CERTIFICATE-----){50}$/Uims', $ca_cert_content) &&
                substr(rtrim($ca_cert_content), -1) == '-'
            ) {
                file_put_contents(_PS_CACHE_CA_CERT_FILE_, $ca_cert_content);
            }
        }
    }

    /**
     * @param string $url
     * @param int $curl_timeout
     * @param array $opts
     *
     * @return bool|string
     *
     * @throws Exception
     */
    private static function file_get_contents_curl(
        $url,
        $curl_timeout,
        $opts
    ) {
        $content = false;

        if (function_exists('curl_init')) {
            Tools::refreshCACertFile();
            $curl = curl_init();

            curl_setopt($curl, CURLOPT_RETURNTRANSFER, 1);
            curl_setopt($curl, CURLOPT_URL, $url);
            curl_setopt($curl, CURLOPT_CONNECTTIMEOUT, 5);
            curl_setopt($curl, CURLOPT_TIMEOUT, $curl_timeout);
            curl_setopt($curl, CURLOPT_SSL_VERIFYPEER, true);
            curl_setopt($curl, CURLOPT_CAINFO, _PS_CACHE_CA_CERT_FILE_);
            curl_setopt($curl, CURLOPT_FOLLOWLOCATION, true);
            curl_setopt($curl, CURLOPT_MAXREDIRS, 5);

            if ($opts != null) {
                if (isset($opts['http']['method']) && Tools::strtolower($opts['http']['method']) == 'post') {
                    curl_setopt($curl, CURLOPT_POST, true);
                    if (isset($opts['http']['content'])) {
                        parse_str($opts['http']['content'], $post_data);
                        curl_setopt($curl, CURLOPT_POSTFIELDS, $post_data);
                    }
                }
            }

            $content = curl_exec($curl);

            if (false === $content && _PS_MODE_DEV_) {
                $errorMessage = sprintf(
                    'file_get_contents_curl failed to download %s : (error code %d) %s',
                    $url,
                    curl_errno($curl),
                    curl_error($curl)
                );

                throw new \Exception($errorMessage);
            }

            curl_close($curl);
        }

        return $content;
    }

    private static function file_get_contents_fopen(
        $url,
        $use_include_path,
        $stream_context
    ) {
        $content = false;

        if (in_array(ini_get('allow_url_fopen'), ['On', 'on', '1'])) {
            $content = @file_get_contents($url, $use_include_path, $stream_context);
        }

        return $content;
    }

    /**
     * This method allows to get the content from either a URL or a local file.
     *
     * @param string $url the url to get the content from
     * @param bool $use_include_path second parameter of http://php.net/manual/en/function.file-get-contents.php
     * @param resource $stream_context third parameter of http://php.net/manual/en/function.file-get-contents.php
     * @param int $curl_timeout
     * @param bool $fallback whether or not to use the fallback if the main solution fails
     *
     * @return bool|string false or the string content
     */
    public static function file_get_contents(
        $url,
        $use_include_path = false,
        $stream_context = null,
        $curl_timeout = 5,
        $fallback = false
    ) {
        $is_local_file = !preg_match('/^https?:\/\//', $url);
        $require_fopen = false;
        $opts = null;

        if ($stream_context) {
            $opts = stream_context_get_options($stream_context);
            if (isset($opts['http'])) {
                $require_fopen = true;
                $opts_layer = array_diff_key($opts, ['http' => null]);
                $http_layer = array_diff_key($opts['http'], ['method' => null, 'content' => null]);
                if (empty($opts_layer) && empty($http_layer)) {
                    $require_fopen = false;
                }
            }
        } elseif (!$is_local_file) {
            $stream_context = @stream_context_create(
                [
                    'http' => ['timeout' => $curl_timeout],
                    'ssl' => [
                        'verify_peer' => true,
                        'cafile' => CaBundle::getBundledCaBundlePath(),
                    ],
                ]
            );
        }

        if ($is_local_file) {
            $content = @file_get_contents($url, $use_include_path, $stream_context);
        } else {
            if ($require_fopen) {
                $content = Tools::file_get_contents_fopen($url, $use_include_path, $stream_context);
            } else {
                $content = Tools::file_get_contents_curl($url, $curl_timeout, $opts);
                if (empty($content) && $fallback) {
                    $content = Tools::file_get_contents_fopen($url, $use_include_path, $stream_context);
                }
            }
        }

        return $content;
    }

    /**
     * Create a local file from url
     * required because ZipArchive is unable to extract from remote files.
     *
     * @param string $url the remote location
     *
     * @return bool|string false if failure, else the local filename
     */
    public static function createFileFromUrl($url)
    {
        $remoteFile = fopen($url, 'rb');
        if (!$remoteFile) {
            return false;
        }
        $localFile = fopen(basename($url), 'wb');
        if (!$localFile) {
            return false;
        }

        while (!feof($remoteFile)) {
            $data = fread($remoteFile, 1024);
            fwrite($localFile, $data, 1024);
        }

        fclose($remoteFile);
        fclose($localFile);

        return basename($url);
    }

    public static function simplexml_load_file($url, $class_name = null)
    {
        $cache_id = 'Tools::simplexml_load_file' . $url;
        if (!Cache::isStored($cache_id)) {
            $result = @simplexml_load_string(Tools::file_get_contents($url), $class_name);
            Cache::store($cache_id, $result);

            return $result;
        }

        return Cache::retrieve($cache_id);
    }

    public static function copy($source, $destination, $stream_context = null)
    {
        if (null === $stream_context && !preg_match('/^https?:\/\//', $source)) {
            return @copy($source, $destination);
        }

        return @file_put_contents($destination, Tools::file_get_contents($source, false, $stream_context));
    }

    /**
     * Translates a string with underscores into camel case (e.g. first_name -> firstName).
     *
     * @prototype string public static function toCamelCase(string $str[, bool $capitalise_first_char = false])
     *
     * @param string $str Source string to convert in camel case
     * @param bool $capitaliseFirstChar Optionnal parameters to transform the first letter in upper case
     *
     * @return string The string in camel case
     */
    public static function toCamelCase($str, $capitaliseFirstChar = false)
    {
        $str = Tools::strtolower($str);
        $str = str_replace(' ', '', ucwords(str_replace(['-', '_'], ' ', $str)));
        if (!$capitaliseFirstChar) {
            $str = lcfirst($str);
        }

        return $str;
    }

    /**
     * Transform a CamelCase string to underscore_case string.
     *
     * 'CMSCategories' => 'cms_categories'
     * 'RangePrice' => 'range_price'
     *
     * @param string $string
     *
     * @return string
     */
    public static function toUnderscoreCase($string)
    {
        return Tools::strtolower(trim(preg_replace('/([A-Z][a-z])/', '_$1', $string), '_'));
    }

    /**
     * Converts SomethingLikeThis to something-like-this
     *
     * @param string $string
     *
     * @return string
     */
    public static function camelCaseToKebabCase($string)
    {
        return Tools::strtolower(
            preg_replace('/([a-z])([A-Z])/', '$1-$2', $string)
        );
    }

    /**
     * @deprecated since 8.1 use PrestaShop\PrestaShop\Core\Util\ColorBrightnessCalculator::isBright function instead
     *
     * @param string $hex
     *
     * @return float|int|string
     */
    public static function getBrightness($hex)
    {
        @trigger_error(
            sprintf(
                '%s is deprecated since version 8.1.0. Use PrestaShop\PrestaShop\Core\Util\ColorBrightnessCalculator::isBright function instead.',
                __METHOD__
            ),
            E_USER_DEPRECATED
        );

        if (Tools::strtolower($hex) == 'transparent') {
            return '129';
        }

        $hex = str_replace('#', '', $hex);

        if (Tools::strlen($hex) == 3) {
            $hex = $hex[0] . $hex[0] . $hex[1] . $hex[1] . $hex[2] . $hex[2];
        }

        $r = hexdec(substr($hex, 0, 2));
        $g = hexdec(substr($hex, 2, 2));
        $b = hexdec(substr($hex, 4, 2));

        return (($r * 299) + ($g * 587) + ($b * 114)) / 1000;
    }

    /**
     * @deprecated since 8.1 use PrestaShop\PrestaShop\Core\Util\ColorBrightnessCalculator::isBright function instead
     */
    public static function isBright($hex)
    {
        @trigger_error(
            sprintf(
                '%s is deprecated since version 8.1.0. Use PrestaShop\PrestaShop\Core\Util\ColorBrightnessCalculator::isBright function instead.',
                __METHOD__
            ),
            E_USER_DEPRECATED
        );

        if (null === self::$colorBrightnessCalculator) {
            self::$colorBrightnessCalculator = new ColorBrightnessCalculator();
        }

        return self::$colorBrightnessCalculator->isBright($hex);
    }

    public static function parserSQL($sql)
    {
        if (strlen($sql) > 0) {
            $parser = new PHPSQLParser($sql);

            return $parser->parsed;
        }

        return false;
    }

    protected static $_cache_nb_media_servers = null;

    /**
     * @return bool
     */
    public static function hasMediaServer(): bool
    {
        if (self::$_cache_nb_media_servers === null && defined('_MEDIA_SERVER_1_') && defined('_MEDIA_SERVER_2_') && defined('_MEDIA_SERVER_3_')) {
            if (_MEDIA_SERVER_1_ == '') {
                self::$_cache_nb_media_servers = 0;
            } elseif (_MEDIA_SERVER_2_ == '') {
                self::$_cache_nb_media_servers = 1;
            } elseif (_MEDIA_SERVER_3_ == '') {
                self::$_cache_nb_media_servers = 2;
            } else {
                self::$_cache_nb_media_servers = 3;
            }
        }

        return self::$_cache_nb_media_servers > 0;
    }

    /**
     * @param string $filename
     *
     * @return string
     */
    public static function getMediaServer(string $filename): string
    {
        if (self::hasMediaServer()) {
            $id_media_server = abs(crc32($filename)) % self::$_cache_nb_media_servers + 1;

            return constant('_MEDIA_SERVER_' . $id_media_server . '_');
        }

        return Tools::usingSecureMode() ? Tools::getShopDomainSsl() : Tools::getShopDomain();
    }

    /**
     * Get domains information with physical and virtual paths
     *
     * e.g: [
     *  prestashop.localhost => [
     *    physical => "/",
     *    virtual => "",
     *    id_shop => "1",
     *  ]
     * ]
     *
     * @return array
     */
    public static function getDomains()
    {
        $domains = [];
        foreach (ShopUrl::getShopUrls() as $shop_url) {
            /** @var ShopUrl $shop_url */
            if (!isset($domains[$shop_url->domain])) {
                $domains[$shop_url->domain] = [];
            }

            $domains[$shop_url->domain][] = [
                'physical' => $shop_url->physical_uri,
                'virtual' => $shop_url->virtual_uri,
                'id_shop' => $shop_url->id_shop,
            ];

            if ($shop_url->domain == $shop_url->domain_ssl) {
                continue;
            }

            if (!isset($domains[$shop_url->domain_ssl])) {
                $domains[$shop_url->domain_ssl] = [];
            }

            $domains[$shop_url->domain_ssl][] = [
                'physical' => $shop_url->physical_uri,
                'virtual' => $shop_url->virtual_uri,
                'id_shop' => $shop_url->id_shop,
            ];
        }

        return $domains;
    }

    public static function generateHtaccess($path = null, $rewrite_settings = null, $cache_control = null, $specific = '', $disable_multiviews = null, $medias = false, $disable_modsec = null)
    {
        if (
            defined('_PS_IN_TEST_')
            || (defined('PS_INSTALLATION_IN_PROGRESS') && $rewrite_settings === null)
        ) {
            return true;
        }

        // Default values for parameters
        if (null === $path) {
            $path = _PS_ROOT_DIR_ . '/.htaccess';
        }

        if (null === $cache_control) {
            $cache_control = (int) Configuration::get('PS_HTACCESS_CACHE_CONTROL');
        }
        if (null === $disable_multiviews) {
            $disable_multiviews = (bool) Configuration::get('PS_HTACCESS_DISABLE_MULTIVIEWS');
        }

        if ($disable_modsec === null) {
            $disable_modsec = (int) Configuration::get('PS_HTACCESS_DISABLE_MODSEC');
        }

        // Check current content of .htaccess and save all code outside of prestashop comments
        $specific_before = $specific_after = '';
        if (file_exists($path)) {
            $content = file_get_contents($path);
            if (preg_match('#^(.*)\# ~~start~~.*\# ~~end~~[^\n]*(.*)$#s', $content, $m)) {
                $specific_before = $m[1];
                $specific_after = $m[2];
            } else {
                // For retrocompatibility
                if (preg_match('#\# http://www\.prestashop\.com - http://www\.prestashop\.com/forums\s*(.*)<IfModule mod_rewrite\.c>#si', $content, $m)) {
                    $specific_before = $m[1];
                } else {
                    $specific_before = $content;
                }
            }
        }

        // Write .htaccess data
        if (!$write_fd = @fopen($path, 'wb')) {
            return false;
        }
        if ($specific_before) {
            fwrite($write_fd, trim($specific_before) . "\n\n");
        }

        $domains = self::getDomains();

        // Write data in .htaccess file
        fwrite($write_fd, "# ~~start~~ Do not remove this comment, Prestashop will keep automatically the code outside this comment when .htaccess will be generated again\n");
        fwrite($write_fd, "# .htaccess automaticaly generated by PrestaShop e-commerce open-source solution\n");
        fwrite($write_fd, "# https://www.prestashop.com - https://www.prestashop.com/forums\n\n");

        if ($disable_modsec) {
            fwrite($write_fd, "<IfModule mod_security.c>\nSecFilterEngine Off\nSecFilterScanPOST Off\n</IfModule>\n\n");
        }

        // RewriteEngine
        fwrite($write_fd, "<IfModule mod_rewrite.c>\n");

        // Ensure HTTP_MOD_REWRITE variable is set in environment
        fwrite($write_fd, "<IfModule mod_env.c>\n");
        fwrite($write_fd, "SetEnv HTTP_MOD_REWRITE On\n");
        fwrite($write_fd, "</IfModule>\n\n");

        // Disable multiviews ?
        if ($disable_multiviews) {
            fwrite($write_fd, "\n# Disable Multiviews\nOptions -Multiviews\n\n");
        }

        fwrite($write_fd, "RewriteEngine on\n");

        if (
            !$medias
            && Configuration::getMultiShopValues('PS_MEDIA_SERVER_1')
            && Configuration::getMultiShopValues('PS_MEDIA_SERVER_2')
            && Configuration::getMultiShopValues('PS_MEDIA_SERVER_3')
        ) {
            $medias = [
                Configuration::getMultiShopValues('PS_MEDIA_SERVER_1'),
                Configuration::getMultiShopValues('PS_MEDIA_SERVER_2'),
                Configuration::getMultiShopValues('PS_MEDIA_SERVER_3'),
            ];
        }

        $media_domains = '';
        foreach ($medias as $media) {
            foreach ($media as $media_url) {
                if ($media_url) {
                    $media_domains .= 'RewriteCond %{HTTP_HOST} ^' . $media_url . '$ [OR]' . PHP_EOL;
                }
            }
        }

        if (Configuration::get('PS_WEBSERVICE_CGI_HOST')) {
            fwrite($write_fd, "RewriteCond %{HTTP:Authorization} ^(.*)\nRewriteRule . - [E=HTTP_AUTHORIZATION:%1]\n\n");
        }

        foreach ($domains as $domain => $list_uri) {
            // As we use regex in the htaccess, ipv6 surrounded by brackets must be escaped
            $domain = str_replace(['[', ']'], ['\[', '\]'], $domain);

            $domain_rewrite_cond = '';
            foreach ($list_uri as $uri) {
                fwrite($write_fd, PHP_EOL . PHP_EOL . '#Domain: ' . $domain . PHP_EOL);
                if (Shop::isFeatureActive()) {
                    fwrite($write_fd, 'RewriteCond %{HTTP_HOST} ^' . $domain . '$' . PHP_EOL);
                }
                fwrite($write_fd, 'RewriteRule . - [E=REWRITEBASE:' . $uri['physical'] . ']' . PHP_EOL);

                // Webservice
                fwrite($write_fd, 'RewriteRule ^api(?:/(.*))?$ %{ENV:REWRITEBASE}webservice/dispatcher.php?url=$1 [QSA,L]' . PHP_EOL);
                // upload folder
                fwrite($write_fd, 'RewriteRule ^upload/.+$ %{ENV:REWRITEBASE}index.php [QSA,L]' . "\n\n");

                if (!$rewrite_settings) {
                    $rewrite_settings = (int) Configuration::get('PS_REWRITING_SETTINGS', null, null, (int) $uri['id_shop']);
                }

                $domain_rewrite_cond = 'RewriteCond %{HTTP_HOST} ^' . $domain . '$' . PHP_EOL;
                // Rewrite virtual multishop uri
                if ($uri['virtual']) {
                    if (!$rewrite_settings) {
                        fwrite($write_fd, $media_domains);
                        fwrite($write_fd, $domain_rewrite_cond);
                        fwrite($write_fd, 'RewriteRule ^' . trim($uri['virtual'], '/') . '/?$ ' . $uri['physical'] . $uri['virtual'] . "index.php [L,R]\n");
                    } else {
                        fwrite($write_fd, $media_domains);
                        fwrite($write_fd, $domain_rewrite_cond);
                        fwrite($write_fd, 'RewriteRule ^' . trim($uri['virtual'], '/') . '$ ' . $uri['physical'] . $uri['virtual'] . " [L,R]\n");
                    }
                    fwrite($write_fd, $media_domains);
                    fwrite($write_fd, $domain_rewrite_cond);
                    fwrite($write_fd, 'RewriteRule ^' . ltrim($uri['virtual'], '/') . '(.*) ' . $uri['physical'] . "$1 [L]\n\n");
                }

                if ($rewrite_settings) {
                    // Compatibility with the old image filesystem
                    fwrite($write_fd, "# Images\n");

                    // Rewrite product images < 10 millions
                    $path_components = [];
                    for ($i = 1; $i <= 7; ++$i) {
                        $path_components[] = '$' . ($i + 1); // paths start on 2
                        $path = implode('/', $path_components);
                        fwrite($write_fd, $media_domains);
                        fwrite($write_fd, $domain_rewrite_cond);
                        fwrite($write_fd, 'RewriteRule ^(' . str_repeat('([\d])', $i) . '(?:\-[\w-]*)?)/.+(\.(?:jpe?g|webp|png|avif))$ %{ENV:REWRITEBASE}img/p/' . $path . '/$1$' . ($i + 2) . " [L]\n");
                    }
                    fwrite($write_fd, $media_domains);
                    fwrite($write_fd, $domain_rewrite_cond);
                    fwrite($write_fd, 'RewriteRule ^c/([\d]+)(\-[\.*\w-]*)/.+(\.(?:jpe?g|webp|png|avif))$ %{ENV:REWRITEBASE}img/c/$1$2$3 [L]' . PHP_EOL);
                    fwrite($write_fd, $media_domains);
                    fwrite($write_fd, $domain_rewrite_cond);
                    fwrite($write_fd, 'RewriteRule ^c/([a-zA-Z_-]+)(-[\d]+)?/.+(\.(?:jpe?g|webp|png|avif))$ %{ENV:REWRITEBASE}img/c/$1$2$3 [L]' . PHP_EOL);
                }

                fwrite($write_fd, "# AlphaImageLoader for IE and fancybox\n");
                if (Shop::isFeatureActive()) {
                    fwrite($write_fd, $domain_rewrite_cond);
                }
                fwrite($write_fd, 'RewriteRule ^images_ie/?([^/]+)\.(jpe?g|png|gif)$ %{ENV:REWRITEBASE}js/jquery/plugins/fancybox/images/$1.$2 [L]' . PHP_EOL);
            }
            // Redirections to dispatcher
            if ($rewrite_settings) {
                fwrite($write_fd, "\n# Dispatcher\n");
                fwrite($write_fd, "RewriteCond %{REQUEST_FILENAME} -s [OR]\n");
                fwrite($write_fd, "RewriteCond %{REQUEST_FILENAME} -l [OR]\n");
                fwrite($write_fd, "RewriteCond %{REQUEST_FILENAME} -d\n");
                if (Shop::isFeatureActive()) {
                    fwrite($write_fd, $domain_rewrite_cond);
                }
                fwrite($write_fd, "RewriteRule ^.*$ - [NC,L]\n");
                if (Shop::isFeatureActive()) {
                    fwrite($write_fd, $domain_rewrite_cond);
                }
                fwrite($write_fd, "RewriteRule ^.*\$ %{ENV:REWRITEBASE}index.php [NC,L]\n");
            }
        }

        fwrite($write_fd, "</IfModule>\n\n");

        fwrite($write_fd, "AddType application/vnd.ms-fontobject .eot\n");
        fwrite($write_fd, "AddType font/ttf .ttf\n");
        fwrite($write_fd, "AddType font/otf .otf\n");
        fwrite($write_fd, "AddType application/font-woff .woff\n");
        fwrite($write_fd, "AddType font/woff2 .woff2\n");
        fwrite($write_fd, "<IfModule mod_headers.c>
	<FilesMatch \"\.(ttf|ttc|otf|eot|woff|woff2|svg)$\">
		Header set Access-Control-Allow-Origin \"*\"
	</FilesMatch>

    <FilesMatch \"\.pdf$\">
      Header set Content-Disposition \"Attachment\"
      Header set X-Content-Type-Options \"nosniff\"
    </FilesMatch>
</IfModule>\n\n");
        fwrite($write_fd, '<Files composer.lock>
    # Apache 2.2
    <IfModule !mod_authz_core.c>
        Order deny,allow
        Deny from all
    </IfModule>

    # Apache 2.4
    <IfModule mod_authz_core.c>
        Require all denied
    </IfModule>
</Files>
');
        // Cache control
        if ($cache_control) {
            $cache_control = "<IfModule mod_expires.c>
	ExpiresActive On
	ExpiresByType image/gif \"access plus 1 month\"
	ExpiresByType image/jpeg \"access plus 1 month\"
	ExpiresByType image/png \"access plus 1 month\"
	ExpiresByType text/css \"access plus 1 week\"
	ExpiresByType text/javascript \"access plus 1 week\"
	ExpiresByType application/javascript \"access plus 1 week\"
	ExpiresByType application/x-javascript \"access plus 1 week\"
	ExpiresByType image/x-icon \"access plus 1 year\"
	ExpiresByType image/svg+xml \"access plus 1 year\"
	ExpiresByType image/vnd.microsoft.icon \"access plus 1 year\"
	ExpiresByType application/font-woff \"access plus 1 year\"
	ExpiresByType application/x-font-woff \"access plus 1 year\"
	ExpiresByType font/woff2 \"access plus 1 year\"
	ExpiresByType application/vnd.ms-fontobject \"access plus 1 year\"
	ExpiresByType font/opentype \"access plus 1 year\"
	ExpiresByType font/ttf \"access plus 1 year\"
	ExpiresByType font/otf \"access plus 1 year\"
	ExpiresByType application/x-font-ttf \"access plus 1 year\"
	ExpiresByType application/x-font-otf \"access plus 1 year\"
</IfModule>

<IfModule mod_headers.c>
    Header unset Etag
</IfModule>
FileETag none
<IfModule mod_deflate.c>
    <IfModule mod_filter.c>
        AddOutputFilterByType DEFLATE text/html text/css text/javascript application/javascript application/x-javascript font/ttf application/x-font-ttf font/otf application/x-font-otf font/opentype image/svg+xml
    </IfModule>
</IfModule>\n\n";
            fwrite($write_fd, $cache_control);
        }

        // In case the user hasn't rewrite mod enabled
        fwrite($write_fd, "#If rewrite mod isn't enabled\n");

        // Do not remove ($domains is already iterated upper)
        reset($domains);
        $domain = current($domains);
        fwrite($write_fd, 'ErrorDocument 404 ' . $domain[0]['physical'] . "index.php?controller=404\n\n");

        fwrite($write_fd, '# ~~end~~ Do not remove this comment, Prestashop will keep automatically the code outside this comment when .htaccess will be generated again');
        if ($specific_after) {
            fwrite($write_fd, "\n\n" . trim($specific_after));
        }
        fclose($write_fd);

        if (!defined('PS_INSTALLATION_IN_PROGRESS')) {
            Hook::exec('actionHtaccessCreate');
        }

        return true;
    }

    /**
     * @param bool $executeHook
     *
     * @return bool
     */
    public static function generateRobotsFile($executeHook = false)
    {
        $robots_file = _PS_ROOT_DIR_ . '/robots.txt';

        if (!$write_fd = @fopen($robots_file, 'wb')) {
            return false;
        }

        $robots_content = static::getRobotsContent();
        $languagesIsoIds = Language::getIsoIds();

        if (true === $executeHook) {
            Hook::exec('actionAdminMetaBeforeWriteRobotsFile', [
                'rb_data' => &$robots_content,
            ]);
        }

        // PS Comments
        fwrite($write_fd, "# robots.txt automatically generated by PrestaShop e-commerce open-source solution\n");
        fwrite($write_fd, "# https://www.prestashop.com - https://www.prestashop.com/forums\n");
        fwrite($write_fd, "# This file is to prevent the crawling and indexing of certain parts\n");
        fwrite($write_fd, "# of your site by web crawlers and spiders run by sites like Yahoo!\n");
        fwrite($write_fd, "# and Google. By telling these \"robots\" where not to go on your site,\n");
        fwrite($write_fd, "# you save bandwidth and server resources.\n");
        fwrite($write_fd, "# For more information about the robots.txt standard, see:\n");
        fwrite($write_fd, "# https://www.robotstxt.org/robotstxt.html\n");

        // User-Agent
        fwrite($write_fd, "User-agent: *\n");

        // Allow Directives
        if (count($robots_content['Allow'])) {
            fwrite($write_fd, "# Allow Directives\n");
            foreach ($robots_content['Allow'] as $allow) {
                fwrite($write_fd, 'Allow: ' . $allow . PHP_EOL);
            }
        }

        // Private pages
        if (count($robots_content['GB'])) {
            fwrite($write_fd, "# Private pages\n");
            foreach ($robots_content['GB'] as $gb) {
                fwrite($write_fd, 'Disallow: /*' . $gb . PHP_EOL);
            }
        }

        // Directories
        if (count($robots_content['Directories'])) {
            foreach (self::getDomains() as $domain => $uriList) {
                fwrite(
                    $write_fd,
                    sprintf(
                        '# Directories for %s%s',
                        $domain,
                        PHP_EOL
                    )
                );
                // Disallow multishop directories
                foreach ($uriList as $uri) {
                    foreach ($robots_content['Directories'] as $dir) {
                        fwrite($write_fd, 'Disallow: ' . $uri['physical'] . $dir . PHP_EOL);
                    }
                    // Disallow multilang directories
                    if (is_array($languagesIsoIds) && count($languagesIsoIds) > 1) {
                        foreach ($languagesIsoIds as $language) {
                            foreach ($robots_content['Directories'] as $dir) {
                                fwrite(
                                    $write_fd,
                                    sprintf(
                                        'Disallow: %s%s/%s%s',
                                        $uri['physical'],
                                        $language['iso_code'],
                                        $dir,
                                        PHP_EOL
                                    )
                                );
                            }
                        }
                    }
                    // Files
                    if (count($robots_content['Files'])) {
                        fwrite($write_fd, "# Files\n");
                        foreach ($robots_content['Files'] as $iso_code => $files) {
                            foreach ($files as $file) {
                                if (count($languagesIsoIds) > 1) {
                                    fwrite($write_fd, 'Disallow: /*' . $iso_code . '/' . $file . PHP_EOL);
                                } else {
                                    fwrite($write_fd, 'Disallow: ' . $uri['physical'] . $file . PHP_EOL);
                                }
                            }
                        }
                    }
                }
            }
        }

        if (null === Context::getContext()) {
            $sitemap_file = _PS_ROOT_DIR_ . DIRECTORY_SEPARATOR . 'index_sitemap.xml';
        } else {
            $sitemap_file = _PS_ROOT_DIR_ . DIRECTORY_SEPARATOR . Context::getContext()->shop->id . '_index_sitemap.xml';
        }

        // Sitemap
        if (file_exists($sitemap_file) && filesize($sitemap_file)) {
            fwrite($write_fd, "# Sitemap\n");
            $sitemap_filename = basename($sitemap_file);
            fwrite($write_fd, 'Sitemap: ' . static::getProtocol((bool) Configuration::get('PS_SSL_ENABLED')) . $_SERVER['SERVER_NAME']
                . __PS_BASE_URI__ . $sitemap_filename . PHP_EOL);
        }

        if (true === $executeHook) {
            Hook::exec('actionAdminMetaAfterWriteRobotsFile', [
                'rb_data' => $robots_content,
                'write_fd' => &$write_fd,
            ]);
        }

        fclose($write_fd);

        return true;
    }

    /**
     * @return array
     */
    public static function getRobotsContent()
    {
        $tab = [];

        // Special allow directives
        $tab['Allow'] = [
            '*/modules/*.css',
            '*/modules/*.js',
            '*/modules/*.png',
            '*/modules/*.jpg',
            '*/modules/*.gif',
            '*/modules/*.svg',
            '*/modules/*.webp',
            '/js/jquery/*',
        ];

        // Directories
        $tab['Directories'] = [
            'app/', 'cache/', 'classes/', 'config/', 'controllers/',
            'download/', 'js/', 'localization/', 'log/', 'mails/', 'modules/', 'override/',
            'pdf/', 'src/', 'tools/', 'translations/', 'upload/', 'var/', 'vendor/', 'webservice/',
        ];

        // Files
        $disallow_controllers = [
            'addresses', 'address', 'authentication', 'cart', 'discount', 'footer',
            'get-file', 'header', 'history', 'identity', 'images.inc', 'init', 'my-account', 'order',
            'order-slip', 'order-detail', 'order-follow', 'order-return', 'order-confirmation', 'pagination', 'password',
            'pdf-invoice', 'pdf-order-return', 'pdf-order-slip', 'product-sort', 'registration', 'search', 'statistics', 'attachment', 'guest-tracking',
        ];

        // Rewrite files
        $tab['Files'] = [];
        if (Configuration::get('PS_REWRITING_SETTINGS')) {
            $sql = 'SELECT DISTINCT ml.url_rewrite, l.iso_code
                FROM ' . _DB_PREFIX_ . 'meta m
                INNER JOIN ' . _DB_PREFIX_ . 'meta_lang ml ON ml.id_meta = m.id_meta
                INNER JOIN ' . _DB_PREFIX_ . 'lang l ON l.id_lang = ml.id_lang
                WHERE l.active = 1 AND m.page IN (\'' . implode('\', \'', $disallow_controllers) . '\')';
            if ($results = Db::getInstance(_PS_USE_SQL_SLAVE_)->executeS($sql)) {
                foreach ($results as $row) {
                    $tab['Files'][$row['iso_code']][] = $row['url_rewrite'];
                }
            }
        }

        $tab['GB'] = [
            '?order=', '?tag=', '?id_currency=', '?search_query=', '?back=', '?n=',
            '&order=', '&tag=', '&id_currency=', '&search_query=', '&back=', '&n=',
        ];

        foreach ($disallow_controllers as $controller) {
            $tab['GB'][] = 'controller=' . $controller;
        }

        return $tab;
    }

    /**
     * @return string php file to be run
     */
    public static function getDefaultIndexContent()
    {
        return '<?php
/**
 * Copyright since 2007 PrestaShop SA and Contributors
 * PrestaShop is an International Registered Trademark & Property of PrestaShop SA
 *
 * NOTICE OF LICENSE
 *
 * This source file is subject to the Open Software License (OSL 3.0)
 * that is bundled with this package in the file LICENSE.md.
 * It is also available through the world-wide-web at this URL:
 * https://opensource.org/licenses/OSL-3.0
 * If you did not receive a copy of the license and are unable to
 * obtain it through the world-wide-web, please send an email
 * to license@prestashop.com so we can send you a copy immediately.
 *
 * DISCLAIMER
 *
 * Do not edit or add to this file if you wish to upgrade PrestaShop to newer
 * versions in the future. If you wish to customize PrestaShop for your
 * needs please refer to https://devdocs.prestashop.com/ for more information.
 *
 * @author    PrestaShop SA and Contributors <contact@prestashop.com>
 * @copyright Since 2007 PrestaShop SA and Contributors
 * @license   https://opensource.org/licenses/OSL-3.0 Open Software License (OSL 3.0)
 */

header("Expires: Mon, 26 Jul 1997 05:00:00 GMT");
header("Last-Modified: ".gmdate("D, d M Y H:i:s")." GMT");

header("Cache-Control: no-store, no-cache, must-revalidate");
header("Cache-Control: post-check=0, pre-check=0", false);
header("Pragma: no-cache");

header("Location: ../");
exit;
';
    }

    /**
     * Return the directory list from the given $path.
     *
     * @param string $path
     *
     * @return array
     */
    public static function getDirectories($path)
    {
        if (function_exists('glob')) {
            return self::getDirectoriesWithGlob($path);
        }

        return self::getDirectoriesWithReaddir($path);
    }

    /**
     * Return the directory list from the given $path using php glob function.
     *
     * @param string $path
     *
     * @return array
     */
    public static function getDirectoriesWithGlob($path)
    {
        $directoryList = glob($path . '/*', GLOB_ONLYDIR | GLOB_NOSORT);
        if ($directoryList === false) {
            return [];
        }

        $directoryList = array_map(function ($path) {
            return substr($path, strrpos($path, '/') + 1);
        }, $directoryList);

        return $directoryList;
    }

    /**
     * Return the directory list from the given $path using php readdir function.
     *
     * @param string $path
     *
     * @return array
     */
    public static function getDirectoriesWithReaddir($path)
    {
        $directoryList = [];
        $dh = @opendir($path);
        if ($dh) {
            while (($file = @readdir($dh)) !== false) {
                if (is_dir($path . DIRECTORY_SEPARATOR . $file) && $file[0] != '.') {
                    $directoryList[] = $file;
                }
            }
            @closedir($dh);
        }

        return $directoryList;
    }

    /**
     * Display a warning message indicating that the method is deprecated.
     *
     * @param string $message
     */
    public static function displayAsDeprecated($message = null)
    {
        $backtrace = debug_backtrace();
        $callee = next($backtrace);
        $class = isset($callee['class']) ? $callee['class'] : null;

        if ($message === null) {
            $message = 'The function ' . $callee['function'] . ' (Line ' . $callee['line'] . ') is deprecated and will be removed in the next major version.';
        }

        $error = 'Function <b>' . $callee['function'] . '()</b> is deprecated in <b>' . $callee['file'] . '</b> on line <b>' . $callee['line'] . '</b><br />';

        Tools::throwDeprecated($error, $message, $class);
    }

    /**
     * Display a warning message indicating that the parameter is deprecated.
     */
    public static function displayParameterAsDeprecated($parameter)
    {
        $backtrace = debug_backtrace();
        $callee = next($backtrace);
        $error = 'Parameter <b>' . $parameter . '</b> in function <b>' . (isset($callee['function']) ? $callee['function'] : '') . '()</b> is deprecated in <b>' . $callee['file'] . '</b> on line <b>' . (isset($callee['line']) ? $callee['line'] : '(undefined)') . '</b><br />';
        $message = 'The parameter ' . $parameter . ' in function ' . $callee['function'] . ' (Line ' . (isset($callee['line']) ? $callee['line'] : 'undefined') . ') is deprecated and will be removed in the next major version.';
        $class = isset($callee['class']) ? $callee['class'] : null;

        Tools::throwDeprecated($error, $message, $class);
    }

    public static function displayFileAsDeprecated()
    {
        $backtrace = debug_backtrace();
        $callee = current($backtrace);
        $error = 'File <b>' . $callee['file'] . '</b> is deprecated<br />';
        $message = 'The file ' . $callee['file'] . ' is deprecated and will be removed in the next major version.';
        $class = isset($callee['class']) ? $callee['class'] : null;

        Tools::throwDeprecated($error, $message, $class);
    }

    protected static function throwDeprecated($error, $message, $class)
    {
        if (_PS_DISPLAY_COMPATIBILITY_WARNING_) {
            @trigger_error($error, E_USER_DEPRECATED);
            PrestaShopLogger::addLog($message, 3, $class);
        }
    }

    public static function enableCache($level = 1, Context $context = null)
    {
        if (!$context) {
            $context = Context::getContext();
        }
        $smarty = $context->smarty;
        if (!Configuration::get('PS_SMARTY_CACHE')) {
            return;
        }
        if ($smarty->force_compile == 0 && $smarty->caching == $level) {
            return;
        }
        self::$_forceCompile = (int) $smarty->force_compile;
        self::$_caching = (int) $smarty->caching;
        $smarty->force_compile = false;
        $smarty->caching = (int) $level;
        $smarty->cache_lifetime = 31536000; // 1 Year
    }

    public static function restoreCacheSettings(Context $context = null)
    {
        if (!$context) {
            $context = Context::getContext();
        }

        if (isset(self::$_forceCompile)) {
            $context->smarty->force_compile = (bool) self::$_forceCompile;
        }
        if (isset(self::$_caching)) {
            $context->smarty->caching = (int) self::$_caching;
        }
    }

    public static function isCallable($function)
    {
        $disabled = explode(',', ini_get('disable_functions'));

        return !in_array($function, $disabled) && is_callable($function);
    }

    public static function pRegexp($s, $delim)
    {
        $s = str_replace($delim, '\\' . $delim, $s);
        foreach (['?', '[', ']', '(', ')', '{', '}', '-', '.', '+', '*', '^', '$', '`', '"', '%'] as $char) {
            $s = str_replace($char, '\\' . $char, $s);
        }

        return $s;
    }

    public static function str_replace_once($needle, $replace, $haystack)
    {
        $pos = false;
        if ($needle) {
            $pos = strpos($haystack, $needle);
        }
        if ($pos === false) {
            return $haystack;
        }

        return substr_replace($haystack, $replace, $pos, strlen($needle));
    }

    /**
     * Identify the version of php
     *
     * @return string
     */
    public static function checkPhpVersion()
    {
        if (defined('PHP_VERSION')) {
            $version = PHP_VERSION;
        } else {
            $version = phpversion('');
        }

        // Specific ubuntu usecase: php version returns 5.2.4-2ubuntu5.2
        if (strpos($version, '-') !== false) {
            $version = substr($version, 0, strpos($version, '-'));
        }

        return $version;
    }

    /**
     * Try to open a zip file in order to check if it's valid
     *
     * @param string $from_file
     *
     * @return bool success
     */
    public static function ZipTest($from_file)
    {
        $zip = new ZipArchive();

        return $zip->open($from_file, ZipArchive::CHECKCONS) === true;
    }

    /**
     * Extract a zip file to the given directory
     *
     * @param string $from_file
     * @param string $to_dir
     *
     * @return bool
     */
    public static function ZipExtract($from_file, $to_dir)
    {
        if (!file_exists($to_dir)) {
            mkdir($to_dir, PsFileSystem::DEFAULT_MODE_FOLDER);
        }

        $zip = new ZipArchive();
        if ($zip->open($from_file) === true && $zip->extractTo($to_dir) && $zip->close()) {
            return true;
        }

        return false;
    }

    /**
     * @param string $path
     * @param int $filemode
     *
     * @return bool
     */
    public static function chmodr($path, $filemode)
    {
        if (!is_dir($path)) {
            return @chmod($path, $filemode);
        }
        $dh = opendir($path);
        while (($file = readdir($dh)) !== false) {
            if ($file != '.' && $file != '..') {
                $fullpath = $path . '/' . $file;
                if (is_link($fullpath)) {
                    return false;
                } elseif (!is_dir($fullpath) && !@chmod($fullpath, $filemode)) {
                    return false;
                } elseif (!Tools::chmodr($fullpath, $filemode)) {
                    return false;
                }
            }
        }
        closedir($dh);
        if (@chmod($path, $filemode)) {
            return true;
        } else {
            return false;
        }
    }

    /**
     * Get products order field name for queries.
     *
     * @param string $type by|way
     * @param string|bool|null $value If no index given, use default order from admin -> pref -> products
     * @param bool|string $prefix
     *
     * @return string Order by sql clause
     */
    public static function getProductsOrder($type, $value = null, $prefix = false)
    {
        switch ($type) {
            case 'by':
                $list = [0 => 'name', 1 => 'price', 2 => 'date_add', 3 => 'date_upd', 4 => 'position', 5 => 'manufacturer_name', 6 => 'quantity', 7 => 'reference'];
                $value = (null === $value || $value === false || $value === '') ? (int) Configuration::get('PS_PRODUCTS_ORDER_BY') : $value;
                $value = (isset($list[$value])) ? $list[$value] : ((in_array($value, $list)) ? $value : 'position');
                $order_by_prefix = '';
                if ($prefix) {
                    if ($value == 'id_product' || $value == 'date_add' || $value == 'date_upd' || $value == 'price') {
                        $order_by_prefix = 'p.';
                    } elseif ($value == 'name') {
                        $order_by_prefix = 'pl.';
                    } elseif ($value == 'manufacturer_name') {
                        $order_by_prefix = 'm.';
                        $value = 'name';
                    } elseif ($value == 'position' || empty($value)) {
                        $order_by_prefix = 'cp.';
                    }
                }

                return $order_by_prefix . $value;

            case 'way':
                $value = (null === $value || $value === false || $value === '') ? (int) Configuration::get('PS_PRODUCTS_ORDER_WAY') : $value;
                $list = [0 => 'asc', 1 => 'desc'];

                return (isset($list[$value])) ? $list[$value] : ((in_array($value, $list)) ? $value : 'asc');
        }

        return '';
    }

    /**
     * Convert a shorthand byte value from a PHP configuration directive to an integer value.
     *
     * @param string $value value to convert
     *
     * @return int|string
     */
    public static function convertBytes($value)
    {
        if (is_numeric($value)) {
            return $value;
        } else {
            $value_length = strlen($value);
            $qty = (int) substr($value, 0, $value_length - 1);
            $unit = Tools::strtolower(substr($value, $value_length - 1));
            switch ($unit) {
                case 'k':
                    $qty *= 1024;

                    break;
                case 'm':
                    $qty *= 1048576;

                    break;
                case 'g':
                    $qty *= 1073741824;

                    break;
            }

            return $qty;
        }
    }

    /**
     * Concat $begin and $end, add ? or & between strings.
     *
     * @since 1.5.0
     *
     * @param string $begin
     * @param string $end
     *
     * @return string
     */
    public static function url($begin, $end)
    {
        return $begin . ((strpos($begin, '?') !== false) ? '&' : '?') . $end;
    }

    /**
     * Display error and dies or silently log the error.
     *
     * @param string $msg
     * @param bool $die
     *
     * @return bool success of logging
     */
    public static function dieOrLog($msg, $die = true)
    {
        if ($die || (defined('_PS_MODE_DEV_') && _PS_MODE_DEV_)) {
            header('HTTP/1.1 500 Internal Server Error', true, 500);
            die($msg);
        }

        return PrestaShopLogger::addLog($msg);
    }

    /**
     * Convert \n and \r\n and \r to <br />.
     *
     * @param string|null $str String to transform
     *
     * @return string|null New string
     */
    public static function nl2br($str)
    {
        if (empty($str)) {
            return $str;
        }

        return str_replace(["\r\n", "\r", "\n", AddressFormat::FORMAT_NEW_LINE, PHP_EOL], '<br />', $str);
    }

    /**
     * Clear cache for Smarty.
     *
     * @param Smarty $smarty
     * @param bool|string $tpl
     * @param string $cache_id
     * @param string $compile_id
     *
     * @return int|null number of cache files deleted
     */
    public static function clearCache($smarty = null, $tpl = false, $cache_id = null, $compile_id = null)
    {
        if ($smarty === null) {
            $smarty = Context::getContext()->smarty;
        }

        if ($smarty === null) {
            return null;
        }

        if (!$tpl && $cache_id === null && $compile_id === null) {
            return $smarty->clearAllCache();
        }

        $ret = $smarty->clearCache($tpl, $cache_id, $compile_id);

        Hook::exec('actionClearCache');

        return $ret;
    }

    /**
     * Clear compile for Smarty.
     *
     * @param Smarty $smarty
     *
     * @return int|null number of template files deleted
     */
    public static function clearCompile($smarty = null)
    {
        if ($smarty === null) {
            $smarty = Context::getContext()->smarty;
        }

        if ($smarty === null) {
            return null;
        }

        $ret = $smarty->clearCompiledTemplate();

        Hook::exec('actionClearCompileCache');

        return $ret;
    }

    /**
     * Clear Smarty cache and compile folders.
     */
    public static function clearSmartyCache()
    {
        $smarty = Context::getContext()->smarty;
        Tools::clearCache($smarty);
        Tools::clearCompile($smarty);
    }

    /**
     * Clear Symfony cache.
     *
     * @param string $env
     */
    public static function clearSf2Cache($env = null)
    {
        if (null === $env) {
            $env = _PS_ENV_;
        }

        $dir = _PS_ROOT_DIR_ . '/var/cache/' . $env . '/';

        register_shutdown_function(function () use ($dir) {
            $fs = new Filesystem();
            $fs->remove($dir);
            Hook::exec('actionClearSf2Cache');
        });
    }

    /**
     * Clear both Smarty and Symfony cache.
     */
    public static function clearAllCache()
    {
        Tools::clearSmartyCache();
        Tools::clearSf2Cache();
    }

    /**
     * @deprecated since 8.1 and will be removed in next major version.
     *
     * @param int|bool $id_product
     */
    public static function clearColorListCache($id_product = false)
    {
        // Change template dir if called from the BackOffice
        $current_template_dir = Context::getContext()->smarty->getTemplateDir();
        Context::getContext()->smarty->setTemplateDir(_PS_THEME_DIR_);
        Tools::clearCache(null, _PS_THEME_DIR_ . 'product-list-colors.tpl', Product::getColorsListCacheId((int) $id_product, false));
        Context::getContext()->smarty->setTemplateDir($current_template_dir);
    }

    /**
     * Allow to get the memory limit in octets.
     *
     * @since 1.4.5.0
     *
     * @return int|string the memory limit value in octet
     */
    public static function getMemoryLimit()
    {
        $memory_limit = @ini_get('memory_limit');

        return Tools::getOctets($memory_limit);
    }

    /**
     * Gets the value of a configuration option in octets.
     *
     * @since 1.5.0
     *
     * @param string $option
     *
     * @return int|string the value of a configuration option in octets
     */
    public static function getOctets($option)
    {
        if (preg_match('/[0-9]+k/i', $option)) {
            return 1024 * (int) $option;
        }

        if (preg_match('/[0-9]+m/i', $option)) {
            return 1024 * 1024 * (int) $option;
        }

        if (preg_match('/[0-9]+g/i', $option)) {
            return 1024 * 1024 * 1024 * (int) $option;
        }

        return $option;
    }

    /**
     * @return bool true if the server use 64bit arch
     */
    public static function isX86_64arch()
    {
        return PHP_INT_MAX == '9223372036854775807';
    }

    /**
     * @return bool true if php-cli is used
     */
    public static function isPHPCLI()
    {
        return defined('STDIN') || (Tools::strtolower(PHP_SAPI) == 'cli' && (!isset($_SERVER['REMOTE_ADDR']) || empty($_SERVER['REMOTE_ADDR'])));
    }

    public static function argvToGET($argc, $argv)
    {
        if ($argc <= 1) {
            return;
        }

        // get the first argument and parse it like a query string
        parse_str($argv[1], $args);
        if (!is_array($args) || !count($args)) {
            return;
        }
        $_GET = array_merge($args, $_GET);
        $_SERVER['QUERY_STRING'] = $argv[1];
    }

    /**
     * Get max file upload size considering server settings and optional max value.
     *
     * @param int $max_size optional max file size
     *
     * @return int max file size in bytes
     */
    public static function getMaxUploadSize($max_size = 0)
    {
        $values = [Tools::convertBytes(ini_get('upload_max_filesize'))];

        if ($max_size > 0) {
            $values[] = $max_size;
        }

        $post_max_size = Tools::convertBytes(ini_get('post_max_size'));
        if ($post_max_size > 0) {
            $values[] = $post_max_size;
        }

        return min($values);
    }

    /**
     * apacheModExists return true if the apache module $name is loaded.
     *
     * @TODO move this method in class Information (when it will exist)
     *
     * Notes: This method requires either apache_get_modules or phpinfo()
     * to be available. With CGI mod, we cannot get php modules
     *
     * @param string $name module name
     *
     * @return bool true if exists
     *
     * @since 1.4.5.0
     */
    public static function apacheModExists($name)
    {
        if (function_exists('apache_get_modules')) {
            static $apache_module_list = null;

            if (!is_array($apache_module_list)) {
                $apache_module_list = apache_get_modules();
            }

            // we need strpos (example, evasive can be evasive20)
            foreach ($apache_module_list as $module) {
                if (strpos($module, $name) !== false) {
                    return true;
                }
            }
        }

        return false;
    }

    /**
     * Fix native uasort see: http://php.net/manual/en/function.uasort.php#114535.
     *
     * @param array $array
     * @param callable $cmp_function
     */
    public static function uasort(&$array, $cmp_function)
    {
        if (count($array) < 2) {
            return;
        }
        $halfway = (int) (count($array) / 2);
        $array1 = array_slice($array, 0, $halfway, true);
        $array2 = array_slice($array, $halfway, null, true);

        self::uasort($array1, $cmp_function);
        self::uasort($array2, $cmp_function);
        if (call_user_func($cmp_function, end($array1), reset($array2)) < 1) {
            $array = $array1 + $array2;

            return;
        }
        $array = [];
        reset($array1);
        reset($array2);
        while (current($array1) && current($array2)) {
            if (call_user_func($cmp_function, current($array1), current($array2)) < 1) {
                $array[key($array1)] = current($array1);
                next($array1);
            } else {
                $array[key($array2)] = current($array2);
                next($array2);
            }
        }
        while (current($array1)) {
            $array[key($array1)] = current($array1);
            next($array1);
        }
        while (current($array2)) {
            $array[key($array2)] = current($array2);
            next($array2);
        }
    }

    /**
     * Copy the folder $src into $dst, $dst is created if it do not exist.
     *
     * @param string $src
     * @param string $dst
     * @param bool $del if true, delete the file after copy
     */
    public static function recurseCopy($src, $dst, $del = false)
    {
        if (!Tools::file_exists_cache($src)) {
            return false;
        }
        $dir = opendir($src);

        if (!Tools::file_exists_cache($dst)) {
            mkdir($dst);
        }
        while (false !== ($file = readdir($dir))) {
            if (($file != '.') && ($file != '..')) {
                if (is_dir($src . DIRECTORY_SEPARATOR . $file)) {
                    self::recurseCopy($src . DIRECTORY_SEPARATOR . $file, $dst . DIRECTORY_SEPARATOR . $file, $del);
                } else {
                    copy($src . DIRECTORY_SEPARATOR . $file, $dst . DIRECTORY_SEPARATOR . $file);
                    if ($del && is_writable($src . DIRECTORY_SEPARATOR . $file)) {
                        unlink($src . DIRECTORY_SEPARATOR . $file);
                    }
                }
            }
        }
        closedir($dir);
        if ($del && is_writable($src)) {
            rmdir($src);
        }
    }

    /**
     * @param string $path Path to scan
     * @param string $ext Extention to filter files
     * @param string $dir Add this to prefix output for example /path/dir/*
     *
     * @return array List of file found
     *
     * @since 1.5.0
     */
    public static function scandir($path, $ext = 'php', $dir = '', $recursive = false)
    {
        $path = rtrim(rtrim($path, '\\'), '/') . '/';
        $real_path = rtrim(rtrim($path . $dir, '\\'), '/') . '/';
        $files = scandir($real_path, SCANDIR_SORT_NONE);
        if (!$files) {
            return [];
        }

        $filtered_files = [];

        $real_ext = false;
        if (!empty($ext)) {
            $real_ext = '.' . $ext;
        }
        $real_ext_length = strlen($real_ext);

        $subdir = ($dir) ? $dir . '/' : '';
        foreach ($files as $file) {
            if (!$real_ext || (strpos($file, $real_ext) && strpos($file, $real_ext) == (strlen($file) - $real_ext_length))) {
                $filtered_files[] = $subdir . $file;
            }

            if ($recursive && $file[0] != '.' && is_dir($real_path . $file)) {
                foreach (Tools::scandir($path, $ext, $subdir . $file, $recursive) as $subfile) {
                    $filtered_files[] = $subfile;
                }
            }
        }

        return $filtered_files;
    }

    /**
     * Align version sent and use internal function.
     *
     * @param string $v1
     * @param string $v2
     * @param string $operator
     *
     * @return mixed
     */
    public static function version_compare($v1, $v2, $operator = '<')
    {
        Tools::alignVersionNumber($v1, $v2);

        return version_compare($v1, $v2, $operator);
    }

    /**
     * Align 2 version with the same number of sub version
     * version_compare will work better for its comparison :)
     * (Means: '1.8' to '1.9.3' will change '1.8' to '1.8.0').
     *
     * @param string $v1
     * @param string $v2
     */
    public static function alignVersionNumber(&$v1, &$v2)
    {
        $len1 = count(explode('.', trim($v1, '.')));
        $len2 = count(explode('.', trim($v2, '.')));
        $len = 0;
        $str = '';

        if ($len1 > $len2) {
            $len = $len1 - $len2;
            $str = &$v2;
        } elseif ($len2 > $len1) {
            $len = $len2 - $len1;
            $str = &$v1;
        }

        for ($len; $len > 0; --$len) {
            $str .= '.0';
        }
    }

    public static function modRewriteActive()
    {
        if (Tools::apacheModExists('mod_rewrite')) {
            return true;
        }
        if ((isset($_SERVER['HTTP_MOD_REWRITE']) && Tools::strtolower($_SERVER['HTTP_MOD_REWRITE']) == 'on') || Tools::strtolower(getenv('HTTP_MOD_REWRITE')) == 'on') {
            return true;
        }

        return false;
    }

    public static function unSerialize($serialized, $object = false)
    {
        if (is_string($serialized) && (strpos($serialized, 'O:') === false || !preg_match('/(^|;|{|})O:[0-9]+:"/', $serialized)) && !$object || $object) {
            return @unserialize($serialized);
        }

        return false;
    }

    /**
     * Reproduce array_unique working before php version 5.2.9.
     *
     * @param array $array
     *
     * @return array
     */
    public static function arrayUnique($array)
    {
        return array_unique($array, SORT_REGULAR);
    }

    /**
     * Returns an array containing information about
     * HTTP file upload variable ($_FILES).
     *
     * @param string $input File upload field name
     * @param bool $return_content If true, returns uploaded file contents
     *
     * @return array|null
     */
    public static function fileAttachment($input = 'fileUpload', $return_content = true)
    {
        $file_attachment = null;
        if (isset($_FILES[$input]['name']) && !empty($_FILES[$input]['name']) && !empty($_FILES[$input]['tmp_name'])) {
            $file_attachment['rename'] = uniqid() . Tools::strtolower(substr($_FILES[$input]['name'], -5));
            if ($return_content) {
                $file_attachment['content'] = file_get_contents($_FILES[$input]['tmp_name']);
            }
            $file_attachment['tmp_name'] = $_FILES[$input]['tmp_name'];
            $file_attachment['name'] = $_FILES[$input]['name'];
            $file_attachment['mime'] = $_FILES[$input]['type'];
            $file_attachment['error'] = $_FILES[$input]['error'];
            $file_attachment['size'] = $_FILES[$input]['size'];
        }

        return $file_attachment;
    }

    public static function changeFileMTime($file_name)
    {
        @touch($file_name);
    }

    public static function waitUntilFileIsModified($file_name, $timeout = 180)
    {
        @ini_set('max_execution_time', $timeout);
        $time_limit = ini_get('max_execution_time');
        if (!$time_limit) {
            $time_limit = 30;
        }

        $time_limit -= 5;
        $start_time = microtime(true);
        $last_modified = @filemtime($file_name);

        while (true) {
            if (((microtime(true) - $start_time) > $time_limit) || @filemtime($file_name) > $last_modified) {
                break;
            }
            clearstatcache();
            usleep(300);
        }
    }

    /**
     * Delete a substring from another one starting from the right.
     *
     * @param string $str
     * @param string $str_search
     *
     * @return string
     */
    public static function rtrimString($str, $str_search)
    {
        $length_str = strlen($str_search);
        if (strlen($str) >= $length_str && substr($str, -$length_str) == $str_search) {
            $str = substr($str, 0, -$length_str);
        }

        return $str;
    }

    /**
     * Format a number into a human readable format
     * e.g. 24962496 => 23.81M.
     *
     * @param float $size
     * @param int $precision
     *
     * @return string
     */
    public static function formatBytes($size, $precision = 2)
    {
        if (!$size) {
            return '0';
        }
        $base = log($size) / log(1024);
        $suffixes = ['B', 'KB', 'MB', 'GB', 'TB'];

        return round(1024 ** ($base - floor($base)), $precision) . Context::getContext()->getTranslator()->trans($suffixes[floor($base)], [], 'Shop.Theme.Catalog');
    }

    public static function boolVal($value)
    {
        if (empty($value)) {
            $value = false;
        }

        return (bool) $value;
    }

    public static function getUserPlatform()
    {
        if (isset(self::$_user_plateform)) {
            return self::$_user_plateform;
        }

        $user_agent = $_SERVER['HTTP_USER_AGENT'];
        self::$_user_plateform = 'unknown';

        if (preg_match('/linux/i', $user_agent)) {
            self::$_user_plateform = 'Linux';
        } elseif (preg_match('/macintosh|mac os x/i', $user_agent)) {
            self::$_user_plateform = 'Mac';
        } elseif (preg_match('/windows|win32/i', $user_agent)) {
            self::$_user_plateform = 'Windows';
        }

        return self::$_user_plateform;
    }

    public static function getUserBrowser()
    {
        if (isset(self::$_user_browser)) {
            return self::$_user_browser;
        }

        $user_agent = $_SERVER['HTTP_USER_AGENT'];
        self::$_user_browser = 'unknown';

        if (preg_match('/MSIE/i', $user_agent) && !preg_match('/Opera/i', $user_agent)) {
            self::$_user_browser = 'Internet Explorer';
        } elseif (preg_match('/Firefox/i', $user_agent)) {
            self::$_user_browser = 'Mozilla Firefox';
        } elseif (preg_match('/Chrome/i', $user_agent)) {
            self::$_user_browser = 'Google Chrome';
        } elseif (preg_match('/Safari/i', $user_agent)) {
            self::$_user_browser = 'Apple Safari';
        } elseif (preg_match('/Opera/i', $user_agent)) {
            self::$_user_browser = 'Opera';
        } elseif (preg_match('/Netscape/i', $user_agent)) {
            self::$_user_browser = 'Netscape';
        }

        return self::$_user_browser;
    }

    public static function purifyHTML($html, $uri_unescape = null, $allow_style = false)
    {
        static $use_html_purifier = null;
        static $purifier = null;

        if (defined('PS_INSTALLATION_IN_PROGRESS') || !Configuration::configurationIsLoaded()) {
            return $html;
        }

        if ($use_html_purifier === null) {
            $use_html_purifier = (bool) Configuration::get('PS_USE_HTMLPURIFIER');
        }

        if ($use_html_purifier) {
            if ($purifier === null) {
                $config = HTMLPurifier_Config::createDefault();

                $config->set('Attr.EnableID', true);
                $config->set('Attr.AllowedRel', ['nofollow']);
                $config->set('HTML.Trusted', true);
                $config->set('Cache.SerializerPath', _PS_CACHE_DIR_ . 'purifier');
                $config->set('Attr.AllowedFrameTargets', ['_blank', '_self', '_parent', '_top']);
                if (is_array($uri_unescape)) {
                    $config->set('URI.UnescapeCharacters', implode('', $uri_unescape));
                }

                if (Configuration::get('PS_ALLOW_HTML_IFRAME')) {
                    $config->set('HTML.SafeIframe', true);
                    $config->set('HTML.SafeObject', true);
                    $config->set('URI.SafeIframeRegexp', '/.*/');
                }

                // http://developers.whatwg.org/the-video-element.html#the-video-element
                if ($def = $config->getHTMLDefinition(true)) {
                    /* @var HTMLPurifier_HTMLDefinition|HTMLPurifier_HTMLModule $def */
                    $def->addElement('video', 'Block', 'Optional: (source, Flow) | (Flow, source) | Flow', 'Common', [
                        'src' => 'URI',
                        'type' => 'Text',
                        'width' => 'Length',
                        'height' => 'Length',
                        'poster' => 'URI',
                        'preload' => 'Enum#auto,metadata,none',
                        'controls' => 'Bool',
                    ]);
                    $def->addElement('source', 'Block', 'Flow', 'Common', [
                        'src' => 'URI',
                        'type' => 'Text',
                    ]);
                    if ($allow_style) {
                        $def->addElement('style', 'Block', 'Flow', 'Common', ['type' => 'Text']);
                    }
                }

                $purifier = new HTMLPurifier($config);
            }

            $html = $purifier->purify($html);
        }

        return $html;
    }

    /**
     * Check if a constant was already defined.
     *
     * @param string $constant Constant name
     * @param mixed $value Default value to set if not defined
     */
    public static function safeDefine($constant, $value)
    {
        if (!defined($constant)) {
            define($constant, $value);
        }
    }

    /**
     * Spread an amount on lines, adjusting the $column field,
     * with the biggest adjustments going to the rows having the
     * highest $sort_column.
     *
     * E.g.:
     * $rows = [['a' => 5.1], ['a' => 8.2]];
     * spreadAmount(0.3, 1, $rows, 'a');
     * => $rows is [['a' => 8.4], ['a' => 5.2]]
     *
     * @param float $amount The amount to spread across the rows
     * @param int $precision Rounding precision
     *                       e.g. if $amount is 1, $precision is 0 and $rows = [['a' => 2], ['a' => 1]]
     *                       then the resulting $rows will be [['a' => 3], ['a' => 1]]
     *                       But if $precision were 1, then the resulting $rows would be [['a' => 2.5], ['a' => 1.5]]
     * @param array $rows An array, associative or not, containing arrays that have at least $column and $sort_column fields
     * @param string $column The column on which to perform adjustments
     */
    public static function spreadAmount($amount, $precision, &$rows, $column)
    {
        if (!is_array($rows) || empty($rows)) {
            return;
        }

        $sort_function = function ($a, $b) use ($column) {
            return $b[$column] > $a[$column] ? 1 : -1;
        };

        uasort($rows, $sort_function);

        $unit = 10 ** $precision;

        $int_amount = (int) round($unit * $amount);

        $remainder = $int_amount % count($rows);
        $amount_to_spread = ($int_amount - $remainder) / count($rows) / $unit;

        $sign = ($amount >= 0 ? 1 : -1);
        $position = 0;
        foreach ($rows as &$row) {
            $adjustment_factor = $amount_to_spread;

            if ($position < abs($remainder)) {
                $adjustment_factor += $sign * 1 / $unit;
            }

            $row[$column] += $adjustment_factor;

            ++$position;
        }
        unset($row);
    }

    /**
     * Return path to a Product or a CMS category.
     *
     * @param string $url_base Start URL
     * @param int $id_category Start category
     * @param string $path Current path
     * @param string $highlight String to highlight (in XHTML/CSS)
     * @param string $category_type Category type (products/cms)
     * @param bool $home
     */
    public static function getPath($url_base, $id_category, $path = '', $highlight = '', $category_type = 'catalog', $home = false)
    {
        $context = Context::getContext();
        if ($category_type == 'catalog') {
            $category = Db::getInstance()->getRow('
		SELECT id_category, level_depth, nleft, nright
		FROM ' . _DB_PREFIX_ . 'category
		WHERE id_category = ' . (int) $id_category);
            if (isset($category['id_category'])) {
                $sql = 'SELECT c.id_category, cl.name, cl.link_rewrite
					FROM ' . _DB_PREFIX_ . 'category c
					LEFT JOIN ' . _DB_PREFIX_ . 'category_lang cl ON (cl.id_category = c.id_category' . Shop::addSqlRestrictionOnLang('cl') . ')
					WHERE c.nleft <= ' . (int) $category['nleft'] . '
						AND c.nright >= ' . (int) $category['nright'] . '
						AND cl.id_lang = ' . (int) $context->language->id .
                       ($home ? ' AND c.id_category=' . (int) $id_category : '') . '
						AND c.id_category != ' . (int) Category::getTopCategory()->id . '
					GROUP BY c.id_category
					ORDER BY c.level_depth ASC
					LIMIT ' . (!$home ? (int) $category['level_depth'] + 1 : 1);
                $categories = Db::getInstance()->executeS($sql);
                $full_path = '';
                $n = 1;
                $n_categories = (int) count($categories);
                foreach ($categories as $category) {
                    $action = (($category['id_category'] == (int) Configuration::get('PS_HOME_CATEGORY') || $home) ? 'index' : 'updatecategory');
                    $link_params = ['action' => $action, 'id_category' => (int) $category['id_category']];
                    $edit_link = Context::getContext()->link->getAdminLink('AdminCategories', true, $link_params);
                    $link_params['action'] = 'index';
                    $index_link = Context::getContext()->link->getAdminLink('AdminCategories', true, $link_params);
                    $edit = '<a href="' . Tools::safeOutput($edit_link) . '" title="' . ($category['id_category'] == Category::getRootCategory()->id_category ? 'Home' : 'Modify') . '"><i class="icon-' . (($category['id_category'] == Category::getRootCategory()->id_category || $home) ? 'home' : 'pencil') . '"></i></a> ';
                    $full_path .= $edit .
                        ($n < $n_categories ? '<a href="' . Tools::safeOutput($index_link) . '" title="' . htmlentities($category['name'], ENT_NOQUOTES, 'UTF-8') . '">' : '') .
                        (!empty($highlight) ? str_ireplace($highlight, '<span class="highlight">' . htmlentities($highlight, ENT_NOQUOTES, 'UTF-8') . '</span>', $category['name']) : $category['name']) .
                        ($n < $n_categories ? '</a>' : '') .
                        (($n++ != $n_categories || !empty($path)) ? ' > ' : '');
                }

                return $full_path . $path;
            }
        } elseif ($category_type == 'cms') {
            $category = new CMSCategory($id_category, $context->language->id);
            if (!$category->id) {
                return $path;
            }
            $name = ($highlight != null) ? str_ireplace($highlight, '<span class="highlight">' . $highlight . '</span>', CMSCategory::hideCMSCategoryPosition($category->name)) : CMSCategory::hideCMSCategoryPosition($category->name);
            $edit = '<a href="' . Tools::safeOutput($url_base . '&id_cms_category=' . $category->id . '&updatecms_category&token=' . Tools::getAdminToken('AdminCmsContent' . (int) Tab::getIdFromClassName('AdminCmsContent') . (int) $context->employee->id)) . '">
				<i class="icon-pencil"></i></a> ';
            if ($category->id == 1) {
                $edit = '<li><a href="' . Tools::safeOutput($url_base . '&id_cms_category=' . $category->id . '&viewcategory&token=' . Tools::getAdminToken('AdminCmsContent' . (int) Tab::getIdFromClassName('AdminCmsContent') . (int) $context->employee->id)) . '">
					<i class="icon-home"></i></a></li> ';
            }
            $path = $edit . '<li><a href="' . Tools::safeOutput($url_base . '&id_cms_category=' . $category->id . '&viewcategory&token=' . Tools::getAdminToken('AdminCmsContent' . (int) Tab::getIdFromClassName('AdminCmsContent') . (int) $context->employee->id)) . '">
		' . $name . '</a></li> > ' . $path;
            if ($category->id == 1) {
                return substr($path, 0, strlen($path) - 3);
            }

            return Tools::getPath($url_base, $category->id_parent, $path, '', 'cms');
        }
    }

    public static function redirectToInstall()
    {
        if (file_exists(__DIR__ . '/../install')) {
            if (defined('_PS_ADMIN_DIR_')) {
                header('Location: ../install/');
            } else {
                header('Location: install/');
            }
        } elseif (file_exists(__DIR__ . '/../install-dev')) {
            if (defined('_PS_ADMIN_DIR_')) {
                header('Location: ../install-dev/');
            } else {
                header('Location: install-dev/');
            }
        } else {
            die('Error: "install" directory is missing');
        }
        exit;
    }

    /**
     * @param array $fallbackParameters
     */
    public static function setFallbackParameters(array $fallbackParameters): void
    {
        static::$fallbackParameters = $fallbackParameters;
    }

    /**
     * @param string $file_to_refresh
     * @param string $external_file
     *
     * @return bool
     */
    public static function refreshFile(string $file_to_refresh, string $external_file): bool
    {
        return (bool) static::copy($external_file, _PS_ROOT_DIR_ . $file_to_refresh);
    }

    /**
     * @param string $file
     * @param int $timeout
     *
     * @return bool
     */
    public static function isFileFresh(string $file, int $timeout = self::CACHE_LIFETIME_SECONDS): bool
    {
        if (($time = @filemtime(_PS_ROOT_DIR_ . $file)) && filesize(_PS_ROOT_DIR_ . $file) > 0) {
            return (time() - $time) < $timeout;
        }

        return false;
    }

    /**
     * @return bool
     */
    public static function isCountryFromBrowserAvailable(): bool
    {
        $languageAvailable = static::getCountryIsoCodeFromHeader();
        if ($languageAvailable === null) {
            return false;
        }

        return Configuration::get('PS_DETECT_COUNTRY')
            && Validate::isLanguageIsoCode($languageAvailable);
    }

    /**
     * @return string|null
     */
    public static function getCountryIsoCodeFromHeader(): ?string
    {
        if (!isset($_SERVER['HTTP_ACCEPT_LANGUAGE'])) {
            return null;
        }

        preg_match(static::LANGUAGE_EXTRACTOR_REGEXP, $_SERVER['HTTP_ACCEPT_LANGUAGE'], $languages);

        return $languages[0] ?? null;
    }

    /**
     * Inserts a new element in array after a given index
     *
     * @param array $array Array to modify
     * @param string $targetKey Key to search for
     * @param string $newDataKey Key for an added data
     * @param array $newDataArray New data to insert
     *
     * @return array
     */
    public static function arrayInsertElementAfterKey(array $array, string $targetKey, string $newDataKey, array $newDataArray): array
    {
        if (array_key_exists($targetKey, $array)) {
            $newArray = [];
            foreach ($array as $k => $value) {
                $newArray[$k] = $value;
                if ($k === $targetKey) {
                    $newArray[$newDataKey] = $newDataArray;
                }
            }

            return $newArray;
        }

        return $array;
    }
}

/**
 * Compare 2 prices to sort products.
 *
 * @param array{"price_tmp": float} $a
 * @param array{"price_tmp": float} $b
 *
 * @return int
 */
function cmpPriceAsc($a, $b)
{
    return $a['price_tmp'] <=> $b['price_tmp'];
}

/**
 * @param array{"price_tmp": float} $a
 * @param array{"price_tmp": float} $b
 *
 * @return int
 */
function cmpPriceDesc($a, $b)
{
    return $b['price_tmp'] <=> $a['price_tmp'];
}<|MERGE_RESOLUTION|>--- conflicted
+++ resolved
@@ -1531,22 +1531,6 @@
         return mb_strlen($str, $encoding);
     }
 
-<<<<<<< HEAD
-    /**
-     * @deprecated Since 8.0.0
-     */
-    public static function stripslashes($string)
-    {
-        @trigger_error(
-            'Tools::stripslashes() is deprecated since version 8.0.0. Use PHP\'s stripslashes instead.',
-            E_USER_DEPRECATED
-        );
-
-        return $string;
-    }
-
-=======
->>>>>>> e6b00957
     public static function strtoupper($str)
     {
         if (is_array($str)) {
