--- conflicted
+++ resolved
@@ -2104,8 +2104,6 @@
         );
     }
 
-<<<<<<< HEAD
-=======
     /**
      * @deprecated since 8.1 use PrestaShop\PrestaShop\Core\Util\ColorBrightnessCalculator::isBright function instead
      *
@@ -2160,7 +2158,6 @@
         return self::$colorBrightnessCalculator->isBright($hex);
     }
 
->>>>>>> 5702960c
     public static function parserSQL($sql)
     {
         if (strlen($sql) > 0) {
