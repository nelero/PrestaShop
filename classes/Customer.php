<?php
/**
 * 2007-2015 PrestaShop
 *
 * NOTICE OF LICENSE
 *
 * This source file is subject to the Open Software License (OSL 3.0)
 * that is bundled with this package in the file LICENSE.txt.
 * It is also available through the world-wide-web at this URL:
 * http://opensource.org/licenses/osl-3.0.php
 * If you did not receive a copy of the license and are unable to
 * obtain it through the world-wide-web, please send an email
 * to license@prestashop.com so we can send you a copy immediately.
 *
 * DISCLAIMER
 *
 * Do not edit or add to this file if you wish to upgrade PrestaShop to newer
 * versions in the future. If you wish to customize PrestaShop for your
 * needs please refer to http://www.prestashop.com for more information.
 *
 * @author    PrestaShop SA <contact@prestashop.com>
 * @copyright 2007-2015 PrestaShop SA
 * @license   http://opensource.org/licenses/osl-3.0.php Open Software License (OSL 3.0)
 * International Registered Trademark & Property of PrestaShop SA
 */

class CustomerCore extends ObjectModel
{
    public $id;

    public $id_shop;

    public $id_shop_group;

    /** @var string Secure key */
    public $secure_key;

    /** @var string protected note */
    public $note;

    /** @var int Gender ID */
    public $id_gender = 0;

    /** @var int Default group ID */
    public $id_default_group;

    /** @var int Current language used by the customer */
    public $id_lang;

    /** @var string Lastname */
    public $lastname;

    /** @var string Firstname */
    public $firstname;

    /** @var string Birthday (yyyy-mm-dd) */
    public $birthday = null;

    /** @var string e-mail */
    public $email;

    /** @var bool Newsletter subscription */
    public $newsletter;

    /** @var string Newsletter ip registration */
    public $ip_registration_newsletter;

    /** @var string Newsletter ip registration */
    public $newsletter_date_add;

    /** @var bool Opt-in subscription */
    public $optin;

    /** @var string WebSite **/
    public $website;

    /** @var string Company */
    public $company;

    /** @var string SIRET */
    public $siret;

    /** @var string APE */
    public $ape;

    /** @var float Outstanding allow amount (B2B opt)  */
    public $outstanding_allow_amount = 0;

    /** @var int Show public prices (B2B opt) */
    public $show_public_prices = 0;

    /** @var int Risk ID (B2B opt) */
    public $id_risk;

    /** @var int Max payment day */
    public $max_payment_days = 0;

    /** @var int Password */
    public $passwd;

    /** @var string Datetime Password */
    public $last_passwd_gen;

    /** @var bool Status */
    public $active = true;

    /** @var bool Status */
    public $is_guest = 0;

    /** @var bool True if carrier has been deleted (staying in database as deleted) */
    public $deleted = 0;

    /** @var string Object creation date */
    public $date_add;

    /** @var string Object last modification date */
    public $date_upd;

    public $years;
    public $days;
    public $months;

    /** @var int customer id_country as determined by geolocation */
    public $geoloc_id_country;
    /** @var int customer id_state as determined by geolocation */
    public $geoloc_id_state;
    /** @var string customer postcode as determined by geolocation */
    public $geoloc_postcode;

    /** @var bool is the customer logged in */
    public $logged = 0;

    /** @var int id_guest meaning the guest table, not the guest customer  */
    public $id_guest;

    public $groupBox;

    /** @var string Unique token for forgot passsword feature */
    public $reset_password_token;

    /** @var string token validity date for forgot password feature */
    public $reset_password_validity;

    protected $webserviceParameters = array(
        'fields' => array(
            'id_default_group' => array('xlink_resource' => 'groups'),
            'id_lang' => array('xlink_resource' => 'languages'),
            'newsletter_date_add' => array(),
            'ip_registration_newsletter' => array(),
            'last_passwd_gen' => array('setter' => null),
            'secure_key' => array('setter' => null),
            'deleted' => array(),
            'passwd' => array('setter' => 'setWsPasswd'),
        ),
        'associations' => array(
            'groups' => array('resource' => 'group'),
        )
    );

    /**
     * @see ObjectModel::$definition
     */
    public static $definition = array(
        'table' => 'customer',
        'primary' => 'id_customer',
        'fields' => array(
            'secure_key' =>                array('type' => self::TYPE_STRING, 'validate' => 'isMd5', 'copy_post' => false),
            'lastname' =>                    array('type' => self::TYPE_STRING, 'validate' => 'isName', 'required' => true, 'size' => 32),
            'firstname' =>                    array('type' => self::TYPE_STRING, 'validate' => 'isName', 'required' => true, 'size' => 32),
            'email' =>                        array('type' => self::TYPE_STRING, 'validate' => 'isEmail', 'required' => true, 'size' => 128),
            'passwd' =>                    array('type' => self::TYPE_STRING, 'validate' => 'isPasswd', 'required' => true, 'size' => 255),
            'last_passwd_gen' =>            array('type' => self::TYPE_STRING, 'copy_post' => false),
            'id_gender' =>                    array('type' => self::TYPE_INT, 'validate' => 'isUnsignedId'),
            'birthday' =>                    array('type' => self::TYPE_DATE, 'validate' => 'isBirthDate'),
            'newsletter' =>                array('type' => self::TYPE_BOOL, 'validate' => 'isBool'),
            'newsletter_date_add' =>        array('type' => self::TYPE_DATE,'copy_post' => false),
            'ip_registration_newsletter' =>    array('type' => self::TYPE_STRING, 'copy_post' => false),
            'optin' =>                        array('type' => self::TYPE_BOOL, 'validate' => 'isBool'),
            'website' =>                    array('type' => self::TYPE_STRING, 'validate' => 'isUrl'),
            'company' =>                    array('type' => self::TYPE_STRING, 'validate' => 'isGenericName'),
            'siret' =>                        array('type' => self::TYPE_STRING, 'validate' => 'isSiret'),
            'ape' =>                        array('type' => self::TYPE_STRING, 'validate' => 'isApe'),
            'outstanding_allow_amount' =>    array('type' => self::TYPE_FLOAT, 'validate' => 'isFloat', 'copy_post' => false),
            'show_public_prices' =>            array('type' => self::TYPE_BOOL, 'validate' => 'isBool', 'copy_post' => false),
            'id_risk' =>                    array('type' => self::TYPE_INT, 'validate' => 'isUnsignedInt', 'copy_post' => false),
            'max_payment_days' =>            array('type' => self::TYPE_INT, 'validate' => 'isUnsignedInt', 'copy_post' => false),
            'active' =>                    array('type' => self::TYPE_BOOL, 'validate' => 'isBool', 'copy_post' => false),
            'deleted' =>                    array('type' => self::TYPE_BOOL, 'validate' => 'isBool', 'copy_post' => false),
            'note' =>                        array('type' => self::TYPE_HTML, 'validate' => 'isCleanHtml', 'size' => 65000, 'copy_post' => false),
            'is_guest' =>                    array('type' => self::TYPE_BOOL, 'validate' => 'isBool', 'copy_post' => false),
            'id_shop' =>                    array('type' => self::TYPE_INT, 'validate' => 'isUnsignedId', 'copy_post' => false),
            'id_shop_group' =>                array('type' => self::TYPE_INT, 'validate' => 'isUnsignedId', 'copy_post' => false),
            'id_default_group' =>            array('type' => self::TYPE_INT, 'copy_post' => false),
            'id_lang' =>                    array('type' => self::TYPE_INT, 'validate' => 'isUnsignedId', 'copy_post' => false),
            'date_add' =>                    array('type' => self::TYPE_DATE, 'validate' => 'isDate', 'copy_post' => false),
            'date_upd' =>                    array('type' => self::TYPE_DATE, 'validate' => 'isDate', 'copy_post' => false),
            'reset_password_token' =>        array('type' => self::TYPE_STRING, 'validate' => 'isSha1', 'size' => 40, 'copy_post' => false),
            'reset_password_validity' =>    array('type' => self::TYPE_DATE, 'validate' => 'isDateOrNull', 'copy_post' => false),
        ),
    );

    protected static $_defaultGroupId = array();
    protected static $_customerHasAddress = array();
    protected static $_customer_groups = array();

    public function __construct($id = null)
    {
        $this->id_default_group = (int)Configuration::get('PS_CUSTOMER_GROUP');
        parent::__construct($id);
    }

    public function add($autodate = true, $null_values = true)
    {
        $this->id_shop = ($this->id_shop) ? $this->id_shop : Context::getContext()->shop->id;
        $this->id_shop_group = ($this->id_shop_group) ? $this->id_shop_group : Context::getContext()->shop->id_shop_group;
        $this->id_lang = ($this->id_lang) ? $this->id_lang : Context::getContext()->language->id;
        $this->birthday = (empty($this->years) ? $this->birthday : (int)$this->years.'-'.(int)$this->months.'-'.(int)$this->days);
        $this->secure_key = md5(uniqid(rand(), true));
        $this->last_passwd_gen = date('Y-m-d H:i:s', strtotime('-'.Configuration::get('PS_PASSWD_TIME_FRONT').'minutes'));

        if ($this->newsletter && !Validate::isDate($this->newsletter_date_add)) {
            $this->newsletter_date_add = date('Y-m-d H:i:s');
        }

        if ($this->id_default_group == Configuration::get('PS_CUSTOMER_GROUP')) {
            if ($this->is_guest) {
                $this->id_default_group = (int)Configuration::get('PS_GUEST_GROUP');
            } else {
                $this->id_default_group = (int)Configuration::get('PS_CUSTOMER_GROUP');
            }
        }

        /* Can't create a guest customer, if this feature is disabled */
        if ($this->is_guest && !Configuration::get('PS_GUEST_CHECKOUT_ENABLED')) {
            return false;
        }
        $success = parent::add($autodate, $null_values);
        $this->updateGroup($this->groupBox);
        return $success;
    }

    public function update($nullValues = false)
    {
        $this->birthday = (empty($this->years) ? $this->birthday : (int)$this->years.'-'.(int)$this->months.'-'.(int)$this->days);

        if ($this->newsletter && !Validate::isDate($this->newsletter_date_add)) {
            $this->newsletter_date_add = date('Y-m-d H:i:s');
        }
        if (isset(Context::getContext()->controller) && Context::getContext()->controller->controller_type == 'admin') {
            $this->updateGroup($this->groupBox);
        }

        if ($this->deleted) {
            $addresses = $this->getAddresses((int)Configuration::get('PS_LANG_DEFAULT'));
            foreach ($addresses as $address) {
                $obj = new Address((int)$address['id_address']);
                $obj->delete();
            }
        }

        return parent::update(true);
    }

    public function delete()
    {
        if (!count(Order::getCustomerOrders((int)$this->id))) {
            $addresses = $this->getAddresses((int)Configuration::get('PS_LANG_DEFAULT'));
            foreach ($addresses as $address) {
                $obj = new Address((int)$address['id_address']);
                $obj->delete();
            }
        }
        Db::getInstance()->execute('DELETE FROM `'._DB_PREFIX_.'customer_group` WHERE `id_customer` = '.(int)$this->id);
        Db::getInstance()->execute('DELETE FROM '._DB_PREFIX_.'message WHERE id_customer='.(int)$this->id);
        Db::getInstance()->execute('DELETE FROM '._DB_PREFIX_.'specific_price WHERE id_customer='.(int)$this->id);
        Db::getInstance()->execute('DELETE FROM '._DB_PREFIX_.'compare WHERE id_customer='.(int)$this->id);

        $carts = Db::getInstance()->executes('SELECT id_cart FROM '._DB_PREFIX_.'cart WHERE id_customer='.(int)$this->id);
        if ($carts) {
            foreach ($carts as $cart) {
                Db::getInstance()->execute('DELETE FROM '._DB_PREFIX_.'cart WHERE id_cart='.(int)$cart['id_cart']);
                Db::getInstance()->execute('DELETE FROM '._DB_PREFIX_.'cart_product WHERE id_cart='.(int)$cart['id_cart']);
            }
        }

        $cts = Db::getInstance()->executes('SELECT id_customer_thread FROM '._DB_PREFIX_.'customer_thread WHERE id_customer='.(int)$this->id);
        if ($cts) {
            foreach ($cts as $ct) {
                Db::getInstance()->execute('DELETE FROM '._DB_PREFIX_.'customer_thread WHERE id_customer_thread='.(int)$ct['id_customer_thread']);
                Db::getInstance()->execute('DELETE FROM '._DB_PREFIX_.'customer_message WHERE id_customer_thread='.(int)$ct['id_customer_thread']);
            }
        }

        CartRule::deleteByIdCustomer((int)$this->id);
        return parent::delete();
    }

    /**
     * Return customers list
     *
     * @param null|bool $only_active Returns only active customers when true
     * @return array Customers
     */
    public static function getCustomers($only_active = null)
    {
        $sql = 'SELECT `id_customer`, `email`, `firstname`, `lastname`
<<<<<<< HEAD
                FROM `'._DB_PREFIX_.'customer`
                WHERE 1 '.Shop::addSqlRestriction(Shop::SHARE_CUSTOMER).'
                ORDER BY `id_customer` ASC';
=======
				FROM `'._DB_PREFIX_.'customer`
				WHERE 1 '.Shop::addSqlRestriction(Shop::SHARE_CUSTOMER).
				($only_active ? ' AND `active` = 1' : '').'
				ORDER BY `id_customer` ASC';
>>>>>>> fd132fac
        return Db::getInstance(_PS_USE_SQL_SLAVE_)->executeS($sql);
    }

    /**
     * Return customer instance from its e-mail (optionnaly check password)
     *
     * @param string $email e-mail
     * @param string $passwd Password is also checked if specified
     * @return Customer instance
     */
    public function getByEmail($email, $passwd = null, $ignore_guest = true)
    {
        if (!Validate::isEmail($email) || ($passwd && !Validate::isPasswd($passwd))) {
            die(Tools::displayError());
        }

        if (isset($passwd)) {
            try {
                $crypto = Adapter_ServiceLocator::get('Core_Foundation_Crypto_Hashing');
            } catch (Adapter_Exception $e) {
                return false;
            }

            $hash = Db::getInstance()->getValue('SELECT `passwd` FROM `'._DB_PREFIX_.'customer` WHERE `email` = \''.pSQL($email).'\'
                '.Shop::addSqlRestriction(Shop::SHARE_CUSTOMER).' AND `deleted` = 0 AND `is_guest` = 0');

            if (!$crypto->checkHash($passwd, $hash, _COOKIE_KEY_)) {
                return false;
            }
        }

        $result = Db::getInstance()->getRow('
        SELECT *
        FROM `'._DB_PREFIX_.'customer`
        WHERE `email` = \''.pSQL($email).'\'
        '.Shop::addSqlRestriction(Shop::SHARE_CUSTOMER).'
        '.(isset($passwd) ? 'AND `passwd` = \''.pSQL($hash).'\'' : '').'
        AND `deleted` = 0
        '.($ignore_guest ? ' AND `is_guest` = 0' : ''));

        if (!$result) {
            return false;
        }

        $this->id = $result['id_customer'];
        foreach ($result as $key => $value) {
            if (property_exists($this, $key)) {
                $this->{$key} = $value;
            }
        }

        if (!$crypto->isFirstHash($passwd, $hash, _COOKIE_KEY_)) {
            $this->passwd = $crypto->encrypt($passwd, _COOKIE_KEY_);
            $this->update();
        }

        return $this;
    }

    /**
     * Retrieve customers by email address
     *
     * @param $email
     * @return array
     */
    public static function getCustomersByEmail($email)
    {
        $sql = 'SELECT *
                FROM `'._DB_PREFIX_.'customer`
                WHERE `email` = \''.pSQL($email).'\'
                    '.Shop::addSqlRestriction(Shop::SHARE_CUSTOMER);

        return Db::getInstance()->ExecuteS($sql);
    }


    /**
     * Check id the customer is active or not
     *
     * @return bool customer validity
     */
    public static function isBanned($id_customer)
    {
        if (!Validate::isUnsignedId($id_customer)) {
            return true;
        }
        $cache_id = 'Customer::isBanned_'.(int)$id_customer;
        if (!Cache::isStored($cache_id)) {
            $result = (bool)!Db::getInstance(_PS_USE_SQL_SLAVE_)->getRow('
            SELECT `id_customer`
            FROM `'._DB_PREFIX_.'customer`
            WHERE `id_customer` = \''.(int)$id_customer.'\'
            AND active = 1
            AND `deleted` = 0');
            Cache::store($cache_id, $result);
            return $result;
        }
        return Cache::retrieve($cache_id);
    }

    /**
     * Check if e-mail is already registered in database
     *
     * @param string $email e-mail
     * @param $return_id boolean
     * @param $ignore_guest boolean, to exclude guest customer
     * @return Customer ID if found, false otherwise
     */
    public static function customerExists($email, $return_id = false, $ignore_guest = true)
    {
        if (!Validate::isEmail($email)) {
            if (defined('_PS_MODE_DEV_') && _PS_MODE_DEV_) {
                die(Tools::displayError('Invalid email'));
            }
            return false;
        }

        $result = Db::getInstance()->getValue('
        SELECT `id_customer`
        FROM `'._DB_PREFIX_.'customer`
        WHERE `email` = \''.pSQL($email).'\'
        '.Shop::addSqlRestriction(Shop::SHARE_CUSTOMER).'
        '.($ignore_guest ? ' AND `is_guest` = 0' : ''));
        return ($return_id ? (int)$result : (bool)$result);
    }

    /**
     * Check if an address is owned by a customer
     *
     * @param int $id_customer Customer ID
     * @param int $id_address Address ID
     * @return bool result
     */
    public static function customerHasAddress($id_customer, $id_address)
    {
        $key = (int)$id_customer.'-'.(int)$id_address;
        if (!array_key_exists($key, self::$_customerHasAddress)) {
            self::$_customerHasAddress[$key] = (bool)Db::getInstance(_PS_USE_SQL_SLAVE_)->getValue('
            SELECT `id_address`
            FROM `'._DB_PREFIX_.'address`
            WHERE `id_customer` = '.(int)$id_customer.'
            AND `id_address` = '.(int)$id_address.'
            AND `deleted` = 0');
        }
        return self::$_customerHasAddress[$key];
    }

    public static function resetAddressCache($id_customer, $id_address)
    {
        $key = (int)$id_customer.'-'.(int)$id_address;
        if (array_key_exists($key, self::$_customerHasAddress)) {
            unset(self::$_customerHasAddress[$key]);
        }
    }

    /**
     * Return customer addresses
     *
     * @param int $id_lang Language ID
     * @return array Addresses
     */
    public function getAddresses($id_lang)
    {
        $share_order = (bool)Context::getContext()->shop->getGroup()->share_order;
        $cache_id = 'Customer::getAddresses'.(int)$this->id.'-'.(int)$id_lang.'-'.$share_order;
        if (!Cache::isStored($cache_id)) {
            $sql = 'SELECT DISTINCT a.*, cl.`name` AS country, s.name AS state, s.iso_code AS state_iso
                    FROM `'._DB_PREFIX_.'address` a
                    LEFT JOIN `'._DB_PREFIX_.'country` c ON (a.`id_country` = c.`id_country`)
                    LEFT JOIN `'._DB_PREFIX_.'country_lang` cl ON (c.`id_country` = cl.`id_country`)
                    LEFT JOIN `'._DB_PREFIX_.'state` s ON (s.`id_state` = a.`id_state`)
                    '.($share_order ? '' : Shop::addSqlAssociation('country', 'c')).'
                    WHERE `id_lang` = '.(int)$id_lang.' AND `id_customer` = '.(int)$this->id.' AND a.`deleted` = 0';

            $result = Db::getInstance(_PS_USE_SQL_SLAVE_)->executeS($sql);
            Cache::store($cache_id, $result);
            return $result;
        }
        return Cache::retrieve($cache_id);
    }

    /**
     * Count the number of addresses for a customer
     *
     * @param int $id_customer Customer ID
     * @return int Number of addresses
     */
    public static function getAddressesTotalById($id_customer)
    {
        return Db::getInstance(_PS_USE_SQL_SLAVE_)->getValue('
            SELECT COUNT(`id_address`)
            FROM `'._DB_PREFIX_.'address`
            WHERE `id_customer` = '.(int)$id_customer.'
            AND `deleted` = 0'
        );
    }

    /**
     * Check if customer password is the right one
     *
     * @param string $passwd Password
     * @return bool result
     */
    public static function checkPassword($id_customer, $passwd)
    {
        if (!Validate::isUnsignedId($id_customer)) {
            die(Tools::displayError());
        }
        $cache_id = 'Customer::checkPassword'.(int)$id_customer.'-'.$passwd;
        if (!Cache::isStored($cache_id)) {
            $result = (bool)Db::getInstance(_PS_USE_SQL_SLAVE_)->getValue('
            SELECT `id_customer`
            FROM `'._DB_PREFIX_.'customer`
            WHERE `id_customer` = '.(int)$id_customer.'
            AND `passwd` = \''.pSQL($passwd).'\'');
            Cache::store($cache_id, $result);
            return $result;
        }
        return Cache::retrieve($cache_id);
    }

    /**
     * Light back office search for customers
     *
     * @param string $query Searched string
     * @param null|int $limit Limit query results
     * @return array|false|mysqli_result|null|PDOStatement|resource Corresponding customers
     * @throws PrestaShopDatabaseException
     */
    public static function searchByName($query, $limit = null)
    {
        $sql_base = 'SELECT *
                FROM `'._DB_PREFIX_.'customer`';
        $sql = '('.$sql_base.' WHERE `email` LIKE \'%'.pSQL($query).'%\' '.Shop::addSqlRestriction(Shop::SHARE_CUSTOMER).')';
        $sql .= ' UNION ('.$sql_base.' WHERE `id_customer` = '.(int)$query.' '.Shop::addSqlRestriction(Shop::SHARE_CUSTOMER).')';
        $sql .= ' UNION ('.$sql_base.' WHERE `lastname` LIKE \'%'.pSQL($query).'%\' '.Shop::addSqlRestriction(Shop::SHARE_CUSTOMER).')';
        $sql .= ' UNION ('.$sql_base.' WHERE `firstname` LIKE \'%'.pSQL($query).'%\' '.Shop::addSqlRestriction(Shop::SHARE_CUSTOMER).')';

        if ($limit) {
            $sql .= ' LIMIT 0, '.(int)$limit;
        }

        return Db::getInstance(_PS_USE_SQL_SLAVE_)->executeS($sql);
    }


    /**
     * Search for customers by ip address
     *
     * @param string $ip Searched string
     */
    public static function searchByIp($ip)
    {
        return Db::getInstance(_PS_USE_SQL_SLAVE_)->executeS('
        SELECT DISTINCT c.*
        FROM `'._DB_PREFIX_.'customer` c
        LEFT JOIN `'._DB_PREFIX_.'guest` g ON g.id_customer = c.id_customer
        LEFT JOIN `'._DB_PREFIX_.'connections` co ON g.id_guest = co.id_guest
        WHERE co.`ip_address` = \''.(int)ip2long(trim($ip)).'\'');
    }

    /**
     * Return several useful statistics about customer
     *
     * @return array Stats
     */
    public function getStats()
    {
        $result = Db::getInstance()->getRow('
        SELECT COUNT(`id_order`) AS nb_orders, SUM(`total_paid` / o.`conversion_rate`) AS total_orders
        FROM `'._DB_PREFIX_.'orders` o
        WHERE o.`id_customer` = '.(int)$this->id.'
        AND o.valid = 1');

        $result2 = Db::getInstance(_PS_USE_SQL_SLAVE_)->getRow('
        SELECT MAX(c.`date_add`) AS last_visit
        FROM `'._DB_PREFIX_.'guest` g
        LEFT JOIN `'._DB_PREFIX_.'connections` c ON c.id_guest = g.id_guest
        WHERE g.`id_customer` = '.(int)$this->id);

        $result3 = Db::getInstance(_PS_USE_SQL_SLAVE_)->getRow('
        SELECT (YEAR(CURRENT_DATE)-YEAR(c.`birthday`)) - (RIGHT(CURRENT_DATE, 5)<RIGHT(c.`birthday`, 5)) AS age
        FROM `'._DB_PREFIX_.'customer` c
        WHERE c.`id_customer` = '.(int)$this->id);

        $result['last_visit'] = $result2['last_visit'];
        $result['age'] = ($result3['age'] != date('Y') ? $result3['age'] : '--');
        return $result;
    }

    public function getLastEmails()
    {
        if (!$this->id) {
            return array();
        }
        return Db::getInstance(_PS_USE_SQL_SLAVE_)->executeS('
        SELECT m.*, l.name as language
        FROM `'._DB_PREFIX_.'mail` m
        LEFT JOIN `'._DB_PREFIX_.'lang` l ON m.id_lang = l.id_lang
        WHERE `recipient` = "'.pSQL($this->email).'"
        ORDER BY m.date_add DESC
        LIMIT 10');
    }

    public function getLastConnections()
    {
        if (!$this->id) {
            return array();
        }
        return Db::getInstance(_PS_USE_SQL_SLAVE_)->executeS('
<<<<<<< HEAD
        SELECT c.date_add, COUNT(cp.id_page) AS pages, TIMEDIFF(MAX(cp.time_end), c.date_add) as time, http_referer,INET_NTOA(ip_address) as ipaddress
        FROM `'._DB_PREFIX_.'guest` g
        LEFT JOIN `'._DB_PREFIX_.'connections` c ON c.id_guest = g.id_guest
        LEFT JOIN `'._DB_PREFIX_.'connections_page` cp ON c.id_connections = cp.id_connections
        WHERE g.`id_customer` = '.(int)$this->id.'
        GROUP BY c.`id_connections`
        ORDER BY c.date_add DESC
        LIMIT 10');
    }

    /**
     * Specify if a customer already in base
     * @deprecated Use Customer::customerIdExistsStatic((int)$id_customer) instead
     * @param int $id_customer Customer ID
     * @return int
     */
=======
		SELECT c.id_connections, c.date_add, COUNT(cp.id_page) AS pages, TIMEDIFF(MAX(cp.time_end), c.date_add) as time, http_referer,INET_NTOA(ip_address) as ipaddress
		FROM `'._DB_PREFIX_.'guest` g
		LEFT JOIN `'._DB_PREFIX_.'connections` c ON c.id_guest = g.id_guest
		LEFT JOIN `'._DB_PREFIX_.'connections_page` cp ON c.id_connections = cp.id_connections
		WHERE g.`id_customer` = '.(int)$this->id.'
		GROUP BY c.`id_connections`
		ORDER BY c.date_add DESC
		LIMIT 10');
    }

    /*
    * Specify if a customer already in base
    *
    * @param $id_customer Customer id
    * @return bool
    */
    /* DEPRECATED */
>>>>>>> fd132fac
    public function customerIdExists($id_customer)
    {
        Tools::displayAsDeprecated('Use Customer::customerIdExistsStatic((int)$id_customer) instead');
        return (int)Customer::customerIdExistsStatic((int)$id_customer);
    }

    public static function customerIdExistsStatic($id_customer)
    {
        $cache_id = 'Customer::customerIdExistsStatic'.(int)$id_customer;
        if (!Cache::isStored($cache_id)) {
            $result = (int)Db::getInstance()->getValue('
            SELECT `id_customer`
            FROM '._DB_PREFIX_.'customer c
            WHERE c.`id_customer` = '.(int)$id_customer);
            Cache::store($cache_id, $result);
            return $result;
        }
        return Cache::retrieve($cache_id);
    }

    /**
     * Update customer groups associated to the object
     *
     * @param array $list groups
     */
    public function updateGroup($list)
    {
        Hook::exec('actionCustomerBeforeUpdateGroup', array('id_customer' => $this->id, 'groups' => $list));
        if ($list && !empty($list)) {
            $this->cleanGroups();
            $this->addGroups($list);
        } else {
            $this->addGroups(array($this->id_default_group));
        }
    }

    public function cleanGroups()
    {
    	return Db::getInstance()->delete('customer_group', 'id_customer = '.(int)$this->id);
    }

    public function addGroups($groups)
    {
        Hook::exec('actionCustomerAddGroups', array('id_customer' => $this->id, 'groups' => $groups));
        foreach ($groups as $group) {
            $row = array('id_customer' => (int)$this->id, 'id_group' => (int)$group);
            Db::getInstance()->insert('customer_group', $row, false, true, Db::INSERT_IGNORE);
        }
    }

    public static function getGroupsStatic($id_customer)
    {
        if (!Group::isFeatureActive()) {
            return array(Configuration::get('PS_CUSTOMER_GROUP'));
        }

        if ($id_customer == 0) {
            self::$_customer_groups[$id_customer] = array((int)Configuration::get('PS_UNIDENTIFIED_GROUP'));
        }

        if (!isset(self::$_customer_groups[$id_customer])) {
            self::$_customer_groups[$id_customer] = array();
            $result = Db::getInstance()->executeS('
            SELECT cg.`id_group`
            FROM '._DB_PREFIX_.'customer_group cg
            WHERE cg.`id_customer` = '.(int)$id_customer);
            foreach ($result as $group) {
                self::$_customer_groups[$id_customer][] = (int)$group['id_group'];
            }
        }
        return self::$_customer_groups[$id_customer];
    }

    public function getGroups()
    {
        return Customer::getGroupsStatic((int)$this->id);
    }

    /**
     * @deprecated since 1.5
     */
    public function isUsed()
    {
        Tools::displayAsDeprecated();
        return false;
    }

    public function getBoughtProducts()
    {
        return Db::getInstance(_PS_USE_SQL_SLAVE_)->executeS('
        SELECT * FROM `'._DB_PREFIX_.'orders` o
        LEFT JOIN `'._DB_PREFIX_.'order_detail` od ON o.id_order = od.id_order
        WHERE o.valid = 1 AND o.`id_customer` = '.(int)$this->id);
    }

    public static function getDefaultGroupId($id_customer)
    {
        if (!Group::isFeatureActive()) {
            static $ps_customer_group = null;
            if ($ps_customer_group === null) {
                $ps_customer_group = Configuration::get('PS_CUSTOMER_GROUP');
            }
            return $ps_customer_group;
        }

        if (!isset(self::$_defaultGroupId[(int)$id_customer])) {
            self::$_defaultGroupId[(int)$id_customer] = Db::getInstance()->getValue('
                SELECT `id_default_group`
                FROM `'._DB_PREFIX_.'customer`
                WHERE `id_customer` = '.(int)$id_customer
            );
        }
        return self::$_defaultGroupId[(int)$id_customer];
    }

    public static function getCurrentCountry($id_customer, Cart $cart = null)
    {
        if (!$cart) {
            $cart = Context::getContext()->cart;
        }
        if (!$cart || !$cart->{Configuration::get('PS_TAX_ADDRESS_TYPE')}) {
            $id_address = (int)Db::getInstance()->getValue('
                SELECT `id_address`
                FROM `'._DB_PREFIX_.'address`
                WHERE `id_customer` = '.(int)$id_customer.'
                AND `deleted` = 0 ORDER BY `id_address`'
            );
        } else {
            $id_address = $cart->{Configuration::get('PS_TAX_ADDRESS_TYPE')};
        }
        $ids = Address::getCountryAndState($id_address);
        return (int)$ids['id_country'] ? $ids['id_country'] : Configuration::get('PS_COUNTRY_DEFAULT');
    }

    public function toggleStatus()
    {
        parent::toggleStatus();

        /* Change status to active/inactive */
        return Db::getInstance()->execute('
        UPDATE `'._DB_PREFIX_.bqSQL($this->def['table']).'`
        SET `date_upd` = NOW()
        WHERE `'.bqSQL($this->def['primary']).'` = '.(int)$this->id);
    }


    public function isGuest()
    {
        return (bool)$this->is_guest;
    }

    public function transformToCustomer($id_lang, $password = null)
    {
        if (!$this->isGuest()) {
            return false;
        }
        if (empty($password)) {
            $password = Tools::passwdGen(8, 'RANDOM');
        }
        if (!Validate::isPasswd($password)) {
            return false;
        }

        $crypto = Adapter_ServiceLocator::get('Core_Foundation_Crypto_Hashing');
        $this->is_guest = 0;
        $this->passwd = $crypto->encrypt($password, _COOKIE_KEY_);
        $this->cleanGroups();
        $this->addGroups(array(Configuration::get('PS_CUSTOMER_GROUP'))); // add default customer group
        if ($this->update()) {
            $vars = array(
                '{firstname}' => $this->firstname,
                '{lastname}' => $this->lastname,
                '{email}' => $this->email,
            );

            Mail::Send(
                (int)$id_lang,
                'guest_to_customer',
                Mail::l('Your guest account has been transformed into a customer account', (int)$id_lang),
                $vars,
                $this->email,
                $this->firstname.' '.$this->lastname,
                null,
                null,
                null,
                null,
                _PS_MAIL_DIR_,
                false,
                (int)$this->id_shop
            );
            return true;
        }
        return false;
    }

    public function setWsPasswd($passwd)
    {
        $crypto = Adapter_ServiceLocator::get('Core_Foundation_Crypto_Hashing');

        if ($this->id == 0 || $this->passwd != $passwd) {
            $this->passwd = $crypto->encrypt($passwd, _COOKIE_KEY_);
        }
        return true;
    }

    /**
     * Check customer informations and return customer validity
     *
     * @since 1.5.0
     * @param bool $with_guest
     * @return bool customer validity
     */
    public function isLogged($with_guest = false)
    {
        if (!$with_guest && $this->is_guest == 1) {
            return false;
        }

        /* Customer is valid only if it can be load and if object password is the same as database one */
        return ($this->logged == 1 && $this->id && Validate::isUnsignedId($this->id) && Customer::checkPassword($this->id, $this->passwd));
    }

    /**
     * Logout
     *
     * @since 1.5.0
     */
    public function logout()
    {
        Hook::exec('actionCustomerLogoutBefore', array('customer' => $this));

        if (isset(Context::getContext()->cookie)) {
            Context::getContext()->cookie->logout();
        }

        $this->logged = 0;

        Hook::exec('actionCustomerLogoutAfter', array('customer' => $this));
    }

    /**
     * Soft logout, delete everything links to the customer
     * but leave there affiliate's informations
     *
     * @since 1.5.0
     */
    public function mylogout()
    {
        Hook::exec('actionCustomerLogoutBefore', array('customer' => $this));

        if (isset(Context::getContext()->cookie)) {
            Context::getContext()->cookie->mylogout();
        }

        $this->logged = 0;

        Hook::exec('actionCustomerLogoutAfter', array('customer' => $this));
    }

    /**
     * Deprecated since 1.6.1.1 (August 2015)
     * Please use: getLastEmptyCart($with_order)
     *
     * @param bool|true $with_order
     */
    public function getLastCart($with_order = true)
    {
        Tools::displayAsDeprecated('Use getLastEmptyCart($with_order)');
        $this->getLastEmptyCart($with_order);
    }

    /**
     * Get last empty Cart for this Customer, when last cart is not empty return false
     *
     * @param bool|true $with_order
     * @return bool|int
     */
    public function getLastEmptyCart($with_order = true)
    {
        $carts = Cart::getCustomerCarts((int)$this->id, $with_order);
        if (!count($carts)) {
            return false;
        }
        $cart = array_shift($carts);
        $cart = new Cart((int)$cart['id_cart']);
        return ($cart->nbProducts() === 0 ? (int)$cart->id : false);
    }

    public function validateController($htmlentities = true)
    {
        $errors = parent::validateController($htmlentities);
        $crypto = Adapter_ServiceLocator::get('Core_Foundation_Crypto_Hashing');

        if ($value = Tools::getValue('passwd')) {
            $this->passwd = $crypto->encrypt($value, _COOKIE_KEY_);
        }

        return $errors;
    }

    public function getOutstanding()
    {
        $query = new DbQuery();
        $query->select('SUM(oi.total_paid_tax_incl)');
        $query->from('order_invoice', 'oi');
        $query->leftJoin('orders', 'o', 'oi.id_order = o.id_order');
        $query->groupBy('o.id_customer');
        $query->where('o.id_customer = '.(int)$this->id);
        $total_paid = (float)Db::getInstance()->getValue($query->build());

        $query = new DbQuery();
        $query->select('SUM(op.amount)');
        $query->from('order_payment', 'op');
        $query->leftJoin('order_invoice_payment', 'oip', 'op.id_order_payment = oip.id_order_payment');
        $query->leftJoin('orders', 'o', 'oip.id_order = o.id_order');
        $query->groupBy('o.id_customer');
        $query->where('o.id_customer = '.(int)$this->id);
        $total_rest = (float)Db::getInstance()->getValue($query->build());

        return $total_paid - $total_rest;
    }

    public function getWsGroups()
    {
        return Db::getInstance()->executeS('
            SELECT cg.`id_group` as id
            FROM '._DB_PREFIX_.'customer_group cg
            '.Shop::addSqlAssociation('group', 'cg').'
            WHERE cg.`id_customer` = '.(int)$this->id
        );
    }

    public function setWsGroups($result)
    {
        $groups = array();
        foreach ($result as $row) {
            $groups[] = $row['id'];
        }
        $this->cleanGroups();
        $this->addGroups($groups);
        return true;
    }

    /**
     * @see ObjectModel::getWebserviceObjectList()
     */
    public function getWebserviceObjectList($sql_join, $sql_filter, $sql_sort, $sql_limit)
    {
        $sql_filter .= Shop::addSqlRestriction(Shop::SHARE_CUSTOMER, 'main');
        return parent::getWebserviceObjectList($sql_join, $sql_filter, $sql_sort, $sql_limit);
    }

    /**
     * Fill Reset password unique token with random sha1 and its validity date. For forgot password feature.
     */
    public function stampResetPasswordToken()
    {
        $salt = $this->id.'-'.$this->secure_key;
        $this->reset_password_token = sha1(time().$salt);
        $validity = (int)Configuration::get('PS_PASSWD_RESET_VALIDITY')?:1440;
        $this->reset_password_validity = date('Y-m-d H:i:s', strtotime('+'.$validity.' minutes'));
    }

    /**
     * Test if a reset password token is present and is recent enough to avoid creating a new one (in case of customer triggering the forgot password link too often).
     */
    public function hasRecentResetPasswordToken()
    {
        if (!$this->reset_password_token || $this->reset_password_token == '') {
            return false;
        }

        // TODO maybe use another 'recent' value for this test. For instance, equals password validity value.
        if (!$this->reset_password_validity || strtotime($this->reset_password_validity) < time()) {
            return false;
        }

        return true;
    }

    /**
     * Returns the valid reset password token if it validity date is > now().
     */
    public function getValidResetPasswordToken()
    {
        if (!$this->reset_password_token || $this->reset_password_token == '') {
            return false;
        }

        if (!$this->reset_password_validity || strtotime($this->reset_password_validity) < time()) {
            return false;
        }

        return $this->reset_password_token;
    }

    /**
     * Delete reset password token data
     */
    public function removeResetPasswordToken()
    {
        $this->reset_password_token = null;
        $this->reset_password_validity = null;
    }
}<|MERGE_RESOLUTION|>--- conflicted
+++ resolved
@@ -303,18 +303,13 @@
      */
     public static function getCustomers($only_active = null)
     {
-        $sql = 'SELECT `id_customer`, `email`, `firstname`, `lastname`
-<<<<<<< HEAD
-                FROM `'._DB_PREFIX_.'customer`
-                WHERE 1 '.Shop::addSqlRestriction(Shop::SHARE_CUSTOMER).'
-                ORDER BY `id_customer` ASC';
-=======
-				FROM `'._DB_PREFIX_.'customer`
-				WHERE 1 '.Shop::addSqlRestriction(Shop::SHARE_CUSTOMER).
-				($only_active ? ' AND `active` = 1' : '').'
-				ORDER BY `id_customer` ASC';
->>>>>>> fd132fac
-        return Db::getInstance(_PS_USE_SQL_SLAVE_)->executeS($sql);
+        return Db::getInstance(_PS_USE_SQL_SLAVE_)->executeS('
+            SELECT `id_customer`, `email`, `firstname`, `lastname`
+            FROM `'._DB_PREFIX_.'customer`
+            WHERE 1 '.Shop::addSqlRestriction(Shop::SHARE_CUSTOMER).
+            ($only_active ? ' AND `active` = 1' : '').'
+            ORDER BY `id_customer` ASC'
+        );
     }
 
     /**
@@ -624,32 +619,15 @@
             return array();
         }
         return Db::getInstance(_PS_USE_SQL_SLAVE_)->executeS('
-<<<<<<< HEAD
-        SELECT c.date_add, COUNT(cp.id_page) AS pages, TIMEDIFF(MAX(cp.time_end), c.date_add) as time, http_referer,INET_NTOA(ip_address) as ipaddress
-        FROM `'._DB_PREFIX_.'guest` g
-        LEFT JOIN `'._DB_PREFIX_.'connections` c ON c.id_guest = g.id_guest
-        LEFT JOIN `'._DB_PREFIX_.'connections_page` cp ON c.id_connections = cp.id_connections
-        WHERE g.`id_customer` = '.(int)$this->id.'
-        GROUP BY c.`id_connections`
-        ORDER BY c.date_add DESC
-        LIMIT 10');
-    }
-
-    /**
-     * Specify if a customer already in base
-     * @deprecated Use Customer::customerIdExistsStatic((int)$id_customer) instead
-     * @param int $id_customer Customer ID
-     * @return int
-     */
-=======
-		SELECT c.id_connections, c.date_add, COUNT(cp.id_page) AS pages, TIMEDIFF(MAX(cp.time_end), c.date_add) as time, http_referer,INET_NTOA(ip_address) as ipaddress
-		FROM `'._DB_PREFIX_.'guest` g
-		LEFT JOIN `'._DB_PREFIX_.'connections` c ON c.id_guest = g.id_guest
-		LEFT JOIN `'._DB_PREFIX_.'connections_page` cp ON c.id_connections = cp.id_connections
-		WHERE g.`id_customer` = '.(int)$this->id.'
-		GROUP BY c.`id_connections`
-		ORDER BY c.date_add DESC
-		LIMIT 10');
+    		SELECT c.id_connections, c.date_add, COUNT(cp.id_page) AS pages, TIMEDIFF(MAX(cp.time_end), c.date_add) as time, http_referer,INET_NTOA(ip_address) as ipaddress
+    		FROM `'._DB_PREFIX_.'guest` g
+    		LEFT JOIN `'._DB_PREFIX_.'connections` c ON c.id_guest = g.id_guest
+    		LEFT JOIN `'._DB_PREFIX_.'connections_page` cp ON c.id_connections = cp.id_connections
+    		WHERE g.`id_customer` = '.(int)$this->id.'
+    		GROUP BY c.`id_connections`
+    		ORDER BY c.date_add DESC
+    		LIMIT 10'
+        );
     }
 
     /*
@@ -659,7 +637,6 @@
     * @return bool
     */
     /* DEPRECATED */
->>>>>>> fd132fac
     public function customerIdExists($id_customer)
     {
         Tools::displayAsDeprecated('Use Customer::customerIdExistsStatic((int)$id_customer) instead');
