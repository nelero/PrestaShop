<?php
/*
* 2007-2015 PrestaShop
*
* NOTICE OF LICENSE
*
* This source file is subject to the Open Software License (OSL 3.0)
* that is bundled with this package in the file LICENSE.txt.
* It is also available through the world-wide-web at this URL:
* http://opensource.org/licenses/osl-3.0.php
* If you did not receive a copy of the license and are unable to
* obtain it through the world-wide-web, please send an email
* to license@prestashop.com so we can send you a copy immediately.
*
* DISCLAIMER
*
* Do not edit or add to this file if you wish to upgrade PrestaShop to newer
* versions in the future. If you wish to customize PrestaShop for your
* needs please refer to http://www.prestashop.com for more information.
*
*  @author PrestaShop SA <contact@prestashop.com>
*  @copyright  2007-2015 PrestaShop SA
*  @license    http://opensource.org/licenses/osl-3.0.php  Open Software License (OSL 3.0)
*  International Registered Trademark & Property of PrestaShop SA
*/

class SpecificPriceCore extends ObjectModel
{
	public	$id_product;
	public	$id_specific_price_rule = 0;
	public	$id_cart = 0;
	public	$id_product_attribute;
	public	$id_shop;
	public	$id_shop_group;
	public	$id_currency;
	public	$id_country;
	public	$id_group;
	public	$id_customer;
	public	$price;
	public	$from_quantity;
	public	$reduction;
	public	$reduction_tax = 1;
	public	$reduction_type;
	public	$from;
	public	$to;

	/**
	 * @see ObjectModel::$definition
	 */
	public static $definition = array(
		'table' => 'specific_price',
		'primary' => 'id_specific_price',
		'fields' => array(
			'id_shop_group' => 			array('type' => self::TYPE_INT, 'validate' => 'isUnsignedId'),
			'id_shop' => 				array('type' => self::TYPE_INT, 'validate' => 'isUnsignedId', 'required' => true),
			'id_cart' => 			array('type' => self::TYPE_INT, 'validate' => 'isUnsignedId', 'required' => true),
			'id_product' => 			array('type' => self::TYPE_INT, 'validate' => 'isUnsignedId', 'required' => true),
			'id_product_attribute' => 	array('type' => self::TYPE_INT, 'validate' => 'isUnsignedId'),
			'id_currency' => 			array('type' => self::TYPE_INT, 'validate' => 'isUnsignedId', 'required' => true),
			'id_specific_price_rule' =>	array('type' => self::TYPE_INT, 'validate' => 'isUnsignedId'),
			'id_country' => 			array('type' => self::TYPE_INT, 'validate' => 'isUnsignedId', 'required' => true),
			'id_group' => 				array('type' => self::TYPE_INT, 'validate' => 'isUnsignedId', 'required' => true),
			'id_customer' => 			array('type' => self::TYPE_INT, 'validate' => 'isUnsignedId', 'required' => true),
			'price' => 					array('type' => self::TYPE_FLOAT, 'validate' => 'isNegativePrice', 'required' => true),
			'from_quantity' => 			array('type' => self::TYPE_INT, 'validate' => 'isUnsignedInt', 'required' => true),
			'reduction' => 				array('type' => self::TYPE_FLOAT, 'validate' => 'isPrice', 'required' => true),
			'reduction_tax' => 			array('type' => self::TYPE_INT, 'validate' => 'isBool', 'required' => true),
			'reduction_type' => 		array('type' => self::TYPE_STRING, 'validate' => 'isReductionType', 'required' => true),
			'from' => 					array('type' => self::TYPE_DATE, 'validate' => 'isDateFormat', 'required' => true),
			'to' => 					array('type' => self::TYPE_DATE, 'validate' => 'isDateFormat', 'required' => true),
		),
	);

	protected $webserviceParameters = array(
		'objectsNodeName' => 'specific_prices',
		'objectNodeName' => 'specific_price',
	        'fields' => array(
			'id_shop_group' => 			array('xlink_resource' => 'shop_groups'),
			'id_shop' => 				array('xlink_resource' => 'shops', 'required' => true),
			'id_cart' => 				array('xlink_resource' => 'carts', 'required' => true),
			'id_product' => 			array('xlink_resource' => 'products', 'required' => true),
			'id_product_attribute' => 		array('xlink_resource' => 'product_attributes'),
			'id_currency' => 			array('xlink_resource' => 'currencies', 'required' => true),
			'id_country' => 			array('xlink_resource' => 'countries', 'required' => true),
			'id_group' => 				array('xlink_resource' => 'groups', 'required' => true),
			'id_customer' => 			array('xlink_resource' => 'customers', 'required' => true),
	      	),
	);


	protected static $_specificPriceCache = array();
	protected static $_cache_priorities = array();

	public function add($autodate = true, $nullValues = false)
	{
		if (parent::add($autodate, $nullValues))
		{
			// Flush cache when we adding a new specific price
			SpecificPrice::$_specificPriceCache = array();
			Product::flushPriceCache();
			// Set cache of feature detachable to true
			Configuration::updateGlobalValue('PS_SPECIFIC_PRICE_FEATURE_ACTIVE', '1');
			return true;
		}
		return false;
	}

	public function update($null_values = false)
	{
		if (parent::update($null_values))
		{
			// Flush cache when we updating a new specific price
			SpecificPrice::$_specificPriceCache = array();
			Product::flushPriceCache();
			return true;
		}
		return false;
	}

	public function delete()
	{
		if (parent::delete())
		{
			// Flush cache when we deletind a new specific price
			SpecificPrice::$_specificPriceCache = array();
			Product::flushPriceCache();
			// Refresh cache of feature detachable
			Configuration::updateGlobalValue('PS_SPECIFIC_PRICE_FEATURE_ACTIVE', SpecificPrice::isCurrentlyUsed($this->def['table']));
			return true;
		}
		return false;
	}

	public static function getByProductId($id_product, $id_product_attribute = false, $id_cart = false)
	{
		return Db::getInstance(_PS_USE_SQL_SLAVE_)->executeS('
			SELECT *
			FROM `'._DB_PREFIX_.'specific_price`
			WHERE `id_product` = '.(int)$id_product.
			($id_product_attribute ? ' AND id_product_attribute = '.(int)$id_product_attribute : '').'
			AND id_cart = '.(int)$id_cart);
	}

	public static function deleteByIdCart($id_cart, $id_product = false, $id_product_attribute = false)
	{
		return Db::getInstance()->execute('
		    DELETE FROM `'._DB_PREFIX_.'specific_price`
            WHERE id_cart='.(int)$id_cart.
            ($id_product ? ' AND id_product='.(int)$id_product.' AND id_product_attribute='.(int)$id_product_attribute : ''));
	}

	public static function getIdsByProductId($id_product, $id_product_attribute = false, $id_cart = 0)
	{
		return Db::getInstance(_PS_USE_SQL_SLAVE_)->executeS('
			SELECT `id_specific_price`
			FROM `'._DB_PREFIX_.'specific_price`
			WHERE `id_product` = '.(int)$id_product.'
			AND id_product_attribute='.(int)$id_product_attribute.'
			AND id_cart='.(int)$id_cart);
	}

	/**
	 * score generation for quantity discount
	 */
	protected static function _getScoreQuery($id_product, $id_shop, $id_currency, $id_country, $id_group, $id_customer)
	{
	    $select = '(';

	    $priority = SpecificPrice::getPriority($id_product);
	    foreach (array_reverse($priority) as $k => $field)
			if (!empty($field))
				$select .= ' IF (`'.bqSQL($field).'` = '.(int)$$field.', '.pow(2, $k + 1).', 0) + ';

	    return rtrim($select, ' +').') AS `score`';
	}

    public static function getPriority($id_product)
    {
		if (!SpecificPrice::isFeatureActive())
			return explode(';', Configuration::get('PS_SPECIFIC_PRICE_PRIORITIES'));

		if (!isset(SpecificPrice::$_cache_priorities[(int)$id_product]))
		{
			SpecificPrice::$_cache_priorities[(int)$id_product] = Db::getInstance(_PS_USE_SQL_SLAVE_)->getValue('
				SELECT `priority`, `id_specific_price_priority`
				FROM `'._DB_PREFIX_.'specific_price_priority`
				WHERE `id_product` = '.(int)$id_product.'
				ORDER BY `id_specific_price_priority` DESC
			');
		}

		$priority = SpecificPrice::$_cache_priorities[(int)$id_product];

	    if (!$priority)
	        $priority = Configuration::get('PS_SPECIFIC_PRICE_PRIORITIES');
		$priority = 'id_customer;'.$priority;

	    return preg_split('/;/', $priority);
    }

	public static function getSpecificPrice($id_product, $id_shop, $id_currency, $id_country, $id_group, $quantity, $id_product_attribute = null, $id_customer = 0, $id_cart = 0, $real_quantity = 0)
	{
		if (!SpecificPrice::isFeatureActive())
			return array();
		/*
		** The date is not taken into account for the cache, but this is for the better because it keeps the consistency for the whole script.
		** The price must not change between the top and the bottom of the page
		*/

		$key = ((int)$id_product.'-'.(int)$id_shop.'-'.(int)$id_currency.'-'.(int)$id_country.'-'.(int)$id_group.'-'.(int)$quantity.'-'.(int)$id_product_attribute.'-'.(int)$id_cart.'-'.(int)$id_customer.'-'.(int)$real_quantity);
		if (!array_key_exists($key, SpecificPrice::$_specificPriceCache))
		{
			$now = date('Y-m-d H:i:00');
			$query = '
			SELECT SQL_NO_CACHE *, '.SpecificPrice::_getScoreQuery($id_product, $id_shop, $id_currency, $id_country, $id_group, $id_customer).'
				FROM `'._DB_PREFIX_.'specific_price` USE INDEX (id_product_2)
				WHERE `id_product` IN (0, '.(int)$id_product.')
				AND `id_product_attribute` IN (0, '.(int)$id_product_attribute.')
				AND `id_shop` IN (0, '.(int)$id_shop.')
				AND `id_currency` IN (0, '.(int)$id_currency.')
				AND `id_country` IN (0, '.(int)$id_country.')
				AND `id_group` IN (0, '.(int)$id_group.')
				AND `id_customer` IN (0, '.(int)$id_customer.')
				AND
				(
					(`from` = \'0000-00-00 00:00:00\' OR \''.$now.'\' >= `from`)
					AND
					(`to` = \'0000-00-00 00:00:00\' OR \''.$now.'\' <= `to`)
				)
				AND id_cart IN (0, '.(int)$id_cart.')
				AND IF(`from_quantity` > 1, `from_quantity`, 0) <= ';

			$query .= (Configuration::get('PS_QTY_DISCOUNT_ON_COMBINATION') || !$id_cart || !$real_quantity) ? (int)$quantity : max(1, (int)$real_quantity);
			$query .= ' ORDER BY `id_product_attribute` DESC, `from_quantity` DESC, `id_specific_price_rule` ASC, `score` DESC, `to` DESC, `from` DESC';

			SpecificPrice::$_specificPriceCache[$key] = Db::getInstance(_PS_USE_SQL_SLAVE_)->getRow($query, false);

		}
		return SpecificPrice::$_specificPriceCache[$key];
	}

	public static function setPriorities($priorities)
	{
		$value = '';
		if (is_array($priorities))
			foreach ($priorities as $priority)
				$value .= pSQL($priority).';';

        SpecificPrice::deletePriorities();

		return Configuration::updateValue('PS_SPECIFIC_PRICE_PRIORITIES', rtrim($value, ';'));
	}

	public static function deletePriorities()
	{
	    return Db::getInstance()->execute('
	    TRUNCATE `'._DB_PREFIX_.'specific_price_priority`
	    ');
	}

	public static function setSpecificPriority($id_product, $priorities)
	{
		$value = '';
		foreach ($priorities as $priority)
			$value .= pSQL($priority).';';

		return Db::getInstance()->execute('
		INSERT INTO `'._DB_PREFIX_.'specific_price_priority` (`id_product`, `priority`)
		VALUES ('.(int)$id_product.',\''.pSQL(rtrim($value, ';')).'\')
		ON DUPLICATE KEY UPDATE `priority` = \''.pSQL(rtrim($value, ';')).'\'
		');
	}

	public static function getQuantityDiscounts($id_product, $id_shop, $id_currency, $id_country, $id_group, $id_product_attribute = null, $all_combinations = false, $id_customer = 0)
	{
		if (!SpecificPrice::isFeatureActive())
			return array();

		$now = date('Y-m-d H:i:00');
		$result = Db::getInstance(_PS_USE_SQL_SLAVE_)->executeS('
			SELECT SQL_NO_CACHE *,
					'.SpecificPrice::_getScoreQuery($id_product, $id_shop, $id_currency, $id_country, $id_group, $id_customer).'
				FROM `'._DB_PREFIX_.'specific_price` USE INDEX (id_product_2)
				WHERE
					`id_product` IN(0, '.(int)$id_product.') AND
					'.(!$all_combinations ? '`id_product_attribute` IN(0, '.(int)$id_product_attribute.') AND ' : '').'
					`id_shop` IN(0, '.(int)$id_shop.') AND
					`id_currency` IN(0, '.(int)$id_currency.') AND
					`id_country` IN(0, '.(int)$id_country.') AND
					`id_group` IN(0, '.(int)$id_group.') AND
					`id_customer` IN(0, '.(int)$id_customer.')
					AND
					(
						(`from` = \'0000-00-00 00:00:00\' OR \''.$now.'\' >= `from`)
						AND
						(`to` = \'0000-00-00 00:00:00\' OR \''.$now.'\' <= `to`)
					)
<<<<<<< HEAD
					ORDER BY `from_quantity` ASC, `id_specific_price_rule` ASC, `score` DESC
		', true, false);
=======
					ORDER BY `from_quantity` ASC, `id_specific_price_rule` ASC, `score` DESC, `to` DESC, `from` DESC
		', false, false);
>>>>>>> 18480a81

		$targeted_prices = array();
		$last_quantity = array();

		while ($specific_price = Db::getInstance()->nextRow($result))
		{
			if (!isset($last_quantity[(int)$specific_price['id_product_attribute']]))
				 $last_quantity[(int)$specific_price['id_product_attribute']] = $specific_price['from_quantity'];
			elseif ($last_quantity[(int)$specific_price['id_product_attribute']] == $specific_price['from_quantity'])
		        continue;

			$last_quantity[(int)$specific_price['id_product_attribute']] = $specific_price['from_quantity'];
            if ($specific_price['from_quantity'] > 1)
    		    $targeted_prices[] = $specific_price;
		}

		return $targeted_prices;
	}

	public static function getQuantityDiscount($id_product, $id_shop, $id_currency, $id_country, $id_group, $quantity, $id_product_attribute = null, $id_customer = 0)
	{
		if (!SpecificPrice::isFeatureActive())
			return array();

		$now = date('Y-m-d H:i:00');
		return Db::getInstance(_PS_USE_SQL_SLAVE_)->getRow('
			SELECT SQL_NO_CACHE *,
					'.SpecificPrice::_getScoreQuery($id_product, $id_shop, $id_currency, $id_country, $id_group, $id_customer).'
			FROM `'._DB_PREFIX_.'specific_price` USE INDEX (id_product_2)
			WHERE
					`id_product` IN(0, '.(int)$id_product.') AND
					`id_product_attribute` IN(0, '.(int)$id_product_attribute.') AND
					`id_shop` IN(0, '.(int)$id_shop.') AND
					`id_currency` IN(0, '.(int)$id_currency.') AND
					`id_country` IN(0, '.(int)$id_country.') AND
					`id_group` IN(0, '.(int)$id_group.') AND
					`id_customer` IN(0, '.(int)$id_customer.') AND
					`from_quantity` >= '.(int)$quantity.'
					AND
					(
						(`from` = \'0000-00-00 00:00:00\' OR \''.$now.'\' >= `from`)
						AND
						(`to` = \'0000-00-00 00:00:00\' OR \''.$now.'\' <= `to`)
					)
<<<<<<< HEAD
					ORDER BY `from_quantity` DESC, `score` DESC
=======
					ORDER BY `from_quantity` DESC, `score` DESC, `to` DESC, `from` DESC
>>>>>>> 18480a81
		', false);
	}

	public static function getProductIdByDate($id_shop, $id_currency, $id_country, $id_group, $beginning, $ending, $id_customer = 0, $with_combination_id = false)
	{
		if (!SpecificPrice::isFeatureActive())
			return array();

		$result = Db::getInstance(_PS_USE_SQL_SLAVE_)->executeS('
			SELECT SQL_NO_CACHE `id_product`, `id_product_attribute`
			FROM `'._DB_PREFIX_.'specific_price`
			WHERE	`id_shop` IN(0, '.(int)$id_shop.') AND
					`id_currency` IN(0, '.(int)$id_currency.') AND
					`id_country` IN(0, '.(int)$id_country.') AND
					`id_group` IN(0, '.(int)$id_group.') AND
					`id_customer` IN(0, '.(int)$id_customer.') AND
					`from_quantity` = 1 AND
					(
						(`from` = \'0000-00-00 00:00:00\' OR \''.pSQL($beginning).'\' >= `from`)
						AND
						(`to` = \'0000-00-00 00:00:00\' OR \''.pSQL($ending).'\' <= `to`)
					)
					AND
					`reduction` > 0
		', false, false);
		$ids_product = array();
		while ($row = Db::getInstance()->nextRow($result))
			$ids_product[] = $with_combination_id ? array('id_product' => (int)$row['id_product'], 'id_product_attribute' => (int)$row['id_product_attribute']) : (int)$row['id_product'];

		return $ids_product;
	}

	public static function deleteByProductId($id_product)
	{
		if (Db::getInstance()->execute('DELETE FROM `'._DB_PREFIX_.'specific_price` WHERE `id_product` = '.(int)$id_product))
		{
			// Refresh cache of feature detachable
			Configuration::updateGlobalValue('PS_SPECIFIC_PRICE_FEATURE_ACTIVE', SpecificPrice::isCurrentlyUsed('specific_price'));
			return true;
		}
		return false;
	}

	public function duplicate($id_product = false)
	{
		if ($id_product)
			$this->id_product = (int)$id_product;
		unset($this->id);
		return $this->add();
	}

	/**
	 * This method is allow to know if a feature is used or active
	 * @since 1.5.0.1
	 * @return bool
	 */
	public static function isFeatureActive()
	{
		static $feature_active = null;

		if ($feature_active === null)
			$feature_active = Configuration::get('PS_SPECIFIC_PRICE_FEATURE_ACTIVE');
		return $feature_active;
	}

	public static function exists($id_product, $id_product_attribute, $id_shop, $id_group, $id_country, $id_currency, $id_customer, $from_quantity, $from, $to, $rule = false)
	{
		$rule = ' AND `id_specific_price_rule`'.(!$rule ? '=0' : '!=0');
		return (int)Db::getInstance()->getValue('SELECT `id_specific_price`
																FROM '._DB_PREFIX_.'specific_price
																WHERE `id_product`='.(int)$id_product.' AND
																	`id_product_attribute`='.(int)$id_product_attribute.' AND
																	`id_shop`='.(int)$id_shop.' AND
																	`id_group`='.(int)$id_group.' AND
																	`id_country`='.(int)$id_country.' AND
																	`id_currency`='.(int)$id_currency.' AND
																	`id_customer`='.(int)$id_customer.' AND
																	`from_quantity`='.(int)$from_quantity.' AND
																	`from` >= \''.pSQL($from).'\' AND
																	 `to` <= \''.pSQL($to).'\''.$rule);
	}
}
<|MERGE_RESOLUTION|>--- conflicted
+++ resolved
@@ -295,13 +295,8 @@
 						AND
 						(`to` = \'0000-00-00 00:00:00\' OR \''.$now.'\' <= `to`)
 					)
-<<<<<<< HEAD
-					ORDER BY `from_quantity` ASC, `id_specific_price_rule` ASC, `score` DESC
-		', true, false);
-=======
 					ORDER BY `from_quantity` ASC, `id_specific_price_rule` ASC, `score` DESC, `to` DESC, `from` DESC
 		', false, false);
->>>>>>> 18480a81
 
 		$targeted_prices = array();
 		$last_quantity = array();
@@ -346,11 +341,7 @@
 						AND
 						(`to` = \'0000-00-00 00:00:00\' OR \''.$now.'\' <= `to`)
 					)
-<<<<<<< HEAD
-					ORDER BY `from_quantity` DESC, `score` DESC
-=======
 					ORDER BY `from_quantity` DESC, `score` DESC, `to` DESC, `from` DESC
->>>>>>> 18480a81
 		', false);
 	}
 
