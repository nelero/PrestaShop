--- conflicted
+++ resolved
@@ -1553,19 +1553,12 @@
 
 		if ($default_country_modules_list_content === null)
 			$default_country_modules_list_content = Tools::file_get_contents(_PS_ROOT_DIR_.self::CACHE_FILE_DEFAULT_COUNTRY_MODULES_LIST);
-<<<<<<< HEAD
-
-		if ($untrusted_modules_list_content === null)
-			$untrusted_modules_list_content = Tools::file_get_contents(_PS_ROOT_DIR_.self::CACHE_FILE_UNTRUSTED_MODULES_LIST);
-
-		// If the module is trusted, which includes both partner modules and modules bought on Addons
-=======
 		
 		if ($untrusted_modules_list_content === null)
 			$untrusted_modules_list_content = Tools::file_get_contents(_PS_ROOT_DIR_.self::CACHE_FILE_UNTRUSTED_MODULES_LIST);
 
 		// If the module is trusted, which includes both partner modules and modules bought on Addons	
->>>>>>> d5c1959b
+
 		if (strpos($trusted_modules_list_content, $module_name) !== false)
 		{
 			// If the module is not a partner, then return 1 (which means the module is "trusted")
