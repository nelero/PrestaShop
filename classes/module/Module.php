<?php
/**
 * Copyright since 2007 PrestaShop SA and Contributors
 * PrestaShop is an International Registered Trademark & Property of PrestaShop SA
 *
 * NOTICE OF LICENSE
 *
 * This source file is subject to the Open Software License (OSL 3.0)
 * that is bundled with this package in the file LICENSE.md.
 * It is also available through the world-wide-web at this URL:
 * https://opensource.org/licenses/OSL-3.0
 * If you did not receive a copy of the license and are unable to
 * obtain it through the world-wide-web, please send an email
 * to license@prestashop.com so we can send you a copy immediately.
 *
 * DISCLAIMER
 *
 * Do not edit or add to this file if you wish to upgrade PrestaShop to newer
 * versions in the future. If you wish to customize PrestaShop for your
 * needs please refer to https://devdocs.prestashop.com/ for more information.
 *
 * @author    PrestaShop SA and Contributors <contact@prestashop.com>
 * @copyright Since 2007 PrestaShop SA and Contributors
 * @license   https://opensource.org/licenses/OSL-3.0 Open Software License (OSL 3.0)
 */

use PrestaShop\PrestaShop\Adapter\ContainerFinder;
use PrestaShop\PrestaShop\Adapter\LegacyLogger;
use PrestaShop\PrestaShop\Adapter\Module\ModuleDataProvider;
use PrestaShop\PrestaShop\Adapter\ServiceLocator;
use PrestaShop\PrestaShop\Core\Exception\ContainerNotFoundException;
use PrestaShop\PrestaShop\Core\Foundation\Filesystem\FileSystem;
use PrestaShop\PrestaShop\Core\Module\ModuleInterface;
use PrestaShop\PrestaShop\Core\Module\WidgetInterface;
use PrestaShop\TranslationToolsBundle\Translation\Helper\DomainHelper;
use Symfony\Component\DependencyInjection\ContainerInterface;
use Symfony\Component\DependencyInjection\Exception\ServiceCircularReferenceException;
use Symfony\Component\DependencyInjection\Exception\ServiceNotFoundException;
use Symfony\Component\Finder\Finder;

abstract class ModuleCore implements ModuleInterface
{
    /** @var int Module ID */
    public $id = null;

    /** @var string Version */
    public $version;
    public $database_version;

    /**
     * @since 1.5.0.1
     *
     * @var string Registered Version in database
     */
    public $registered_version;

    /** @var array filled with known compliant PS versions */
    public $ps_versions_compliancy = [];

    /** @var array filled with modules needed for install */
    public $dependencies = [];

    /** @var string Unique name */
    public $name;

    /** @var string Human name */
    public $displayName;

    /** @var string A little description of the module */
    public $description;

    /**
     * @var string Text to display when ask for confirmation on uninstall action
     */
    public $confirmUninstall;

    /** @var string author of the module */
    public $author;

    /** @var string URI author of the module */
    public $author_uri = '';

    /** @var string Module key provided by addons.prestashop.com */
    public $module_key = '';

    /**
     * @var bool Set to true to enable bootstrap theme on configuration page
     */
    public $bootstrap = false;

    public $description_full;

    public $additional_description;

    public $compatibility;

    public $nb_rates;

    public $avg_rate;

    public $badges;

    /** @var int need_instance */
    public $need_instance = 1;

    /** @var string Admin tab corresponding to the module */
    public $tab = null;

    /** @var bool Status */
    public $active = false;

    /** @var bool Is the module certified by addons.prestashop.com */
    public $trusted = false;

    /** @var string Fill it if the module is installed but not yet set up */
    public $warning;

    public $enable_device = 7;

    /** @var array to store the limited country */
    public $limited_countries = [];

    /** @var array names of the controllers */
    public $controllers = [];

    /** @var array used by AdminTab to determine which lang file to use (admin.php or module lang file) */
    public static $classInModule = [];

    /** @var array current language translations */
    protected $_lang = [];

    /** @var string Module web path (eg. '/shop/modules/modulename/') */
    protected $_path = null;
    /**
     * @since 1.5.0.1
     *
     * @var string Module local path (eg. '/home/prestashop/modules/modulename/')
     */
    protected $local_path = null;

    /** @var array Array filled with module errors */
    protected $_errors = [];

    /** @var array Array  array filled with module success */
    protected $_confirmations = [];

    /** @var string Main table used for modules installed */
    protected $table = 'module';

    /** @var string Identifier of the main table */
    protected $identifier = 'id_module';

    /** @var array Array cache filled with modules informations */
    protected static $modules_cache;

    /** @var array Array cache filled with modules instances */
    protected static $_INSTANCE = [];

    /** @var bool Config xml generation mode */
    protected static $_generate_config_xml_mode = false;

    /** @var array Array filled with cache translations */
    protected static $l_cache = [];

    /** @var array Array filled with cache permissions (modules / employee profiles) */
    protected static $cache_permissions = [];

    /** @var array Array filled with cache permissions (modules / employee profiles) */
    protected static $cache_lgc_access = [];

    /** @var Context */
    protected $context;

    /** @var Smarty_Data */
    protected $smarty;

    /** @var Smarty_Internal_Template|null */
    protected $current_subtemplate = null;

    protected static $update_translations_after_install = true;

    protected static $_batch_mode = false;
    protected static $_defered_clearCache = [];
    protected static $_defered_func_call = [];

    /**
     * @var array array of arrays representing tabs added by this module
     *
     * @see PrestaShop\PrestaShop\Adapter\Module\Tab\RegisterTabs($module)
     */
    protected $tabs = [];

    /** @var bool If true, allow push */
    public $allow_push;

    public $push_time_limit = 180;

    /** @var bool Define if we will log modules performances for this session */
    public static $_log_modules_perfs = null;
    /** @var bool Random session for modules perfs logs */
    public static $_log_modules_perfs_session = null;

    /** @var \Symfony\Component\DependencyInjection\ContainerInterface */
    private $container;

    /** @var array|null used to cache module ids */
    protected static $cachedModuleNames = null;

    /** @var int Defines the multistore compatibility level of the module */
    public $multistoreCompatibility = self::MULTISTORE_COMPATIBILITY_UNKNOWN;

    const CACHE_FILE_MODULES_LIST = '/config/xml/modules_list.xml';

    const CACHE_FILE_TAB_MODULES_LIST = '/config/xml/tab_modules_list.xml';

    const CACHE_FILE_ALL_COUNTRY_MODULES_LIST = '/config/xml/modules_native_addons.xml';
    const CACHE_FILE_DEFAULT_COUNTRY_MODULES_LIST = '/config/xml/default_country_modules_list.xml';

    const CACHE_FILE_CUSTOMER_MODULES_LIST = '/config/xml/customer_modules_list.xml';

    const CACHE_FILE_MUST_HAVE_MODULES_LIST = '/config/xml/must_have_modules_list.xml';

    const CACHE_FILE_TRUSTED_MODULES_LIST = '/config/xml/trusted_modules_list.xml';
    const CACHE_FILE_UNTRUSTED_MODULES_LIST = '/config/xml/untrusted_modules_list.xml';

    public const MULTISTORE_COMPATIBILITY_NO = -20;
    public const MULTISTORE_COMPATIBILITY_NOT_CONCERNED = -10;
    public const MULTISTORE_COMPATIBILITY_UNKNOWN = 0;
    public const MULTISTORE_COMPATIBILITY_PARTIAL = 10;
    public const MULTISTORE_COMPATIBILITY_YES = 20;

    public static $hosted_modules_blacklist = ['autoupgrade'];

    public static function setContextInstanceForTesting(Context $context)
    {
        /** @var Module $module */
        foreach (static::$_INSTANCE as $module) {
            $module->context = $context;
        }
    }

    /**
     * Set the flag to indicate we are doing an import.
     *
     * @param bool $value
     */
    public static function setBatchMode($value)
    {
        static::$_batch_mode = (bool) $value;
    }

    /**
     * @return bool
     */
    public static function getBatchMode()
    {
        return static::$_batch_mode;
    }

    public static function processDeferedFuncCall()
    {
        static::setBatchMode(false);
        foreach (static::$_defered_func_call as $func_call) {
            call_user_func_array($func_call[0], $func_call[1]);
        }

        static::$_defered_func_call = [];
    }

    /**
     * Clear the caches stored in $_defered_clearCache.
     */
    public static function processDeferedClearCache()
    {
        static::setBatchMode(false);

        foreach (static::$_defered_clearCache as $clearCache_array) {
            static::_deferedClearCache($clearCache_array[0], $clearCache_array[1], $clearCache_array[2]);
        }

        static::$_defered_clearCache = [];
    }

    /**
     * Constructor.
     *
     * @param string $name Module unique name
     * @param Context $context
     */
    public function __construct($name = null, Context $context = null)
    {
        if (isset($this->ps_versions_compliancy) && !isset($this->ps_versions_compliancy['min'])) {
            $this->ps_versions_compliancy['min'] = '1.4.0.0';
        }

        if (isset($this->ps_versions_compliancy) && !isset($this->ps_versions_compliancy['max'])) {
            $this->ps_versions_compliancy['max'] = _PS_VERSION_;
        }

        if (strlen($this->ps_versions_compliancy['min']) == 3) {
            $this->ps_versions_compliancy['min'] .= '.0.0';
        }

        if (strlen($this->ps_versions_compliancy['min']) == 5) {
            $this->ps_versions_compliancy['min'] .= '.0';
        }

        if (strlen($this->ps_versions_compliancy['max']) == 5) {
            $this->ps_versions_compliancy['max'] .= '.999';
        }

        if (strlen($this->ps_versions_compliancy['max']) == 3) {
            $this->ps_versions_compliancy['max'] .= '.999.999';
        }

        // Load context and smarty
        $this->context = $context ? $context : Context::getContext();
        if (is_object($this->context->smarty)) {
            $this->smarty = $this->context->smarty->createData($this->context->smarty);
        }

        // If the module has no name we gave him its id as name
        if ($this->name === null) {
            $this->name = $this->id;
        }

        // If the module has the name we load the corresponding data from the cache
        if ($this->name != null) {
            // If cache is not generated, we generate it
            if (static::$modules_cache == null && !is_array(static::$modules_cache)) {
                $id_shop = (Validate::isLoadedObject($this->context->shop) ? $this->context->shop->id : Configuration::get('PS_SHOP_DEFAULT'));

                static::$modules_cache = [];
                // Join clause is done to check if the module is activated in current shop context
                $result = Db::getInstance()->executeS('
                SELECT m.`id_module`, m.`name`, ms.`id_module`as `mshop`
                FROM `' . _DB_PREFIX_ . 'module` m
                LEFT JOIN `' . _DB_PREFIX_ . 'module_shop` ms
                ON m.`id_module` = ms.`id_module`
                AND ms.`id_shop` = ' . (int) $id_shop);
                foreach ($result as $row) {
                    static::$modules_cache[$row['name']] = $row;
                    static::$modules_cache[$row['name']]['active'] = ($row['mshop'] > 0) ? 1 : 0;
                }
            }

            // We load configuration from the cache
            if (isset(static::$modules_cache[$this->name])) {
                if (isset(static::$modules_cache[$this->name]['id_module'])) {
                    $this->id = static::$modules_cache[$this->name]['id_module'];
                }
                foreach (static::$modules_cache[$this->name] as $key => $value) {
                    if (array_key_exists($key, get_object_vars($this))) {
                        $this->{$key} = $value;
                    }
                }
                $this->_path = __PS_BASE_URI__ . 'modules/' . $this->name . '/';
            }
            if (!$this->context->controller instanceof Controller) {
                static::$modules_cache = null;
            }
            $this->local_path = _PS_MODULE_DIR_ . $this->name . '/';
        }
    }

    /**
     * Insert module into datable.
     */
    public function install()
    {
        Hook::exec('actionModuleInstallBefore', ['object' => $this]);
        // Check module name validation
        if (!Validate::isModuleName($this->name)) {
            $this->_errors[] = Context::getContext()->getTranslator()->trans('Unable to install the module (Module name is not valid).', [], 'Admin.Modules.Notification');

            return false;
        }

        // Check PS version compliancy
        if (!$this->checkCompliancy()) {
            $this->_errors[] = Context::getContext()->getTranslator()->trans('The version of your module is not compliant with your PrestaShop version.', [], 'Admin.Modules.Notification');

            return false;
        }

        // Check module dependencies
        if (count($this->dependencies) > 0) {
            foreach ($this->dependencies as $dependency) {
                if (!Db::getInstance()->getRow('SELECT `id_module` FROM `' . _DB_PREFIX_ . 'module` WHERE LOWER(`name`) = \'' . pSQL(Tools::strtolower($dependency)) . '\'')) {
                    $error = Context::getContext()->getTranslator()->trans('Before installing this module, you have to install this/these module(s) first:', [], 'Admin.Modules.Notification') . '<br />';
                    foreach ($this->dependencies as $d) {
                        $error .= '- ' . $d . '<br />';
                    }
                    $this->_errors[] = $error;

                    return false;
                }
            }
        }

        // Check if module is installed
        $result = (new ModuleDataProvider(new LegacyLogger(), $this->getTranslator()))->isInstalled($this->name);
        if ($result) {
            $this->_errors[] = Context::getContext()->getTranslator()->trans('This module has already been installed.', [], 'Admin.Modules.Notification');

            return false;
        }

        if (!$this->installControllers()) {
            $this->_errors[] = Context::getContext()->getTranslator()->trans('Could not install module controllers.', [], 'Admin.Modules.Notification');
            $this->uninstallOverrides();

            return false;
        }

        // Install module and retrieve the installation id
        $result = Db::getInstance()->insert($this->table, ['name' => $this->name, 'active' => 1, 'version' => $this->version]);
        if (!$result) {
            $this->_errors[] = Context::getContext()->getTranslator()->trans('Technical error: PrestaShop could not install this module.', [], 'Admin.Modules.Notification');
            $this->uninstallTabs();
            $this->uninstallOverrides();

            return false;
        }
        $this->id = Db::getInstance()->Insert_ID();

        Cache::clean('Module::isInstalled' . $this->name);
        Cache::clean('Module::getModuleIdByName_' . pSQL($this->name));

        // Enable the module for current shops in context
        $this->enable();

        // Permissions management
        foreach (['CREATE', 'READ', 'UPDATE', 'DELETE'] as $action) {
            $slug = 'ROLE_MOD_MODULE_' . strtoupper($this->name) . '_' . $action;

            Db::getInstance()->execute(
                'INSERT INTO `' . _DB_PREFIX_ . 'authorization_role` (`slug`) VALUES ("' . $slug . '")'
            );

            Db::getInstance()->execute('
                INSERT INTO `' . _DB_PREFIX_ . 'module_access` (`id_profile`, `id_authorization_role`) (
                    SELECT id_profile, "' . Db::getInstance()->Insert_ID() . '"
                    FROM ' . _DB_PREFIX_ . 'access a
                    LEFT JOIN `' . _DB_PREFIX_ . 'authorization_role` r
                    ON r.id_authorization_role = a.id_authorization_role
                    WHERE r.slug = "ROLE_MOD_TAB_ADMINMODULESSF_' . $action . '"
            )');
        }

        // Adding Restrictions for client groups
        Group::addRestrictionsForModule($this->id, Shop::getShops(true, null, true));
        Hook::exec('actionModuleInstallAfter', ['object' => $this]);

        if (Module::$update_translations_after_install) {
            $this->updateModuleTranslations();
        }

        return true;
    }

    public function checkCompliancy()
    {
        if (version_compare(_PS_VERSION_, $this->ps_versions_compliancy['min'], '<') || version_compare(_PS_VERSION_, $this->ps_versions_compliancy['max'], '>')) {
            return false;
        } else {
            return true;
        }
    }

    public static function updateTranslationsAfterInstall($update = true)
    {
        Module::$update_translations_after_install = (bool) $update;
    }

    public function updateModuleTranslations()
    {
        return Language::updateModulesTranslations([$this->name]);
    }

    /**
     * Set errors, warning or success message of a module upgrade.
     *
     * @param array $upgrade_detail
     */
    protected function setUpgradeMessage($upgrade_detail)
    {
        // Store information if a module has been upgraded (memory optimization)
        if ($upgrade_detail['available_upgrade']) {
            if ($upgrade_detail['success']) {
                $this->_confirmations[] = Context::getContext()->getTranslator()->trans('Current version: %s', [$this->version], 'Admin.Modules.Notification');
                $this->_confirmations[] = Context::getContext()->getTranslator()->trans('%d file upgrade applied', [$upgrade_detail['number_upgraded']], 'Admin.Modules.Notification');
            } else {
                if (!$upgrade_detail['number_upgraded']) {
                    $this->_errors[] = Context::getContext()->getTranslator()->trans('No upgrade has been applied', [], 'Admin.Modules.Notification');
                } else {
                    $this->_errors[] = Context::getContext()->getTranslator()->trans('Upgraded from: %s to %s', [$upgrade_detail['upgraded_from'], $upgrade_detail['upgraded_to']], 'Admin.Modules.Notification');
                    $this->_errors[] = Context::getContext()->getTranslator()->trans('%d upgrade left', [$upgrade_detail['number_upgrade_left']], 'Admin.Modules.Notification');
                }

                if (isset($upgrade_detail['duplicate']) && $upgrade_detail['duplicate']) {
                    $this->_errors[] = Context::getContext()->getTranslator()->trans('Module %s cannot be upgraded this time: please refresh this page to update it.', [$this->name], 'Admin.Modules.Notification');
                } else {
                    $this->_errors[] = Context::getContext()->getTranslator()->trans('To prevent any problem, this module has been turned off', [], 'Admin.Modules.Notification');
                }
            }
        }
    }

    /**
     * Init the upgrade module.
     *
     * @param Module $module
     *
     * @return bool
     */
    public static function initUpgradeModule($module)
    {
        if (((int) $module->installed == 1) & (empty($module->database_version) === true)) {
            Module::upgradeModuleVersion($module->name, $module->version);
            $module->database_version = $module->version;
        }

        // Init cache upgrade details
        static::$modules_cache[$module->name]['upgrade'] = [
            'success' => false, // bool to know if upgrade succeed or not
            'available_upgrade' => 0, // Number of available module before any upgrade
            'number_upgraded' => 0, // Number of upgrade done
            'number_upgrade_left' => 0,
            'upgrade_file_left' => [], // List of the upgrade file left
            'version_fail' => 0, // Version of the upgrade failure
            'upgraded_from' => 0, // Version number before upgrading anything
            'upgraded_to' => 0, // Last upgrade applied
        ];

        // Need Upgrade will check and load upgrade file to the moduleCache upgrade case detail
        $ret = $module->installed && Module::needUpgrade($module);

        return $ret;
    }

    /**
     * Run the upgrade for a given module name and version.
     *
     * @return array
     */
    public function runUpgradeModule()
    {
        $upgrade = &static::$modules_cache[$this->name]['upgrade'];
        foreach ($upgrade['upgrade_file_left'] as $num => $file_detail) {
            foreach ($file_detail['upgrade_function'] as $item) {
                if (function_exists($item)) {
                    $upgrade['success'] = false;
                    $upgrade['duplicate'] = true;

                    break 2;
                }
            }

            include $file_detail['file'];

            // Call the upgrade function if defined
            $upgrade['success'] = false;
            foreach ($file_detail['upgrade_function'] as $item) {
                if (function_exists($item)) {
                    $upgrade['success'] = $item($this);
                }
            }

            // Set detail when an upgrade succeed or failed
            if ($upgrade['success']) {
                ++$upgrade['number_upgraded'];
                $upgrade['upgraded_to'] = $file_detail['version'];

                unset($upgrade['upgrade_file_left'][$num]);
            } else {
                $upgrade['version_fail'] = $file_detail['version'];

                // If any errors, the module is disabled
                $this->disable();

                break;
            }
        }

        $upgrade['number_upgrade_left'] = count($upgrade['upgrade_file_left']);

        // Update module version in DB with the last succeed upgrade
        if ($upgrade['upgraded_to']) {
            Module::upgradeModuleVersion($this->name, $upgrade['upgraded_to']);
        }
        $this->setUpgradeMessage($upgrade);

        return $upgrade;
    }

    /**
     * Upgrade the registered version to a new one.
     *
     * @param string $name
     * @param string $version
     *
     * @return bool
     */
    public static function upgradeModuleVersion($name, $version)
    {
        return Db::getInstance()->execute('
            UPDATE `' . _DB_PREFIX_ . 'module` m
            SET m.version = \'' . pSQL($version) . '\'
            WHERE m.name = \'' . pSQL($name) . '\'');
    }

    /**
     * Check if a module need to be upgraded.
     * This method modify the module_cache adding an upgrade list file.
     *
     * @param Module $module
     *
     * @return bool|null Boolean if Module::$version != Module::$database_version, null instead
     */
    public static function needUpgrade($module)
    {
        static::$modules_cache[$module->name]['upgrade']['upgraded_from'] = $module->database_version;
        // Check the version of the module with the registered one and look if any upgrade file exist
        if (Tools::version_compare($module->version, $module->database_version, '>')) {
            $old_version = $module->database_version;
            $module = Module::getInstanceByName($module->name);
            if ($module instanceof Module) {
                return $module->loadUpgradeVersionList($module->name, $module->version, $old_version);
            }
        }

        return null;
    }

    /**
     * Load the available list of upgrade of a specified module
     * with an associated version.
     *
     * @param string $module_name
     * @param string $module_version
     * @param string $registered_version
     *
     * @return bool to know directly if any files have been found
     */
    protected static function loadUpgradeVersionList($module_name, $module_version, $registered_version)
    {
        $list = [];

        $upgrade_path = _PS_MODULE_DIR_ . $module_name . '/upgrade/';

        // Check if folder exist and it could be read
        if (file_exists($upgrade_path) && ($files = scandir($upgrade_path, SCANDIR_SORT_NONE))) {
            // Read each file name
            foreach ($files as $file) {
                if (!in_array($file, ['.', '..', '.svn', 'index.php']) && preg_match('/\.php$/', $file)) {
                    $tab = explode('-', $file);

                    if (!isset($tab[1])) {
                        continue;
                    }

                    $file_version = basename($tab[1], '.php');
                    // Compare version, if minor than actual, we need to upgrade the module
                    if (count($tab) == 2 &&
                         (Tools::version_compare($file_version, $module_version, '<=') &&
                            Tools::version_compare($file_version, $registered_version, '>'))) {
                        $list[] = [
                            'file' => $upgrade_path . $file,
                            'version' => $file_version,
                            'upgrade_function' => [
                                'upgrade_module_' . str_replace('.', '_', $file_version),
                                'upgradeModule' . str_replace('.', '', $file_version), ],
                        ];
                    }
                }
            }
        }

        // No files upgrade, then upgrade succeed
        if (count($list) == 0) {
            static::$modules_cache[$module_name]['upgrade']['success'] = true;
            Module::upgradeModuleVersion($module_name, $module_version);
        }

        usort($list, 'ps_module_version_sort');

        // Set the list to module cache
        static::$modules_cache[$module_name]['upgrade']['upgrade_file_left'] = $list;
        static::$modules_cache[$module_name]['upgrade']['available_upgrade'] = count($list);

        return (bool) count($list);
    }

    /**
     * Return the status of the upgraded module.
     *
     * @param string $module_name
     *
     * @return bool
     */
    public static function getUpgradeStatus($module_name)
    {
        return isset(static::$modules_cache[$module_name]) &&
            static::$modules_cache[$module_name]['upgrade']['success'];
    }

    /**
     * Delete module from datable.
     *
     * @return bool result
     */
    public function uninstall()
    {
        Hook::exec('actionModuleUninstallBefore', ['object' => $this]);

        // Check module installation id validation
        if (!Validate::isUnsignedId($this->id)) {
            $this->_errors[] = Context::getContext()->getTranslator()->trans('The module is not installed.', [], 'Admin.Modules.Notification');

            return false;
        }

        // Uninstall overrides
        if (!$this->uninstallOverrides()) {
            return false;
        }

        // Retrieve hooks used by the module
        $sql = 'SELECT DISTINCT(`id_hook`) FROM `' . _DB_PREFIX_ . 'hook_module` WHERE `id_module` = ' . (int) $this->id;
        $result = Db::getInstance()->executeS($sql);
        foreach ($result as $row) {
            $this->unregisterHook((int) $row['id_hook']);
            $this->unregisterExceptions((int) $row['id_hook']);
        }

        foreach ($this->controllers as $controller) {
            $page_name = 'module-' . $this->name . '-' . $controller;
            $meta = Db::getInstance()->getValue('SELECT id_meta FROM `' . _DB_PREFIX_ . 'meta` WHERE page="' . pSQL($page_name) . '"');
            if ((int) $meta > 0) {
                Db::getInstance()->execute('DELETE FROM `' . _DB_PREFIX_ . 'meta_lang` WHERE id_meta=' . (int) $meta);
                Db::getInstance()->execute('DELETE FROM `' . _DB_PREFIX_ . 'meta` WHERE id_meta=' . (int) $meta);
            }
        }

        // Disable the module for all shops
        $this->disable(true);

        // Delete permissions module access
        $roles = Db::getInstance()->executeS('SELECT `id_authorization_role` FROM `' . _DB_PREFIX_ . 'authorization_role` WHERE `slug` LIKE "ROLE_MOD_MODULE_' . strtoupper($this->name) . '_%"');

        if (!empty($roles)) {
            foreach ($roles as $role) {
                Db::getInstance()->execute(
                    'DELETE FROM `' . _DB_PREFIX_ . 'module_access` WHERE `id_authorization_role` = ' . $role['id_authorization_role']
                );
                Db::getInstance()->execute(
                    'DELETE FROM `' . _DB_PREFIX_ . 'authorization_role` WHERE `id_authorization_role` = ' . $role['id_authorization_role']
                );
            }
        }

        // Remove restrictions for client groups
        Group::truncateRestrictionsByModule($this->id);

        // Uninstall the module
        if (Db::getInstance()->execute('DELETE FROM `' . _DB_PREFIX_ . 'module` WHERE `id_module` = ' . (int) $this->id)) {
            Cache::clean('Module::isInstalled' . $this->name);
            Cache::clean('Module::getModuleIdByName_' . pSQL($this->name));

            Hook::exec('actionModuleUninstallAfter', ['object' => $this]);

            return true;
        }

        return false;
    }

    /**
     * This function enable module $name. If an $name is an array,
     * this will enable all of them.
     *
     * @param array|string $name
     *
     * @return bool
     *
     * @since 1.4.1
     * @deprecated since 1.7
     * @see  PrestaShop\PrestaShop\Core\Addon\Module\ModuleManager->enable($name)
     */
    public static function enableByName($name)
    {
        // If $name is not an array, we set it as an array
        if (!is_array($name)) {
            $name = [$name];
        }
        $res = true;
        // Enable each module
        foreach ($name as $n) {
            if (Validate::isModuleName($n)) {
                $res &= Module::getInstanceByName($n)->enable();
            }
        }

        return $res;
    }

    /**
     * Activate current module.
     *
     * @param bool $force_all If true, enable module for all shop
     *
     * @return bool
     */
    public function enable($force_all = false)
    {
        // Retrieve all shops where the module is enabled
        $list = Shop::getContextListShopID();
        if (!$this->id || !is_array($list)) {
            return false;
        }
        $sql = 'SELECT `id_shop` FROM `' . _DB_PREFIX_ . 'module_shop`
                WHERE `id_module` = ' . (int) $this->id .
                ((!$force_all) ? ' AND `id_shop` IN(' . implode(', ', $list) . ')' : '');

        // Store the results in an array
        $items = [];
        if ($results = Db::getInstance($sql)->executeS($sql)) {
            foreach ($results as $row) {
                $items[] = $row['id_shop'];
            }
        }

        if ($this->getOverrides() != null) {
            // Install overrides
            try {
                $this->installOverrides();
            } catch (Exception $e) {
                $this->_errors[] = Context::getContext()->getTranslator()->trans('Unable to install override: %s', [$e->getMessage()], 'Admin.Modules.Notification');
                $this->uninstallOverrides();

                return false;
            }
        }

        // Enable module in the shop where it is not enabled yet
        $moduleActivated = false;
        foreach ($list as $id) {
            if (!in_array($id, $items)) {
                Db::getInstance()->insert('module_shop', [
                    'id_module' => $this->id,
                    'id_shop' => $id,
                ]);
                $moduleActivated = true;
            }
        }

        if ($moduleActivated) {
            $this->loadBuiltInTranslations();
        }

        return true;
    }

    public function enableDevice($device)
    {
        Db::getInstance()->execute(
            '
            UPDATE ' . _DB_PREFIX_ . 'module_shop
            SET enable_device = enable_device + ' . (int) $device . '
            WHERE (enable_device &~ ' . (int) $device . ' OR enable_device = 0) AND id_module=' . (int) $this->id .
            Shop::addSqlRestriction()
        );

        return true;
    }

    public function disableDevice($device)
    {
        Db::getInstance()->execute(
            'UPDATE ' . _DB_PREFIX_ . 'module_shop
            SET enable_device = enable_device - ' . (int) $device . '
            WHERE enable_device & ' . (int) $device . ' AND id_module=' . (int) $this->id .
            Shop::addSqlRestriction()
        );

        return true;
    }

    /**
     * This function disable all module $name. If an $name is an array,
     * this will disable all of them.
     *
     * @param array|string $name
     *
     * @return bool
     *
     * @since 1.7
     */
    public static function disableAllByName($name)
    {
        // If $name is not an array, we set it as an array
        if (!is_array($name)) {
            $name = [$name];
        }
        $res = true;
        // Disable each module
        foreach ($name as $n) {
            $sql = 'DELETE `' . _DB_PREFIX_ . 'module_shop` FROM `' . _DB_PREFIX_ . 'module_shop` JOIN `' . _DB_PREFIX_ . 'module` USING (id_module) WHERE `name` = "' . pSQL($n) . '"';
            $res &= Db::getInstance()->execute($sql);
        }

        return $res;
    }

    /**
     * This function disable module $name. If an $name is an array,
     * this will disable all of them.
     *
     * @param array|string $name
     *
     * @return bool
     *
     * @since 1.4.1
     * @deprecated since 1.7
     * @see  PrestaShop\PrestaShop\Core\Addon\Module\ModuleManager->disable($name)
     */
    public static function disableByName($name)
    {
        // If $name is not an array, we set it as an array
        if (!is_array($name)) {
            $name = [$name];
        }
        $res = true;
        // Disable each module
        foreach ($name as $n) {
            if (Validate::isModuleName($n)) {
                $res &= Module::getInstanceByName($n)->disable();
            }
        }

        return $res;
    }

    /**
     * Desactivate current module.
     *
     * @param bool $force_all If true, disable module for all shop
     *
     * @return bool
     */
    public function disable($force_all = false)
    {
        $result = true;
        if ($this->getOverrides() != null) {
            $result &= $this->uninstallOverrides();
        }

        // Disable module for all shops
        $sql = 'DELETE FROM `' . _DB_PREFIX_ . 'module_shop` WHERE `id_module` = ' . (int) $this->id . ' ' . ((!$force_all) ? ' AND `id_shop` IN(' . implode(', ', Shop::getContextListShopID()) . ')' : '');

        return $result && Db::getInstance()->execute($sql);
    }

    /**
     * Display flags in forms for translations.
     *
     * @deprecated since 1.6.0.10
     *
     * @param array $languages All languages available
     * @param int $default_language Default language id
     * @param string $ids Multilingual div ids in form
     * @param string $id Current div id]
     * @param bool $return define the return way : false for a display, true for a return
     * @param bool $use_vars_instead_of_ids use an js vars instead of ids seperate by "¤"
     *
     * @return false|string
     */
    public function displayFlags($languages, $default_language, $ids, $id, $return = false, $use_vars_instead_of_ids = false)
    {
        if (count($languages) == 1) {
            return false;
        }

        $output = '
        <div class="displayed_flag">
            <img src="../img/l/' . $default_language . '.jpg" class="pointer" id="language_current_' . $id . '" onclick="toggleLanguageFlags(this);" alt="" />
        </div>
        <div id="languages_' . $id . '" class="language_flags">
            ' . $this->getTranslator()->trans('Choose language:', [], 'Admin.Actions') . '<br /><br />';
        foreach ($languages as $language) {
            if ($use_vars_instead_of_ids) {
                $output .= '<img src="../img/l/' . (int) $language['id_lang'] . '.jpg" class="pointer" alt="' . $language['name'] . '" title="' . $language['name'] . '" onclick="changeLanguage(\'' . $id . '\', ' . $ids . ', ' . $language['id_lang'] . ', \'' . $language['iso_code'] . '\');" /> ';
            } else {
                $output .= '<img src="../img/l/' . (int) $language['id_lang'] . '.jpg" class="pointer" alt="' . $language['name'] . '" title="' . $language['name'] . '" onclick="changeLanguage(\'' . $id . '\', \'' . $ids . '\', ' . $language['id_lang'] . ', \'' . $language['iso_code'] . '\');" /> ';
            }
        }
        $output .= '</div>';

        if ($return) {
            return $output;
        }
        echo $output;
    }

    /**
     * Connect module to a hook.
     *
     * @param string|array $hook_name Hook name
     * @param array|null $shop_list List of shop linked to the hook (if null, link hook to all shops)
     *
     * @return bool result
     */
    public function registerHook($hook_name, $shop_list = null)
    {
        return Hook::registerHook($this, $hook_name, $shop_list);
    }

    /**
     * Unregister module from hook.
     *
     * @param int|string $hook_id Hook id (can be a hook name since 1.5.0)
     * @param array|null $shop_list List of shop
     *
     * @return bool result
     */
    public function unregisterHook($hook_id, $shop_list = null)
    {
        return Hook::unregisterHook($this, $hook_id, $shop_list);
    }

    /**
     * Unregister exceptions linked to module.
     *
     * @param int $hook_id Hook id
     * @param array|null $shop_list List of shop
     *
     * @return bool result
     */
    public function unregisterExceptions($hook_id, $shop_list = null)
    {
        $sql = 'DELETE FROM `' . _DB_PREFIX_ . 'hook_module_exceptions`
            WHERE `id_module` = ' . (int) $this->id . ' AND `id_hook` = ' . (int) $hook_id
            . (($shop_list) ? ' AND `id_shop` IN(' . implode(', ', array_map('intval', $shop_list)) . ')' : '');

        return Db::getInstance()->execute($sql);
    }

    /**
     * Add exceptions for module->Hook.
     *
     * @param int $id_hook Hook id
     * @param array $excepts List of file name
     * @param array $shop_list List of shop
     *
     * @return bool result
     */
    public function registerExceptions($id_hook, $excepts, $shop_list = null)
    {
        // If shop lists is null, we fill it with all shops
        if (null === $shop_list) {
            $shop_list = Shop::getContextListShopID();
        }

        // Save modules exception for each shop
        foreach ($shop_list as $shop_id) {
            foreach ($excepts as $except) {
                if (!$except) {
                    continue;
                }
                $insert_exception = [
                    'id_module' => (int) $this->id,
                    'id_hook' => (int) $id_hook,
                    'id_shop' => (int) $shop_id,
                    'file_name' => pSQL($except),
                ];
                $result = Db::getInstance()->insert('hook_module_exceptions', $insert_exception);
                if (!$result) {
                    return false;
                }
            }
        }

        return true;
    }

    /**
     * Edit exceptions for module->Hook.
     *
     * @param int $id_hook Hook id
     * @param array $excepts List of shopID and file name
     *
     * @return bool result
     */
    public function editExceptions($id_hook, $excepts)
    {
        $result = true;
        foreach ($excepts as $shop_id => $except) {
            $shop_list = ($shop_id == 0) ? Shop::getContextListShopID() : [$shop_id];
            $this->unregisterExceptions($id_hook, $shop_list);
            $result &= $this->registerExceptions($id_hook, $except, $shop_list);
        }

        return $result;
    }

    /**
     * This function is used to determine the module name
     * of an AdminTab which belongs to a module, in order to keep translation
     * related to a module in its directory (instead of $_LANGADM).
     *
     * @param string $current_class Name of Module class
     *
     * @return bool|string if the class belongs to a module, will return the module name. Otherwise, return false.
     */
    public static function getModuleNameFromClass($current_class)
    {
        // Module can now define AdminTab keeping the module translations method,
        // i.e. in modules/[module name]/[iso_code].php
        if (!isset(static::$classInModule[$current_class]) && class_exists($current_class)) {
            global $_MODULES;
            $_MODULE = [];
            $reflection_class = new ReflectionClass($current_class);
            $file_path = realpath($reflection_class->getFileName());
            $realpath_module_dir = realpath(_PS_MODULE_DIR_);
            if (substr(realpath($file_path), 0, strlen($realpath_module_dir)) == $realpath_module_dir) {
                // For controllers in module/controllers path
                if (basename(dirname(dirname($file_path))) == 'controllers') {
                    static::$classInModule[$current_class] = basename(dirname(dirname(dirname($file_path))));
                } else {
                    // For old AdminTab controllers
                    static::$classInModule[$current_class] = substr(dirname($file_path), strlen($realpath_module_dir) + 1);
                }

                $file = _PS_MODULE_DIR_ . static::$classInModule[$current_class] . '/' . Context::getContext()->language->iso_code . '.php';
                if (Tools::file_exists_cache($file) && include_once ($file)) {
                    $_MODULES = !empty($_MODULES) ? array_merge($_MODULES, $_MODULE) : $_MODULE;
                }
            } else {
                static::$classInModule[$current_class] = false;
            }
        }

        // return name of the module, or false
        return static::$classInModule[$current_class];
    }

    /**
     * Return an instance of the specified module.
     *
     * @param string $module_name Module name
     *
     * @return Module|false
     */
    public static function getInstanceByName($module_name)
    {
        if (!Validate::isModuleName($module_name)) {
            if (_PS_MODE_DEV_) {
                die(Tools::displayError(Context::getContext()->getTranslator()->trans('%1$s is not a valid module name.', [Tools::safeOutput($module_name)], 'Admin.Modules.Notification')));
            }

            return false;
        }

        if (!isset(static::$_INSTANCE[$module_name])) {
            if (!Tools::file_exists_no_cache(_PS_MODULE_DIR_ . $module_name . '/' . $module_name . '.php')) {
                return false;
            }

            return Module::coreLoadModule($module_name);
        }

        return static::$_INSTANCE[$module_name];
    }

    protected static function coreLoadModule($module_name)
    {
        include_once _PS_MODULE_DIR_ . $module_name . '/' . $module_name . '.php';

        $r = false;
        if (Tools::file_exists_no_cache(_PS_OVERRIDE_DIR_ . 'modules/' . $module_name . '/' . $module_name . '.php')) {
            include_once _PS_OVERRIDE_DIR_ . 'modules/' . $module_name . '/' . $module_name . '.php';
            $override = $module_name . 'Override';

            if (class_exists($override, false)) {
                $r = static::$_INSTANCE[$module_name] = ServiceLocator::get($override);
            }
        }

        if (!$r && class_exists($module_name, false)) {
            $r = static::$_INSTANCE[$module_name] = ServiceLocator::get($module_name);
        }

        return $r;
    }

    /**
     * Return an instance of the specified module.
     *
     * @param int $id_module Module ID
     *
     * @return Module|false
     */
    public static function getInstanceById($id_module)
    {
        if (null === static::$cachedModuleNames) {
            static::$cachedModuleNames = [];
            $sql = 'SELECT `id_module`, `name` FROM `' . _DB_PREFIX_ . 'module`';
            if ($results = Db::getInstance()->executeS($sql)) {
                foreach ($results as $row) {
                    static::$cachedModuleNames[$row['id_module']] = $row['name'];
                }
            }
        }

        if (isset(static::$cachedModuleNames[$id_module])) {
            return Module::getInstanceByName(static::$cachedModuleNames[$id_module]);
        }

        return false;
    }

    /**
     * Clear static cache.
     */
    public static function clearStaticCache()
    {
        static::$cachedModuleNames = null;
    }

    public static function configXmlStringFormat($string)
    {
        return Tools::htmlentitiesDecodeUTF8($string);
    }

    public static function getModuleName($module)
    {
        $iso = substr(Context::getContext()->language->iso_code, 0, 2);

        // Config file
        $config_file = _PS_MODULE_DIR_ . $module . '/config_' . $iso . '.xml';
        // For "en" iso code, we keep the default config.xml name
        if ($iso == 'en' || !file_exists($config_file)) {
            $config_file = _PS_MODULE_DIR_ . $module . '/config.xml';
            if (!file_exists($config_file)) {
                return 'Module ' . ucfirst($module);
            }
        }

        // Load config.xml
        libxml_use_internal_errors(true);
        $xml_module = @simplexml_load_file($config_file);
        if (!$xml_module) {
            return 'Module ' . ucfirst($module);
        }
        foreach (libxml_get_errors() as $error) {
            libxml_clear_errors();

            return 'Module ' . ucfirst($module);
        }
        libxml_clear_errors();

        // Find translations
        global $_MODULES;
        $file = _PS_MODULE_DIR_ . $module . '/' . Context::getContext()->language->iso_code . '.php';
        if (Tools::file_exists_cache($file) && include_once ($file)) {
            if (isset($_MODULE) && is_array($_MODULE)) {
                $_MODULES = !empty($_MODULES) ? array_merge($_MODULES, $_MODULE) : $_MODULE;
            }
        }

        // Return Name
        return Translate::getModuleTranslation((string) $xml_module->name, Module::configXmlStringFormat($xml_module->displayName), (string) $xml_module->name);
    }

    protected static function useTooMuchMemory()
    {
        $memory_limit = Tools::getMemoryLimit();
        if (function_exists('memory_get_usage') && $memory_limit != '-1') {
            $current_memory = memory_get_usage(true);
            $memory_threshold = (int) max($memory_limit * 0.15, Tools::isX86_64arch() ? 4194304 : 2097152);
            $memory_left = $memory_limit - $current_memory;

            if ($memory_left <= $memory_threshold) {
                return true;
            }
        }

        return false;
    }

    /**
     * Return available modules.
     *
     * @param bool $use_config in order to use config.xml file in module dir
     *
     * @return array Modules
     */
    public static function getModulesOnDisk($use_config = false, $logged_on_addons = false, $id_employee = false)
    {
        global $_MODULES;

        // Init var
        $module_list = [];
        $module_name_list = [];
        $modules_name_to_cursor = [];
        $errors = [];

        // Get modules directory list and memory limit
        $modules_dir = Module::getModulesDirOnDisk();

        $modules_installed = [];
        $result = Db::getInstance()->executeS('
        SELECT m.name, m.version, mp.interest, module_shop.enable_device
        FROM `' . _DB_PREFIX_ . 'module` m
        ' . Shop::addSqlAssociation('module', 'm', false) . '
        LEFT JOIN `' . _DB_PREFIX_ . 'module_preference` mp ON (mp.`module` = m.`name` AND mp.`id_employee` = ' . (int) $id_employee . ')');
        foreach ($result as $row) {
            $modules_installed[$row['name']] = $row;
        }

        foreach ($modules_dir as $module) {
            $module_errors = [];
            if (Module::useTooMuchMemory()) {
                $module_errors[] = Context::getContext()->getTranslator()->trans('All modules cannot be loaded due to memory limit restrictions, please increase your memory_limit value on your server configuration', [], 'Admin.Modules.Notification');

                break;
            }

            $iso = substr(Context::getContext()->language->iso_code, 0, 2);

            // Check if config.xml module file exists and if it's not outdated

            if ($iso == 'en') {
                $config_file = _PS_MODULE_DIR_ . $module . '/config.xml';
            } else {
                $config_file = _PS_MODULE_DIR_ . $module . '/config_' . $iso . '.xml';
            }

            $xml_exist = (file_exists($config_file));
            $need_new_config_file = $xml_exist ? (@filemtime($config_file) < @filemtime(_PS_MODULE_DIR_ . $module . '/' . $module . '.php')) : true;

            // If config.xml exists and that the use config flag is at true
            if ($use_config && $xml_exist && !$need_new_config_file) {
                // Load config.xml
                libxml_use_internal_errors(true);
                $xml_module = @simplexml_load_file($config_file);
                if (!$xml_module) {
                    $module_errors[] = Context::getContext()->getTranslator()->trans(
                        '%s could not be loaded.',
                        [$config_file],
                        'Admin.Modules.Notification'
                    );

                    break;
                }
                foreach (libxml_get_errors() as $error) {
                    $module_errors[] = '[' . $module . '] ' . Context::getContext()->getTranslator()->trans('Error found in config file:', [], 'Admin.Modules.Notification') . ' ' . htmlentities($error->message);
                }
                libxml_clear_errors();

                // If no errors in Xml, no need instand and no need new config.xml file, we load only translations
                if (!count($module_errors) && (int) $xml_module->need_instance == 0) {
                    $file = _PS_MODULE_DIR_ . $module . '/' . Context::getContext()->language->iso_code . '.php';
                    if (Tools::file_exists_cache($file) && include_once ($file)) {
                        if (isset($_MODULE) && is_array($_MODULE)) {
                            $_MODULES = !empty($_MODULES) ? array_merge($_MODULES, $_MODULE) : $_MODULE;
                        }
                    }

                    $item = new \stdClass();
                    $item->id = 0;
                    $item->warning = '';

                    foreach ($xml_module as $k => $v) {
                        $item->$k = (string) $v;
                    }

                    $item->displayName = stripslashes(Translate::getModuleTranslation((string) $xml_module->name, Module::configXmlStringFormat($xml_module->displayName), (string) $xml_module->name));
                    $item->description = stripslashes(Translate::getModuleTranslation((string) $xml_module->name, Module::configXmlStringFormat($xml_module->description), (string) $xml_module->name));
                    $item->author = stripslashes(Translate::getModuleTranslation((string) $xml_module->name, Module::configXmlStringFormat($xml_module->author), (string) $xml_module->name));
                    $item->author_uri = (isset($xml_module->author_uri) && $xml_module->author_uri) ? stripslashes($xml_module->author_uri) : false;

                    if (isset($xml_module->confirmUninstall)) {
                        $item->confirmUninstall = Translate::getModuleTranslation((string) $xml_module->name, html_entity_decode(Module::configXmlStringFormat($xml_module->confirmUninstall)), (string) $xml_module->name);
                    }

                    $item->active = 0;
                    $item->onclick_option = false;
                    $item->trusted = Module::isModuleTrusted($item->name);

                    $module_list[$item->name . '_disk'] = $item;

                    $module_name_list[] = '\'' . pSQL($item->name) . '\'';
                    $modules_name_to_cursor[Tools::strtolower((string) ($item->name))] = $item;
                }
            }

            // If use config flag is at false or config.xml does not exist OR need instance OR need a new config.xml file
            if (!$use_config || !$xml_exist || (isset($xml_module->need_instance) && (int) $xml_module->need_instance == 1) || $need_new_config_file) {
                // If class does not exists, we include the file
                if (!class_exists($module, false)) {
                    // Get content from php file
                    $file_path = _PS_MODULE_DIR_ . $module . '/' . $module . '.php';
                    $file = trim(file_get_contents(_PS_MODULE_DIR_ . $module . '/' . $module . '.php'));

                    try {
                        $parser = (new PhpParser\ParserFactory())->create(PhpParser\ParserFactory::ONLY_PHP7);
                        $parser->parse($file);
                        require_once $file_path;
                    } catch (PhpParser\Error $e) {
                        $errors[] = Context::getContext()->getTranslator()->trans('%1$s (parse error in %2$s)', [$module, substr($file_path, strlen(_PS_ROOT_DIR_))], 'Admin.Modules.Notification');
                    }

                    preg_match('/\n[\s\t]*?namespace\s.*?;/', $file, $ns);
                    if (!empty($ns)) {
                        $ns = preg_replace('/\n[\s\t]*?namespace\s/', '', $ns[0]);
                        $ns = rtrim($ns, ';');
                        $module = $ns . '\\' . $module;
                    }
                }

                // If class exists, we just instanciate it
                if (class_exists($module, false)) {
                    try {
                        $tmp_module = ServiceLocator::get($module);

                        $item = new \stdClass();

                        $item->id = (int) $tmp_module->id;
                        $item->warning = $tmp_module->warning;
                        $item->name = $tmp_module->name;
                        $item->version = $tmp_module->version;
                        $item->tab = $tmp_module->tab;
                        $item->displayName = $tmp_module->displayName;
                        $item->description = stripslashes($tmp_module->description);
                        $item->author = $tmp_module->author;
                        $item->author_uri = (isset($tmp_module->author_uri) && $tmp_module->author_uri) ? $tmp_module->author_uri : false;
                        $item->limited_countries = $tmp_module->limited_countries;
                        $item->parent_class = get_parent_class($module);
                        $item->is_configurable = $tmp_module->is_configurable = method_exists($tmp_module, 'getContent') ? 1 : 0;
                        $item->need_instance = isset($tmp_module->need_instance) ? $tmp_module->need_instance : 0;
                        $item->active = $tmp_module->active;
                        $item->trusted = Module::isModuleTrusted($tmp_module->name);
                        $item->currencies = isset($tmp_module->currencies) ? $tmp_module->currencies : null;
                        $item->currencies_mode = isset($tmp_module->currencies_mode) ? $tmp_module->currencies_mode : null;
                        $item->confirmUninstall = isset($tmp_module->confirmUninstall) ? html_entity_decode($tmp_module->confirmUninstall) : null;
                        $item->description_full = stripslashes($tmp_module->description_full);
                        $item->additional_description = isset($tmp_module->additional_description) ? stripslashes($tmp_module->additional_description) : null;
                        $item->compatibility = isset($tmp_module->compatibility) ? (array) $tmp_module->compatibility : null;
                        $item->nb_rates = isset($tmp_module->nb_rates) ? (array) $tmp_module->nb_rates : null;
                        $item->avg_rate = isset($tmp_module->avg_rate) ? (array) $tmp_module->avg_rate : null;
                        $item->badges = isset($tmp_module->badges) ? (array) $tmp_module->badges : null;
                        $item->url = isset($tmp_module->url) ? $tmp_module->url : null;
                        $item->onclick_option = method_exists($module, 'onclickOption') ? true : false;

                        if ($item->onclick_option) {
                            $href = Context::getContext()->link->getAdminLink('Module', true, [], ['module_name' => $tmp_module->name, 'tab_module' => $tmp_module->tab]);
                            $item->onclick_option_content = [];
                            $option_tab = ['desactive', 'reset', 'configure', 'delete'];

                            foreach ($option_tab as $opt) {
                                $item->onclick_option_content[$opt] = $tmp_module->onclickOption($opt, $href);
                            }
                        }

                        $module_list[$item->name . '_disk'] = $item;

                        if (!$xml_exist || $need_new_config_file) {
                            static::$_generate_config_xml_mode = true;
                            $tmp_module->_generateConfigXml();
                            static::$_generate_config_xml_mode = false;
                        }

                        unset($tmp_module);
                    } catch (Exception $e) {
                    }
                } else {
                    $module_errors[] = Context::getContext()->getTranslator()->trans('%1$s (class missing in %2$s)', [$module, substr($file_path, strlen(_PS_ROOT_DIR_))], 'Admin.Modules.Notification');
                }
            }
            $errors = array_merge($errors, $module_errors);
        }

        // Get modules information from database
        if (!empty($module_name_list)) {
            $list = Shop::getContextListShopID();
            $sql = 'SELECT m.id_module, m.name, (
                        SELECT COUNT(*) FROM ' . _DB_PREFIX_ . 'module_shop ms WHERE m.id_module = ms.id_module AND ms.id_shop IN (' . implode(',', $list) . ')
                    ) as total
                    FROM ' . _DB_PREFIX_ . 'module m
                    WHERE LOWER(m.name) IN (' . Tools::strtolower(implode(',', $module_name_list)) . ')';
            $results = Db::getInstance()->executeS($sql);

            foreach ($results as $result) {
                if (isset($modules_name_to_cursor[Tools::strtolower($result['name'])])) {
                    $module_cursor = $modules_name_to_cursor[Tools::strtolower($result['name'])];
                    $module_cursor->id = (int) $result['id_module'];
                    $module_cursor->active = ($result['total'] == count($list)) ? 1 : 0;
                }
            }
        }

        // Get Default Country Modules and customer module
        $files_list = [
            ['type' => 'addonsNative', 'file' => _PS_ROOT_DIR_ . static::CACHE_FILE_DEFAULT_COUNTRY_MODULES_LIST, 'loggedOnAddons' => 0],
            ['type' => 'addonsMustHave', 'file' => _PS_ROOT_DIR_ . static::CACHE_FILE_MUST_HAVE_MODULES_LIST, 'loggedOnAddons' => 0],
            ['type' => 'addonsBought', 'file' => _PS_ROOT_DIR_ . static::CACHE_FILE_CUSTOMER_MODULES_LIST, 'loggedOnAddons' => 1],
        ];
        foreach ($files_list as $f) {
            if (file_exists($f['file']) && ($f['loggedOnAddons'] == 0 || $logged_on_addons)) {
                if (Module::useTooMuchMemory()) {
                    $errors[] = Context::getContext()->getTranslator()->trans('All modules cannot be loaded due to memory limit restrictions, please increase your memory_limit value on your server configuration', [], 'Admin.Modules.Notification');

                    break;
                }

                $file = $f['file'];
                $content = Tools::file_get_contents($file);
                $xml = @simplexml_load_string($content, null, LIBXML_NOCDATA);

                if ($xml && isset($xml->module)) {
                    foreach ($xml->module as $modaddons) {
                        $flag_found = 0;

                        foreach ($module_list as $k => &$m) {
                            if (Tools::strtolower($m->name) == Tools::strtolower($modaddons->name) && !isset($m->available_on_addons)) {
                                $flag_found = 1;
                                if ($m->version != $modaddons->version && version_compare($m->version, $modaddons->version) === -1) {
                                    $module_list[$k]->version_addons = $modaddons->version;
                                }
                            }
                        }

                        if ($flag_found == 0) {
                            $item = new \stdClass();
                            $item->id = 0;
                            $item->warning = '';
                            $item->type = strip_tags((string) $f['type']);
                            $item->name = strip_tags((string) $modaddons->name);
                            $item->version = strip_tags((string) $modaddons->version);
                            $item->tab = strip_tags((string) $modaddons->tab);
                            $item->displayName = strip_tags((string) $modaddons->displayName);
                            $item->description = stripslashes(strip_tags((string) $modaddons->description));
                            $item->description_full = stripslashes(strip_tags((string) $modaddons->description_full));
                            $item->author = strip_tags((string) $modaddons->author);
                            $item->limited_countries = [];
                            $item->parent_class = '';
                            $item->onclick_option = false;
                            $item->is_configurable = 0;
                            $item->need_instance = 0;
                            $item->not_on_disk = 1;
                            $item->available_on_addons = 1;
                            $item->trusted = Module::isModuleTrusted($item->name);
                            $item->active = 0;
                            $item->description_full = stripslashes($modaddons->description_full);
                            $item->additional_description = isset($modaddons->additional_description) ? stripslashes($modaddons->additional_description) : null;
                            $item->compatibility = isset($modaddons->compatibility) ? (array) $modaddons->compatibility : null;
                            $item->nb_rates = isset($modaddons->nb_rates) ? (array) $modaddons->nb_rates : null;
                            $item->avg_rate = isset($modaddons->avg_rate) ? (array) $modaddons->avg_rate : null;
                            $item->badges = isset($modaddons->badges) ? (array) $modaddons->badges : null;
                            $item->url = isset($modaddons->url) ? $modaddons->url : null;
                            if (isset($item->description_full) && trim($item->description_full) != '') {
                                $item->show_quick_view = true;
                            }

                            if (isset($modaddons->img)) {
                                $item->image = Module::copyModAddonsImg($modaddons);
                            }

                            if ($item->type == 'addonsMustHave') {
                                $item->addons_buy_url = strip_tags((string) $modaddons->url);
                                $prices = (array) $modaddons->price;
                                $id_default_currency = Configuration::get('PS_CURRENCY_DEFAULT');

                                foreach ($prices as $currency => $price) {
                                    if ($id_currency = Currency::getIdByIsoCode($currency)) {
                                        $item->price = (float) $price;
                                        $item->id_currency = (int) $id_currency;

                                        if ($id_default_currency == $id_currency) {
                                            break;
                                        }
                                    }
                                }
                            }

                            $module_list[$item->name . '_feed'] = $item;
                        }

                        if (isset($module_list[$modaddons->name . '_disk'])) {
                            $module_list[$modaddons->name . '_disk']->description_full = stripslashes(strip_tags((string) $modaddons->description_full));
                            $module_list[$modaddons->name . '_disk']->additional_description = stripslashes(strip_tags((string) $modaddons->additional_description));
                            $module_list[$modaddons->name . '_disk']->image = Module::copyModAddonsImg($modaddons);
                            $module_list[$modaddons->name . '_disk']->show_quick_view = true;
                        }
                    }
                }
            }
        }

        foreach ($module_list as $key => &$module) {
            if (!isset($module->tab)) {
                $module->tab = 'others';
            }
            if (defined('_PS_HOST_MODE_') && in_array($module->name, static::$hosted_modules_blacklist)) {
                unset($module_list[$key]);
            } elseif (isset($modules_installed[$module->name])) {
                $module->installed = true;
                $module->database_version = $modules_installed[$module->name]['version'];
                $module->interest = $modules_installed[$module->name]['interest'];
                $module->enable_device = $modules_installed[$module->name]['enable_device'];
            } else {
                $module->installed = false;
                $module->database_version = 0;
                $module->interest = 0;
            }
        }

        usort($module_list, function ($a, $b) {
            return strnatcasecmp($a->displayName, $b->displayName);
        });
        if ($errors) {
            if (!isset(Context::getContext()->controller) && !Context::getContext()->controller->controller_name) {
                echo '<div class="alert error"><h3>' . Context::getContext()->getTranslator()->trans('The following module(s) could not be loaded', [], 'Admin.Modules.Notification') . ':</h3><ol>';
                foreach ($errors as $error) {
                    echo '<li>' . $error . '</li>';
                }
                echo '</ol></div>';
            } else {
                foreach ($errors as $error) {
                    Context::getContext()->controller->errors[] = $error;
                }
            }
        }

        return $module_list;
    }

    /**
     * @param \StdClass $modaddons Addons Module object, provided by XML stream
     *
     * @return string|null
     */
    public static function copyModAddonsImg($modaddons)
    {
        if (!Validate::isLoadedObject($modaddons)) {
            return null;
        }

        $filename = md5((int) $modaddons->id . '-' . $modaddons->name) . '.jpg';
        $filepath = _PS_TMP_IMG_DIR_ . $filename;
        $fileExist = file_exists($filepath);

        if (!$fileExist) {
            $remoteDownloadWasASuccess = false;
            try {
                $remoteImage = Tools::file_get_contents($modaddons->img);
                $remoteDownloadWasASuccess = true;
            } catch (Exception $e) {
                copy(_PS_IMG_DIR_ . '404.gif', $filepath);
            }

            if ($remoteDownloadWasASuccess && !file_put_contents($filepath, $remoteImage)) {
                copy(_PS_IMG_DIR_ . '404.gif', $filepath);
            }
        }

        if (file_exists($filepath)) {
            return '../img/tmp/' . $filename;
        }
    }

    /**
     * Return modules directory list.
     *
     * @return array Modules Directory List
     */
    public static function getModulesDirOnDisk()
    {
        $module_list = [];
        $modules = scandir(_PS_MODULE_DIR_, SCANDIR_SORT_NONE);
        foreach ($modules as $name) {
            if (is_file(_PS_MODULE_DIR_ . $name)) {
                continue;
            } elseif (is_dir(_PS_MODULE_DIR_ . $name . DIRECTORY_SEPARATOR) && Tools::file_exists_cache(_PS_MODULE_DIR_ . $name . '/' . $name . '.php')) {
                if (!Validate::isModuleName($name)) {
                    throw new PrestaShopException(sprintf('Module %s is not a valid module name', $name));
                }
                $module_list[] = $name;
            }
        }

        return $module_list;
    }

    /**
     * Return non native module.
     *
     * @return array|false Modules list or false if cannot read xml
     */
    public static function getNonNativeModuleList()
    {
        return false;
    }

    public static function getNativeModuleList()
    {
        return false;
    }

    /**
     * Return installed modules.
     *
     * @param int $position Take only positionnables modules
     *
     * @return array Modules
     */
    public static function getModulesInstalled($position = 0)
    {
        $sql = 'SELECT m.* FROM `' . _DB_PREFIX_ . 'module` m ';
        if ($position) {
            $sql .= 'LEFT JOIN `' . _DB_PREFIX_ . 'hook_module` hm ON m.`id_module` = hm.`id_module`
                 LEFT JOIN `' . _DB_PREFIX_ . 'hook` k ON hm.`id_hook` = k.`id_hook`
                 WHERE k.`position` = 1
                 GROUP BY m.id_module';
        }

        return Db::getInstance()->executeS($sql);
    }

    /**
     * Return if the module is provided by addons.prestashop.com or not.
     *
     * @param string $module_name The module name (the folder name)
     *
     * @return int
     */
    final public static function isModuleTrusted($module_name)
    {
        static $trusted_modules_list_content = null;
        static $default_country_modules_list_content = null;
        static $untrusted_modules_list_content = null;

        $context = Context::getContext();

        // If the xml file exist, isn't empty, isn't too old
        // and if the theme hadn't change
        // we use the file, otherwise we regenerate it
        if (!(
            file_exists(_PS_ROOT_DIR_ . static::CACHE_FILE_TRUSTED_MODULES_LIST)
            && filesize(_PS_ROOT_DIR_ . static::CACHE_FILE_TRUSTED_MODULES_LIST) > 0
            && ((time() - filemtime(_PS_ROOT_DIR_ . static::CACHE_FILE_TRUSTED_MODULES_LIST)) < 86400)
            )) {
            static::generateTrustedXml();
        }

        if ($trusted_modules_list_content === null) {
            $trusted_modules_list_content = Tools::file_get_contents(_PS_ROOT_DIR_ . static::CACHE_FILE_TRUSTED_MODULES_LIST);
            if (strpos($trusted_modules_list_content, $context->shop->theme->getName()) === false) {
                static::generateTrustedXml();
            }
        }

        if ($default_country_modules_list_content === null) {
            $default_country_modules_list_content = Tools::file_get_contents(_PS_ROOT_DIR_ . static::CACHE_FILE_DEFAULT_COUNTRY_MODULES_LIST);
        }

        if ($untrusted_modules_list_content === null) {
            $untrusted_modules_list_content = Tools::file_get_contents(_PS_ROOT_DIR_ . static::CACHE_FILE_UNTRUSTED_MODULES_LIST);
        }

        // If the module is trusted, which includes both partner modules and modules bought on Addons

        if (stripos($trusted_modules_list_content, $module_name) !== false) {
            // If the module is not a partner, then return 1 (which means the module is "trusted")
            if (stripos($default_country_modules_list_content, '<name><![CDATA[' . $module_name . ']]></name>') !== false) {
                // The module is a parter. If the module is in the file that contains module for this country then return 1 (which means the module is "trusted")
                return 1;
            }
            // The module seems to be trusted, but it does not seem to be dedicated to this country
            return 2;
        } elseif (stripos($untrusted_modules_list_content, $module_name) !== false) {
            // If the module is already in the untrusted list, then return 0 (untrusted)
            return 0;
        } else {
            // If the module isn't in one of the xml files
            // It might have been uploaded recenlty so we check
            // Addons API and clear XML files to be regenerated next time
            static::deleteTrustedXmlCache();

            return (int) Module::checkModuleFromAddonsApi($module_name);
        }
    }

    /**
     * Delete the trusted / untrusted XML files, generated by generateTrustedXml().
     */
    final public static function deleteTrustedXmlCache()
    {
        Tools::deleteFile(_PS_ROOT_DIR_ . static::CACHE_FILE_TRUSTED_MODULES_LIST);
        Tools::deleteFile(_PS_ROOT_DIR_ . static::CACHE_FILE_UNTRUSTED_MODULES_LIST);
    }

    /**
     * Generate XML files for trusted and untrusted modules.
     */
    final public static function generateTrustedXml()
    {
        $modules_on_disk = Module::getModulesDirOnDisk();
        $trusted = [];
        $untrusted = [];

        $trusted_modules_xml = [
            _PS_ROOT_DIR_ . static::CACHE_FILE_ALL_COUNTRY_MODULES_LIST,
            _PS_ROOT_DIR_ . static::CACHE_FILE_MUST_HAVE_MODULES_LIST,
            _PS_ROOT_DIR_ . static::CACHE_FILE_DEFAULT_COUNTRY_MODULES_LIST,
        ];

        if (file_exists(_PS_ROOT_DIR_ . static::CACHE_FILE_CUSTOMER_MODULES_LIST)) {
            $trusted_modules_xml[] = _PS_ROOT_DIR_ . static::CACHE_FILE_CUSTOMER_MODULES_LIST;
        }

        // Create 2 arrays with trusted and untrusted modules
        foreach ($trusted_modules_xml as $file) {
            $content = Tools::file_get_contents($file);
            $xml = @simplexml_load_string($content, null, LIBXML_NOCDATA);

            if ($xml && isset($xml->module)) {
                foreach ($xml->module as $modaddons) {
                    $trusted[] = Tools::strtolower((string) $modaddons->name);
                }
            }
        }

        foreach (glob(_PS_ROOT_DIR_ . '/config/xml/themes/*.xml') as $theme_xml) {
            if (file_exists($theme_xml)) {
                $content = Tools::file_get_contents($theme_xml);
                $xml = @simplexml_load_string($content, null, LIBXML_NOCDATA);

                if ($xml) {
                    foreach ($xml->modules->module as $modaddons) {
                        if ((string) $modaddons['action'] == 'install') {
                            $trusted[] = Tools::strtolower((string) $modaddons['name']);
                        }
                    }
                }
            }
        }

        foreach ($modules_on_disk as $name) {
            if (!in_array($name, $trusted)) {
                if (Module::checkModuleFromAddonsApi($name)) {
                    $trusted[] = Tools::strtolower($name);
                } else {
                    $untrusted[] = Tools::strtolower($name);
                }
            }
        }

        $context = Context::getContext();

        // Save the 2 arrays into XML files
        $trusted_xml = new SimpleXMLElement('<modules_list/>');
        $trusted_xml->addAttribute('theme', $context->shop->theme->getName());
        $modules = $trusted_xml->addChild('modules');
        $modules->addAttribute('type', 'trusted');
        foreach ($trusted as $key => $name) {
            $module = $modules->addChild('module');
            $module->addAttribute('name', $name);
        }
        $success = file_put_contents(_PS_ROOT_DIR_ . static::CACHE_FILE_TRUSTED_MODULES_LIST, $trusted_xml->asXML());

        $untrusted_xml = new SimpleXMLElement('<modules_list/>');
        $modules = $untrusted_xml->addChild('modules');
        $modules->addAttribute('type', 'untrusted');
        foreach ($untrusted as $key => $name) {
            $module = $modules->addChild('module');
            $module->addAttribute('name', $name);
        }
        $success &= file_put_contents(_PS_ROOT_DIR_ . static::CACHE_FILE_UNTRUSTED_MODULES_LIST, $untrusted_xml->asXML());

        if ($success) {
            return true;
        } else {
            Context::getContext()->getTranslator()->trans('Trusted and Untrusted XML have not been generated properly', [], 'Admin.Modules.Notification');
        }
    }

    /**
     * Create the Addons API call from the module name only.
     *
     * @param string $module_name Module dir name
     *
     * @return bool Returns if the module is trusted by addons.prestashop.com
     */
    final public static function checkModuleFromAddonsApi($module_name)
    {
        $obj = Module::getInstanceByName($module_name);

        if (!is_object($obj)) {
            return false;
        } elseif ($obj->module_key === '') {
            return false;
        } else {
            $params = [
                'module_name' => $obj->name,
                'module_key' => $obj->module_key,
            ];
            $xml = Tools::addonsRequest('check_module', $params);

            return (bool) (strpos($xml, 'success') !== false);
        }
    }

    /**
     * Returns the list of the payment module associated to the current customer.
     *
     * @see PaymentModule::getInstalledPaymentModules() if you don't care about the context
     *
     * @return array module informations
     */
    public static function getPaymentModules()
    {
        $context = Context::getContext();
        if (isset($context->cart)) {
            $billing = new Address((int) $context->cart->id_address_invoice);
        }

        $use_groups = Group::isFeatureActive();

        $frontend = true;
        $groups = [];
        if (isset($context->employee)) {
            $frontend = false;
        } elseif (isset($context->customer) && $use_groups) {
            $groups = $context->customer->getGroups();
            if (!count($groups)) {
                $groups = [Configuration::get('PS_UNIDENTIFIED_GROUP')];
            }
        }

        $hook_payment = 'Payment';
        if (Db::getInstance()->getValue('SELECT `id_hook` FROM `' . _DB_PREFIX_ . 'hook` WHERE `name` = \'paymentOptions\'')) {
            $hook_payment = 'paymentOptions';
        }

        $list = Shop::getContextListShopID();

        return Db::getInstance(_PS_USE_SQL_SLAVE_)->executeS('SELECT DISTINCT m.`id_module`, h.`id_hook`, m.`name`, hm.`position`
        FROM `' . _DB_PREFIX_ . 'module` m
        ' . ($frontend ? 'LEFT JOIN `' . _DB_PREFIX_ . 'module_country` mc ON (m.`id_module` = mc.`id_module` AND mc.id_shop = ' . (int) $context->shop->id . ')' : '') . '
        ' . ($frontend && $use_groups ? 'INNER JOIN `' . _DB_PREFIX_ . 'module_group` mg ON (m.`id_module` = mg.`id_module` AND mg.id_shop = ' . (int) $context->shop->id . ')' : '') . '
        ' . ($frontend && isset($context->customer) && $use_groups ? 'INNER JOIN `' . _DB_PREFIX_ . 'customer_group` cg on (cg.`id_group` = mg.`id_group`AND cg.`id_customer` = ' . (int) $context->customer->id . ')' : '') . '
        LEFT JOIN `' . _DB_PREFIX_ . 'hook_module` hm ON hm.`id_module` = m.`id_module`
        LEFT JOIN `' . _DB_PREFIX_ . 'hook` h ON hm.`id_hook` = h.`id_hook`
        WHERE h.`name` = \'' . pSQL($hook_payment) . '\'
        ' . (isset($billing) && $frontend ? 'AND mc.id_country = ' . (int) $billing->id_country : '') . '
        AND (SELECT COUNT(*) FROM ' . _DB_PREFIX_ . 'module_shop ms WHERE ms.id_module = m.id_module AND ms.id_shop IN(' . implode(', ', $list) . ')) = ' . count($list) . '
        AND hm.id_shop IN(' . implode(', ', $list) . ')
        ' . ((count($groups) && $frontend && $use_groups) ? 'AND (mg.`id_group` IN (' . implode(', ', $groups) . '))' : '') . '
        GROUP BY hm.id_hook, hm.id_module
        ORDER BY hm.`position`, m.`name` DESC');
    }

    /**
     * Get translation for a given module text.
     *
     * Note: $specific parameter is mandatory for library files.
     * Otherwise, translation key will not match for Module library
     * when module is loaded with eval() Module::getModulesOnDisk()
     *
     * @param string $string String to translate
     * @param bool|string $specific filename to use in translation key
     * @param string|null $locale Locale to translate to
     *
     * @return string Translation
     */
    public function l($string, $specific = false, $locale = null)
    {
        if (static::$_generate_config_xml_mode) {
            return $string;
        }

        return Translate::getModuleTranslation(
            $this,
            $string,
            ($specific) ? $specific : $this->name,
            null,
            false,
            $locale
        );
    }

    /**
     * Reposition module
     *
     * @param int $id_hook Hook ID
     * @param bool $way Up (0) or Down (1)
     * @param int|null $position
     *
     * @return bool
     */
    public function updatePosition($id_hook, $way, $position = null)
    {
        foreach (Shop::getContextListShopID() as $shop_id) {
            $getAvailableHookPositionsSql = 'SELECT hm.`id_module`, hm.`position`, hm.`id_hook`
                    FROM `' . _DB_PREFIX_ . 'hook_module` hm
                    WHERE hm.`id_hook` = ' . (int) $id_hook . ' AND hm.`id_shop` = ' . $shop_id . '
                    ORDER BY hm.`position` ' . ($way ? 'ASC' : 'DESC');

            if (!$sqlResult = Db::getInstance()->executeS($getAvailableHookPositionsSql)) {
                // no hook positions available
                continue;
            }
            if (count($sqlResult) === 1) {
                // if there is only 1 position available, it cannot be updated
                return false;
            }

            foreach ($sqlResult as $positionNumber => $positionSettings) {
                $thisIsTheSettingsForThisModule = ((int) $positionSettings[$this->identifier] == (int) $this->id);

                if ($thisIsTheSettingsForThisModule) {
                    $thisModulePositionNumber = $positionNumber;

                    break;
                }
            }

            if (!isset($thisModulePositionNumber)) {
                // could not find hook positions for this module
                return false;
            }
            if (!isset($sqlResult[$thisModulePositionNumber])) {
                // ok this one is really weird
                return false;
            }
            if (!isset($sqlResult[$thisModulePositionNumber + 1])) {
                // no alternative position available following $way, so position cannot be updated
                return false;
            }

            $from = $sqlResult[$thisModulePositionNumber];
            $to = $sqlResult[$thisModulePositionNumber + 1];

            if (!empty($position)) {
                $to['position'] = (int) $position;
            }

            $minPosition = min((int) $from['position'], (int) $to['position']);
            $maxPosition = max((int) $from['position'], (int) $to['position']);

            $shiftHookPositionsSql = 'UPDATE `' . _DB_PREFIX_ . 'hook_module`
                SET position = position ' . ($way ? '- 1' : '+ 1') . '
                WHERE position BETWEEN ' . $minPosition . ' AND ' . $maxPosition . '
                AND `id_hook` = ' . (int) $from['id_hook'] . ' AND `id_shop` = ' . $shop_id;

            if (!Db::getInstance()->execute($shiftHookPositionsSql)) {
                return false;
            }

            $createMissingPositionSql = 'UPDATE `' . _DB_PREFIX_ . 'hook_module`
                SET `position`=' . (int) $to['position'] . '
                WHERE `' . pSQL($this->identifier) . '` = ' . (int) $from[$this->identifier] . '
                AND `id_hook` = ' . (int) $to['id_hook'] . ' AND `id_shop` = ' . $shop_id;
            if (!Db::getInstance()->execute($createMissingPositionSql)) {
                return false;
            }
        }

        return true;
    }

    /**
     * Reorder modules position
     *
     * @param int $id_hook Hook ID
     * @param array|null $shop_list List of shop
     *
     * @return bool
     */
    public function cleanPositions($id_hook, $shop_list = null)
    {
        $sql = 'SELECT `id_module`, `id_shop`
            FROM `' . _DB_PREFIX_ . 'hook_module`
            WHERE `id_hook` = ' . (int) $id_hook . '
            ' . ((null !== $shop_list && $shop_list) ? ' AND `id_shop` IN(' . implode(', ', array_map('intval', $shop_list)) . ')' : '') . '
            ORDER BY `position`';
        $results = Db::getInstance()->executeS($sql);
        $position = [];
        foreach ($results as $row) {
            if (!isset($position[$row['id_shop']])) {
                $position[$row['id_shop']] = 1;
            }

            $sql = 'UPDATE `' . _DB_PREFIX_ . 'hook_module`
                SET `position` = ' . $position[$row['id_shop']] . '
                WHERE `id_hook` = ' . (int) $id_hook . '
                AND `id_module` = ' . $row['id_module'] . ' AND `id_shop` = ' . $row['id_shop'];
            Db::getInstance()->execute($sql);
            ++$position[$row['id_shop']];
        }

        return true;
    }

    /**
     * Helper displaying error message(s).
     *
     * @param string|array $error
     *
     * @return string
     */
    public function displayError($error)
    {
        $output = '
        <div class="bootstrap">
        <div class="module_error alert alert-danger" >
            <button type="button" class="close" data-dismiss="alert">&times;</button>';

        if (is_array($error)) {
            $output .= '<ul>';
            foreach ($error as $msg) {
                $output .= '<li>' . $msg . '</li>';
            }
            $output .= '</ul>';
        } else {
            $output .= $error;
        }

        // Close div openned previously
        $output .= '</div></div>';

        $this->error = true;

        return $output;
    }

    /**
     * Helper displaying warning message(s).
     *
     * @param string|array $warning
     *
     * @return string
     */
    public function displayWarning($warning)
    {
        $output = '
        <div class="bootstrap">
        <div class="module_warning alert alert-warning" >
            <button type="button" class="close" data-dismiss="alert">&times;</button>';

        if (is_array($warning)) {
            $output .= '<ul>';
            foreach ($warning as $msg) {
                $output .= '<li>' . $msg . '</li>';
            }
            $output .= '</ul>';
        } else {
            $output .= $warning;
        }

        // Close div openned previously
        $output .= '</div></div>';

        return $output;
    }

    /**
     * Helper displaying confirmation message.
     *
     * @param string $string
     *
     * @return string
     */
    public function displayConfirmation($string)
    {
        $output = '
        <div class="bootstrap">
        <div class="module_confirmation conf confirm alert alert-success">
            <button type="button" class="close" data-dismiss="alert">&times;</button>
            ' . $string . '
        </div>
        </div>';

        return $output;
    }

    /**
     * Helper displaying information message(s).
     *
     * @param string|array $information
     *
     * @return string
     */
    public function displayInformation($information)
    {
        $output = '
        <div class="bootstrap">
        <div class="module_info info alert alert-info">
            <button type="button" class="close" data-dismiss="alert">&times;</button>';

        if (is_array($information)) {
            $output .= '<ul>';
            foreach ($information as $msg) {
                $output .= '<li>' . $msg . '</li>';
            }
            $output .= '</ul>';
        } else {
            $output .= $information;
        }

        // Close div openned previously
        $output .= '</div></div>';

        return $output;
    }

    /**
     * Return exceptions for module in hook
     *
     * @param int $id_module Module ID
     * @param int $id_hook Hook ID
     * @param bool $dispatch
     *
     * @return array Exceptions
     */
    public static function getExceptionsStatic($id_module, $id_hook, $dispatch = false)
    {
        $cache_id = 'exceptionsCache';
        if (!Cache::isStored($cache_id)) {
            $exceptions_cache = [];
            $sql = 'SELECT * FROM `' . _DB_PREFIX_ . 'hook_module_exceptions`
                WHERE `id_shop` IN (' . implode(', ', Shop::getContextListShopID()) . ')';
            $db = Db::getInstance();
            $result = $db->executeS($sql, false);
            while ($row = $db->nextRow($result)) {
                if (!$row['file_name']) {
                    continue;
                }
                $key = $row['id_hook'] . '-' . $row['id_module'];
                if (!isset($exceptions_cache[$key])) {
                    $exceptions_cache[$key] = [];
                }
                if (!isset($exceptions_cache[$key][$row['id_shop']])) {
                    $exceptions_cache[$key][$row['id_shop']] = [];
                }
                $exceptions_cache[$key][$row['id_shop']][] = $row['file_name'];
            }
            Cache::store($cache_id, $exceptions_cache);
        } else {
            $exceptions_cache = Cache::retrieve($cache_id);
        }

        $key = $id_hook . '-' . $id_module;
        $array_return = [];
        if ($dispatch) {
            foreach (Shop::getContextListShopID() as $shop_id) {
                if (isset($exceptions_cache[$key], $exceptions_cache[$key][$shop_id])) {
                    $array_return[$shop_id] = $exceptions_cache[$key][$shop_id];
                }
            }
        } else {
            foreach (Shop::getContextListShopID() as $shop_id) {
                if (isset($exceptions_cache[$key], $exceptions_cache[$key][$shop_id])) {
                    foreach ($exceptions_cache[$key][$shop_id] as $file) {
                        if (!in_array($file, $array_return)) {
                            $array_return[] = $file;
                        }
                    }
                }
            }
        }

        return $array_return;
    }

    /**
     * Return exceptions for module in hook
     *
     * @param int $id_hook Hook ID
     * @param bool $dispatch
     *
     * @return array Exceptions
     */
    public function getExceptions($id_hook, $dispatch = false)
    {
        return Module::getExceptionsStatic($this->id, $id_hook, $dispatch);
    }

    /**
     * @param string $module_name
     *
     * @return bool
     *
     * @deprecated since 1.7
     * @see  PrestaShop\PrestaShop\Core\Addon\Module\ModuleManager->isInstalled($name)
     */
    public static function isInstalled($module_name)
    {
        if (!Cache::isStored('Module::isInstalled' . $module_name)) {
            $id_module = Module::getModuleIdByName($module_name);
            Cache::store('Module::isInstalled' . $module_name, (bool) $id_module);

            return (bool) $id_module;
        }

        return Cache::retrieve('Module::isInstalled' . $module_name);
    }

    public function isEnabledForShopContext()
    {
        return (bool) Db::getInstance()->getValue(
            'SELECT id_module
            FROM `' . _DB_PREFIX_ . 'module_shop`
            WHERE id_module=' . (int) $this->id . ' AND id_shop IN (' . implode(',', array_map('intval', Shop::getContextListShopID())) . ')
            GROUP BY id_module
            HAVING COUNT(*)=' . (int) count(Shop::getContextListShopID())
        );
    }

    public static function isEnabled($module_name)
    {
        if (!Cache::isStored('Module::isEnabled' . $module_name)) {
            $active = false;
            $id_module = Module::getModuleIdByName($module_name);
            if (Db::getInstance()->getValue('SELECT `id_module` FROM `' . _DB_PREFIX_ . 'module_shop` WHERE `id_module` = ' . (int) $id_module . ' AND `id_shop` = ' . (int) Context::getContext()->shop->id)) {
                $active = true;
            }
            Cache::store('Module::isEnabled' . $module_name, (bool) $active);

            return (bool) $active;
        }

        return Cache::retrieve('Module::isEnabled' . $module_name);
    }

    public static function isEnabledForMobileDevices($module_name)
    {
        if (!Cache::isStored('Module::isEnabledForMobileDevices' . $module_name)) {
            $id_module = Module::getModuleIdByName($module_name);
            $enable_device = (int) Db::getInstance()->getValue('SELECT `enable_device` FROM `' . _DB_PREFIX_ . 'module_shop` WHERE `id_module` = ' . (int) $id_module . ' AND `id_shop` = ' . (int) Context::getContext()->shop->id);
            $is_enabled_mobile = $enable_device === 7;
            Cache::store('Module::isEnabledForMobileDevices' . $module_name, (bool) $is_enabled_mobile);

            return (bool) $is_enabled_mobile;
        }

        return Cache::retrieve('Module::isEnabledForMobileDevices' . $module_name);
    }

    /**
     * Check if module is registered on hook
     *
     * @param string $hook Hook name
     *
     * @return bool
     */
    public function isRegisteredInHook($hook)
    {
        if (!$this->id) {
            return false;
        }

        return Hook::isModuleRegisteredOnHook(
            $this,
            $hook,
            (int) Context::getContext()->shop->id
        );
    }

    /**
     * Template management (display, overload, cache).
     */
    protected static function _isTemplateOverloadedStatic($module_name, $template)
    {
        if (Tools::file_exists_cache(_PS_THEME_DIR_ . 'modules/' . $module_name . '/' . $template)) {
            return _PS_THEME_DIR_ . 'modules/' . $module_name . '/' . $template;
        } elseif (Tools::file_exists_cache(_PS_THEME_DIR_ . 'modules/' . $module_name . '/views/templates/hook/' . $template)) {
            return _PS_THEME_DIR_ . 'modules/' . $module_name . '/views/templates/hook/' . $template;
        } elseif (Tools::file_exists_cache(_PS_THEME_DIR_ . 'modules/' . $module_name . '/views/templates/front/' . $template)) {
            return _PS_THEME_DIR_ . 'modules/' . $module_name . '/views/templates/front/' . $template;
        } elseif (Tools::file_exists_cache(_PS_PARENT_THEME_DIR_ . 'modules/' . $module_name . '/' . $template)) {
            return _PS_PARENT_THEME_DIR_ . 'modules/' . $module_name . '/' . $template;
        } elseif (Tools::file_exists_cache(_PS_PARENT_THEME_DIR_ . 'modules/' . $module_name . '/views/templates/hook/' . $template)) {
            return _PS_PARENT_THEME_DIR_ . 'modules/' . $module_name . '/views/templates/hook/' . $template;
        } elseif (Tools::file_exists_cache(_PS_PARENT_THEME_DIR_ . 'modules/' . $module_name . '/views/templates/front/' . $template)) {
            return _PS_PARENT_THEME_DIR_ . 'modules/' . $module_name . '/views/templates/front/' . $template;
        } elseif (Tools::file_exists_cache(_PS_MODULE_DIR_ . $module_name . '/views/templates/hook/' . $template)) {
            return false;
        } elseif (Tools::file_exists_cache(_PS_MODULE_DIR_ . $module_name . '/views/templates/front/' . $template)) {
            return false;
        } elseif (Tools::file_exists_cache(_PS_MODULE_DIR_ . $module_name . '/' . $template)) {
            return false;
        }

        return null;
    }

    protected function _isTemplateOverloaded($template)
    {
        return Module::_isTemplateOverloadedStatic($this->name, $template);
    }

    protected function getCacheId($name = null)
    {
        $cache_array = [];
        $cache_array[] = $name !== null ? $name : $this->name;
        if (Configuration::get('PS_SSL_ENABLED')) {
            $cache_array[] = (int) Tools::usingSecureMode();
        }
        if (Shop::isFeatureActive()) {
            $cache_array[] = (int) $this->context->shop->id;
        }
        if (Group::isFeatureActive() && isset($this->context->customer)) {
            $cache_array[] = (int) Group::getCurrent()->id;
            $cache_array[] = implode('_', Customer::getGroupsStatic($this->context->customer->id));
        }
        if (Language::isMultiLanguageActivated()) {
            $cache_array[] = (int) $this->context->language->id;
        }
        if (Currency::isMultiCurrencyActivated()) {
            $cache_array[] = (int) $this->context->currency->id;
        }
        $cache_array[] = (int) $this->context->country->id;

        return implode('|', $cache_array);
    }

    public function display($file, $template, $cache_id = null, $compile_id = null)
    {
        if (($overloaded = Module::_isTemplateOverloadedStatic(basename($file, '.php'), $template)) === null) {
            return Context::getContext()->getTranslator()->trans('No template found for module', [], 'Admin.Modules.Notification') . ' ' . basename($file, '.php') . (_PS_MODE_DEV_ ? ' (' . $template . ')' : '');
        } else {
            $this->smarty->assign([
                'module_dir' => __PS_BASE_URI__ . 'modules/' . basename($file, '.php') . '/',
                'module_template_dir' => ($overloaded ? _THEME_DIR_ : __PS_BASE_URI__) . 'modules/' . basename($file, '.php') . '/',
                'allow_push' => $this->allow_push,
            ]);

            if ($cache_id !== null) {
                Tools::enableCache();
            }
            if ($compile_id === null) {
                $compile_id = $this->getDefaultCompileId();
            }

            $result = $this->getCurrentSubTemplate($template, $cache_id, $compile_id)->fetch();

            if ($cache_id !== null) {
                Tools::restoreCacheSettings();
            }

            $this->resetCurrentSubTemplate($template, $cache_id, $compile_id);

            return $result;
        }
    }

    /**
     * Use this method to return the result of a smarty template when assign data only locally with $this->smarty->assign().
     *
     * @param string $templatePath relative path the template file, from the module root dir
     * @param string|null $cache_id
     * @param string|null $compile_id
     *
     * @return string
     */
    public function fetch($templatePath, $cache_id = null, $compile_id = null)
    {
        if ($cache_id !== null) {
            Tools::enableCache();
        }
        if ($compile_id === null) {
            $compile_id = $this->getDefaultCompileId();
        }

        $template = $this->context->smarty->createTemplate(
            $templatePath,
            $cache_id,
            $compile_id,
            $this->smarty
        );

        if ($cache_id !== null) {
            Tools::restoreCacheSettings();
        }

        return $template->fetch();
    }

    /**
     * @param string $template
     * @param string|null $cache_id
     * @param string|null $compile_id
     *
     * @return Smarty_Internal_Template
     */
    protected function getCurrentSubTemplate($template, $cache_id = null, $compile_id = null)
    {
        if ($compile_id === null) {
            $compile_id = $this->getDefaultCompileId();
        }

        if (!isset($this->current_subtemplate[$template . '_' . $cache_id . '_' . $compile_id])) {
            if (false === strpos($template, 'module:') &&
                !file_exists(_PS_ROOT_DIR_ . '/' . $template) &&
                !file_exists($template)
            ) {
                $template = $this->getTemplatePath($template);
            }

            $this->current_subtemplate[$template . '_' . $cache_id . '_' . $compile_id] = $this->context->smarty->createTemplate(
                $template,
                $cache_id,
                $compile_id,
                $this->smarty
            );
        }

        return $this->current_subtemplate[$template . '_' . $cache_id . '_' . $compile_id];
    }

    protected function resetCurrentSubTemplate($template, $cache_id, $compile_id)
    {
        $this->current_subtemplate[$template . '_' . $cache_id . '_' . $compile_id] = null;
    }

    /**
     * Get realpath of a template of current module (check if template is overriden too).
     *
     * @since 1.5.0
     *
     * @param string $template
     *
     * @return string|null
     */
    public function getTemplatePath($template)
    {
        $overloaded = $this->_isTemplateOverloaded($template);
        if ($overloaded === null) {
            return null;
        }

        if ($overloaded) {
            return $overloaded;
        } elseif (Tools::file_exists_cache(_PS_MODULE_DIR_ . $this->name . '/views/templates/hook/' . $template)) {
            return _PS_MODULE_DIR_ . $this->name . '/views/templates/hook/' . $template;
        } elseif (Tools::file_exists_cache(_PS_MODULE_DIR_ . $this->name . '/views/templates/front/' . $template)) {
            return _PS_MODULE_DIR_ . $this->name . '/views/templates/front/' . $template;
        } elseif (Tools::file_exists_cache(_PS_MODULE_DIR_ . $this->name . '/' . $template)) {
            return _PS_MODULE_DIR_ . $this->name . '/' . $template;
        } else {
            return null;
        }
    }

    public function isCached($template, $cache_id = null, $compile_id = null)
    {
        Tools::enableCache();
        if (false === strpos($template, 'module:') && !file_exists(_PS_ROOT_DIR_ . '/' . $template)) {
            $template = $this->getTemplatePath($template);
        }
        if ($compile_id === null) {
            $compile_id = $this->getDefaultCompileId();
        }

        $is_cached = $this->getCurrentSubTemplate($template, $cache_id, $compile_id)->isCached($template, $cache_id, $compile_id);
        Tools::restoreCacheSettings();

        return $is_cached;
    }

    /**
     * Clear template cache.
     *
     * @param string $template Template name
     * @param string|null $cache_id
     * @param string|null $compile_id
     *
     * @return int Number of template cleared
     */
    protected function _clearCache($template, $cache_id = null, $compile_id = null)
    {
        static $ps_smarty_clear_cache = null;
        if ($ps_smarty_clear_cache === null) {
            $ps_smarty_clear_cache = Configuration::get('PS_SMARTY_CLEAR_CACHE');
        }
        if ($compile_id === null) {
            $compile_id = $this->getDefaultCompileId();
        }

        if (static::$_batch_mode) {
            if ($ps_smarty_clear_cache == 'never') {
                return 0;
            }

            if ($cache_id === null) {
                $cache_id = $this->name;
            }

            $key = $template . '-' . $cache_id . '-' . $compile_id;
            if (!isset(static::$_defered_clearCache[$key])) {
                static::$_defered_clearCache[$key] = [$this->getTemplatePath($template), $cache_id, $compile_id];
            }
        } else {
            if ($ps_smarty_clear_cache == 'never') {
                return 0;
            }

            if ($cache_id === null) {
                $cache_id = $this->name;
            }

            Tools::enableCache();
            $number_of_template_cleared = Tools::clearCache(Context::getContext()->smarty, $this->getTemplatePath($template), $cache_id, $compile_id);
            Tools::restoreCacheSettings();

            return $number_of_template_cleared;
        }
    }

    /**
     * Clear defered template cache.
     *
     * @param string $template_path Template path
     * @param string|null $cache_id
     * @param string|null $compile_id
     *
     * @return int Number of template cleared
     */
    public static function _deferedClearCache($template_path, $cache_id, $compile_id)
    {
        Tools::enableCache();
        $number_of_template_cleared = Tools::clearCache(Context::getContext()->smarty, $template_path, $cache_id, $compile_id);
        Tools::restoreCacheSettings();

        return $number_of_template_cleared;
    }

    protected function _generateConfigXml()
    {
        $author_uri = '';
        if (isset($this->author_uri) && $this->author_uri) {
            $author_uri = '<author_uri><![CDATA[' . Tools::htmlentitiesUTF8($this->author_uri) . ']]></author_uri>';
        }

        $xml = '<?xml version="1.0" encoding="UTF-8" ?>
<module>
    <name>' . $this->name . '</name>
    <displayName><![CDATA[' . str_replace('&amp;', '&', Tools::htmlentitiesUTF8($this->displayName)) . ']]></displayName>
    <version><![CDATA[' . $this->version . ']]></version>
    <description><![CDATA[' . str_replace('&amp;', '&', Tools::htmlentitiesUTF8($this->description)) . ']]></description>
    <author><![CDATA[' . str_replace('&amp;', '&', Tools::htmlentitiesUTF8($this->author)) . ']]></author>'
        . $author_uri . '
    <tab><![CDATA[' . Tools::htmlentitiesUTF8($this->tab) . ']]></tab>' . (isset($this->confirmUninstall) ? "\n\t" . '<confirmUninstall><![CDATA[' . $this->confirmUninstall . ']]></confirmUninstall>' : '') . '
    <is_configurable>' . (isset($this->is_configurable) ? (int) $this->is_configurable : 0) . '</is_configurable>
    <need_instance>' . (int) $this->need_instance . '</need_instance>' . (isset($this->limited_countries) ? "\n\t" . '<limited_countries>' . (count($this->limited_countries) == 1 ? $this->limited_countries[0] : '') . '</limited_countries>' : '') . '
</module>';
        if (is_writable(_PS_MODULE_DIR_ . $this->name . '/')) {
            $iso = substr(Context::getContext()->language->iso_code, 0, 2);
            $file = _PS_MODULE_DIR_ . $this->name . '/' . ($iso == 'en' ? 'config.xml' : 'config_' . $iso . '.xml');
            if (!@file_put_contents($file, $xml)) {
                if (!is_writable($file)) {
                    @unlink($file);
                    @file_put_contents($file, $xml);
                }
            }
            @chmod($file, 0664);
        }
    }

    /**
     * Check if the module is transplantable on the hook in parameter.
     *
     * @param string $hook_name
     *
     * @return bool if module can be transplanted on hook
     */
    public function isHookableOn($hook_name)
    {
        if ($this instanceof WidgetInterface) {
            return Hook::isDisplayHookName($hook_name);
        }

        $retro_hook_name = Hook::getRetroHookName($hook_name);

        return is_callable([$this, 'hook' . ucfirst($hook_name)]) || is_callable([$this, 'hook' . ucfirst($retro_hook_name)]);
    }

    /**
     * @param int $idProfile
     *
     * @return array
     */
    public static function getModulesAccessesByIdProfile($idProfile)
    {
        if (empty(static::$cache_modules_roles)) {
            static::warmupRolesCache();
        }

        $roles = static::$cache_lgc_access;

        $profileRoles = Db::getInstance()->executeS('
            SELECT `slug`,
                `slug` LIKE "%CREATE" as "add",
                `slug` LIKE "%READ" as "view",
                `slug` LIKE "%UPDATE" as "configure",
                `slug` LIKE "%DELETE" as "uninstall"
            FROM `' . _DB_PREFIX_ . 'authorization_role` a
            LEFT JOIN `' . _DB_PREFIX_ . 'module_access` j ON j.id_authorization_role = a.id_authorization_role
            WHERE `slug` LIKE "ROLE_MOD_MODULE_%"
            AND j.id_profile = "' . (int) $idProfile . '"
            ORDER BY a.slug
        ');

        foreach ($profileRoles as $role) {
            preg_match(
                '/ROLE_MOD_MODULE_(?P<moduleName>[A-Z0-9_]+)_(?P<auth>[A-Z]+)/',
                $role['slug'],
                $matches
            );

            if (($key = array_search('1', $role))) {
                $roles[$matches['moduleName']][$key] = '1';
            }
        }

        return $roles;
    }

    private static function warmupRolesCache()
    {
        $result = Db::getInstance()->executeS('
            SELECT `slug`,
                `slug` LIKE "%CREATE" as "add",
                `slug` LIKE "%READ" as "view",
                `slug` LIKE "%UPDATE" as "configure",
                `slug` LIKE "%DELETE" as "uninstall"
            FROM `' . _DB_PREFIX_ . 'authorization_role` a
            WHERE `slug` LIKE "ROLE_MOD_MODULE_%"
            ORDER BY a.slug
        ');

        foreach ($result as $row) {
            preg_match(
                '/ROLE_MOD_MODULE_(?P<moduleName>[A-Z0-9_]+)_(?P<auth>[A-Z]+)/',
                $row['slug'],
                $matches
            );

            $m = Module::getInstanceByName(strtolower($matches['moduleName']));

            // the following condition handles invalid modules
            if ($m && !isset(static::$cache_lgc_access[$matches['moduleName']])) {
                static::$cache_lgc_access[$matches['moduleName']] = [];
                static::$cache_lgc_access[$matches['moduleName']]['id_module'] = $m->id;
                static::$cache_lgc_access[$matches['moduleName']]['name'] = $m->displayName;
                static::$cache_lgc_access[$matches['moduleName']]['add'] = '0';
                static::$cache_lgc_access[$matches['moduleName']]['view'] = '0';
                static::$cache_lgc_access[$matches['moduleName']]['configure'] = '0';
                static::$cache_lgc_access[$matches['moduleName']]['uninstall'] = '0';
            }
        }
    }

    /**
     * Check employee permission for module.
     *
     * @param array $variable (action)
     * @param Employee $employee
     *
     * @return bool if module can be transplanted on hook
     */
    public function getPermission($variable, $employee = null)
    {
        return Module::getPermissionStatic($this->id, $variable, $employee);
    }

    /**
     * Check employee permission for module (static method).
     *
     * @param int $id_module
     * @param string $variable (action)
     * @param Employee $employee
     *
     * @return bool if module can be transplanted on hook
     */
    public static function getPermissionStatic($id_module, $variable, $employee = null)
    {
        if (!in_array($variable, ['view', 'configure', 'uninstall'])) {
            return false;
        }

        if (!$employee) {
            $employee = Context::getContext()->employee;
        }

        if ($employee->id_profile == _PS_ADMIN_PROFILE_) {
            return true;
        }

        $slug = Access::findSlugByIdModule($id_module) . Access::getAuthorizationFromLegacy($variable);

        return Access::isGranted($slug, $employee->id_profile);
    }

    /**
     * Get authorized modules for a client group.
     *
     * @param int $group_id
     * @param array $shops
     *
     * @return array|null
     */
    public static function getAuthorizedModules($group_id, $shops = [1])
    {
        return Db::getInstance()->executeS(
            'SELECT m.`id_module`, m.`name` FROM `' . _DB_PREFIX_ . 'module_group` mg
            LEFT JOIN `' . _DB_PREFIX_ . 'module` m ON (m.`id_module` = mg.`id_module`)
            WHERE mg.`id_group` = ' . (int) $group_id . '
            AND `id_shop` IN ('
                . (implode(',', array_map('intval', $shops)))
            . ')'
        );
    }

    /**
     * Get ID module by name.
     *
     * @param string $name
     *
     * @return int Module ID
     */
    public static function getModuleIdByName($name)
    {
        $cache_id = 'Module::getModuleIdByName_' . pSQL($name);
        if (!Cache::isStored($cache_id)) {
            $result = (int) Db::getInstance()->getValue('SELECT `id_module` FROM `' . _DB_PREFIX_ . 'module` WHERE `name` = "' . pSQL($name) . '"');
            Cache::store($cache_id, $result);

            return $result;
        }

        return Cache::retrieve($cache_id);
    }

    /**
     * Get module errors.
     *
     * @since 1.5.0
     *
     * @return array errors
     */
    public function getErrors()
    {
        return $this->_errors;
    }

    /**
     * Get module messages confirmation.
     *
     * @since 1.5.0
     *
     * @return array conf
     */
    public function getConfirmations()
    {
        return $this->_confirmations;
    }

    /**
     * Get local path for module.
     *
     * @since 1.5.0
     *
     * @return string
     */
    public function getLocalPath()
    {
        return $this->local_path;
    }

    /**
     * Get uri path for module.
     *
     * @since 1.5.0
     *
     * @return string
     */
    public function getPathUri()
    {
        return $this->_path;
    }

    /**
     * Return module position for a given hook
     *
     * @param int $id_hook Hook ID
     *
     * @return int position
     */
    public function getPosition($id_hook)
    {
        if (isset(Hook::$preloadModulesFromHooks)) {
            if (isset(Hook::$preloadModulesFromHooks[$id_hook])) {
                if (isset(Hook::$preloadModulesFromHooks[$id_hook]['module_position'][$this->id])) {
                    return Hook::$preloadModulesFromHooks[$id_hook]['module_position'][$this->id];
                } else {
                    return 0;
                }
            }
        }
        $result = Db::getInstance()->getRow('
            SELECT `position`
            FROM `' . _DB_PREFIX_ . 'hook_module`
            WHERE `id_hook` = ' . (int) $id_hook . '
            AND `id_module` = ' . (int) $this->id . '
            AND `id_shop` = ' . (int) Context::getContext()->shop->id);

        return $result['position'];
    }

    /**
     * Getter for $tabs attribute.
     *
     * @return array
     */
    public function getTabs()
    {
        return $this->tabs;
    }

    /**
     * add a warning message to display at the top of the admin page.
     *
     * @param string $msg
     *
     * @return false|null
     */
    public function adminDisplayWarning($msg)
    {
        if (!($this->context->controller instanceof AdminController)) {
            return false;
        }
        $this->context->controller->warnings[] = $msg;
    }

    /**
     * add a info message to display at the top of the admin page.
     *
     * @param string $msg
     *
     * @return false|null
     */
    protected function adminDisplayInformation($msg)
    {
        if (!($this->context->controller instanceof AdminController)) {
            return false;
        }
        $this->context->controller->informations[] = $msg;
    }

    /**
     * Install module's controllers using public property $controllers.
     *
     * @return bool
     */
    protected function installControllers()
    {
        foreach ($this->controllers as $controller) {
            $page = 'module-' . $this->name . '-' . $controller;
            $result = Db::getInstance()->getValue('SELECT * FROM ' . _DB_PREFIX_ . 'meta WHERE page="' . pSQL($page) . '"');
            if ((int) $result > 0) {
                continue;
            }

            $meta = new Meta();
            $meta->page = $page;
            $meta->configurable = 1;
            $meta->save();
        }

        return true;
    }

    /**
     * Install overrides files for the module.
     *
     * @return bool
     */
    public function installOverrides()
    {
        if (!is_dir($this->getLocalPath() . 'override')) {
            return true;
        }

        $result = true;
        foreach (Tools::scandir($this->getLocalPath() . 'override', 'php', '', true) as $file) {
            $class = basename($file, '.php');
            if (PrestaShopAutoload::getInstance()->getClassPath($class . 'Core') || Module::getModuleIdByName($class)) {
                $result &= $this->addOverride($class);
            }
        }

        return $result;
    }

    /**
     * Uninstall overrides files for the module.
     *
     * @return bool
     */
    public function uninstallOverrides()
    {
        if (!is_dir($this->getLocalPath() . 'override')) {
            return true;
        }

        $result = true;
        foreach (Tools::scandir($this->getLocalPath() . 'override', 'php', '', true) as $file) {
            $class = basename($file, '.php');
            if (PrestaShopAutoload::getInstance()->getClassPath($class . 'Core') || Module::getModuleIdByName($class)) {
                $result &= $this->removeOverride($class);
            }
        }

        return $result;
    }

    /**
     * Add all methods in a module override to the override class.
     *
     * @param string $classname
     *
     * @return bool
     */
    public function addOverride($classname)
    {
        $orig_path = $path = PrestaShopAutoload::getInstance()->getClassPath($classname . 'Core');
        if (!$path) {
            $path = 'modules' . DIRECTORY_SEPARATOR . $classname . DIRECTORY_SEPARATOR . $classname . '.php';
        }
        $path_override = $this->getLocalPath() . 'override' . DIRECTORY_SEPARATOR . $path;

        if (!file_exists($path_override)) {
            return false;
        } else {
            file_put_contents($path_override, preg_replace('#(\r\n|\r)#ism', "\n", file_get_contents($path_override)));
        }

        $pattern_escape_com = '#(^\s*?\/\/.*?\n|\/\*(?!\n\s+\* module:.*?\* date:.*?\* version:.*?\*\/).*?\*\/)#ism';
        // Check if there is already an override file, if not, we just need to copy the file
        if ($file = PrestaShopAutoload::getInstance()->getClassPath($classname)) {
            // Check if override file is writable
            $override_path = _PS_ROOT_DIR_ . '/' . $file;

            if ((!file_exists($override_path) && !is_writable(dirname($override_path))) || (file_exists($override_path) && !is_writable($override_path))) {
                throw new Exception(Context::getContext()->getTranslator()->trans('file (%s) not writable', [$override_path], 'Admin.Notifications.Error'));
            }

            // Get a uniq id for the class, because you can override a class (or remove the override) twice in the same session and we need to avoid redeclaration
            do {
                $uniq = uniqid();
            } while (class_exists($classname . 'OverrideOriginal_remove', false));

            // Make a reflection of the override class and the module override class
            $override_file = file($override_path);
            $override_file = array_diff($override_file, ["\n"]);
            eval(
                preg_replace(
                    ['#^\s*<\?(?:php)?#', '#class\s+' . $classname . '\s+extends\s+([a-z0-9_]+)(\s+implements\s+([a-z0-9_]+))?#i'],
                    [' ', 'class ' . $classname . 'OverrideOriginal' . $uniq . ' extends \stdClass'],
                    implode('', $override_file)
                )
            );
            $override_class = new ReflectionClass($classname . 'OverrideOriginal' . $uniq);

            $module_file = file($path_override);
            $module_file = array_diff($module_file, ["\n"]);
            eval(
                preg_replace(
                    ['#^\s*<\?(?:php)?#', '#class\s+' . $classname . '(\s+extends\s+([a-z0-9_]+)(\s+implements\s+([a-z0-9_]+))?)?#i'],
                    [' ', 'class ' . $classname . 'Override' . $uniq . ' extends \stdClass'],
                    implode('', $module_file)
                )
            );
            $module_class = new ReflectionClass($classname . 'Override' . $uniq);

            // Check if none of the methods already exists in the override class
            foreach ($module_class->getMethods() as $method) {
                if ($override_class->hasMethod($method->getName())) {
                    $method_override = $override_class->getMethod($method->getName());
                    if (preg_match('/module: (.*)/ism', $override_file[$method_override->getStartLine() - 5], $name) && preg_match('/date: (.*)/ism', $override_file[$method_override->getStartLine() - 4], $date) && preg_match('/version: ([0-9.]+)/ism', $override_file[$method_override->getStartLine() - 3], $version)) {
                        throw new Exception(Context::getContext()->getTranslator()->trans('The method %1$s in the class %2$s is already overridden by the module %3$s version %4$s at %5$s.', [$method->getName(), $classname, $name[1], $version[1], $date[1]], 'Admin.Modules.Notification'));
                    }

                    throw new Exception(Context::getContext()->getTranslator()->trans('The method %1$s in the class %2$s is already overridden.', [$method->getName(), $classname], 'Admin.Modules.Notification'));
                }

                $module_file = preg_replace('/((:?public|private|protected)\s+(static\s+)?function\s+(?:\b' . $method->getName() . '\b))/ism', "/*\n    * module: " . $this->name . "\n    * date: " . date('Y-m-d H:i:s') . "\n    * version: " . $this->version . "\n    */\n    $1", $module_file);
                if ($module_file === null) {
                    throw new Exception(Context::getContext()->getTranslator()->trans('Failed to override method %1$s in class %2$s.', [$method->getName(), $classname], 'Admin.Modules.Notification'));
                }
            }

            // Check if none of the properties already exists in the override class
            foreach ($module_class->getProperties() as $property) {
                if ($override_class->hasProperty($property->getName())) {
                    throw new Exception(Context::getContext()->getTranslator()->trans('The property %1$s in the class %2$s is already defined.', [$property->getName(), $classname], 'Admin.Modules.Notification'));
                }

                $module_file = preg_replace('/((?:public|private|protected)\s)\s*(static\s)?\s*(\$\b' . $property->getName() . '\b)/ism', "/*\n    * module: " . $this->name . "\n    * date: " . date('Y-m-d H:i:s') . "\n    * version: " . $this->version . "\n    */\n    $1$2$3", $module_file);
                if ($module_file === null) {
                    throw new Exception(Context::getContext()->getTranslator()->trans('Failed to override property %1$s in class %2$s.', [$property->getName(), $classname], 'Admin.Modules.Notification'));
                }
            }

            foreach ($module_class->getConstants() as $constant => $value) {
                if ($override_class->hasConstant($constant)) {
                    throw new Exception(Context::getContext()->getTranslator()->trans('The constant %1$s in the class %2$s is already defined.', [$constant, $classname], 'Admin.Modules.Notification'));
                }

                $module_file = preg_replace('/(const\s)\s*(\b' . $constant . '\b)/ism', "/*\n    * module: " . $this->name . "\n    * date: " . date('Y-m-d H:i:s') . "\n    * version: " . $this->version . "\n    */\n    $1$2", $module_file);
                if ($module_file === null) {
                    throw new Exception(Context::getContext()->getTranslator()->trans('Failed to override constant %1$s in class %2$s.', [$constant, $classname], 'Admin.Modules.Notification'));
                }
            }

            // Insert the methods from module override in override
            $copy_from = array_slice($module_file, $module_class->getStartLine() + 1, $module_class->getEndLine() - $module_class->getStartLine() - 2);
            array_splice($override_file, $override_class->getEndLine() - 1, 0, $copy_from);
            $code = implode('', $override_file);

            file_put_contents($override_path, preg_replace($pattern_escape_com, '', $code));
        } else {
            $override_src = $path_override;

            $override_dest = _PS_ROOT_DIR_ . DIRECTORY_SEPARATOR . 'override' . DIRECTORY_SEPARATOR . $path;
            $dir_name = dirname($override_dest);

            if (!$orig_path && !is_dir($dir_name)) {
                @mkdir($dir_name, FileSystem::DEFAULT_MODE_FOLDER);
            }

            if (!is_writable($dir_name)) {
                throw new Exception(Context::getContext()->getTranslator()->trans('directory (%s) not writable', [$dir_name], 'Admin.Notifications.Error'));
            }
            $module_file = file($override_src);
            $module_file = array_diff($module_file, ["\n"]);

            if ($orig_path) {
                do {
                    $uniq = uniqid();
                } while (class_exists($classname . 'OverrideOriginal_remove', false));
                eval(
                    preg_replace(
                        ['#^\s*<\?(?:php)?#', '#class\s+' . $classname . '(\s+extends\s+([a-z0-9_]+)(\s+implements\s+([a-z0-9_]+))?)?#i'],
                        [' ', 'class ' . $classname . 'Override' . $uniq . ' extends \stdClass'],
                        implode('', $module_file)
                    )
                );
                $module_class = new ReflectionClass($classname . 'Override' . $uniq);

                // For each method found in the override, prepend a comment with the module name and version
                foreach ($module_class->getMethods() as $method) {
                    $module_file = preg_replace('/((:?public|private|protected)\s+(static\s+)?function\s+(?:\b' . $method->getName() . '\b))/ism', "/*\n    * module: " . $this->name . "\n    * date: " . date('Y-m-d H:i:s') . "\n    * version: " . $this->version . "\n    */\n    $1", $module_file);
                    if ($module_file === null) {
                        throw new Exception(Context::getContext()->getTranslator()->trans('Failed to override method %1$s in class %2$s.', [$method->getName(), $classname], 'Admin.Modules.Notification'));
                    }
                }

                // Same loop for properties
                foreach ($module_class->getProperties() as $property) {
                    $module_file = preg_replace('/((?:public|private|protected)\s)\s*(static\s)?\s*(\$\b' . $property->getName() . '\b)/ism', "/*\n    * module: " . $this->name . "\n    * date: " . date('Y-m-d H:i:s') . "\n    * version: " . $this->version . "\n    */\n    $1$2$3", $module_file);
                    if ($module_file === null) {
                        throw new Exception(Context::getContext()->getTranslator()->trans('Failed to override property %1$s in class %2$s.', [$property->getName(), $classname], 'Admin.Modules.Notification'));
                    }
                }

                // Same loop for constants
                foreach ($module_class->getConstants() as $constant => $value) {
                    $module_file = preg_replace('/(const\s)\s*(\b' . $constant . '\b)/ism', "/*\n    * module: " . $this->name . "\n    * date: " . date('Y-m-d H:i:s') . "\n    * version: " . $this->version . "\n    */\n    $1$2", $module_file);
                    if ($module_file === null) {
                        throw new Exception(Context::getContext()->getTranslator()->trans('Failed to override constant %1$s in class %2$s.', [$constant, $classname], 'Admin.Modules.Notification'));
                    }
                }
            }

            file_put_contents($override_dest, preg_replace($pattern_escape_com, '', $module_file));

            // Re-generate the class index
            Tools::generateIndex();
        }

        return true;
    }

    /**
     * Remove all methods in a module override from the override class.
     *
     * @param string $classname
     *
     * @return bool
     */
    public function removeOverride($classname)
    {
        $orig_path = $path = PrestaShopAutoload::getInstance()->getClassPath($classname . 'Core');

        if ($orig_path && !$file = PrestaShopAutoload::getInstance()->getClassPath($classname)) {
            return true;
        } elseif (!$orig_path && Module::getModuleIdByName($classname)) {
            $path = 'modules' . DIRECTORY_SEPARATOR . $classname . DIRECTORY_SEPARATOR . $classname . '.php';
        }

        // Check if override file is writable
        if ($orig_path) {
            $override_path = _PS_ROOT_DIR_ . '/' . $file;
        } else {
            $override_path = _PS_OVERRIDE_DIR_ . $path;
        }

        if (!is_file($override_path)) {
            return true;
        }

        if (!is_writable($override_path)) {
            return false;
        }

        file_put_contents($override_path, preg_replace('#(\r\n|\r)#ism', "\n", file_get_contents($override_path)));

        if ($orig_path) {
            // Get a uniq id for the class, because you can override a class (or remove the override) twice in the same session and we need to avoid redeclaration
            do {
                $uniq = uniqid();
            } while (class_exists($classname . 'OverrideOriginal_remove', false));

            // Make a reflection of the override class and the module override class
            $override_file = file($override_path);

            eval(
                preg_replace(
                    ['#^\s*<\?(?:php)?#', '#class\s+' . $classname . '\s+extends\s+([a-z0-9_]+)(\s+implements\s+([a-z0-9_]+))?#i'],
                    [' ', 'class ' . $classname . 'OverrideOriginal_remove' . $uniq . ' extends \stdClass'],
                    implode('', $override_file)
                )
            );
            $override_class = new ReflectionClass($classname . 'OverrideOriginal_remove' . $uniq);

            $module_file = file($this->getLocalPath() . 'override/' . $path);
            eval(
                preg_replace(
                    ['#^\s*<\?(?:php)?#', '#class\s+' . $classname . '(\s+extends\s+([a-z0-9_]+)(\s+implements\s+([a-z0-9_]+))?)?#i'],
                    [' ', 'class ' . $classname . 'Override_remove' . $uniq . ' extends \stdClass'],
                    implode('', $module_file)
                )
            );
            $module_class = new ReflectionClass($classname . 'Override_remove' . $uniq);

            // Remove methods from override file
            foreach ($module_class->getMethods() as $method) {
                if (!$override_class->hasMethod($method->getName())) {
                    continue;
                }

                $method = $override_class->getMethod($method->getName());
                $length = $method->getEndLine() - $method->getStartLine() + 1;

                $module_method = $module_class->getMethod($method->getName());
                $module_length = $module_method->getEndLine() - $module_method->getStartLine() + 1;

                $override_file_orig = $override_file;

                $orig_content = preg_replace('/\s/', '', implode('', array_splice($override_file, $method->getStartLine() - 1, $length, array_pad([], $length, '#--remove--#'))));
                $module_content = preg_replace('/\s/', '', implode('', array_splice($module_file, $module_method->getStartLine() - 1, $length, array_pad([], $length, '#--remove--#'))));

                $replace = true;
                if (preg_match('/\* module: (' . $this->name . ')/ism', $override_file[$method->getStartLine() - 5])) {
                    $override_file[$method->getStartLine() - 6] = $override_file[$method->getStartLine() - 5] = $override_file[$method->getStartLine() - 4] = $override_file[$method->getStartLine() - 3] = $override_file[$method->getStartLine() - 2] = '#--remove--#';
                    $replace = false;
                }

                if (md5($module_content) != md5($orig_content) && $replace) {
                    $override_file = $override_file_orig;
                }
            }

            // Remove properties from override file
            foreach ($module_class->getProperties() as $property) {
                if (!$override_class->hasProperty($property->getName())) {
                    continue;
                }

                // Replace the declaration line by #--remove--#
                foreach ($override_file as $line_number => &$line_content) {
                    if (preg_match('/(public|private|protected)\s+(static\s+)?(\$)?' . $property->getName() . '/i', $line_content)) {
                        if (preg_match('/\* module: (' . $this->name . ')/ism', $override_file[$line_number - 4])) {
                            $override_file[$line_number - 5] = $override_file[$line_number - 4] = $override_file[$line_number - 3] = $override_file[$line_number - 2] = $override_file[$line_number - 1] = '#--remove--#';
                        }
                        $line_content = '#--remove--#';

                        break;
                    }
                }
            }

            // Remove properties from override file
            foreach ($module_class->getConstants() as $constant => $value) {
                if (!$override_class->hasConstant($constant)) {
                    continue;
                }

                // Replace the declaration line by #--remove--#
                foreach ($override_file as $line_number => &$line_content) {
                    if (preg_match('/(const)\s+(static\s+)?(\$)?' . $constant . '/i', $line_content)) {
                        if (preg_match('/\* module: (' . $this->name . ')/ism', $override_file[$line_number - 4])) {
                            $override_file[$line_number - 5] = $override_file[$line_number - 4] = $override_file[$line_number - 3] = $override_file[$line_number - 2] = $override_file[$line_number - 1] = '#--remove--#';
                        }
                        $line_content = '#--remove--#';

                        break;
                    }
                }
            }

            $count = count($override_file);
            for ($i = 0; $i < $count; ++$i) {
                if (preg_match('/(^\s*\/\/.*)/i', $override_file[$i])) {
                    $override_file[$i] = '#--remove--#';
                } elseif (preg_match('/(^\s*\/\*)/i', $override_file[$i])) {
                    if (!preg_match('/(^\s*\* module:)/i', $override_file[$i + 1])
                        && !preg_match('/(^\s*\* date:)/i', $override_file[$i + 2])
                        && !preg_match('/(^\s*\* version:)/i', $override_file[$i + 3])
                        && !preg_match('/(^\s*\*\/)/i', $override_file[$i + 4])) {
                        for (; $override_file[$i] && !preg_match('/(.*?\*\/)/i', $override_file[$i]); ++$i) {
                            $override_file[$i] = '#--remove--#';
                        }
                        $override_file[$i] = '#--remove--#';
                    }
                }
            }

            // Rewrite nice code
            $code = '';
            foreach ($override_file as $line) {
                if ($line == '#--remove--#') {
                    continue;
                }

                $code .= $line;
            }

            $to_delete = preg_match('/<\?(?:php)?\s+(?:abstract|interface)?\s*?class\s+' . $classname . '\s+extends\s+' . $classname . 'Core\s*?[{]\s*?[}]/ism', $code);
        }

        if (!isset($to_delete) || $to_delete) {
            unlink($override_path);
        } else {
            file_put_contents($override_path, $code);
        }

        // Re-generate the class index
        Tools::generateIndex();

        return true;
    }

    private function getWidgetHooks()
    {
        $hooks = array_values(Hook::getHooks(false, true));
        $registeredHookList = Hook::getHookModuleList();

        foreach ($hooks as &$hook) {
            $hook['registered'] = !empty($registeredHookList[$hook['id_hook']][$this->id]);
        }

        return $hooks;
    }

    /**
     * Return the hooks list where this module can be hooked.
     *
     * @return array hooks list
     */
    public function getPossibleHooksList()
    {
        if ($this instanceof WidgetInterface) {
            return $this->getWidgetHooks();
        }

        $hooks_list = Hook::getHooks();
        $possible_hooks_list = [];
        $registeredHookList = Hook::getHookModuleList();
        foreach ($hooks_list as $current_hook) {
            $hook_name = $current_hook['name'];

            if (!Hook::isAlias($hook_name) && Hook::isHookCallableOn($this, $hook_name)) {
                $possible_hooks_list[] = [
                    'id_hook' => $current_hook['id_hook'],
                    'name' => $hook_name,
                    'description' => $current_hook['description'],
                    'title' => $current_hook['title'],
                    'registered' => !empty($registeredHookList[$current_hook['id_hook']][$this->id]),
                ];
            }
        }

        return $possible_hooks_list;
    }

    /**
     * Retrieve an array of the override in the module.
     *
     * @return array|null
     */
    public function getOverrides()
    {
        if (!is_dir($this->getLocalPath() . 'override')) {
            return null;
        }

        $result = [];
        foreach (Tools::scandir($this->getLocalPath() . 'override', 'php', '', true) as $file) {
            $class = basename($file, '.php');
            if (PrestaShopAutoload::getInstance()->getClassPath($class . 'Core') || Module::getModuleIdByName($class)) {
                $result[] = $class;
            }
        }

        return $result;
    }

    public function getTranslator()
    {
        return Context::getContext()->getTranslator();
    }

    protected function trans($id, array $parameters = [], $domain = null, $locale = null)
    {
        $parameters['legacy'] = 'htmlspecialchars';

        return $this->getTranslator()->trans($id, $parameters, $domain, $locale);
    }

    /**
     * Check if the module uses the new translation system.
     *
     * @return bool
     */
    public function isUsingNewTranslationSystem()
    {
        $moduleName = $this->name;
        $domains = array_keys($this->context->getTranslator()->getCatalogue()->all());
        $moduleBaseDomain = DomainHelper::buildModuleBaseDomain($moduleName);
        $length = strlen($moduleBaseDomain);

        foreach ($domains as $domain) {
            if (substr($domain, 0, $length) === $moduleBaseDomain) {
                return true;
            }
        }

        return false;
    }

    /**
     * Check if the module is executed in Admin Legacy context.
     *
     * To be removed - because useless - when the migration will be done.
     *
     * @return bool
     */
    public function isAdminLegacyContext()
    {
        return defined('ADMIN_LEGACY_CONTEXT');
    }

    /**
     * Check if the module is executed in Symfony context.
     *
     * To be removed - because useless - when the migration will be done.
     *
     * @return bool
     */
    public function isSymfonyContext()
    {
        return !$this->isAdminLegacyContext() && defined('_PS_ADMIN_DIR_');
    }

    /**
     * Access a service from the container (found from the controller or the context
     * depending on cases). It uses ContainerFinder to find the appropriate container.
     *
     * @param string $serviceName
     *
     * @return object|false If a container is not available it returns false
     *
     * @throws ServiceCircularReferenceException When a circular reference is detected
     * @throws ServiceNotFoundException When the service is not defined
     * @throws \Exception
     */
    public function get($serviceName)
    {
        try {
            $container = $this->getContainer();
        } catch (ContainerNotFoundException $e) {
            return false;
        }

        return $container->get($serviceName);
    }

    /**
     * Returns the container depending on the environment:
     *  - Legacy: light container with few services specifically defined for legacy front/admin controllers
     *  - Symfony: symfony container with all the migrated services (CQRS, ...)
     *
     * If you need to detect which kind of container you are using you can check if it is an instance of LegacyContainerInterface,
     * which means it's a legacy/light container.
     *
     * @return ContainerInterface
     *
     * @throws ContainerNotFoundException
     */
    public function getContainer(): ContainerInterface
    {
        if (null === $this->container) {
            $finder = new ContainerFinder($this->context);
            $this->container = $finder->getContainer();
        }

        return $this->container;
    }

    /**
     * Save dashboard configuration
     *
     * @param array $config
     *
     * @return array Array of errors
     */
    public function validateDashConfig(array $config)
    {
        return [];
    }

    /**
     * Save dashboard configuration
     *
     * @param array $config
     *
     * @return bool Determines if the save returns an error
     */
    public function saveDashConfig(array $config)
    {
        return false;
    }

    /**
<<<<<<< HEAD
     * Returns the declared multistore compatibility level
     *
     * @return int
     */
    public function getMultistoreCompatibility(): int
    {
        return $this->multistoreCompatibility;
    }

    /**
     * In order to load or update the module's translations, we just need to clear SfCache.
     * The translator service will be loaded again with the catalogue within the module
     *
     * @throws ContainerNotFoundException
     */
    private function loadBuiltInTranslations(): void
    {
        $modulePath = $this->getLocalPath();
        $translationDir = sprintf('%s/translations/', $modulePath);
        if (!is_dir($translationDir)) {
            return;
        }

        $finder = Finder::create()
            ->files()
            ->name('*.xlf')
            ->in($translationDir);
        if (0 === $finder->count()) {
            return;
        }

        $this->getContainer()->get('prestashop.adapter.cache.clearer.symfony_cache_clearer')->clear();
=======
     * Returns shop theme name from context as a default compile Id.
     *
     * @return string
     */
    public function getDefaultCompileId()
    {
        return Context::getContext()->shop->theme->getName();
>>>>>>> cd845125
    }
}

function ps_module_version_sort($a, $b)
{
    return version_compare($a['version'], $b['version']);
}<|MERGE_RESOLUTION|>--- conflicted
+++ resolved
@@ -3559,7 +3559,16 @@
     }
 
     /**
-<<<<<<< HEAD
+     * Returns shop theme name from context as a default compile Id.
+     *
+     * @return string
+     */
+    public function getDefaultCompileId()
+    {
+        return Context::getContext()->shop->theme->getName();
+    }
+
+    /**
      * Returns the declared multistore compatibility level
      *
      * @return int
@@ -3592,15 +3601,6 @@
         }
 
         $this->getContainer()->get('prestashop.adapter.cache.clearer.symfony_cache_clearer')->clear();
-=======
-     * Returns shop theme name from context as a default compile Id.
-     *
-     * @return string
-     */
-    public function getDefaultCompileId()
-    {
-        return Context::getContext()->shop->theme->getName();
->>>>>>> cd845125
     }
 }
 
