<?php
/*
* 2007-2015 PrestaShop
*
* NOTICE OF LICENSE
*
* This source file is subject to the Open Software License (OSL 3.0)
* that is bundled with this package in the file LICENSE.txt.
* It is also available through the world-wide-web at this URL:
* http://opensource.org/licenses/osl-3.0.php
* If you did not receive a copy of the license and are unable to
* obtain it through the world-wide-web, please send an email
* to license@prestashop.com so we can send you a copy immediately.
*
* DISCLAIMER
*
* Do not edit or add to this file if you wish to upgrade PrestaShop to newer
* versions in the future. If you wish to customize PrestaShop for your
* needs please refer to http://www.prestashop.com for more information.
*
*  @author PrestaShop SA <contact@prestashop.com>
*  @copyright  2007-2015 PrestaShop SA
*  @license    http://opensource.org/licenses/osl-3.0.php  Open Software License (OSL 3.0)
*  International Registered Trademark & Property of PrestaShop SA
*/

abstract class ModuleCore
{
	/** @var integer Module ID */
	public $id = null;

	/** @var float Version */
	public $version;
	public $database_version;

	/**
	 * @since 1.5.0.1
	 * @var string Registered Version in database
	 */
	public $registered_version;

	/** @var array filled with known compliant PS versions */
	public $ps_versions_compliancy = array();

	/** @var array filled with modules needed for install */
	public $dependencies = array();

	/** @var string Unique name */
	public $name;

	/** @var string Human name */
	public $displayName;

	/** @var string A little description of the module */
	public $description;

	/** @var string author of the module */
	public $author;

	/** @var string URI author of the module */
	public $author_uri = '';

	/** @var string Module key provided by addons.prestashop.com */
	public $module_key = '';

	public $description_full;

	public $additional_description;

	public $compatibility;

	public $nb_rates;

	public $avg_rate;

	public $badges;

	/** @var int need_instance */
	public $need_instance = 1;

	/** @var string Admin tab corresponding to the module */
	public $tab = null;

	/** @var boolean Status */
	public $active = false;

	/** @var boolean Is the module certified by addons.prestashop.com */
	public $trusted = false;

	/** @var string Fill it if the module is installed but not yet set up */
	public $warning;

	public $enable_device = 7;

	/** @var array to store the limited country */
	public $limited_countries = array();

	/** @var array names of the controllers */
	public $controllers = array();

	/** @var array used by AdminTab to determine which lang file to use (admin.php or module lang file) */
	public static $classInModule = array();

	/** @var array current language translations */
	protected $_lang = array();

	/** @var string Module web path (eg. '/shop/modules/modulename/')  */
	protected $_path = null;
	/**
	 * @since 1.5.0.1
	 * @var string Module local path (eg. '/home/prestashop/modules/modulename/')
	 */
	protected $local_path = null;

	/** @var protected array filled with module errors */
	protected $_errors = array();

	/** @var protected array filled with module success */
	protected $_confirmations = array();

	/** @var protected string main table used for modules installed */
	protected $table = 'module';

	/** @var protected string identifier of the main table */
	protected $identifier = 'id_module';

	/** @var protected array cache filled with modules informations */
	protected static $modules_cache;

	/** @var protected array cache filled with modules instances */
	protected static $_INSTANCE = array();

	/** @var protected boolean filled with config xml generation mode */
	protected static $_generate_config_xml_mode = false;

	/** @var protected array filled with cache translations */
	protected static $l_cache = array();

	/** @var protected array filled with cache permissions (modules / employee profiles) */
	protected static $cache_permissions = array();

	/** @var Context */
	protected $context;

	/** @var Smarty_Data */
	protected $smarty;

	/** @var currentSmartySubTemplate */
	protected $current_subtemplate = null;

	protected static $update_translations_after_install = true;

	/** @var allow push */
	public $allow_push;

	public $push_time_limit = 180;

	const CACHE_FILE_MODULES_LIST = '/config/xml/modules_list.xml';

	const CACHE_FILE_TAB_MODULES_LIST = '/config/xml/tab_modules_list.xml';

	const CACHE_FILE_ALL_COUNTRY_MODULES_LIST     = '/config/xml/modules_native_addons.xml';
	const CACHE_FILE_DEFAULT_COUNTRY_MODULES_LIST = '/config/xml/default_country_modules_list.xml';

	const CACHE_FILE_CUSTOMER_MODULES_LIST = '/config/xml/customer_modules_list.xml';

	const CACHE_FILE_MUST_HAVE_MODULES_LIST = '/config/xml/must_have_modules_list.xml';

	const CACHE_FILE_TRUSTED_MODULES_LIST = '/config/xml/trusted_modules_list.xml';
	const CACHE_FILE_UNTRUSTED_MODULES_LIST = '/config/xml/untrusted_modules_list.xml';

	public static $hosted_modules_blacklist = array('autoupgrade');

	/**
	 * Constructor
	 *
	 * @param string $name Module unique name
	 * @param Context $context
	 */
	public function __construct($name = null, Context $context = null)
	{
		if (isset($this->ps_versions_compliancy) && !isset($this->ps_versions_compliancy['min']))
			$this->ps_versions_compliancy['min'] = '1.4.0.0';

		if (isset($this->ps_versions_compliancy) && !isset($this->ps_versions_compliancy['max']))
			$this->ps_versions_compliancy['max'] = _PS_VERSION_;

		if (strlen($this->ps_versions_compliancy['min']) == 3)
			$this->ps_versions_compliancy['min'] .= '.0.0';

		if (strlen($this->ps_versions_compliancy['max']) == 3)
			$this->ps_versions_compliancy['max'] .= '.999.999';

		// Load context and smarty
		$this->context = $context ? $context : Context::getContext();
		if (is_object($this->context->smarty))
			$this->smarty = $this->context->smarty->createData($this->context->smarty);

		// If the module has no name we gave him its id as name
		if ($this->name === null)
			$this->name = $this->id;

		// If the module has the name we load the corresponding data from the cache
		if ($this->name != null)
		{
			// If cache is not generated, we generate it
			if (self::$modules_cache == null && !is_array(self::$modules_cache))
			{
				$id_shop = (Validate::isLoadedObject($this->context->shop) ? $this->context->shop->id : 1);
				self::$modules_cache = array();
				// Join clause is done to check if the module is activated in current shop context
				$result = Db::getInstance()->executeS('
				SELECT m.`id_module`, m.`name`, (
					SELECT id_module
					FROM `'._DB_PREFIX_.'module_shop` ms
					WHERE m.`id_module` = ms.`id_module`
					AND ms.`id_shop` = '.(int)$id_shop.'
					LIMIT 1
				) as mshop
				FROM `'._DB_PREFIX_.'module` m');
				foreach ($result as $row)
				{
					self::$modules_cache[$row['name']] = $row;
					self::$modules_cache[$row['name']]['active'] = ($row['mshop'] > 0) ? 1 : 0;
				}
			}

			// We load configuration from the cache
			if (isset(self::$modules_cache[$this->name]))
			{
				if (isset(self::$modules_cache[$this->name]['id_module']))
					$this->id = self::$modules_cache[$this->name]['id_module'];
				foreach (self::$modules_cache[$this->name] as $key => $value)
					if (array_key_exists($key, $this))
						$this->{$key} = $value;
				$this->_path = __PS_BASE_URI__.'modules/'.$this->name.'/';
			}
			$this->local_path = _PS_MODULE_DIR_.$this->name.'/';
		}
	}

	/**
	 * Insert module into datable
	 */
	public function install()
	{
		Hook::exec('actionModuleInstallBefore', array('object' => $this));
		// Check module name validation
		if (!Validate::isModuleName($this->name))
		{
			$this->_errors[] = Tools::displayError('Unable to install the module (Module name is not valid).');
			return false;
		}

		// Check PS version compliancy
		if (!$this->checkCompliancy())
		{
			$this->_errors[] = Tools::displayError('The version of your module is not compliant with your PrestaShop version.');
			return false;
		}

		// Check module dependencies
		if (count($this->dependencies) > 0)
			foreach ($this->dependencies as $dependency)
				if (!Db::getInstance()->getRow('SELECT `id_module` FROM `'._DB_PREFIX_.'module` WHERE `name` = \''.pSQL(Tools::strtolower($dependency)).'\''))
				{
					$error = Tools::displayError('Before installing this module, you have to install this/these module(s) first:').'<br />';
					foreach ($this->dependencies as $d)
						$error .= '- '.$d.'<br />';
					$this->_errors[] = $error;
					return false;
				}

		// Check if module is installed
		$result = Module::isInstalled($this->name);
		if ($result)
		{
			$this->_errors[] = Tools::displayError('This module has already been installed.');
			return false;
		}

		// Install overrides
		try {
			$this->installOverrides();
		} catch (Exception $e) {
			$this->_errors[] = sprintf(Tools::displayError('Unable to install override: %s'), $e->getMessage());
			$this->uninstallOverrides();
			return false;
		}

		if (!$this->installControllers())
			return false;

		// Install module and retrieve the installation id
		$result = Db::getInstance()->insert($this->table, array('name' => $this->name, 'active' => 1, 'version' => $this->version));
		if (!$result)
		{
			$this->_errors[] = Tools::displayError('Technical error: PrestaShop could not install this module.');
			return false;
		}
		$this->id = Db::getInstance()->Insert_ID();

		Cache::clean('Module::isInstalled'.$this->name);

		// Enable the module for current shops in context
		$this->enable();

		// Permissions management
		Db::getInstance()->execute('
			INSERT INTO `'._DB_PREFIX_.'module_access` (`id_profile`, `id_module`, `view`, `configure`, `uninstall`) (
				SELECT id_profile, '.(int)$this->id.', 1, 1, 1
				FROM '._DB_PREFIX_.'access a
				WHERE id_tab = (
					SELECT `id_tab` FROM '._DB_PREFIX_.'tab
					WHERE class_name = \'AdminModules\' LIMIT 1)
				AND a.`view` = 1)');

		Db::getInstance()->execute('
			INSERT INTO `'._DB_PREFIX_.'module_access` (`id_profile`, `id_module`, `view`, `configure`, `uninstall`) (
				SELECT id_profile, '.(int)$this->id.', 1, 0, 0
				FROM '._DB_PREFIX_.'access a
				WHERE id_tab = (
					SELECT `id_tab` FROM '._DB_PREFIX_.'tab
					WHERE class_name = \'AdminModules\' LIMIT 1)
				AND a.`view` = 0)');

		// Adding Restrictions for client groups
		Group::addRestrictionsForModule($this->id, Shop::getShops(true, null, true));
		Hook::exec('actionModuleInstallAfter', array('object' => $this));

		if (Module::$update_translations_after_install)
			$this->updateModuleTranslations();

		return true;
	}

	public function checkCompliancy()
	{
		if (version_compare(_PS_VERSION_, $this->ps_versions_compliancy['min'], '<') || version_compare(_PS_VERSION_, $this->ps_versions_compliancy['max'], '>'))
			return false;
		else
			return true;
	}

	public static function updateTranslationsAfterInstall($update = true)
	{
		Module::$update_translations_after_install = (bool)$update;
	}

	public function updateModuleTranslations()
	{
		return Language::updateModulesTranslations(array($this->name));
	}

	/**
	 * Set errors, warning or success message of a module upgrade
	 *
	 * @param $upgrade_detail
	 */
	protected function setUpgradeMessage($upgrade_detail)
	{
		// Store information if a module has been upgraded (memory optimization)
		if ($upgrade_detail['available_upgrade'])
		{
			if ($upgrade_detail['success'])
			{
				$this->_confirmations[] = sprintf(Tools::displayError('Current version: %s'), $this->version);
				$this->_confirmations[] = sprintf(Tools::displayError('%d file upgrade applied'), $upgrade_detail['number_upgraded']);
			}
			else
			{
				if (!$upgrade_detail['number_upgraded'])
					$this->_errors[] = Tools::displayError('No upgrade has been applied');
				else
				{
					$this->_errors[] = sprintf(Tools::displayError('Upgraded from: %s to %s'), $upgrade_detail['upgraded_from'], $upgrade_detail['upgraded_to']);
					$this->_errors[] = sprintf(Tools::displayError('%d upgrade left'), $upgrade_detail['number_upgrade_left']);
				}

				if (isset($upgrade_detail['duplicate']) && $upgrade_detail['duplicate'])
					$this->_errors[] = sprintf(Tools::displayError('Module %s cannot be upgraded this time: please refresh this page to update it.'), $this->name);
				else
					$this->_errors[] = Tools::displayError('To prevent any problem, this module has been turned off');
			}
		}
	}

	/**
	 * Init the upgrade module
	 *
	 * @static
	 * @param $module_name
	 * @param $module_version
	 * @return bool
	 */
	public static function initUpgradeModule($module)
	{
		if (((int)$module->installed == 1) & (empty($module->database_version) === true))
		{
			Module::upgradeModuleVersion($module->name, $module->version);
			$module->database_version = $module->version;
		}

		// Init cache upgrade details
		self::$modules_cache[$module->name]['upgrade'] = array(
			'success' => false, // bool to know if upgrade succeed or not
			'available_upgrade' => 0, // Number of available module before any upgrade
			'number_upgraded' => 0, // Number of upgrade done
			'number_upgrade_left' => 0,
			'upgrade_file_left' => array(), // List of the upgrade file left
			'version_fail' => 0, // Version of the upgrade failure
			'upgraded_from' => 0, // Version number before upgrading anything
			'upgraded_to' => 0, // Last upgrade applied
		);

		// Need Upgrade will check and load upgrade file to the moduleCache upgrade case detail
		$ret = $module->installed && Module::needUpgrade($module);
		return $ret;
	}

	/**
	 * Run the upgrade for a given module name and version
	 *
	 * @return array
	 */
	public function runUpgradeModule()
	{
		$upgrade = &self::$modules_cache[$this->name]['upgrade'];
		foreach ($upgrade['upgrade_file_left'] as $num => $file_detail)
		{
			if (function_exists($file_detail['upgrade_function']))
			{
				$upgrade['success'] = false;
				$upgrade['duplicate'] = true;
				break;
			}
			include($file_detail['file']);

			// Call the upgrade function if defined
			$upgrade['success'] = false;
			if (function_exists($file_detail['upgrade_function']))
				$upgrade['success'] = $file_detail['upgrade_function']($this);

			// Set detail when an upgrade succeed or failed
			if ($upgrade['success'])
			{
				$upgrade['number_upgraded'] += 1;
				$upgrade['upgraded_to'] = $file_detail['version'];

				unset($upgrade['upgrade_file_left'][$num]);
			}
			else
			{
				$upgrade['version_fail'] = $file_detail['version'];

				// If any errors, the module is disabled
				$this->disable();
				break;
			}
		}

		$upgrade['number_upgrade_left'] = count($upgrade['upgrade_file_left']);

		// Update module version in DB with the last succeed upgrade
		if ($upgrade['upgraded_to'])
			Module::upgradeModuleVersion($this->name, $upgrade['upgraded_to']);
		$this->setUpgradeMessage($upgrade);
		return $upgrade;
	}

	/**
	 * Upgrade the registered version to a new one
	 *
	 * @static
	 * @param $name
	 * @param $version
	 * @return bool
	 */
	public static function upgradeModuleVersion($name, $version)
	{
		return Db::getInstance()->execute('
			UPDATE `'._DB_PREFIX_.'module` m
			SET m.version = \''.pSQL($version).'\'
			WHERE m.name = \''.pSQL($name).'\'');
	}

	/**
	 * Check if a module need to be upgraded.
	 * This method modify the module_cache adding an upgrade list file
	 *
	 * @static
	 * @param $module_name
	 * @param $module_version
	 * @return bool
	 */
	public static function needUpgrade($module)
	{
		self::$modules_cache[$module->name]['upgrade']['upgraded_from'] = $module->database_version;
		// Check the version of the module with the registered one and look if any upgrade file exist
		if (Tools::version_compare($module->version, $module->database_version, '>'))
		{
			$old_version = $module->database_version;
			$module = Module::getInstanceByName($module->name);
			if ($module instanceof Module)
				return $module->loadUpgradeVersionList($module->name, $module->version, $old_version);
		}
		return null;
	}

	/**
	 * Load the available list of upgrade of a specified module
	 * with an associated version
	 *
	 * @static
	 * @param $module_name
	 * @param $module_version
	 * @param $registered_version
	 * @return bool to know directly if any files have been found
	 */
	protected static function loadUpgradeVersionList($module_name, $module_version, $registered_version)
	{
		$list = array();

		$upgrade_path = _PS_MODULE_DIR_.$module_name.'/upgrade/';

		// Check if folder exist and it could be read
		if (file_exists($upgrade_path) && ($files = scandir($upgrade_path)))
		{
			// Read each file name
			foreach ($files as $file)
				if (!in_array($file, array('.', '..', '.svn', 'index.php')) && preg_match('/\.php$/', $file))
				{
					$tab = explode('-', $file);

					if (!isset($tab[1]))
						continue;

					$file_version = basename($tab[1], '.php');
					// Compare version, if minor than actual, we need to upgrade the module
					if (count($tab) == 2 &&
						 (Tools::version_compare($file_version, $module_version, '<=') &&
							Tools::version_compare($file_version, $registered_version, '>')))
					{
						$list[] = array(
							'file' => $upgrade_path.$file,
							'version' => $file_version,
							'upgrade_function' => 'upgrade_module_'.str_replace('.', '_', $file_version));
					}
				}
		}

		// No files upgrade, then upgrade succeed
		if (count($list) == 0)
		{
			self::$modules_cache[$module_name]['upgrade']['success'] = true;
			Module::upgradeModuleVersion($module_name, $module_version);
		}

		usort($list, 'ps_module_version_sort');

		// Set the list to module cache
		self::$modules_cache[$module_name]['upgrade']['upgrade_file_left'] = $list;
		self::$modules_cache[$module_name]['upgrade']['available_upgrade'] = count($list);
		return (bool)count($list);
	}

	/**
	 * Return the status of the upgraded module
	 *
	 * @static
	 * @param $module_name
	 * @return bool
	 */
	public static function getUpgradeStatus($module_name)
	{
		return (isset(self::$modules_cache[$module_name]) &&
			self::$modules_cache[$module_name]['upgrade']['success']);
	}

	/**
	 * Delete module from datable
	 *
	 * @return boolean result
	 */
	public function uninstall()
	{
		// Check module installation id validation
		if (!Validate::isUnsignedId($this->id))
		{
			$this->_errors[] = Tools::displayError('The module is not installed.');
			return false;
		}

		// Uninstall overrides
		if (!$this->uninstallOverrides())
			return false;

		// Retrieve hooks used by the module
		$sql = 'SELECT `id_hook` FROM `'._DB_PREFIX_.'hook_module` WHERE `id_module` = '.(int)$this->id;
		$result = Db::getInstance()->executeS($sql);
		foreach	($result as $row)
		{
			$this->unregisterHook((int)$row['id_hook']);
			$this->unregisterExceptions((int)$row['id_hook']);
		}

		foreach ($this->controllers as $controller)
		{
			$page_name = 'module-'.$this->name.'-'.$controller;
			$meta = Db::getInstance()->getValue('SELECT id_meta FROM `'._DB_PREFIX_.'meta` WHERE page="'.pSQL($page_name).'"');
			if ((int)$meta > 0)
			{
				Db::getInstance()->execute('DELETE FROM `'._DB_PREFIX_.'theme_meta` WHERE id_meta='.(int)$meta);
				Db::getInstance()->execute('DELETE FROM `'._DB_PREFIX_.'meta_lang` WHERE id_meta='.(int)$meta);
				Db::getInstance()->execute('DELETE FROM `'._DB_PREFIX_.'meta` WHERE id_meta='.(int)$meta);
			}
		}

		// Disable the module for all shops
		$this->disable(true);

		// Delete permissions module access
		Db::getInstance()->execute('DELETE FROM `'._DB_PREFIX_.'module_access` WHERE `id_module` = '.(int)$this->id);

		// Remove restrictions for client groups
		Group::truncateRestrictionsByModule($this->id);

		// Uninstall the module
		if (Db::getInstance()->execute('DELETE FROM `'._DB_PREFIX_.'module` WHERE `id_module` = '.(int)$this->id))
		{
			Cache::clean('Module::isInstalled'.$this->name);
			Cache::clean('Module::getModuleIdByName_'.pSQL($this->name));
			return true;
		}

		return false;
	}

	/**
	 * This function enable module $name. If an $name is an array,
	 * this will enable all of them
	 *
	 * @param array|string $name
	 * @return true if succeed
	 * @since 1.4.1
	 */
	public static function enableByName($name)
	{
		// If $name is not an array, we set it as an array
		if (!is_array($name))
			$name = array($name);
		$res = true;
		// Enable each module
		foreach ($name as $n)
			if (Validate::isModuleName($n))
				$res &= Module::getInstanceByName($n)->enable();
		return $res;
	}

	/**
	 * Activate current module.
	 *
	 * @param bool $forceAll If true, enable module for all shop
	 */
	public function enable($forceAll = false)
	{
		// Retrieve all shops where the module is enabled
		$list = Shop::getContextListShopID();
		if (!$this->id || !is_array($list))
			return false;
		$sql = 'SELECT `id_shop` FROM `'._DB_PREFIX_.'module_shop`
				WHERE `id_module` = '.(int)$this->id.
				((!$forceAll) ? ' AND `id_shop` IN('.implode(', ', $list).')' : '');

		// Store the results in an array
		$items = array();
		if ($results = Db::getInstance($sql)->executeS($sql))
			foreach ($results as $row)
				$items[] = $row['id_shop'];

		// Enable module in the shop where it is not enabled yet
		foreach ($list as $id)
			if (!in_array($id, $items))
				Db::getInstance()->insert('module_shop', array(
					'id_module' =>	$this->id,
					'id_shop' =>	$id,
				));

		return true;
	}

	public function enableDevice($device)
	{
		Db::getInstance()->execute('
			UPDATE '._DB_PREFIX_.'module_shop
			SET enable_device = enable_device + '.(int)$device.'
			WHERE enable_device &~ '.(int)$device.' AND id_module='.(int)$this->id.
			Shop::addSqlRestriction()
		);

		return true;
	}

	public function disableDevice($device)
	{
		Db::getInstance()->execute('
			UPDATE '._DB_PREFIX_.'module_shop
			SET enable_device = enable_device - '.(int)$device.'
			WHERE enable_device & '.(int)$device.' AND id_module='.(int)$this->id.
			Shop::addSqlRestriction()
		);

		return true;
	}

	/**
	 * This function disable module $name. If an $name is an array,
	 * this will disable all of them
	 *
	 * @param array|string $name
	 * @return true if succeed
	 * @since 1.4.1
	 */
	public static function disableByName($name)
	{
		// If $name is not an array, we set it as an array
		if (!is_array($name))
			$name = array($name);
		$res = true;
		// Disable each module
		foreach ($name as $n)
			if (Validate::isModuleName($n))
				$res &= Module::getInstanceByName($n)->disable();
		return $res;
	}

	/**
	 * Desactivate current module.
	 *
	 * @param bool $forceAll If true, disable module for all shop
	 */
	public function disable($forceAll = false)
	{
		// Disable module for all shops
		$sql = 'DELETE FROM `'._DB_PREFIX_.'module_shop` WHERE `id_module` = '.(int)$this->id.' '.((!$forceAll) ? ' AND `id_shop` IN('.implode(', ', Shop::getContextListShopID()).')' : '');
		Db::getInstance()->execute($sql);
	}

	/**
	  * Display flags in forms for translations
	  * @deprecated since 1.6.0.10
	  *
	  * @param array $languages All languages available
	  * @param integer $default_language Default language id
	  * @param string $ids Multilingual div ids in form
	  * @param string $id Current div id]
	  * @param boolean $return define the return way : false for a display, true for a return
	  * @param boolean $use_vars_instead_of_ids use an js vars instead of ids seperate by "¤"
	  */
	public function displayFlags($languages, $default_language, $ids, $id, $return = false, $use_vars_instead_of_ids = false)
	{
		if (count($languages) == 1)
			return false;

		$output = '
		<div class="displayed_flag">
			<img src="../img/l/'.$default_language.'.jpg" class="pointer" id="language_current_'.$id.'" onclick="toggleLanguageFlags(this);" alt="" />
		</div>
		<div id="languages_'.$id.'" class="language_flags">
			'.$this->l('Choose language:').'<br /><br />';
		foreach ($languages as $language)
			if ($use_vars_instead_of_ids)
				$output .= '<img src="../img/l/'.(int)$language['id_lang'].'.jpg" class="pointer" alt="'.$language['name'].'" title="'.$language['name'].'" onclick="changeLanguage(\''.$id.'\', '.$ids.', '.$language['id_lang'].', \''.$language['iso_code'].'\');" /> ';
			else
			$output .= '<img src="../img/l/'.(int)$language['id_lang'].'.jpg" class="pointer" alt="'.$language['name'].'" title="'.$language['name'].'" onclick="changeLanguage(\''.$id.'\', \''.$ids.'\', '.$language['id_lang'].', \''.$language['iso_code'].'\');" /> ';
		$output .= '</div>';

		if ($return)
			return $output;
		echo $output;
	}

	/**
	 * Connect module to a hook
	 *
	 * @param string $hook_name Hook name
	 * @param array $shop_list List of shop linked to the hook (if null, link hook to all shops)
	 * @return boolean result
	 */
	public function registerHook($hook_name, $shop_list = null)
	{
		$return = true;
		if (is_array($hook_name))
			$hook_names = $hook_name;
		else
			$hook_names = array($hook_name);

		foreach ($hook_names as $hook_name)
		{
			// Check hook name validation and if module is installed
			if (!Validate::isHookName($hook_name))
				throw new PrestaShopException('Invalid hook name');
			if (!isset($this->id) || !is_numeric($this->id))
				return false;

			// Retrocompatibility
			$hook_name_bak = $hook_name;
			if ($alias = Hook::getRetroHookName($hook_name))
				$hook_name = $alias;

			Hook::exec('actionModuleRegisterHookBefore', array('object' => $this, 'hook_name' => $hook_name));
			// Get hook id
			$id_hook = Hook::getIdByName($hook_name);
			$live_edit = Hook::getLiveEditById((int)Hook::getIdByName($hook_name_bak));

			// If hook does not exist, we create it
			if (!$id_hook)
			{
				$new_hook = new Hook();
				$new_hook->name = pSQL($hook_name);
				$new_hook->title = pSQL($hook_name);
				$new_hook->live_edit = (bool)preg_match('/^display/i', $new_hook->name);
				$new_hook->position = (bool)$new_hook->live_edit;
				$new_hook->add();
				$id_hook = $new_hook->id;
				if (!$id_hook)
					return false;
			}

			// If shop lists is null, we fill it with all shops
			if (is_null($shop_list))
				$shop_list = Shop::getShops(true, null, true);

			foreach ($shop_list as $shop_id)
			{
				// Check if already register
				$sql = 'SELECT hm.`id_module`
					FROM `'._DB_PREFIX_.'hook_module` hm, `'._DB_PREFIX_.'hook` h
					WHERE hm.`id_module` = '.(int)($this->id).' AND h.`id_hook` = '.$id_hook.'
					AND h.`id_hook` = hm.`id_hook` AND `id_shop` = '.(int)$shop_id;
				if (Db::getInstance()->getRow($sql))
					continue;

				// Get module position in hook
				$sql = 'SELECT MAX(`position`) AS position
					FROM `'._DB_PREFIX_.'hook_module`
					WHERE `id_hook` = '.(int)$id_hook.' AND `id_shop` = '.(int)$shop_id;
				if (!$position = Db::getInstance()->getValue($sql))
					$position = 0;

				// Register module in hook
				$return &= Db::getInstance()->insert('hook_module', array(
					'id_module' => (int)$this->id,
					'id_hook' => (int)$id_hook,
					'id_shop' => (int)$shop_id,
					'position' => (int)($position + 1),
				));
			}

			Hook::exec('actionModuleRegisterHookAfter', array('object' => $this, 'hook_name' => $hook_name));
		}
		return $return;
	}

	/**
	  * Unregister module from hook
	  *
	  * @param mixed $id_hook Hook id (can be a hook name since 1.5.0)
	  * @param array $shop_list List of shop
	  * @return boolean result
	  */
	public function unregisterHook($hook_id, $shop_list = null)
	{
		// Get hook id if a name is given as argument
		if (!is_numeric($hook_id))
		{
			$hook_name = (int)$hook_id;
			// Retrocompatibility
			$hook_id = Hook::getIdByName($hook_id);
			if (!$hook_id)
				return false;
		}
		else
			$hook_name = Hook::getNameById((int)$hook_id);

		Hook::exec('actionModuleUnRegisterHookBefore', array('object' => $this, 'hook_name' => $hook_name));

		// Unregister module on hook by id
		$sql = 'DELETE FROM `'._DB_PREFIX_.'hook_module`
			WHERE `id_module` = '.(int)$this->id.' AND `id_hook` = '.(int)$hook_id
			.(($shop_list) ? ' AND `id_shop` IN('.implode(', ', array_map('intval', $shop_list)).')' : '');
		$result = Db::getInstance()->execute($sql);

		// Clean modules position
		$this->cleanPositions($hook_id, $shop_list);

		Hook::exec('actionModuleUnRegisterHookAfter', array('object' => $this, 'hook_name' => $hook_name));

		return $result;
	}

	/**
	  * Unregister exceptions linked to module
	  *
	  * @param int $id_hook Hook id
	  * @param array $shop_list List of shop
	  * @return boolean result
	  */
	public function unregisterExceptions($hook_id, $shop_list = null)
	{
		$sql = 'DELETE FROM `'._DB_PREFIX_.'hook_module_exceptions`
			WHERE `id_module` = '.(int)$this->id.' AND `id_hook` = '.(int)$hook_id
			.(($shop_list) ? ' AND `id_shop` IN('.implode(', ', array_map('intval', $shop_list)).')' : '');
		return Db::getInstance()->execute($sql);
	}

	/**
	  * Add exceptions for module->Hook
	  *
	  * @param int $id_hook Hook id
	  * @param array $excepts List of file name
	  * @param array $shop_list List of shop
	  * @return boolean result
	  */
	public function registerExceptions($id_hook, $excepts, $shop_list = null)
	{
		// If shop lists is null, we fill it with all shops
		if (is_null($shop_list))
			$shop_list = Shop::getContextListShopID();

		// Save modules exception for each shop
		foreach ($shop_list as $shop_id)
		{
			foreach ($excepts as $except)
			{
				if (!$except)
					continue;
				$insertException = array(
					'id_module' => (int)$this->id,
					'id_hook' => (int)$id_hook,
					'id_shop' => (int)$shop_id,
					'file_name' => pSQL($except),
				);
				$result = Db::getInstance()->insert('hook_module_exceptions', $insertException);
				if (!$result)
					return false;
			}
		}
		return true;
	}

	/**
	  * Edit exceptions for module->Hook
	  *
	  * @param int $hookID Hook id
	  * @param array $excepts List of shopID and file name
	  * @return boolean result
	  */
	public function editExceptions($id_hook, $excepts)
	{
		$result = true;
		foreach ($excepts as $shop_id => $except)
		{
			$shop_list = ($shop_id == 0) ? Shop::getContextListShopID() : array($shop_id);
			$this->unregisterExceptions($id_hook, $shop_list);
			$result &= $this->registerExceptions($id_hook, $except, $shop_list);
		}

		return $result;
	}


	/**
	 * This function is used to determine the module name
	 * of an AdminTab which belongs to a module, in order to keep translation
	 * related to a module in its directory (instead of $_LANGADM)
	 *
	 * @param mixed $currentClass the
	 * @return boolean|string if the class belongs to a module, will return the module name. Otherwise, return false.
	 */
	public static function getModuleNameFromClass($currentClass)
	{
		// Module can now define AdminTab keeping the module translations method,
		// i.e. in modules/[module name]/[iso_code].php
		if (!isset(self::$classInModule[$currentClass]) && class_exists($currentClass))
		{
			global $_MODULES;
			$_MODULE = array();
			$reflectionClass = new ReflectionClass($currentClass);
			$filePath = realpath($reflectionClass->getFileName());
			$realpathModuleDir = realpath(_PS_MODULE_DIR_);
			if (substr(realpath($filePath), 0, strlen($realpathModuleDir)) == $realpathModuleDir)
			{
				// For controllers in module/controllers path
				if (basename(dirname(dirname($filePath))) == 'controllers')
					self::$classInModule[$currentClass] = basename(dirname(dirname(dirname($filePath))));
				// For old AdminTab controllers
				else
					self::$classInModule[$currentClass] = substr(dirname($filePath), strlen($realpathModuleDir) + 1);

				$file = _PS_MODULE_DIR_.self::$classInModule[$currentClass].'/'.Context::getContext()->language->iso_code.'.php';
				if (Tools::file_exists_cache($file) && include_once($file))
					$_MODULES = !empty($_MODULES) ? array_merge($_MODULES, $_MODULE) : $_MODULE;
			}
			else
				self::$classInModule[$currentClass] = false;
		}

		// return name of the module, or false
		return self::$classInModule[$currentClass];
	}

	/**
	  * Return an instance of the specified module
	  *
	  * @param string $module_name Module name
	  * @return Module
	  */
	public static function getInstanceByName($module_name)
	{
		if (!Validate::isModuleName($module_name))
		{
			if (_PS_MODE_DEV_)
				die(Tools::displayError(Tools::safeOutput($module_name).' is not a valid module name.'));
			return false;
		}

		if (!isset(self::$_INSTANCE[$module_name]))
		{
			if (Tools::file_exists_no_cache(_PS_MODULE_DIR_.$module_name.'/'.$module_name.'.php'))
			{
				include_once(_PS_MODULE_DIR_.$module_name.'/'.$module_name.'.php');

				if (Tools::file_exists_no_cache(_PS_OVERRIDE_DIR_.'modules/'.$module_name.'/'.$module_name.'.php'))
				{
					include_once(_PS_OVERRIDE_DIR_.'modules/'.$module_name.'/'.$module_name.'.php');
					$override = $module_name.'Override';

					if (class_exists($override, false))
						return self::$_INSTANCE[$module_name] = new $override;
				}

				if (class_exists($module_name, false))
					return self::$_INSTANCE[$module_name] = new $module_name;
			}
			return false;
		}
		return self::$_INSTANCE[$module_name];
	}

	/**
	  * Return an instance of the specified module
	  *
	  * @param integer $id_module Module ID
	  * @return Module instance
	  */
	public static function getInstanceById($id_module)
	{
		static $id2name = null;

		if (is_null($id2name))
		{
			$id2name = array();
			$sql = 'SELECT `id_module`, `name` FROM `'._DB_PREFIX_.'module`';
			if ($results = Db::getInstance()->executeS($sql))
				foreach ($results as $row)
					$id2name[$row['id_module']] = $row['name'];
		}

		if (isset($id2name[$id_module]))
			return Module::getInstanceByName($id2name[$id_module]);

		return false;
	}

	public static function configXmlStringFormat($string)
	{
		return Tools::htmlentitiesDecodeUTF8($string);
	}


	public static function getModuleName($module)
	{
		$iso = substr(Context::getContext()->language->iso_code, 0, 2);

		// Config file
		$configFile = _PS_MODULE_DIR_.$module.'/config_'.$iso.'.xml';
		// For "en" iso code, we keep the default config.xml name
		if ($iso == 'en' || !file_exists($configFile))
		{
			$configFile = _PS_MODULE_DIR_.$module.'/config.xml';
			if (!file_exists($configFile))
				return 'Module '.ucfirst($module);
		}

		// Load config.xml
		libxml_use_internal_errors(true);
		$xml_module = simplexml_load_file($configFile);
		foreach (libxml_get_errors() as $error)
		{
			libxml_clear_errors();
			return 'Module '.ucfirst($module);
		}
		libxml_clear_errors();

		// Find translations
		global $_MODULES;
		$file = _PS_MODULE_DIR_.$module.'/'.Context::getContext()->language->iso_code.'.php';
		if (Tools::file_exists_cache($file) && include_once($file))
			if (isset($_MODULE) && is_array($_MODULE))
				$_MODULES = !empty($_MODULES) ? array_merge($_MODULES, $_MODULE) : $_MODULE;

		// Return Name
		return Translate::getModuleTranslation((string)$xml_module->name, Module::configXmlStringFormat($xml_module->displayName), (string)$xml_module->name);
	}

	protected static function useTooMuchMemory()
	{
		$memory_limit = Tools::getMemoryLimit();
		if (function_exists('memory_get_usage') && $memory_limit != '-1')
		{
			$current_memory = memory_get_usage(true);
			$memory_threshold = (int)max($memory_limit * 0.15, Tools::isX86_64arch() ? 4194304 : 2097152);
			$memory_left = $memory_limit - $current_memory;

			if ($memory_left <= $memory_threshold)
				return true;
		}
		return false;
	}

	/**
	 * Return available modules
	 *
	 * @param boolean $useConfig in order to use config.xml file in module dir
	 * @return array Modules
	 */
	public static function getModulesOnDisk($useConfig = false, $loggedOnAddons = false, $id_employee = false)
	{
		global $_MODULES;

		// Init var
		$module_list = array();
		$module_name_list = array();
		$modulesNameToCursor = array();
		$errors = array();

		// Get modules directory list and memory limit
		$modules_dir = Module::getModulesDirOnDisk();

		$modules_installed = array();
		$result = Db::getInstance()->executeS('
		SELECT m.name, m.version, mp.interest, module_shop.enable_device
		FROM `'._DB_PREFIX_.'module` m
		'.Shop::addSqlAssociation('module', 'm').'
		LEFT JOIN `'._DB_PREFIX_.'module_preference` mp ON (mp.`module` = m.`name` AND mp.`id_employee` = '.(int)$id_employee.')');
		foreach ($result as $row)
			$modules_installed[$row['name']] = $row;

		foreach ($modules_dir as $module)
		{
			if (Module::useTooMuchMemory())
			{
				$errors[] = Tools::displayError('All modules cannot be loaded due to memory limit restrictions, please increase your memory_limit value on your server configuration');
				break;
			}

			$iso = substr(Context::getContext()->language->iso_code, 0, 2);

			// Check if config.xml module file exists and if it's not outdated

			if ($iso == 'en')
				$configFile = _PS_MODULE_DIR_.$module.'/config.xml';
			else
				$configFile = _PS_MODULE_DIR_.$module.'/config_'.$iso.'.xml';

			$xml_exist = (file_exists($configFile));
			$needNewConfigFile = $xml_exist ? (@filemtime($configFile) < @filemtime(_PS_MODULE_DIR_.$module.'/'.$module.'.php')) : true;

			// If config.xml exists and that the use config flag is at true
			if ($useConfig && $xml_exist && !$needNewConfigFile)
			{
				// Load config.xml
				libxml_use_internal_errors(true);
				$xml_module = simplexml_load_file($configFile);
				foreach (libxml_get_errors() as $error)
					$errors[] = '['.$module.'] '.Tools::displayError('Error found in config file:').' '.htmlentities($error->message);
				libxml_clear_errors();

				// If no errors in Xml, no need instand and no need new config.xml file, we load only translations
				if (!count($errors) && (int)$xml_module->need_instance == 0)
				{
					$file = _PS_MODULE_DIR_.$module.'/'.Context::getContext()->language->iso_code.'.php';
					if (Tools::file_exists_cache($file) && include_once($file))
						if (isset($_MODULE) && is_array($_MODULE))
							$_MODULES = !empty($_MODULES) ? array_merge($_MODULES, $_MODULE) : $_MODULE;

					$item = new stdClass();
					$item->id = 0;
					$item->warning = '';
					foreach ($xml_module as $k => $v)
						$item->$k = (string)$v;
					$item->displayName = stripslashes(Translate::getModuleTranslation((string)$xml_module->name, Module::configXmlStringFormat($xml_module->displayName), (string)$xml_module->name));
					$item->description = stripslashes(Translate::getModuleTranslation((string)$xml_module->name, Module::configXmlStringFormat($xml_module->description), (string)$xml_module->name));
					$item->author = stripslashes(Translate::getModuleTranslation((string)$xml_module->name, Module::configXmlStringFormat($xml_module->author), (string)$xml_module->name));
					$item->author_uri = (isset($xml_module->author_uri) && $xml_module->author_uri) ? stripslashes($xml_module->author_uri) : false;

					if (isset($xml_module->confirmUninstall))
						$item->confirmUninstall = Translate::getModuleTranslation((string)$xml_module->name, html_entity_decode(Module::configXmlStringFormat($xml_module->confirmUninstall)), (string)$xml_module->name);

					$item->active = 0;
					$item->onclick_option = false;

					$item->trusted = Module::isModuleTrusted($item->name);

					$module_list[] = $item;
					$module_name_list[] = '\''.pSQL($item->name).'\'';
					$modulesNameToCursor[strval($item->name)] = $item;
				}
			}

			// If use config flag is at false or config.xml does not exist OR need instance OR need a new config.xml file
			if (!$useConfig || !$xml_exist || (isset($xml_module->need_instance) && (int)$xml_module->need_instance == 1) || $needNewConfigFile)
			{
				// If class does not exists, we include the file
				if (!class_exists($module, false))
				{
					// Get content from php file
					$filepath = _PS_MODULE_DIR_.$module.'/'.$module.'.php';
					$file = trim(file_get_contents(_PS_MODULE_DIR_.$module.'/'.$module.'.php'));
					if (substr($file, 0, 5) == '<?php')
						$file = substr($file, 5);
					if (substr($file, -2) == '?>')
						$file = substr($file, 0, -2);

					// If (false) is a trick to not load the class with "eval".
					// This way require_once will works correctly
					if (eval('if (false){	'.$file.' }') !== false)
						require_once( _PS_MODULE_DIR_.$module.'/'.$module.'.php' );
					else
						$errors[] = sprintf(Tools::displayError('%1$s (parse error in %2$s)'), $module, substr($filepath, strlen(_PS_ROOT_DIR_)));
				}

				// If class exists, we just instanciate it
				if (class_exists($module, false))
				{

					$tmp_module = new $module;

					$item = new stdClass();
					$item->id = $tmp_module->id;
					$item->warning = $tmp_module->warning;
					$item->name = $tmp_module->name;
					$item->version = $tmp_module->version;
					$item->tab = $tmp_module->tab;
					$item->displayName = $tmp_module->displayName;
					$item->description = stripslashes($tmp_module->description);
					$item->author = $tmp_module->author;
					$item->author_uri = (isset($tmp_module->author_uri) && $tmp_module->author_uri) ? $tmp_module->author_uri : false;
					$item->limited_countries = $tmp_module->limited_countries;
					$item->parent_class = get_parent_class($module);
					$item->is_configurable = $tmp_module->is_configurable = method_exists($tmp_module, 'getContent') ? 1 : 0;
					$item->need_instance = isset($tmp_module->need_instance) ? $tmp_module->need_instance : 0;
					$item->active = $tmp_module->active;
					$item->trusted = Module::isModuleTrusted($tmp_module->name);
					$item->currencies = isset($tmp_module->currencies) ? $tmp_module->currencies : null;
					$item->currencies_mode = isset($tmp_module->currencies_mode) ? $tmp_module->currencies_mode : null;
					$item->confirmUninstall = isset($tmp_module->confirmUninstall) ? html_entity_decode($tmp_module->confirmUninstall) : null;
					$item->description_full = stripslashes($tmp_module->description_full);
					$item->additional_description = isset($tmp_module->additional_description) ? stripslashes($tmp_module->additional_description) : null;
					$item->compatibility = isset($tmp_module->compatibility) ? (array)$tmp_module->compatibility : null;
					$item->nb_rates = isset($tmp_module->nb_rates) ? (array)$tmp_module->nb_rates : null;
					$item->avg_rate = isset($tmp_module->avg_rate) ? (array)$tmp_module->avg_rate : null;
					$item->badges = isset($tmp_module->badges) ? (array)$tmp_module->badges : null;
					$item->url = isset($tmp_module->url) ? $tmp_module->url : null;

					$item->onclick_option  = method_exists($module, 'onclickOption') ? true : false;
					if ($item->onclick_option)
					{
						$href = Context::getContext()->link->getAdminLink('Module', true).'&module_name='.$tmp_module->name.'&tab_module='.$tmp_module->tab;
						$item->onclick_option_content = array();
						$option_tab = array('desactive', 'reset', 'configure', 'delete');
						foreach ($option_tab as $opt)
							$item->onclick_option_content[$opt] = $tmp_module->onclickOption($opt, $href);
					}


					$module_list[] = $item;
					if (!$xml_exist || $needNewConfigFile)
					{
						self::$_generate_config_xml_mode = true;
						$tmp_module->_generateConfigXml();
						self::$_generate_config_xml_mode = false;
					}
					unset($tmp_module);
				}
				else
					$errors[] = sprintf(Tools::displayError('%1$s (class missing in %2$s)'), $module, substr($filepath, strlen(_PS_ROOT_DIR_)));
			}
		}

		// Get modules information from database
		if (!empty($module_name_list))
		{
			$list = Shop::getContextListShopID();

			$sql = 'SELECT m.id_module, m.name, (
						SELECT COUNT(*) FROM '._DB_PREFIX_.'module_shop ms WHERE m.id_module = ms.id_module AND ms.id_shop IN ('.implode(',', $list).')
					) as total
					FROM '._DB_PREFIX_.'module m
					WHERE m.name IN ('.implode(',', $module_name_list).')';
			$results = Db::getInstance()->executeS($sql);
			foreach ($results as $result)
			{
				if (isset($modulesNameToCursor[Tools::strtolower($result['name'])]))
				{
					$module_cursor = $modulesNameToCursor[Tools::strtolower($result['name'])];
					$module_cursor->id = (int)$result['id_module'];
					$module_cursor->active = ($result['total'] == count($list)) ? 1 : 0;
				}
			}
		}

		// Get Default Country Modules and customer module
		$files_list = array(
			array('type' => 'addonsNative', 'file' => _PS_ROOT_DIR_.self::CACHE_FILE_DEFAULT_COUNTRY_MODULES_LIST, 'loggedOnAddons' => 0),
			array('type' => 'addonsBought', 'file' => _PS_ROOT_DIR_.self::CACHE_FILE_CUSTOMER_MODULES_LIST, 'loggedOnAddons' => 1),
			array('type' => 'addonsMustHave', 'file' => _PS_ROOT_DIR_.self::CACHE_FILE_MUST_HAVE_MODULES_LIST, 'loggedOnAddons' => 0),
		);
		foreach ($files_list as $f)
			if (file_exists($f['file']) && ($f['loggedOnAddons'] == 0 || $loggedOnAddons))
			{
				if (Module::useTooMuchMemory())
				{
					$errors[] = Tools::displayError('All modules cannot be loaded due to memory limit restrictions, please increase your memory_limit value on your server configuration');
					break;
				}

				$file = $f['file'];
				$content = Tools::file_get_contents($file);
				$xml = @simplexml_load_string($content, null, LIBXML_NOCDATA);
				if ($xml && isset($xml->module))
					foreach ($xml->module as $modaddons)
					{
						$flag_found = 0;
						foreach ($module_list as $k => &$m)
							if ($m->name == $modaddons->name && !isset($m->available_on_addons))
							{
								$flag_found = 1;
								if ($m->version != $modaddons->version && version_compare($m->version, $modaddons->version) === -1)
									$module_list[$k]->version_addons = $modaddons->version;
							}

						if ($flag_found == 0)
						{
							$item = new stdClass();
							$item->id = 0;
							$item->warning = '';
							$item->type = strip_tags((string)$f['type']);
							$item->name = strip_tags((string)$modaddons->name);
							$item->version = strip_tags((string)$modaddons->version);
							$item->tab = strip_tags((string)$modaddons->tab);
							$item->displayName = strip_tags((string)$modaddons->displayName);
							$item->description = stripslashes(strip_tags((string)$modaddons->description));
							$item->description_full = stripslashes(strip_tags((string)$modaddons->description_full));
							$item->author = strip_tags((string)$modaddons->author);
							$item->limited_countries = array();
							$item->parent_class = '';
							$item->onclick_option = false;
							$item->is_configurable = 0;
							$item->need_instance = 0;
							$item->not_on_disk = 1;
							$item->available_on_addons = 1;
							$item->trusted = Module::isModuleTrusted($item->name);
							$item->active = 0;
							$item->description_full = stripslashes($modaddons->description_full);
							$item->additional_description = isset($modaddons->additional_description) ? stripslashes($modaddons->additional_description) : null;
							$item->compatibility = isset($modaddons->compatibility) ? (array)$modaddons->compatibility : null;
							$item->nb_rates = isset($modaddons->nb_rates) ? (array)$modaddons->nb_rates : null;
							$item->avg_rate = isset($modaddons->avg_rate) ? (array)$modaddons->avg_rate : null;
							$item->badges = isset($modaddons->badges) ? (array)$modaddons->badges : null;
							$item->url = isset($modaddons->url) ? $modaddons->url : null;
							if (isset($modaddons->img))
							{
								if (!file_exists(_PS_TMP_IMG_DIR_.md5((int)$modaddons->id.'-'.$modaddons->name).'.jpg'))
									if (!file_put_contents(_PS_TMP_IMG_DIR_.md5((int)$modaddons->id.'-'.$modaddons->name).'.jpg', Tools::file_get_contents($modaddons->img)))
										copy(_PS_IMG_DIR_.'404.gif', _PS_TMP_IMG_DIR_.md5((int)$modaddons->id.'-'.$modaddons->name).'.jpg');
								if (file_exists(_PS_TMP_IMG_DIR_.md5((int)$modaddons->id.'-'.$modaddons->name).'.jpg'))
									$item->image = '../img/tmp/'.md5((int)$modaddons->id.'-'.$modaddons->name).'.jpg';
							}
							if ($item->type == 'addonsMustHave')
							{
								$item->addons_buy_url = strip_tags((string)$modaddons->url);
								$prices = (array)$modaddons->price;
								$id_default_currency = Configuration::get('PS_CURRENCY_DEFAULT');
								foreach ($prices as $currency => $price)
									if ($id_currency = Currency::getIdByIsoCode($currency))
									{
										$item->price = (float)$price;
										$item->id_currency = (int)$id_currency;
										if ($id_default_currency == $id_currency)
											break;
									}
							}
							$module_list[] = $item;
						}
					}
			}

		foreach ($module_list as $key => &$module)
			if (defined('_PS_HOST_MODE_') && in_array($module->name, self::$hosted_modules_blacklist))
				unset($module_list[$key]);
			elseif (isset($modules_installed[$module->name]))
			{
				$module->installed = true;
				$module->database_version = $modules_installed[$module->name]['version'];
				$module->interest = $modules_installed[$module->name]['interest'];
				$module->enable_device = $modules_installed[$module->name]['enable_device'];
			}
			else
			{
				$module->installed = false;
				$module->database_version = 0;
				$module->interest = 0;
			}

		usort($module_list, create_function('$a,$b', 'return strnatcasecmp($a->displayName, $b->displayName);'));
		if ($errors)
		{
			if (!isset(Context::getContext()->controller) && !Context::getContext()->controller->controller_name)
			{
				echo '<div class="alert error"><h3>'.Tools::displayError('The following module(s) could not be loaded').':</h3><ol>';
				foreach ($errors as $error)
					echo '<li>'.$error.'</li>';
				echo '</ol></div>';
			}
			else
				foreach ($errors as $error)
					Context::getContext()->controller->errors[] = $error;
		}

		return $module_list;
	}

	/**
	 * Return modules directory list
	 *
	 * @return array Modules Directory List
	 */
	public static function getModulesDirOnDisk()
	{
		$module_list = array();
		$modules = scandir(_PS_MODULE_DIR_);
		foreach ($modules as $name)
		{
			if (is_file(_PS_MODULE_DIR_.$name))
				continue;
			elseif (is_dir(_PS_MODULE_DIR_.$name.DIRECTORY_SEPARATOR) && Tools::file_exists_cache(_PS_MODULE_DIR_.$name.'/'.$name.'.php'))
			{
				if (!Validate::isModuleName($name))
					throw new PrestaShopException(sprintf('Module %s is not a valid module name', $name));
				$module_list[] = $name;
			}
		}

		return $module_list;
	}


	/**
	 * Return non native module
	 *
	 * @param int $position Take only positionnables modules
	 * @return array Modules
	 */
	public static function getNonNativeModuleList()
	{
		$db = Db::getInstance();

		$module_list_xml = _PS_ROOT_DIR_.self::CACHE_FILE_MODULES_LIST;
		$native_modules = simplexml_load_file($module_list_xml);
		$native_modules = $native_modules->modules;
		foreach ($native_modules as $native_modules_type)
			if (in_array($native_modules_type['type'], array('native', 'partner')))
			{
				$arr_native_modules[] = '""';
				foreach ($native_modules_type->module as $module)
					$arr_native_modules[] = '"'.pSQL($module['name']).'"';
			}

		return $db->executeS('SELECT * FROM `'._DB_PREFIX_.'module` m WHERE `name` NOT IN ('.implode(',', $arr_native_modules).') ');
	}

	public static function getNativeModuleList()
	{
		$module_list_xml = _PS_ROOT_DIR_.self::CACHE_FILE_MODULES_LIST;
		if (!file_exists($module_list_xml))
			return false;

		$native_modules = simplexml_load_file($module_list_xml);
		$native_modules = $native_modules->modules;
		$modules = array();
		foreach ($native_modules as $native_modules_type)
			if (in_array($native_modules_type['type'], array('native', 'partner')))
			{
				foreach ($native_modules_type->module as $module)
					$modules[] = $module['name'];
			}

		return $modules;
	}

	/**
	 * Return installed modules
	 *
	 * @param int $position Take only positionnables modules
	 * @return array Modules
	 */
	public static function getModulesInstalled($position = 0)
	{
		$sql = 'SELECT m.* FROM `'._DB_PREFIX_.'module` m ';
		if ($position)
			$sql .= 'LEFT JOIN `'._DB_PREFIX_.'hook_module` hm ON m.`id_module` = hm.`id_module`
				 LEFT JOIN `'._DB_PREFIX_.'hook` k ON hm.`id_hook` = k.`id_hook`
				 WHERE k.`position` = 1
				 GROUP BY m.id_module';
		return Db::getInstance()->executeS($sql);
	}

	/**
	 * Return if the module is provided by addons.prestashop.com or not
	 *
	 * @param string $name The module name (the folder name)
	 * @param string $key The key provided by addons
	 * @return integer
	 */
	final public static function isModuleTrusted($module_name)
	{
		static $trusted_modules_list_content = null;
		static $modules_list_content = null;
		static $default_country_modules_list_content = null;
		static $untrusted_modules_list_content = null;

		$context = Context::getContext();

		// If the xml file exist, isn't empty, isn't too old
		// and if the theme hadn't change
		// we use the file, otherwise we regenerate it
		if (!(file_exists(_PS_ROOT_DIR_.self::CACHE_FILE_TRUSTED_MODULES_LIST)
			&& filesize(_PS_ROOT_DIR_.self::CACHE_FILE_TRUSTED_MODULES_LIST) > 0
			&& ((time() - filemtime(_PS_ROOT_DIR_.self::CACHE_FILE_TRUSTED_MODULES_LIST)) < 86400)
			))
			self::generateTrustedXml();

		if ($trusted_modules_list_content === null)
		{
			$trusted_modules_list_content = Tools::file_get_contents(_PS_ROOT_DIR_.self::CACHE_FILE_TRUSTED_MODULES_LIST);
			if (strpos($trusted_modules_list_content, $context->theme->name) === false)
				self::generateTrustedXml();
		}

		if ($modules_list_content === null)
			$modules_list_content = Tools::file_get_contents(_PS_ROOT_DIR_.self::CACHE_FILE_MODULES_LIST);

		if ($default_country_modules_list_content === null)
			$default_country_modules_list_content = Tools::file_get_contents(_PS_ROOT_DIR_.self::CACHE_FILE_DEFAULT_COUNTRY_MODULES_LIST);

		if ($untrusted_modules_list_content === null)
			$untrusted_modules_list_content = Tools::file_get_contents(_PS_ROOT_DIR_.self::CACHE_FILE_UNTRUSTED_MODULES_LIST);

		// If the module is trusted, which includes both partner modules and modules bought on Addons

		if (strpos($trusted_modules_list_content, $module_name) !== false)
		{
			// If the module is not a partner, then return 1 (which means the module is "trusted")
			if (strpos($modules_list_content, '<module name="'.$module_name.'"/>') == false)
				return 1;
			// The module is a parter. If the module is in the file that contains module for this country then return 1 (which means the module is "trusted")
			elseif (strpos($default_country_modules_list_content, '<name><![CDATA['.$module_name.']]></name>') !== false)
				return 1;
			// The module seems to be trusted, but it does not seem to be dedicated to this country
			return 2;
		}
		// If the module is already in the untrusted list, then return 0 (untrusted)
		elseif (strpos($untrusted_modules_list_content, $module_name) !== false)
			return 0;
		else
		{
			// If the module isn't in one of the xml files
			// It might have been uploaded recenlty so we check
			// Addons API and clear XML files to be regenerated next time
			Tools::deleteFile(_PS_ROOT_DIR_.self::CACHE_FILE_TRUSTED_MODULES_LIST);
			Tools::deleteFile(_PS_ROOT_DIR_.self::CACHE_FILE_UNTRUSTED_MODULES_LIST);

			return (int)Module::checkModuleFromAddonsApi($module_name);
		}
	}

	/**
	 * Generate XML files for trusted and untrusted modules
	 *
	 */
	final public static function generateTrustedXml()
	{
		$modules_on_disk = Module::getModulesDirOnDisk();
		$trusted   = array();
		$untrusted = array();

		$trusted_modules_xml = array(
									_PS_ROOT_DIR_.self::CACHE_FILE_ALL_COUNTRY_MODULES_LIST,
									_PS_ROOT_DIR_.self::CACHE_FILE_MUST_HAVE_MODULES_LIST,
								);

		if (file_exists(_PS_ROOT_DIR_.self::CACHE_FILE_CUSTOMER_MODULES_LIST))
			$trusted_modules_xml[] = _PS_ROOT_DIR_.self::CACHE_FILE_CUSTOMER_MODULES_LIST;

		// Create 2 arrays with trusted and untrusted modules
		foreach ($trusted_modules_xml as $file)
		{
			$content  = Tools::file_get_contents($file);
			$xml = @simplexml_load_string($content, null, LIBXML_NOCDATA);

			if ($xml && isset($xml->module))
				foreach ($xml->module as $modaddons)
					$trusted[] = (string)$modaddons->name;
		}

		foreach (glob(_PS_ROOT_DIR_.'/config/xml/themes/*.xml') as $theme_xml)
			if(file_exists($theme_xml))
			{
				$content  = Tools::file_get_contents($theme_xml);
				$xml = @simplexml_load_string($content, null, LIBXML_NOCDATA);
				foreach ($xml->modules->module as $modaddons)
					if((string)$modaddons['action'] == 'install')
						$trusted[] = (string)$modaddons['name'];
			}

		foreach ($modules_on_disk as $name)
		{
			if (!in_array($name, $trusted))
			{
				if (Module::checkModuleFromAddonsApi($name))
					$trusted[] = $name;
				else
					$untrusted[] = $name;
			}
		}

		$context = Context::getContext();
		$theme = new Theme($context->shop->id_theme);

		// Save the 2 arrays into XML files
		$trusted_xml = new SimpleXMLElement('<modules_list/>');
		$trusted_xml->addAttribute('theme', $theme->name);
		$modules = $trusted_xml->addChild('modules');
		$modules->addAttribute('type', 'trusted');
		foreach ($trusted as $key => $name)
		{
			$module = $modules->addChild('module');
			$module->addAttribute('name', $name);
		}
		$success = file_put_contents( _PS_ROOT_DIR_.self::CACHE_FILE_TRUSTED_MODULES_LIST, $trusted_xml->asXML());

		$untrusted_xml = new SimpleXMLElement('<modules_list/>');
		$modules = $untrusted_xml->addChild('modules');
		$modules->addAttribute('type', 'untrusted');
		foreach ($untrusted as $key => $name)
		{
			$module = $modules->addChild('module');
			$module->addAttribute('name', $name);
		}
		$success &= file_put_contents( _PS_ROOT_DIR_.self::CACHE_FILE_UNTRUSTED_MODULES_LIST, $untrusted_xml->asXML());

		if ($success)
			return true;
		else
			Tools::displayError('Trusted and Untrusted XML have not been generated properly');
	}

	/**
	 * Create the Addons API call from the module name only
	 *
	 * @param string $name Module dir name
	 * @return boolean Returns if the module is trusted by addons.prestashop.com
	 */
	final public static function checkModuleFromAddonsApi($module_name)
	{
		$obj = Module::getInstanceByName($module_name);

		if (!is_object($obj))
			return false;
		elseif ($obj->module_key === '')
			return false;
		else
		{
			$params = array(
				'module_name' => $obj->name,
				'module_key' => $obj->module_key,
			);
			$xml = Tools::addonsRequest('check_module', $params);
			return (bool)(strpos($xml, 'success') !== false);
		}
	}

	/**
	 * Execute modules for specified hook
	 *
	 * @param string $hook_name Hook Name
	 * @param array $hookArgs Parameters for the functions
	 * @return string modules output
	 */
	public static function hookExec($hook_name, $hookArgs = array(), $id_module = null)
	{
		Tools::displayAsDeprecated();
		return Hook::exec($hook_name, $hookArgs, $id_module);
	}

	public static function hookExecPayment()
	{
		Tools::displayAsDeprecated();
		return Hook::exec('displayPayment');
	}

	public static function preCall($module_name)
	{
		return true;
	}

	/*
		@deprecated since 1.6.0.2
	*/
	public static function getPaypalIgnore()
	{
		Tools::displayAsDeprecated();
	}

	/**
	 * Returns the list of the payment module associated to the current customer
	 * @see PaymentModule::getInstalledPaymentModules() if you don't care about the context
	 *
	 * @return array module informations
	 */
	public static function getPaymentModules()
	{
		$context = Context::getContext();
		if (isset($context->cart))
			$billing = new Address((int)$context->cart->id_address_invoice);

		$use_groups = Group::isFeatureActive();

		$frontend = true;
		$groups = array();
		if (isset($context->employee))
			$frontend = false;
		elseif (isset($context->customer) && $use_groups)
		{
			$groups = $context->customer->getGroups();
			if (!count($groups))
				$groups = array(Configuration::get('PS_UNIDENTIFIED_GROUP'));
		}

		$hookPayment = 'Payment';
		if (Db::getInstance()->getValue('SELECT `id_hook` FROM `'._DB_PREFIX_.'hook` WHERE `name` = \'displayPayment\''))
			$hookPayment = 'displayPayment';

		$list = Shop::getContextListShopID();

		return Db::getInstance(_PS_USE_SQL_SLAVE_)->executeS('SELECT DISTINCT m.`id_module`, h.`id_hook`, m.`name`, hm.`position`
		FROM `'._DB_PREFIX_.'module` m
		'.($frontend ? 'LEFT JOIN `'._DB_PREFIX_.'module_country` mc ON (m.`id_module` = mc.`id_module` AND mc.id_shop = '.(int)$context->shop->id.')' : '').'
		'.($frontend && $use_groups ? 'INNER JOIN `'._DB_PREFIX_.'module_group` mg ON (m.`id_module` = mg.`id_module` AND mg.id_shop = '.(int)$context->shop->id.')' : '').'
		'.($frontend && isset($context->customer) && $use_groups ? 'INNER JOIN `'._DB_PREFIX_.'customer_group` cg on (cg.`id_group` = mg.`id_group`AND cg.`id_customer` = '.(int)$context->customer->id.')' : '').'
		LEFT JOIN `'._DB_PREFIX_.'hook_module` hm ON hm.`id_module` = m.`id_module`
		LEFT JOIN `'._DB_PREFIX_.'hook` h ON hm.`id_hook` = h.`id_hook`
		WHERE h.`name` = \''.pSQL($hookPayment).'\'
		'.(isset($billing) && $frontend ? 'AND mc.id_country = '.(int)$billing->id_country : '').'
		AND (SELECT COUNT(*) FROM '._DB_PREFIX_.'module_shop ms WHERE ms.id_module = m.id_module AND ms.id_shop IN('.implode(', ', $list).')) = '.count($list).'
		AND hm.id_shop IN('.implode(', ', $list).')
		'.((count($groups) && $frontend && $use_groups) ? 'AND (mg.`id_group` IN ('.implode(', ', $groups).'))' : '').'
		GROUP BY hm.id_hook, hm.id_module
		ORDER BY hm.`position`, m.`name` DESC');
	}

	/**
	 * @deprecated 1.5.0 Use Translate::getModuleTranslation()
	 */
	public static function findTranslation($name, $string, $source)
	{
		return Translate::getModuleTranslation($name, $string, $source);
	}

	/**
	 * Get translation for a given module text
	 *
	 * Note: $specific parameter is mandatory for library files.
	 * Otherwise, translation key will not match for Module library
	 * when module is loaded with eval() Module::getModulesOnDisk()
	 *
	 * @param string $string String to translate
	 * @param boolean|string $specific filename to use in translation key
	 * @return string Translation
	 */
	public function l($string, $specific = false)
	{
		if (self::$_generate_config_xml_mode)
			return $string;

		return Translate::getModuleTranslation($this, $string, ($specific) ? $specific : $this->name);
	}

	/*
	 * Reposition module
	 *
	 * @param boolean $id_hook Hook ID
	 * @param boolean $way Up (0) or Down (1)
	 * @param int $position
	 */
	public function updatePosition($id_hook, $way, $position = null)
	{
		foreach (Shop::getContextListShopID() as $shop_id)
		{
			$sql = 'SELECT hm.`id_module`, hm.`position`, hm.`id_hook`
					FROM `'._DB_PREFIX_.'hook_module` hm
					WHERE hm.`id_hook` = '.(int)$id_hook.' AND hm.`id_shop` = '.$shop_id.'
					ORDER BY hm.`position` '.($way ? 'ASC' : 'DESC');
			if (!$res = Db::getInstance()->executeS($sql))
				continue;

			foreach ($res as $key => $values)
				if ((int)$values[$this->identifier] == (int)$this->id)
				{
					$k = $key;
					break;
				}
			if (!isset($k) || !isset($res[$k]) || !isset($res[$k + 1]))
				return false;

			$from = $res[$k];
			$to = $res[$k + 1];

			if (isset($position) && !empty($position))
				$to['position'] = (int)$position;

			$sql = 'UPDATE `'._DB_PREFIX_.'hook_module`
				SET `position`= position '.($way ? '-1' : '+1').'
				WHERE position between '.(int)(min(array($from['position'], $to['position']))).' AND '.max(array($from['position'], $to['position'])).'
				AND `id_hook` = '.(int)$from['id_hook'].' AND `id_shop` = '.$shop_id;
			if (!Db::getInstance()->execute($sql))
				return false;

			$sql = 'UPDATE `'._DB_PREFIX_.'hook_module`
				SET `position`='.(int)$to['position'].'
				WHERE `'.pSQL($this->identifier).'` = '.(int)$from[$this->identifier].'
				AND `id_hook` = '.(int)$to['id_hook'].' AND `id_shop` = '.$shop_id;
			if (!Db::getInstance()->execute($sql))
				return false;
		}
		return true;
	}

	/*
	 * Reorder modules position
	 *
	 * @param boolean $id_hook Hook ID
	 * @param array $shop_list List of shop
	 */
	public function cleanPositions($id_hook, $shop_list = null)
	{
		$sql = 'SELECT `id_module`, `id_shop`
			FROM `'._DB_PREFIX_.'hook_module`
			WHERE `id_hook` = '.(int)$id_hook.'
			'.((!is_null($shop_list) && $shop_list) ? ' AND `id_shop` IN('.implode(', ', array_map('intval', $shop_list)).')' : '').'
			ORDER BY `position`';
		$results = Db::getInstance()->executeS($sql);
		$position = array();
		foreach ($results as $row)
		{
			if (!isset($position[$row['id_shop']]))
				$position[$row['id_shop']] = 1;

			$sql = 'UPDATE `'._DB_PREFIX_.'hook_module`
				SET `position` = '.$position[$row['id_shop']].'
				WHERE `id_hook` = '.(int)$id_hook.'
				AND `id_module` = '.$row['id_module'].' AND `id_shop` = '.$row['id_shop'];
			Db::getInstance()->execute($sql);
			$position[$row['id_shop']]++;
		}

		return true;
	}

	public function displayError($error)
	{
	 	$output = '
	 	<div class="bootstrap">
		<div class="module_error alert alert-danger" >
			<button type="button" class="close" data-dismiss="alert">&times;</button>
			'.$error.'
		</div>
		</div>';
		$this->error = true;
		return $output;
	}

	public function displayConfirmation($string)
	{
	 	$output = '
	 	<div class="bootstrap">
		<div class="module_confirmation conf confirm alert alert-success">
			<button type="button" class="close" data-dismiss="alert">&times;</button>
			'.$string.'
		</div>
		</div>';
		return $output;
	}

	/*
	 * Return exceptions for module in hook
	 *
	 * @param int $id_module Module ID
	 * @param int $id_hook Hook ID
	 * @return array Exceptions
	 */
	public static function getExceptionsStatic($id_module, $id_hook, $dispatch = false)
	{
		$cache_id = 'exceptionsCache';
		if (!Cache::isStored($cache_id))
		{
			$exceptionsCache = array();
			$sql = 'SELECT * FROM `'._DB_PREFIX_.'hook_module_exceptions`
				WHERE `id_shop` IN ('.implode(', ', Shop::getContextListShopID()).')';
			$db = Db::getInstance();
			$result = $db->executeS($sql, false);
			while ($row = $db->nextRow($result))
			{
				if (!$row['file_name'])
					continue;
				$key = $row['id_hook'].'-'.$row['id_module'];
				if (!isset($exceptionsCache[$key]))
					$exceptionsCache[$key] = array();
				if (!isset($exceptionsCache[$key][$row['id_shop']]))
					$exceptionsCache[$key][$row['id_shop']] = array();
				$exceptionsCache[$key][$row['id_shop']][] = $row['file_name'];
			}
			Cache::store($cache_id, $exceptionsCache);
		}
		else
			$exceptionsCache = Cache::retrieve($cache_id);

		$key = $id_hook.'-'.$id_module;
		$array_return = array();
		if ($dispatch)
		{
			foreach (Shop::getContextListShopID() as $shop_id)
				if (isset($exceptionsCache[$key], $exceptionsCache[$key][$shop_id]))
					$array_return[$shop_id] = $exceptionsCache[$key][$shop_id];
		}
		else
		{
			foreach (Shop::getContextListShopID() as $shop_id)
				if (isset($exceptionsCache[$key], $exceptionsCache[$key][$shop_id]))
					foreach ($exceptionsCache[$key][$shop_id] as $file)
						if (!in_array($file, $array_return))
							$array_return[] = $file;
		}
		return $array_return;
	}
	/*
	 * Return exceptions for module in hook
	 *
	 * @param int $id_hook Hook ID
	 * @return array Exceptions
	 */
	public function getExceptions($id_hook, $dispatch = false)
	{
		return Module::getExceptionsStatic($this->id, $id_hook, $dispatch);
	}

	public static function isInstalled($module_name)
	{
		if (!Cache::isStored('Module::isInstalled'.$module_name))
		{
			$id_module = Module::getModuleIdByName($module_name);
			Cache::store('Module::isInstalled'.$module_name, (bool)$id_module);
		}
		return Cache::retrieve('Module::isInstalled'.$module_name);
	}

	public function isEnabledForShopContext()
	{
		return (bool)Db::getInstance()->getValue('
			SELECT COUNT(*) n
			FROM `'._DB_PREFIX_.'module_shop`
			WHERE id_module='.(int)$this->id.' AND id_shop IN ('.implode(',', array_map('intval', Shop::getContextListShopID())).')
			GROUP BY id_module
			HAVING n='.(int)count(Shop::getContextListShopID())
		);
	}

	public static function isEnabled($module_name)
	{
		if (!Cache::isStored('Module::isEnabled'.$module_name))
		{
			$active = false;
			$id_module = Module::getModuleIdByName($module_name);
			if (Db::getInstance()->getValue('SELECT `id_module` FROM `'._DB_PREFIX_.'module_shop` WHERE `id_module` = '.(int)$id_module.' AND `id_shop` = '.(int)Context::getContext()->shop->id))
				$active = true;
			Cache::store('Module::isEnabled'.$module_name, (bool)$active);
		}
		return Cache::retrieve('Module::isEnabled'.$module_name);
	}

	public function isRegisteredInHook($hook)
	{
		if (!$this->id)
			return false;

		$sql = 'SELECT COUNT(*)
			FROM `'._DB_PREFIX_.'hook_module` hm
			LEFT JOIN `'._DB_PREFIX_.'hook` h ON (h.`id_hook` = hm.`id_hook`)
			WHERE h.`name` = \''.pSQL($hook).'\' AND hm.`id_module` = '.(int)$this->id;
		return Db::getInstance()->getValue($sql);
	}

	/*
	** Template management (display, overload, cache)
	*/
	protected static function _isTemplateOverloadedStatic($module_name, $template)
	{
		if (Tools::file_exists_cache(_PS_THEME_DIR_.'modules/'.$module_name.'/'.$template))
			return _PS_THEME_DIR_.'modules/'.$module_name.'/'.$template;
		elseif (Tools::file_exists_cache(_PS_THEME_DIR_.'modules/'.$module_name.'/views/templates/hook/'.$template))
			return _PS_THEME_DIR_.'modules/'.$module_name.'/views/templates/hook/'.$template;
		elseif (Tools::file_exists_cache(_PS_THEME_DIR_.'modules/'.$module_name.'/views/templates/front/'.$template))
			return _PS_THEME_DIR_.'modules/'.$module_name.'/views/templates/front/'.$template;
		elseif (Tools::file_exists_cache(_PS_MODULE_DIR_.$module_name.'/views/templates/hook/'.$template))
			return false;
		elseif (Tools::file_exists_cache(_PS_MODULE_DIR_.$module_name.'/views/templates/front/'.$template))
			return false;
		elseif (Tools::file_exists_cache(_PS_MODULE_DIR_.$module_name.'/'.$template))
			return false;
		return null;
	}

	protected function _isTemplateOverloaded($template)
	{
		return Module::_isTemplateOverloadedStatic($this->name, $template);
	}

	protected function getCacheId($name = null)
	{
		$cache_array = array();
		$cache_array[] = $name !== null ? $name : $this->name;
		if (Configuration::get('PS_SSL_ENABLED'))
			$cache_array[] = (int)Tools::usingSecureMode();
		if (Shop::isFeatureActive())
			$cache_array[] = (int)$this->context->shop->id;
		if (Group::isFeatureActive())
		{
			$cache_array[] = (int)Group::getCurrent()->id;
			$cache_array[] = implode('_', Customer::getGroupsStatic($this->context->customer->id));
		}
		if (Language::isMultiLanguageActivated())
			$cache_array[] = (int)$this->context->language->id;
		if (Currency::isMultiCurrencyActivated())
			$cache_array[] = (int)$this->context->currency->id;
		$cache_array[] = (int)$this->context->country->id;
		return implode('|', $cache_array);
	}

	public function display($file, $template, $cacheId = null, $compileId = null)
	{
		if (($overloaded = Module::_isTemplateOverloadedStatic(basename($file, '.php'), $template)) === null)
			return Tools::displayError('No template found for module').' '.basename($file, '.php');
		else
		{
			if (Tools::getIsset('live_edit') || Tools::getIsset('live_configurator_token'))
				$cacheId = null;

			$this->smarty->assign(array(
				'module_dir' =>	__PS_BASE_URI__.'modules/'.basename($file, '.php').'/',
				'module_template_dir' => ($overloaded ? _THEME_DIR_ : __PS_BASE_URI__).'modules/'.basename($file, '.php').'/',
				'allow_push' => $this->allow_push
			));

			if ($cacheId !== null)
				Tools::enableCache();

			$result = $this->getCurrentSubTemplate($template, $cacheId, $compileId)->fetch();

			if ($cacheId !== null)
				Tools::restoreCacheSettings();

			$this->resetCurrentSubTemplate($template, $cacheId, $compileId);

			return $result;
		}
	}

	protected function getCurrentSubTemplate($template, $cache_id = null, $compile_id = null)
	{
		if (!isset($this->current_subtemplate[$template.'_'.$cache_id.'_'.$compile_id]))
		{
			$this->current_subtemplate[$template.'_'.$cache_id.'_'.$compile_id] = $this->context->smarty->createTemplate(
				$this->getTemplatePath($template),
				$cache_id,
				$compile_id,
				$this->smarty
			);
		}
		return $this->current_subtemplate[$template.'_'.$cache_id.'_'.$compile_id];
	}

	protected function resetCurrentSubTemplate($template, $cache_id, $compile_id)
	{
		$this->current_subtemplate[$template.'_'.$cache_id.'_'.$compile_id] = null;
	}

	/**
	 * Get realpath of a template of current module (check if template is overriden too)
	 *
	 * @since 1.5.0
	 * @param string $template
	 * @return string
	 */
	public function getTemplatePath($template)
	{
		$overloaded = $this->_isTemplateOverloaded($template);
		if ($overloaded === null)
			return null;

		if ($overloaded)
			return $overloaded;
		elseif (Tools::file_exists_cache(_PS_MODULE_DIR_.$this->name.'/views/templates/hook/'.$template))
			return _PS_MODULE_DIR_.$this->name.'/views/templates/hook/'.$template;
		elseif (Tools::file_exists_cache(_PS_MODULE_DIR_.$this->name.'/views/templates/front/'.$template))
 			return _PS_MODULE_DIR_.$this->name.'/views/templates/front/'.$template;
		elseif (Tools::file_exists_cache(_PS_MODULE_DIR_.$this->name.'/'.$template))
			return _PS_MODULE_DIR_.$this->name.'/'.$template;
		else
			return null;
	}

	protected function _getApplicableTemplateDir($template)
	{
		return $this->_isTemplateOverloaded($template) ? _PS_THEME_DIR_ : _PS_MODULE_DIR_.$this->name.'/';
	}

	public function isCached($template, $cacheId = null, $compileId = null)
	{
		if (Tools::getIsset('live_edit') || Tools::getIsset('live_configurator_token'))
			return false;
		Tools::enableCache();
		$new_tpl = $this->getTemplatePath($template);
		$is_cached = $this->getCurrentSubTemplate($template, $cacheId, $compileId)->isCached($new_tpl, $cacheId, $compileId);
		Tools::restoreCacheSettings();
		return $is_cached;
	}


	/*
	 * Clear template cache
	 *
	 * @param string $template Template name
	 * @param int null $cache_id
	 * @param int null $compile_id
	 * @return int Number of template cleared
	 */
	protected function _clearCache($template, $cache_id = null, $compile_id = null)
	{
		if (Configuration::get('PS_SMARTY_CLEAR_CACHE') == 'never')
			return 0;

		if ($cache_id === null)
			$cache_id = $this->name;

		Tools::enableCache();
		$number_of_template_cleared = Tools::clearCache(Context::getContext()->smarty, $this->getTemplatePath($template), $cache_id, $compile_id);
		Tools::restoreCacheSettings();

		return $number_of_template_cleared;
	}

	protected function _generateConfigXml()
	{
		$author_uri = '';
		if (isset($this->author_uri) && $this->author_uri)
			$author_uri = '<author_uri><![CDATA['.Tools::htmlentitiesUTF8($this->author_uri).']]></author_uri>';

		$xml = '<?xml version="1.0" encoding="UTF-8" ?>
<module>
	<name>'.$this->name.'</name>
	<displayName><![CDATA['.Tools::htmlentitiesUTF8($this->displayName).']]></displayName>
	<version><![CDATA['.$this->version.']]></version>
	<description><![CDATA['.Tools::htmlentitiesUTF8($this->description).']]></description>
	<author><![CDATA['.Tools::htmlentitiesUTF8($this->author).']]></author>'
	.$author_uri.'
	<tab><![CDATA['.Tools::htmlentitiesUTF8($this->tab).']]></tab>'.(isset($this->confirmUninstall) ? "\n\t".'<confirmUninstall><![CDATA['.$this->confirmUninstall.']]></confirmUninstall>' : '').'
	<is_configurable>'.(isset($this->is_configurable) ? (int)$this->is_configurable : 0).'</is_configurable>
	<need_instance>'.(int)$this->need_instance.'</need_instance>'.(isset($this->limited_countries) ? "\n\t".'<limited_countries>'.(count($this->limited_countries) == 1 ? $this->limited_countries[0] : '').'</limited_countries>' : '').'
</module>';
		if (is_writable(_PS_MODULE_DIR_.$this->name.'/'))
		{
			$iso = substr(Context::getContext()->language->iso_code, 0, 2);
			$file = _PS_MODULE_DIR_.$this->name.'/'.($iso == 'en' ? 'config.xml' : 'config_'.$iso.'.xml');
			if (!@file_put_contents($file, $xml))
				if (!is_writable($file))
				{
					@unlink($file);
					@file_put_contents($file, $xml);
				}
			@chmod($file, 0664);
		}
	}

	/**
	 * Check if the module is transplantable on the hook in parameter
	 * @param string $hook_name
	 * @return bool if module can be transplanted on hook
	 */
	public function isHookableOn($hook_name)
	{
		$retro_hook_name = Hook::getRetroHookName($hook_name);
		return (is_callable(array($this, 'hook'.ucfirst($hook_name))) || is_callable(array($this, 'hook'.ucfirst($retro_hook_name))));
	}

	/**
	 * Check employee permission for module
	 * @param array $variable (action)
	 * @param object $employee
	 * @return bool if module can be transplanted on hook
	 */
	public function getPermission($variable, $employee = null)
	{
		return Module::getPermissionStatic($this->id, $variable, $employee);
	}

	/**
	 * Check employee permission for module (static method)
	 * @param integer $id_module
	 * @param array $variable (action)
	 * @param object $employee
	 * @return bool if module can be transplanted on hook
	 */
	public static function getPermissionStatic($id_module, $variable, $employee = null)
	{
		if (!in_array($variable, array('view', 'configure', 'uninstall')))
			return false;

		if (!$employee)
			$employee = Context::getContext()->employee;

		if ($employee->id_profile == _PS_ADMIN_PROFILE_)
			return true;

		if (!isset(self::$cache_permissions[$employee->id_profile]))
		{
			self::$cache_permissions[$employee->id_profile] = array();
			$result = Db::getInstance(_PS_USE_SQL_SLAVE_)->executeS('SELECT `id_module`, `view`, `configure`, `uninstall` FROM `'._DB_PREFIX_.'module_access` WHERE `id_profile` = '.(int)$employee->id_profile);
			foreach ($result as $row)
			{
				self::$cache_permissions[$employee->id_profile][$row['id_module']]['view'] = $row['view'];
				self::$cache_permissions[$employee->id_profile][$row['id_module']]['configure'] = $row['configure'];
				self::$cache_permissions[$employee->id_profile][$row['id_module']]['uninstall'] = $row['uninstall'];
			}
		}

		if (!isset(self::$cache_permissions[$employee->id_profile][$id_module]))
			throw new PrestaShopException('No access reference in table module_access for id_module '.$id_module.'.');

		return (bool)self::$cache_permissions[$employee->id_profile][$id_module][$variable];
	}

	/**
	 * Get Unauthorized modules for a client group
	 * @param integer group_id
	 */
	public static function getAuthorizedModules($group_id)
	{
		return Db::getInstance()->executeS('
		SELECT m.`id_module`, m.`name` FROM `'._DB_PREFIX_.'module_group` mg
		LEFT JOIN `'._DB_PREFIX_.'module` m ON (m.`id_module` = mg.`id_module`)
		WHERE mg.`id_group` = '.(int)$group_id);
	}

	/**
	 * Get id module by name
	 * @param string name
	 * @return integer id
	 */
	public static function getModuleIdByName($name)
	{
		$cache_id = 'Module::getModuleIdByName_'.pSQL($name);
		if (!Cache::isStored($cache_id))
		{
			$result = (int)Db::getInstance()->getValue('SELECT `id_module` FROM `'._DB_PREFIX_.'module` WHERE `name` = "'.pSQL($name).'"');
			Cache::store($cache_id, $result);
		}
		return Cache::retrieve($cache_id);
	}

	/**
	 * Get module errors
	 *
	 * @since 1.5.0
	 * @return array errors
	 */
	public function getErrors()
	{
		return $this->_errors;
	}

	/**
	 * Get module messages confirmation
	 *
	 * @since 1.5.0
	 * @return array conf
	 */
	public function getConfirmations()
	{
		return $this->_confirmations;
	}

	/**
	 * Get local path for module
	 *
	 * @since 1.5.0
	 * @return string
	 */
	public function getLocalPath()
	{
		return $this->local_path;
	}

	/**
	 * Get uri path for module
	 *
	 * @since 1.5.0
	 * @return string
	 */
	public function getPathUri()
	{
		return $this->_path;
	}

	/*
	 * Return module position for a given hook
	 *
	 * @param boolean $id_hook Hook ID
	 * @return integer position
	 */
	public function getPosition($id_hook)
	{
		if (isset(Hook::$preloadModulesFromHooks))
			if (isset(Hook::$preloadModulesFromHooks[$id_hook]))
				if (isset(Hook::$preloadModulesFromHooks[$id_hook]['module_position'][$this->id]))
					return Hook::$preloadModulesFromHooks[$id_hook]['module_position'][$this->id];
				else
					return 0;
		$result = Db::getInstance()->getRow('
			SELECT `position`
			FROM `'._DB_PREFIX_.'hook_module`
			WHERE `id_hook` = '.(int)$id_hook.'
			AND `id_module` = '.(int)$this->id.'
			AND `id_shop` = '.(int)Context::getContext()->shop->id);

		return $result['position'];
	}

	/**
	 * add a warning message to display at the top of the admin page
	 *
	 * @param string $msg
	 */
	public function adminDisplayWarning($msg)
	{
		if (!($this->context->controller instanceof AdminController))
			return false;
		$this->context->controller->warnings[] = $msg;
	}

	/**
	 * add a info message to display at the top of the admin page
	 *
	 * @param string $msg
	 */
	protected function adminDisplayInformation($msg)
	{
		if (!($this->context->controller instanceof AdminController))
			return false;
		$this->context->controller->informations[] = $msg;
	}

	/**
	 * Install module's controllers using public property $controllers
	 * @return bool
	 */
	private function installControllers()
	{
		$themes = Theme::getThemes();
		$theme_meta_value = array();
		foreach ($this->controllers as $controller)
		{
			$page = 'module-'.$this->name.'-'.$controller;
			$result = Db::getInstance()->getValue('SELECT * FROM '._DB_PREFIX_.'meta WHERE page="'.pSQL($page).'"');
			if ((int)$result > 0)
				continue;

			$meta = New Meta();
			$meta->page = $page;
			$meta->configurable = 1;
			$meta->save();
			if ((int)$meta->id > 0)
			{
				foreach ($themes as $theme)
				{
					$theme_meta_value[] = array(
						'id_theme' => $theme->id,
						'id_meta' => $meta->id,
						'left_column' => (int)$theme->default_left_column,
						'right_column' => (int)$theme->default_right_column
					);

				}
			}
			else
				$this->_errors[] = sprintf(Tools::displayError('Unable to install controller: %s'), $controller);

		}
		if (count($theme_meta_value) > 0)
			return Db::getInstance()->insert('theme_meta', $theme_meta_value);

		return true;
	}

	/**
	 * Install overrides files for the module
	 *
	 * @return bool
	 */
	public function installOverrides()
	{
		if (!is_dir($this->getLocalPath().'override'))
			return true;

		$result = true;
		foreach (Tools::scandir($this->getLocalPath().'override', 'php', '', true) as $file)
		{
			$class = basename($file, '.php');
			if (PrestaShopAutoload::getInstance()->getClassPath($class.'Core') || Module::getModuleIdByName($class))
				$result &= $this->addOverride($class);
		}

		return $result;
	}

	/**
	 * Uninstall overrides files for the module
	 *
	 * @return bool
	 */
	public function uninstallOverrides()
	{
		if (!is_dir($this->getLocalPath().'override'))
			return true;

		$result = true;
		foreach (Tools::scandir($this->getLocalPath().'override', 'php', '', true) as $file)
		{
			$class = basename($file, '.php');
			if (PrestaShopAutoload::getInstance()->getClassPath($class.'Core') || Module::getModuleIdByName($class))
				$result &= $this->removeOverride($class);
		}

		return $result;
	}

	/**
	 * Add all methods in a module override to the override class
	 *
	 * @param string $classname
	 * @return bool
	 */
	public function addOverride($classname)
	{
		$orig_path = $path = PrestaShopAutoload::getInstance()->getClassPath($classname.'Core');
		if (!$path)
			$path = 'modules'.DIRECTORY_SEPARATOR.$classname.DIRECTORY_SEPARATOR.$classname.'.php';
		$path_override = $this->getLocalPath().'override'.DIRECTORY_SEPARATOR.$path;
<<<<<<< HEAD

		if (!file_exists($path_override))
			return false;
		else
			file_put_contents($path_override, preg_replace('#(\r|\r\n)#ism', "\n", file_get_contents($path_override)));

=======

		if (!file_exists($path_override))
			return false;
		else
			file_put_contents($path_override, preg_replace('#(\r|\r\n)#ism', "\n", file_get_contents($path_override)));

>>>>>>> 9bedc011
		$pattern_escape_com = '#(\/\/.*?\n|\/\*(?!\n\s+\* module:.*?\* date:.*?\* version:.*?\*\/).*?\*\/)#ism';
		// Check if there is already an override file, if not, we just need to copy the file
		if ($file = PrestaShopAutoload::getInstance()->getClassPath($classname))
		{
			// Check if override file is writable
			$override_path = _PS_ROOT_DIR_.'/'.$file;

			if ((!file_exists($override_path) && !is_writable(dirname($override_path))) || (file_exists($override_path) && !is_writable($override_path)))
				throw new Exception(sprintf(Tools::displayError('file (%s) not writable'), $override_path));

			// Get a uniq id for the class, because you can override a class (or remove the override) twice in the same session and we need to avoid redeclaration
			do $uniq = uniqid();
			while (class_exists($classname.'OverrideOriginal_remove', false));

			// Make a reflection of the override class and the module override class
			$override_file = file($override_path);

			eval(preg_replace(array('#^\s*<\?(?:php)?#', '#class\s+'.$classname.'\s+extends\s+([a-z0-9_]+)(\s+implements\s+([a-z0-9_]+))?#i'), array(' ', 'class '.$classname.'OverrideOriginal'.$uniq), implode('', $override_file)));
			$override_class = new ReflectionClass($classname.'OverrideOriginal'.$uniq);

			$module_file = file($path_override);
			eval(preg_replace(array('#^\s*<\?(?:php)?#', '#class\s+'.$classname.'(\s+extends\s+([a-z0-9_]+)(\s+implements\s+([a-z0-9_]+))?)?#i'), array(' ', 'class '.$classname.'Override'.$uniq), implode('', $module_file)));
			$module_class = new ReflectionClass($classname.'Override'.$uniq);

			// Check if none of the methods already exists in the override class
			foreach ($module_class->getMethods() as $method)
			{
				if ($override_class->hasMethod($method->getName()))
				{
					$method_override = $override_class->getMethod($method->getName());
					if (preg_match('/module: (.*)/ism', $override_file[$method_override->getStartLine() - 5], $name) && preg_match('/date: (.*)/ism', $override_file[$method_override->getStartLine() - 4], $date) && preg_match('/version: ([0-9.]+)/ism', $override_file[$method_override->getStartLine() - 3], $version))
						throw new Exception(sprintf(Tools::displayError('The method %1$s in the class %2$s is already overridden by the module %3$s version %4$s at %5$s.'), $method->getName(), $classname, $name[1], $version[1], $date[1]));
					throw new Exception(sprintf(Tools::displayError('The method %1$s in the class %2$s is already overridden.'), $method->getName(), $classname));
				}
				else
					$module_file = preg_replace('/((:?public|private|protected)\s+(static\s+)?function\s+(?:\b'.$method->getName().'\b))/ism', "/*\n\t* module: ".$this->name."\n\t* date: ".date('Y-m-d H:i:s')."\n\t* version: ".$this->version."\n\t*/\n\t$1", $module_file);
			}

			// Check if none of the properties already exists in the override class
			foreach ($module_class->getProperties() as $property)
			{
				if ($override_class->hasProperty($property->getName()))
					throw new Exception(sprintf(Tools::displayError('The property %1$s in the class %2$s is already defined.'), $property->getName(), $classname));
				else
					$module_file = preg_replace('/(:?public|private|protected|const)\s+(static\s+)?(\$?\b'.$property->getName().'\b)/ism', "/*\n\t* module: ".$this->name."\n\t* date: ".date('Y-m-d H:i:s')."\n\t* version: ".$this->version."\n\t*/\n\t$1 $2$3", $module_file);
			}

			// Insert the methods from module override in override
			$copy_from = array_slice($module_file, $module_class->getStartLine() + 1, $module_class->getEndLine() - $module_class->getStartLine() - 2);
			array_splice($override_file, $override_class->getEndLine() - 1, 0, $copy_from);
			$code = implode('', $override_file);

			file_put_contents($override_path, preg_replace($pattern_escape_com, '', $code));
		}
		else
		{
			$override_src = $path_override;

			$override_dest = _PS_ROOT_DIR_.DIRECTORY_SEPARATOR.'override'.DIRECTORY_SEPARATOR.$path;
			$dir_name = dirname($override_dest);

			if (!$orig_path && !is_dir($dir_name))
			{
				$oldumask = umask(0000);
				@mkdir($dir_name, 0777);
				umask($oldumask);
			}

			if (!is_writable($dir_name))
				throw new Exception(sprintf(Tools::displayError('directory (%s) not writable'), $dir_name));
			$module_file = file($override_src);

			if ($orig_path)
			{
				do $uniq = uniqid();
				while (class_exists($classname.'OverrideOriginal_remove', false));
				eval(preg_replace(array('#^\s*<\?(?:php)?#', '#class\s+'.$classname.'(\s+extends\s+([a-z0-9_]+)(\s+implements\s+([a-z0-9_]+))?)?#i'), array(' ', 'class '.$classname.'Override'.$uniq), implode('', $module_file)));
				$module_class = new ReflectionClass($classname.'Override'.$uniq);

				// Add foreach function a comment with the module name and the module version
				foreach ($module_class->getMethods() as $method)
					$module_file = preg_replace('/((:?public|private|protected)\s+(static\s+)?function\s+(?:\b'.$method->getName().'\b))/ism', "/*\n\t* module: ".$this->name."\n\t* date: ".date('Y-m-d H:i:s')."\n\t* version: ".$this->version."\n\t*/\n\t$1", $module_file);

				// same as precedent but for variable
				foreach ($module_class->getProperties() as $property)
					$module_file = preg_replace('/(:?public|private|protected|const)\s+(static\s+)?(\$?\b'.$property->getName().'\b)/ism', "/*\n\t* module: ".$this->name."\n\t* date: ".date('Y-m-d H:i:s')."\n\t* version: ".$this->version."\n\t*/\n\t$1 $2$3", $module_file);
			}

			file_put_contents($override_dest, preg_replace($pattern_escape_com, '', $module_file));

			// Re-generate the class index
			Tools::generateIndex();
		}
		return true;
	}

	/**
	 * Remove all methods in a module override from the override class
	 *
	 * @param string $classname
	 * @return bool
	 */
	public function removeOverride($classname)
	{
		$orig_path = $path = PrestaShopAutoload::getInstance()->getClassPath($classname.'Core');

		if ($orig_path && !$file = PrestaShopAutoload::getInstance()->getClassPath($classname))
			return true;
		else if (!$orig_path && Module::getModuleIdByName($classname))
			$path = 'modules'.DIRECTORY_SEPARATOR.$classname.DIRECTORY_SEPARATOR.$classname.'.php';

		// Check if override file is writable
		if ($orig_path)
			$override_path = _PS_ROOT_DIR_.'/'.$file;
		else
			$override_path = _PS_OVERRIDE_DIR_.$path;

		if (!is_file($override_path) || !is_writable($override_path))
			return false;

		file_put_contents($override_path, preg_replace('#(\r|\r\n)#ism', "\n", file_get_contents($override_path)));

		if ($orig_path)
		{
			// Get a uniq id for the class, because you can override a class (or remove the override) twice in the same session and we need to avoid redeclaration
			do $uniq = uniqid();
			while (class_exists($classname.'OverrideOriginal_remove', false));
<<<<<<< HEAD

			// Make a reflection of the override class and the module override class
			$override_file = file($override_path);

			eval(preg_replace(array('#^\s*<\?(?:php)?#', '#class\s+'.$classname.'\s+extends\s+([a-z0-9_]+)(\s+implements\s+([a-z0-9_]+))?#i'), array(' ', 'class '.$classname.'OverrideOriginal_remove'.$uniq), implode('', $override_file)));
			$override_class = new ReflectionClass($classname.'OverrideOriginal_remove'.$uniq);

			$module_file = file($this->getLocalPath().'override/'.$path);
			eval(preg_replace(array('#^\s*<\?(?:php)?#', '#class\s+'.$classname.'(\s+extends\s+([a-z0-9_]+)(\s+implements\s+([a-z0-9_]+))?)?#i'), array(' ', 'class '.$classname.'Override_remove'.$uniq), implode('', $module_file)));
			$module_class = new ReflectionClass($classname.'Override_remove'.$uniq);

			// Remove methods from override file
			foreach ($module_class->getMethods() as $method)
			{
				if (!$override_class->hasMethod($method->getName()))
					continue;

				$method = $override_class->getMethod($method->getName());
				$length = $method->getEndLine() - $method->getStartLine() + 1;

				$module_method = $module_class->getMethod($method->getName());
				$module_length = $module_method->getEndLine() - $module_method->getStartLine() + 1;

				$override_file_orig = $override_file;

				$orig_content = preg_replace('/\s/', '', implode('', array_splice($override_file, $method->getStartLine() - 1, $length, array_pad(array(), $length, '#--remove--#'))));
				$module_content = preg_replace('/\s/', '', implode('', array_splice($module_file, $module_method->getStartLine() - 1, $length, array_pad(array(), $length, '#--remove--#'))));

				$replace = true;
				if (preg_match('/\* module: ('.$this->name.')/ism', $override_file[$method->getStartLine() - 5]))
				{
					$override_file[$method->getStartLine() - 6] = $override_file[$method->getStartLine() - 5] = $override_file[$method->getStartLine() - 4] = $override_file[$method->getStartLine() - 3] = $override_file[$method->getStartLine() - 2] = '#--remove--#';
					$replace = false;
				}

				if (md5($module_content) != md5($orig_content) && $replace)
					$override_file = $override_file_orig;
			}

			// Remove properties from override file
			foreach ($module_class->getProperties() as $property)
			{
				if (!$override_class->hasProperty($property->getName()))
					continue;

				// Replace the declaration line by #--remove--#
				foreach ($override_file as $line_number => &$line_content)
				{
					if (preg_match('/(public|private|protected|const)\s+(static\s+)?(\$)?'.$property->getName().'/i', $line_content))
					{
						if (preg_match('/\* module: ('.$this->name.')/ism', $override_file[$line_number - 4]))
							$override_file[$line_number - 5] = $override_file[$line_number - 4] = $override_file[$line_number - 3] = $override_file[$line_number - 2] = $override_file[$line_number - 1] = '#--remove--#';
						$line_content = '#--remove--#';
						break;
					}
				}
			}

			$count = count($override_file);
			for ($i = 0; $i < $count; ++$i)
			{
				if (preg_match('/(\/\/.*)/i', $override_file[$i]))
					$override_file[$i] = '#--remove--#';
				elseif (preg_match('/(^\s*\/\*)/i', $override_file[$i]))
					if (!preg_match('/(^\s*\* module:)/i', $override_file[$i + 1])
						&& !preg_match('/(^\s*\* date:)/i', $override_file[$i + 2])
						&& !preg_match('/(^\s*\* version:)/i', $override_file[$i + 3])
						&& !preg_match('/(^\s*\*\/)/i', $override_file[$i + 4]))
						{
							for (;$override_file[$i] && !preg_match('/(.*?\*\/)/i', $override_file[$i]); ++$i)
								$override_file[$i] = '#--remove--#';
							$override_file[$i] = '#--remove--#';
						}
			}

			// Rewrite nice code
			$code = '';
			foreach ($override_file as $line)
			{
				if ($line == '#--remove--#')
					continue;

=======

			// Make a reflection of the override class and the module override class
			$override_file = file($override_path);

			eval(preg_replace(array('#^\s*<\?(?:php)?#', '#class\s+'.$classname.'\s+extends\s+([a-z0-9_]+)(\s+implements\s+([a-z0-9_]+))?#i'), array(' ', 'class '.$classname.'OverrideOriginal_remove'.$uniq), implode('', $override_file)));
			$override_class = new ReflectionClass($classname.'OverrideOriginal_remove'.$uniq);

			$module_file = file($this->getLocalPath().'override/'.$path);
			eval(preg_replace(array('#^\s*<\?(?:php)?#', '#class\s+'.$classname.'(\s+extends\s+([a-z0-9_]+)(\s+implements\s+([a-z0-9_]+))?)?#i'), array(' ', 'class '.$classname.'Override_remove'.$uniq), implode('', $module_file)));
			$module_class = new ReflectionClass($classname.'Override_remove'.$uniq);

			// Remove methods from override file
			foreach ($module_class->getMethods() as $method)
			{
				if (!$override_class->hasMethod($method->getName()))
					continue;

				$method = $override_class->getMethod($method->getName());
				$length = $method->getEndLine() - $method->getStartLine() + 1;

				$module_method = $module_class->getMethod($method->getName());
				$module_length = $module_method->getEndLine() - $module_method->getStartLine() + 1;

				$override_file_orig = $override_file;

				$orig_content = preg_replace('/\s/', '', implode('', array_splice($override_file, $method->getStartLine() - 1, $length, array_pad(array(), $length, '#--remove--#'))));
				$module_content = preg_replace('/\s/', '', implode('', array_splice($module_file, $module_method->getStartLine() - 1, $length, array_pad(array(), $length, '#--remove--#'))));

				$replace = true;
				if (preg_match('/\* module: ('.$this->name.')/ism', $override_file[$method->getStartLine() - 5]))
				{
					$override_file[$method->getStartLine() - 6] = $override_file[$method->getStartLine() - 5] = $override_file[$method->getStartLine() - 4] = $override_file[$method->getStartLine() - 3] = $override_file[$method->getStartLine() - 2] = '#--remove--#';
					$replace = false;
				}

				if (md5($module_content) != md5($orig_content) && $replace)
					$override_file = $override_file_orig;
			}

			// Remove properties from override file
			foreach ($module_class->getProperties() as $property)
			{
				if (!$override_class->hasProperty($property->getName()))
					continue;

				// Replace the declaration line by #--remove--#
				foreach ($override_file as $line_number => &$line_content)
				{
					if (preg_match('/(public|private|protected|const)\s+(static\s+)?(\$)?'.$property->getName().'/i', $line_content))
					{
						if (preg_match('/\* module: ('.$this->name.')/ism', $override_file[$line_number - 4]))
							$override_file[$line_number - 5] = $override_file[$line_number - 4] = $override_file[$line_number - 3] = $override_file[$line_number - 2] = $override_file[$line_number - 1] = '#--remove--#';
						$line_content = '#--remove--#';
						break;
					}
				}
			}

			$count = count($override_file);
			for ($i = 0; $i < $count; ++$i)
			{
				if (preg_match('/(\/\/.*)/i', $override_file[$i]))
					$override_file[$i] = '#--remove--#';
				elseif (preg_match('/(^\s*\/\*)/i', $override_file[$i]))
					if (!preg_match('/(^\s*\* module:)/i', $override_file[$i + 1])
						&& !preg_match('/(^\s*\* date:)/i', $override_file[$i + 2])
						&& !preg_match('/(^\s*\* version:)/i', $override_file[$i + 3])
						&& !preg_match('/(^\s*\*\/)/i', $override_file[$i + 4]))
						{
							for (;$override_file[$i] && !preg_match('/(.*?\*\/)/i', $override_file[$i]); ++$i)
								$override_file[$i] = '#--remove--#';
							$override_file[$i] = '#--remove--#';
						}
			}

			// Rewrite nice code
			$code = '';
			foreach ($override_file as $line)
			{
				if ($line == '#--remove--#')
					continue;

>>>>>>> 9bedc011
				$code .= $line;
			}

			$to_delete = preg_match('/<\?(?:php)?\s+class\s+'.$classname.'\s+extends\s+'.$classname.'Core\s*?[{]\s*?[}]/ism', $code);
		}

		if (!isset($to_delete) || $to_delete)
			unlink($override_path);
		else
			file_put_contents($override_path, $code);

		// Re-generate the class index
		Tools::generateIndex();

		return true;
	}
}

function ps_module_version_sort($a, $b)
{
	return version_compare($a['version'], $b['version']);
}<|MERGE_RESOLUTION|>--- conflicted
+++ resolved
@@ -2487,21 +2487,12 @@
 		if (!$path)
 			$path = 'modules'.DIRECTORY_SEPARATOR.$classname.DIRECTORY_SEPARATOR.$classname.'.php';
 		$path_override = $this->getLocalPath().'override'.DIRECTORY_SEPARATOR.$path;
-<<<<<<< HEAD
 
 		if (!file_exists($path_override))
 			return false;
 		else
 			file_put_contents($path_override, preg_replace('#(\r|\r\n)#ism', "\n", file_get_contents($path_override)));
 
-=======
-
-		if (!file_exists($path_override))
-			return false;
-		else
-			file_put_contents($path_override, preg_replace('#(\r|\r\n)#ism', "\n", file_get_contents($path_override)));
-
->>>>>>> 9bedc011
 		$pattern_escape_com = '#(\/\/.*?\n|\/\*(?!\n\s+\* module:.*?\* date:.*?\* version:.*?\*\/).*?\*\/)#ism';
 		// Check if there is already an override file, if not, we just need to copy the file
 		if ($file = PrestaShopAutoload::getInstance()->getClassPath($classname))
@@ -2629,7 +2620,6 @@
 			// Get a uniq id for the class, because you can override a class (or remove the override) twice in the same session and we need to avoid redeclaration
 			do $uniq = uniqid();
 			while (class_exists($classname.'OverrideOriginal_remove', false));
-<<<<<<< HEAD
 
 			// Make a reflection of the override class and the module override class
 			$override_file = file($override_path);
@@ -2712,90 +2702,6 @@
 				if ($line == '#--remove--#')
 					continue;
 
-=======
-
-			// Make a reflection of the override class and the module override class
-			$override_file = file($override_path);
-
-			eval(preg_replace(array('#^\s*<\?(?:php)?#', '#class\s+'.$classname.'\s+extends\s+([a-z0-9_]+)(\s+implements\s+([a-z0-9_]+))?#i'), array(' ', 'class '.$classname.'OverrideOriginal_remove'.$uniq), implode('', $override_file)));
-			$override_class = new ReflectionClass($classname.'OverrideOriginal_remove'.$uniq);
-
-			$module_file = file($this->getLocalPath().'override/'.$path);
-			eval(preg_replace(array('#^\s*<\?(?:php)?#', '#class\s+'.$classname.'(\s+extends\s+([a-z0-9_]+)(\s+implements\s+([a-z0-9_]+))?)?#i'), array(' ', 'class '.$classname.'Override_remove'.$uniq), implode('', $module_file)));
-			$module_class = new ReflectionClass($classname.'Override_remove'.$uniq);
-
-			// Remove methods from override file
-			foreach ($module_class->getMethods() as $method)
-			{
-				if (!$override_class->hasMethod($method->getName()))
-					continue;
-
-				$method = $override_class->getMethod($method->getName());
-				$length = $method->getEndLine() - $method->getStartLine() + 1;
-
-				$module_method = $module_class->getMethod($method->getName());
-				$module_length = $module_method->getEndLine() - $module_method->getStartLine() + 1;
-
-				$override_file_orig = $override_file;
-
-				$orig_content = preg_replace('/\s/', '', implode('', array_splice($override_file, $method->getStartLine() - 1, $length, array_pad(array(), $length, '#--remove--#'))));
-				$module_content = preg_replace('/\s/', '', implode('', array_splice($module_file, $module_method->getStartLine() - 1, $length, array_pad(array(), $length, '#--remove--#'))));
-
-				$replace = true;
-				if (preg_match('/\* module: ('.$this->name.')/ism', $override_file[$method->getStartLine() - 5]))
-				{
-					$override_file[$method->getStartLine() - 6] = $override_file[$method->getStartLine() - 5] = $override_file[$method->getStartLine() - 4] = $override_file[$method->getStartLine() - 3] = $override_file[$method->getStartLine() - 2] = '#--remove--#';
-					$replace = false;
-				}
-
-				if (md5($module_content) != md5($orig_content) && $replace)
-					$override_file = $override_file_orig;
-			}
-
-			// Remove properties from override file
-			foreach ($module_class->getProperties() as $property)
-			{
-				if (!$override_class->hasProperty($property->getName()))
-					continue;
-
-				// Replace the declaration line by #--remove--#
-				foreach ($override_file as $line_number => &$line_content)
-				{
-					if (preg_match('/(public|private|protected|const)\s+(static\s+)?(\$)?'.$property->getName().'/i', $line_content))
-					{
-						if (preg_match('/\* module: ('.$this->name.')/ism', $override_file[$line_number - 4]))
-							$override_file[$line_number - 5] = $override_file[$line_number - 4] = $override_file[$line_number - 3] = $override_file[$line_number - 2] = $override_file[$line_number - 1] = '#--remove--#';
-						$line_content = '#--remove--#';
-						break;
-					}
-				}
-			}
-
-			$count = count($override_file);
-			for ($i = 0; $i < $count; ++$i)
-			{
-				if (preg_match('/(\/\/.*)/i', $override_file[$i]))
-					$override_file[$i] = '#--remove--#';
-				elseif (preg_match('/(^\s*\/\*)/i', $override_file[$i]))
-					if (!preg_match('/(^\s*\* module:)/i', $override_file[$i + 1])
-						&& !preg_match('/(^\s*\* date:)/i', $override_file[$i + 2])
-						&& !preg_match('/(^\s*\* version:)/i', $override_file[$i + 3])
-						&& !preg_match('/(^\s*\*\/)/i', $override_file[$i + 4]))
-						{
-							for (;$override_file[$i] && !preg_match('/(.*?\*\/)/i', $override_file[$i]); ++$i)
-								$override_file[$i] = '#--remove--#';
-							$override_file[$i] = '#--remove--#';
-						}
-			}
-
-			// Rewrite nice code
-			$code = '';
-			foreach ($override_file as $line)
-			{
-				if ($line == '#--remove--#')
-					continue;
-
->>>>>>> 9bedc011
 				$code .= $line;
 			}
 
