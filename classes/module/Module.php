--- conflicted
+++ resolved
@@ -339,13 +339,8 @@
                 if (isset(static::$modules_cache[$this->name]['id_module'])) {
                     $this->id = static::$modules_cache[$this->name]['id_module'];
                 }
-<<<<<<< HEAD
-                foreach (self::$modules_cache[$this->name] as $key => $value) {
+                foreach (static::$modules_cache[$this->name] as $key => $value) {
                     if (array_key_exists($key, get_object_vars($this))) {
-=======
-                foreach (static::$modules_cache[$this->name] as $key => $value) {
-                    if (array_key_exists($key, $this)) {
->>>>>>> 73f99cca
                         $this->{$key} = $value;
                     }
                 }
@@ -1120,13 +1115,8 @@
                     static::$classInModule[$current_class] = substr(dirname($file_path), strlen($realpath_module_dir) + 1);
                 }
 
-<<<<<<< HEAD
-                $file = _PS_MODULE_DIR_ . self::$classInModule[$current_class] . '/' . Context::getContext()->language->iso_code . '.php';
+                $file = _PS_MODULE_DIR_ . static::$classInModule[$current_class] . '/' . Context::getContext()->language->iso_code . '.php';
                 if (Tools::file_exists_cache($file) && include_once ($file)) {
-=======
-                $file = _PS_MODULE_DIR_ . static::$classInModule[$current_class] . '/' . Context::getContext()->language->iso_code . '.php';
-                if (Tools::file_exists_cache($file) && include_once($file)) {
->>>>>>> 73f99cca
                     $_MODULES = !empty($_MODULES) ? array_merge($_MODULES, $_MODULE) : $_MODULE;
                 }
             } else {
