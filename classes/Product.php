<?php
/**
 * Copyright since 2007 PrestaShop SA and Contributors
 * PrestaShop is an International Registered Trademark & Property of PrestaShop SA
 *
 * NOTICE OF LICENSE
 *
 * This source file is subject to the Open Software License (OSL 3.0)
 * that is bundled with this package in the file LICENSE.md.
 * It is also available through the world-wide-web at this URL:
 * https://opensource.org/licenses/OSL-3.0
 * If you did not receive a copy of the license and are unable to
 * obtain it through the world-wide-web, please send an email
 * to license@prestashop.com so we can send you a copy immediately.
 *
 * DISCLAIMER
 *
 * Do not edit or add to this file if you wish to upgrade PrestaShop to newer
 * versions in the future. If you wish to customize PrestaShop for your
 * needs please refer to https://devdocs.prestashop.com/ for more information.
 *
 * @author    PrestaShop SA and Contributors <contact@prestashop.com>
 * @copyright Since 2007 PrestaShop SA and Contributors
 * @license   https://opensource.org/licenses/OSL-3.0 Open Software License (OSL 3.0)
 */

use PrestaShop\Decimal\DecimalNumber;
use PrestaShop\PrestaShop\Adapter\ServiceLocator;
use PrestaShop\PrestaShop\Core\Domain\Product\Pack\ValueObject\PackStockType;
use PrestaShop\PrestaShop\Core\Domain\Product\ProductSettings;
use PrestaShop\PrestaShop\Core\Domain\Product\Stock\ValueObject\OutOfStockType;
use PrestaShop\PrestaShop\Core\Domain\Product\ValueObject\Ean13;
use PrestaShop\PrestaShop\Core\Domain\Product\ValueObject\Isbn;
use PrestaShop\PrestaShop\Core\Domain\Product\ValueObject\ProductType;
use PrestaShop\PrestaShop\Core\Domain\Product\ValueObject\RedirectType;
use PrestaShop\PrestaShop\Core\Domain\Product\ValueObject\Reference;
use PrestaShop\PrestaShop\Core\Domain\Product\ValueObject\Upc;
use PrestaShop\PrestaShop\Core\Util\DateTime\DateTime as DateTimeUtil;

class ProductCore extends ObjectModel
{
    /**
     * @var string Tax name
     *
     * @deprecated Since 1.4
     */
    public $tax_name;

    /** @var float Tax rate */
    public $tax_rate;

    /** @var int Manufacturer identifier */
    public $id_manufacturer;

    /** @var int Supplier identifier */
    public $id_supplier;

    /** @var int default Category identifier */
    public $id_category_default;

    /** @var int default Shop identifier */
    public $id_shop_default;

    /** @var string Manufacturer name */
    public $manufacturer_name;

    /** @var string Supplier name */
    public $supplier_name;

    /** @var string|array Name or array of names by id_lang */
    public $name;

    /** @var string|array Long description or array of long description by id_lang */
    public $description;

    /** @var string|array Short description or array of short description by id_lang */
    public $description_short;

    /**
     * @deprecated since 1.7.8
     * @see StockAvailable::$quantity instead
     *
     * @var int Quantity available
     */
    public $quantity = 0;

    /** @var int Minimal quantity for add to cart */
    public $minimal_quantity = 1;

    /** @var int|null Low stock for mail alert */
    public $low_stock_threshold = null;

    /** @var bool Low stock mail alert activated */
    public $low_stock_alert = false;

    /** @var string|array Text when in stock or array of text by id_lang */
    public $available_now;

    /** @var string|array Text when not in stock but available to order or array of text by id_lang */
    public $available_later;

    /** @var float|null Price */
    public $price = 0;

    /** @var array|int|null Will be filled by reference by priceCalculation() */
    public $specificPrice = 0;

    /** @var float Additional shipping cost */
    public $additional_shipping_cost = 0;

    /** @var float Wholesale Price in euros */
    public $wholesale_price = 0;

    /** @var bool on_sale */
    public $on_sale = false;

    /** @var bool online_only */
    public $online_only = false;

    /** @var string unity */
    public $unity = null;

    /** @var float|null price for product's unity */
    public $unit_price = 0;

    /** @var float price for product's unity ratio */
    public $unit_price_ratio = 0;

    /** @var float|null Ecotax */
    public $ecotax = 0;

    /** @var string Reference */
    public $reference;

    /**
     * @var string Supplier Reference
     *
     * @deprecated since 1.7.7.0
     */
    public $supplier_reference;

    /**
     * @deprecated since 1.7.8
     * @see StockAvailable::$location instead
     *
     * @var string Location
     */
    public $location = '';

    /** @var string|float Width in default width unit */
    public $width = 0;

    /** @var string|float Height in default height unit */
    public $height = 0;

    /** @var string|float Depth in default depth unit */
    public $depth = 0;

    /** @var string|float Weight in default weight unit */
    public $weight = 0;

    /** @var string Ean-13 barcode */
    public $ean13;

    /** @var string ISBN */
    public $isbn;

    /** @var string Upc barcode */
    public $upc;

    /** @var string MPN */
    public $mpn;

    /** @var string|string[] Friendly URL or array of friendly URL by id_lang */
    public $link_rewrite;

    /** @var string|array Meta description or array of meta description by id_lang */
    public $meta_description;

    /**
     * @deprecated
     */
    public $meta_keywords;

    /** @var string|array Meta title or array of meta title by id_lang */
    public $meta_title;

    /**
     * @var mixed
     *
     * @deprecated Unused
     */
    public $quantity_discount = 0;

    /** @var bool|int Product customization */
    public $customizable;

    /** @var bool|null Product is new */
    public $new = null;

    /** @var int Number of uploadable files (concerning customizable products) */
    public $uploadable_files;

    /** @var int Number of text fields */
    public $text_fields;

    /** @var bool Product status */
    public $active = true;

    /**
     * @var string Redirection type
     *
     * @see RedirectType
     */
    public $redirect_type = RedirectType::TYPE_NOT_FOUND;

    /**
     * @var int Product identifier or Category identifier depends on redirect_type
     */
    public $id_type_redirected = 0;

    /** @var bool Product available for order */
    public $available_for_order = true;

    /** @var string Available for order date in mysql format Y-m-d */
    public $available_date = DateTimeUtil::NULL_DATE;

    /** @var bool Will the condition select should be visible for this product ? */
    public $show_condition = false;

    /** @var string Enumerated (enum) product condition (new, used, refurbished) */
    public $condition;

    /** @var bool Show price of Product */
    public $show_price = true;

    /** @var bool is the product indexed in the search index? */
    public $indexed = false;

    /** @var string ENUM('both', 'catalog', 'search', 'none') front office visibility */
    public $visibility;

    /** @var string Object creation date in mysql format Y-m-d H:i:s */
    public $date_add;

    /** @var string Object last modification date in mysql format Y-m-d H:i:s */
    public $date_upd;

    /** @var array Tags data */
    public $tags;

    /** @var int temporary or saved object */
    public $state = self::STATE_SAVED;

    /**
     * @var float Base price of the product
     *
     * @deprecated 1.6.0.13
     */
    public $base_price;

    /**
     * @var int|null TaxRulesGroup identifier
     */
    public $id_tax_rules_group;

    /**
     * @var int
     *          We keep this variable for retrocompatibility for themes
     *
     * @deprecated 1.5.0
     */
    public $id_color_default = 0;

    /**
     * @deprecated since 1.7.8
     * The advanced stock management feature is not maintained anymore
     *
     * @var bool Tells if the product uses the advanced stock management
     */
    public $advanced_stock_management = false;

    /**
     * @deprecated since 1.7.8
     * @see StockAvailable::$out_of_stock instead
     *
     * @var int
     *          - O Deny orders
     *          - 1 Allow orders
     *          - 2 Use global setting
     */
    public $out_of_stock = OutOfStockType::OUT_OF_STOCK_DEFAULT;

    /**
     * @deprecated since 1.7.8
     * This property was only relevant to advanced stock management and that feature is not maintained anymore
     *
     * @var bool|null
     */
    public $depends_on_stock;

    /**
     * @var bool
     */
    public $isFullyLoaded = false;

    /**
     * @var bool
     */
    public $cache_is_pack;

    /**
     * @var bool
     */
    public $cache_has_attachments;

    /**
     * @var bool
     */
    public $is_virtual;

    /**
     * @var int
     */
    public $id_pack_product_attribute;

    /**
     * @var int
     */
    public $cache_default_attribute;

    /**
     * @var string|string[] If product is populated, this property contain the rewrite link of the default category
     */
    public $category;

    /**
     * @var int tell the type of stock management to apply on the pack
     */
    public $pack_stock_type = PackStockType::STOCK_TYPE_DEFAULT;

    /**
     * Type of delivery time.
     *
     * Choose which parameters use for give information delivery.
     * 0 - none
     * 1 - use default information
     * 2 - use product information
     *
     * @var int
     */
    public $additional_delivery_times = 1;

    /**
     * Delivery in-stock information.
     *
     * Long description for delivery in-stock product information.
     *
     * @var string[]
     */
    public $delivery_in_stock;

    /**
     * Delivery out-stock information.
     *
     * Long description for delivery out-stock product information.
     *
     * @var string[]
     */
    public $delivery_out_stock;

    /**
     * For now default value remains undefined, to keep compatibility with page v1 and former products.
     * But once the v2 is merged the default value should be ProductType::TYPE_STANDARD
     *
     * @var string
     */
    public $product_type = ProductType::TYPE_UNDEFINED;

    /**
     * @var int|null
     */
    public static $_taxCalculationMethod = null;

    /** @var array Price cache */
    protected static $_prices = [];

    /** @var array */
    protected static $_pricesLevel2 = [];

    /** @var array */
    protected static $_incat = [];

    /** @var array */
    protected static $_combinations = [];

    /**
     * Associations between the ids of base combinations and their duplicates.
     * Used for duplicating specific prices when duplicating a product.
     *
     * @var array
     */
    protected static $_combination_associations = [];

    /**
     * @deprecated Since 1.5.6.1
     *
     * @var array
     */
    protected static $_cart_quantity = [];

    /**
     * @deprecated Since 1.5.0.9
     *
     * @var array
     */
    protected static $_tax_rules_group = [];

    /** @var array */
    protected static $_cacheFeatures = [];

    /** @var array */
    protected static $_frontFeaturesCache = [];

    /** @var array */
    protected static $productPropertiesCache = [];

    /**
     * @deprecated Since 1.5.0.1 Unused
     *
     * @var array cache stock data in getStock() method
     */
    protected static $cacheStock = [];

    /** @var int|null */
    protected static $psEcotaxTaxRulesGroupId = null;

    /**
     * Product can be temporary saved in database
     */
    public const STATE_TEMP = 0;
    public const STATE_SAVED = 1;

    /**
     * @var array Contains object definition
     *
     * @see ObjectModel::$definition
     */
    public static $definition = [
        'table' => 'product',
        'primary' => 'id_product',
        'multilang' => true,
        'multilang_shop' => true,
        'fields' => [
            /* Classic fields */
            'id_shop_default' => ['type' => self::TYPE_INT, 'validate' => 'isUnsignedId'],
            'id_manufacturer' => ['type' => self::TYPE_INT, 'validate' => 'isUnsignedId'],
            'id_supplier' => ['type' => self::TYPE_INT, 'validate' => 'isUnsignedId'],
            'reference' => ['type' => self::TYPE_STRING, 'validate' => 'isReference', 'size' => Reference::MAX_LENGTH],
            'supplier_reference' => ['type' => self::TYPE_STRING, 'validate' => 'isReference', 'size' => 64],
            'location' => ['type' => self::TYPE_STRING, 'validate' => 'isString', 'size' => 255],
            'width' => ['type' => self::TYPE_FLOAT, 'validate' => 'isUnsignedFloat'],
            'height' => ['type' => self::TYPE_FLOAT, 'validate' => 'isUnsignedFloat'],
            'depth' => ['type' => self::TYPE_FLOAT, 'validate' => 'isUnsignedFloat'],
            'weight' => ['type' => self::TYPE_FLOAT, 'validate' => 'isUnsignedFloat'],
            'quantity_discount' => ['type' => self::TYPE_BOOL, 'validate' => 'isBool'],
            'ean13' => ['type' => self::TYPE_STRING, 'validate' => 'isEan13', 'size' => Ean13::MAX_LENGTH],
            'isbn' => ['type' => self::TYPE_STRING, 'validate' => 'isIsbn', 'size' => Isbn::MAX_LENGTH],
            'upc' => ['type' => self::TYPE_STRING, 'validate' => 'isUpc', 'size' => Upc::MAX_LENGTH],
            'mpn' => ['type' => self::TYPE_STRING, 'validate' => 'isMpn', 'size' => ProductSettings::MAX_MPN_LENGTH],
            'cache_is_pack' => ['type' => self::TYPE_BOOL, 'validate' => 'isBool'],
            'cache_has_attachments' => ['type' => self::TYPE_BOOL, 'validate' => 'isBool'],
            'is_virtual' => ['type' => self::TYPE_BOOL, 'validate' => 'isBool'],
            'state' => ['type' => self::TYPE_INT, 'validate' => 'isUnsignedId'],
            'additional_delivery_times' => ['type' => self::TYPE_INT, 'validate' => 'isUnsignedId'],
            'delivery_in_stock' => [
                'type' => self::TYPE_STRING,
                'lang' => true,
                'validate' => 'isGenericName',
                'size' => 255,
            ],
            'delivery_out_stock' => [
                'type' => self::TYPE_STRING,
                'lang' => true,
                'validate' => 'isGenericName',
                'size' => 255,
            ],
            'product_type' => [
                'type' => self::TYPE_STRING,
                'validate' => 'isGenericName',
                // For now undefined value is still allowed, in 179 we should use ProductType::AVAILABLE_TYPES here
                'values' => [
                    ProductType::TYPE_STANDARD,
                    ProductType::TYPE_PACK,
                    ProductType::TYPE_VIRTUAL,
                    ProductType::TYPE_COMBINATIONS,
                    ProductType::TYPE_UNDEFINED,
                ],
                // This default value should be replaced with ProductType::TYPE_STANDARD in 179 when the v2 page is fully migrated
                'default' => ProductType::TYPE_UNDEFINED,
            ],

            /* Shop fields */
            'id_category_default' => ['type' => self::TYPE_INT, 'shop' => true, 'validate' => 'isUnsignedId'],
            'id_tax_rules_group' => ['type' => self::TYPE_INT, 'shop' => true, 'validate' => 'isUnsignedId'],
            'on_sale' => ['type' => self::TYPE_BOOL, 'shop' => true, 'validate' => 'isBool'],
            'online_only' => ['type' => self::TYPE_BOOL, 'shop' => true, 'validate' => 'isBool'],
            'ecotax' => ['type' => self::TYPE_FLOAT, 'shop' => true, 'validate' => 'isPrice'],
            'minimal_quantity' => ['type' => self::TYPE_INT, 'shop' => true, 'validate' => 'isUnsignedInt'],
            'low_stock_threshold' => ['type' => self::TYPE_INT, 'shop' => true, 'allow_null' => true, 'validate' => 'isInt'],
            'low_stock_alert' => ['type' => self::TYPE_BOOL, 'shop' => true, 'validate' => 'isBool'],
            'price' => ['type' => self::TYPE_FLOAT, 'shop' => true, 'validate' => 'isPrice', 'required' => true],
            'wholesale_price' => ['type' => self::TYPE_FLOAT, 'shop' => true, 'validate' => 'isPrice'],
            'unity' => ['type' => self::TYPE_STRING, 'shop' => true, 'validate' => 'isString'],
            'unit_price' => ['type' => self::TYPE_FLOAT, 'shop' => true, 'validate' => 'isPrice'],
            /*
             * Only the DB field is deprecated because unit_price is the new reference, we need to keep the class field though
             * @deprecated in 8.0 this DB column will be removed in a future version
             */
            'unit_price_ratio' => ['type' => self::TYPE_FLOAT, 'shop' => true],
            'additional_shipping_cost' => ['type' => self::TYPE_FLOAT, 'shop' => true, 'validate' => 'isPrice'],
            'customizable' => ['type' => self::TYPE_INT, 'shop' => true, 'validate' => 'isUnsignedInt'],
            'text_fields' => ['type' => self::TYPE_INT, 'shop' => true, 'validate' => 'isUnsignedInt'],
            'uploadable_files' => ['type' => self::TYPE_INT, 'shop' => true, 'validate' => 'isUnsignedInt'],
            'active' => ['type' => self::TYPE_BOOL, 'shop' => true, 'validate' => 'isBool'],
            'redirect_type' => ['type' => self::TYPE_STRING, 'shop' => true, 'validate' => 'isString'],
            'id_type_redirected' => ['type' => self::TYPE_INT, 'shop' => true, 'validate' => 'isUnsignedId'],
            'available_for_order' => ['type' => self::TYPE_BOOL, 'shop' => true, 'validate' => 'isBool'],
            'available_date' => ['type' => self::TYPE_DATE, 'shop' => true, 'validate' => 'isDateFormat'],
            'show_condition' => ['type' => self::TYPE_BOOL, 'shop' => true, 'validate' => 'isBool'],
            'condition' => ['type' => self::TYPE_STRING, 'shop' => true, 'validate' => 'isGenericName', 'values' => ['new', 'used', 'refurbished'], 'default' => 'new'],
            'show_price' => ['type' => self::TYPE_BOOL, 'shop' => true, 'validate' => 'isBool'],
            'indexed' => ['type' => self::TYPE_BOOL, 'shop' => true, 'validate' => 'isBool'],
            'visibility' => ['type' => self::TYPE_STRING, 'shop' => true, 'validate' => 'isProductVisibility', 'values' => ['both', 'catalog', 'search', 'none'], 'default' => 'both'],
            'cache_default_attribute' => ['type' => self::TYPE_INT, 'shop' => true],
            'advanced_stock_management' => ['type' => self::TYPE_BOOL, 'shop' => true, 'validate' => 'isBool'],
            'date_add' => ['type' => self::TYPE_DATE, 'shop' => true, 'validate' => 'isDate'],
            'date_upd' => ['type' => self::TYPE_DATE, 'shop' => true, 'validate' => 'isDate'],
            'pack_stock_type' => ['type' => self::TYPE_INT, 'shop' => true, 'validate' => 'isUnsignedInt'],

            /* Lang fields */
            'meta_description' => ['type' => self::TYPE_STRING, 'lang' => true, 'validate' => 'isGenericName', 'size' => 512],
            'meta_keywords' => ['type' => self::TYPE_STRING, 'lang' => true, 'validate' => 'isGenericName', 'size' => 255],
            'meta_title' => ['type' => self::TYPE_STRING, 'lang' => true, 'validate' => 'isGenericName', 'size' => 255],
            'link_rewrite' => [
                'type' => self::TYPE_STRING,
                'lang' => true,
                'validate' => 'isLinkRewrite',
                'required' => false,
                'size' => 128,
                'ws_modifier' => [
                    'http_method' => WebserviceRequest::HTTP_POST,
                    'modifier' => 'modifierWsLinkRewrite',
                ],
            ],
            'name' => ['type' => self::TYPE_STRING, 'lang' => true, 'validate' => 'isCatalogName', 'required' => false, 'size' => ProductSettings::MAX_NAME_LENGTH],
            'description' => ['type' => self::TYPE_HTML, 'lang' => true, 'validate' => 'isCleanHtml'],
            'description_short' => ['type' => self::TYPE_HTML, 'lang' => true, 'validate' => 'isCleanHtml'],
            'available_now' => ['type' => self::TYPE_STRING, 'lang' => true, 'validate' => 'isGenericName', 'size' => ProductSettings::MAX_AVAILABLE_NOW_LABEL_LENGTH],
            'available_later' => ['type' => self::TYPE_STRING, 'lang' => true, 'validate' => 'IsGenericName', 'size' => ProductSettings::MAX_AVAILABLE_LATER_LABEL_LENGTH],
        ],
        'associations' => [
            'manufacturer' => ['type' => self::HAS_ONE],
            'supplier' => ['type' => self::HAS_ONE],
            'default_category' => ['type' => self::HAS_ONE, 'field' => 'id_category_default', 'object' => 'Category'],
            'tax_rules_group' => ['type' => self::HAS_ONE],
            'categories' => ['type' => self::HAS_MANY, 'field' => 'id_category', 'object' => 'Category', 'association' => 'category_product'],
            'stock_availables' => ['type' => self::HAS_MANY, 'field' => 'id_stock_available', 'object' => 'StockAvailable', 'association' => 'stock_availables'],
            'attachments' => ['type' => self::HAS_MANY, 'field' => 'id_attachment', 'object' => 'Attachment', 'association' => 'product_attachment'],
        ],
    ];

    /** @var array */
    protected $webserviceParameters = [
        'objectMethods' => [
            'add' => 'addWs',
            'update' => 'updateWs',
        ],
        'objectNodeNames' => 'products',
        'fields' => [
            'id_manufacturer' => [
                'xlink_resource' => 'manufacturers',
            ],
            'id_supplier' => [
                'xlink_resource' => 'suppliers',
            ],
            'id_category_default' => [
                'xlink_resource' => 'categories',
            ],
            'new' => [],
            'cache_default_attribute' => [],
            'id_default_image' => [
                'getter' => 'getCoverWs',
                'setter' => 'setCoverWs',
                'xlink_resource' => [
                    'resourceName' => 'images',
                    'subResourceName' => 'products',
                ],
            ],
            'id_default_combination' => [
                'getter' => 'getWsDefaultCombination',
                'setter' => 'setWsDefaultCombination',
                'xlink_resource' => [
                    'resourceName' => 'combinations',
                ],
            ],
            'id_tax_rules_group' => [
                'xlink_resource' => [
                    'resourceName' => 'tax_rule_groups',
                ],
            ],
            'position_in_category' => [
                'getter' => 'getWsPositionInCategory',
                'setter' => 'setWsPositionInCategory',
            ],
            'manufacturer_name' => [
                'getter' => 'getWsManufacturerName',
                'setter' => false,
            ],
            'quantity' => [
                'getter' => false,
                'setter' => false,
            ],
            'type' => [
                'getter' => 'getWsType',
                'setter' => 'setWsType',
            ],
        ],
        'associations' => [
            'categories' => [
                'resource' => 'category',
                'fields' => [
                    'id' => ['required' => true],
                ],
            ],
            'images' => [
                'resource' => 'image',
                'fields' => ['id' => []],
            ],
            'combinations' => [
                'resource' => 'combination',
                'fields' => [
                    'id' => ['required' => true],
                ],
            ],
            'product_option_values' => [
                'resource' => 'product_option_value',
                'fields' => [
                    'id' => ['required' => true],
                ],
            ],
            'product_features' => [
                'resource' => 'product_feature',
                'fields' => [
                    'id' => ['required' => true],
                    'id_feature_value' => [
                        'required' => true,
                        'xlink_resource' => 'product_feature_values',
                    ],
                ],
            ],
            'tags' => ['resource' => 'tag',
                'fields' => [
                    'id' => ['required' => true],
                ], ],
            'stock_availables' => ['resource' => 'stock_available',
                'fields' => [
                    'id' => ['required' => true],
                    'id_product_attribute' => ['required' => true],
                ],
                'setter' => false,
            ],
            'attachments' => [
                'resource' => 'attachment',
                'api' => 'attachments',
                'fields' => [
                    'id' => ['required' => true],
                ],
            ],
            'accessories' => [
                'resource' => 'product',
                'api' => 'products',
                'fields' => [
                    'id' => [
                        'required' => true,
                        'xlink_resource' => 'products', ],
                ],
            ],
            'product_bundle' => [
                'resource' => 'product',
                'api' => 'products',
                'fields' => [
                    'id' => ['required' => true],
                    'id_product_attribute' => [],
                    'quantity' => [],
                ],
            ],
        ],
    ];

    public const CUSTOMIZE_FILE = 0;
    public const CUSTOMIZE_TEXTFIELD = 1;

    /**
     * Note:  prefix is "PTYPE" because TYPE_ is used in ObjectModel (definition).
     */
    public const PTYPE_SIMPLE = 0;
    public const PTYPE_PACK = 1;
    public const PTYPE_VIRTUAL = 2;

    /**
     * @param int|null $id_product Product identifier
     * @param bool $full Load with price, tax rate, manufacturer name, supplier name, tags, stocks...
     * @param int|null $id_lang Language identifier
     * @param int|null $id_shop Shop identifier
     * @param Context|null $context Context to use for retrieve cart
     */
    public function __construct($id_product = null, $full = false, $id_lang = null, $id_shop = null, Context $context = null)
    {
        parent::__construct($id_product, $id_lang, $id_shop);

        if ($full && $this->id) {
            if (!$context) {
                $context = Context::getContext();
            }

            $this->isFullyLoaded = $full;
            $this->tax_name = 'deprecated'; // The applicable tax may be BOTH the product one AND the state one (moreover this variable is some deadcode)
            $this->manufacturer_name = Manufacturer::getNameById((int) $this->id_manufacturer);
            $this->supplier_name = Supplier::getNameById((int) $this->id_supplier);
            $address = null;
            if (is_object($context->cart) && $context->cart->{Configuration::get('PS_TAX_ADDRESS_TYPE')} != null) {
                $address = $context->cart->{Configuration::get('PS_TAX_ADDRESS_TYPE')};
            }

            $this->tax_rate = $this->getTaxesRate(new Address($address));

            $this->new = $this->isNew();

            // Keep base price
            $this->base_price = $this->price;

            $this->price = Product::getPriceStatic((int) $this->id, false, null, 6, null, false, true, 1, false, null, null, null, $this->specificPrice);
            $this->tags = Tag::getProductTags((int) $this->id);

            $this->loadStockData();
        }

        $ecotaxEnabled = (bool) Configuration::get('PS_USE_ECOTAX');
        $this->fillUnitRatio($ecotaxEnabled);

        if ($this->id_category_default) {
            $this->category = Category::getLinkRewrite((int) $this->id_category_default, (int) $id_lang);
        }
    }

    /**
     * @see ObjectModel::getFieldsShop()
     *
     * @return array
     */
    public function getFieldsShop()
    {
        $fields = parent::getFieldsShop();
        if (null === $this->update_fields || !empty($this->update_fields['unity'])) {
            $fields['unity'] = pSQL($this->unity);
        }

        return $fields;
    }

    /**
     * {@inheritdoc}
     */
    public function add($autodate = true, $null_values = false)
    {
        if ($this->is_virtual) {
            $this->product_type = ProductType::TYPE_VIRTUAL;
        }

        if (!parent::add($autodate, $null_values)) {
            return false;
        }

        $id_shop_list = Shop::getContextListShopID();
        if (count($this->id_shop_list)) {
            $id_shop_list = $this->id_shop_list;
        }

        if ($this->getType() == Product::PTYPE_VIRTUAL) {
            foreach ($id_shop_list as $value) {
                StockAvailable::setProductOutOfStock((int) $this->id, OutOfStockType::OUT_OF_STOCK_AVAILABLE, $value);
            }

            if ($this->active && !Configuration::get('PS_VIRTUAL_PROD_FEATURE_ACTIVE')) {
                Configuration::updateGlobalValue('PS_VIRTUAL_PROD_FEATURE_ACTIVE', '1');
            }
        } else {
            foreach ($id_shop_list as $value) {
                StockAvailable::setProductOutOfStock((int) $this->id, OutOfStockType::OUT_OF_STOCK_DEFAULT, $value);
            }
        }

        $this->setGroupReduction();
        $this->updateUnitRatio();

        Hook::exec('actionProductSave', ['id_product' => (int) $this->id, 'product' => $this]);

        return true;
    }

    /**
     * {@inheritdoc}
     */
    public function update($null_values = false)
    {
        if ($this->is_virtual) {
            $this->product_type = ProductType::TYPE_VIRTUAL;
        }

        $return = parent::update($null_values);
        $this->setGroupReduction();
        $this->updateUnitRatio();

        // Sync stock Reference, EAN13, MPN and UPC
        if (Configuration::get('PS_ADVANCED_STOCK_MANAGEMENT') && StockAvailable::dependsOnStock($this->id, Context::getContext()->shop->id)) {
            Db::getInstance()->update('stock', [
                'reference' => pSQL($this->reference),
                'ean13' => pSQL($this->ean13),
                'isbn' => pSQL($this->isbn),
                'upc' => pSQL($this->upc),
                'mpn' => pSQL($this->mpn),
            ], 'id_product = ' . (int) $this->id . ' AND id_product_attribute = 0');
        }

        Hook::exec('actionProductSave', ['id_product' => (int) $this->id, 'product' => $this]);
        Hook::exec('actionProductUpdate', ['id_product' => (int) $this->id, 'product' => $this]);
        if ($this->getType() == Product::PTYPE_VIRTUAL && $this->active && !Configuration::get('PS_VIRTUAL_PROD_FEATURE_ACTIVE')) {
            Configuration::updateGlobalValue('PS_VIRTUAL_PROD_FEATURE_ACTIVE', '1');
        }

        return $return;
    }

    /**
     * Unit price ratio is not edited anymore, the reference is handled via the unit_price field which is now saved
     * in the DB we kept unit_price_ratio in the DB for backward compatibility but shouldn't be written anymore so
     * it is automatically updated when product is saved
     */
    protected function updateUnitRatio(): void
    {
        $ecotaxEnabled = (bool) Configuration::get('PS_USE_ECOTAX');
        $this->fillUnitRatio($ecotaxEnabled);
        if ($ecotaxEnabled) {
            Db::getInstance()->execute(sprintf(
                'UPDATE %sproduct SET `unit_price_ratio` = IF (`unit_price` != 0, (`price` + `ecotax`) / `unit_price`, 0) WHERE `id_product` = %d;',
                _DB_PREFIX_,
                $this->id
            ));
            Db::getInstance()->execute(sprintf(
                'UPDATE %sproduct_shop SET `unit_price_ratio` = IF (`unit_price` != 0, (`price` + `ecotax`) / `unit_price`, 0) WHERE `id_product` = %d;',
                _DB_PREFIX_,
                $this->id
            ));
        } else {
            Db::getInstance()->execute(sprintf(
                'UPDATE %sproduct SET `unit_price_ratio` = IF (`unit_price` != 0, `price` / `unit_price`, 0) WHERE `id_product` = %d;',
                _DB_PREFIX_,
                $this->id
            ));
            Db::getInstance()->execute(sprintf(
                'UPDATE %sproduct_shop SET `unit_price_ratio` = IF (`unit_price` != 0, `price` / `unit_price`, 0) WHERE `id_product` = %d;',
                _DB_PREFIX_,
                $this->id
            ));
        }
    }

    /**
     * Unit price ratio is not edited anymore, the reference is handled via the unit_price field which is now saved
     * in the DB we kept unit_price_ratio in the DB for backward compatibility but but the DB value should not be used
     * any more since it is deprecated so the object field is computed automatically.
     */
    protected function fillUnitRatio(bool $ecotaxEnabled): void
    {
        // Update instance field
        $unitPrice = new DecimalNumber((string) ($this->unit_price ?? 0));
        $price = new DecimalNumber((string) ($this->price ?? 0));
        if ($ecotaxEnabled) {
            $price = $price->plus(new DecimalNumber((string) ($this->ecotax ?? 0)));
        }
        if ($unitPrice->isGreaterThanZero()) {
            $this->unit_price_ratio = (float) (string) $price->dividedBy($unitPrice);
        }
    }

    /**
     * Init computation of price display method (i.e. price should be including tax or not) for a customer.
     * If customer Id passed as null then this compute price display method with according of current group.
     * Otherwise a price display method will compute with according of a customer address (i.e. country).
     *
     * @see Group::getPriceDisplayMethod()
     *
     * @param int|null $id_customer Customer identifier
     */
    public static function initPricesComputation($id_customer = null)
    {
        if ((int) $id_customer > 0) {
            $customer = new Customer((int) $id_customer);
            if (!Validate::isLoadedObject($customer)) {
                die(Tools::displayError());
            }
            self::$_taxCalculationMethod = Group::getPriceDisplayMethod((int) $customer->id_default_group);
            $cur_cart = Context::getContext()->cart;
            $id_address = 0;
            if (Validate::isLoadedObject($cur_cart)) {
                $id_address = (int) $cur_cart->{Configuration::get('PS_TAX_ADDRESS_TYPE')};
            }
            $address_infos = Address::getCountryAndState($id_address);

            if (self::$_taxCalculationMethod != PS_TAX_EXC
                && !empty($address_infos['vat_number'])
                && $address_infos['id_country'] != Configuration::get('VATNUMBER_COUNTRY')
                && Configuration::get('VATNUMBER_MANAGEMENT')) {
                self::$_taxCalculationMethod = PS_TAX_EXC;
            }
        } else {
            self::$_taxCalculationMethod = Group::getPriceDisplayMethod(Group::getCurrent()->id);
        }
    }

    /**
     * Returns price display method for a customer (i.e. price should be including tax or not).
     *
     * @see initPricesComputation()
     *
     * @param int|null $id_customer Customer identifier
     *
     * @return int Returns 0 (PS_TAX_INC) if tax should be included, otherwise 1 (PS_TAX_EXC) - tax should be excluded
     */
    public static function getTaxCalculationMethod($id_customer = null)
    {
        if (self::$_taxCalculationMethod === null || $id_customer !== null) {
            Product::initPricesComputation($id_customer);
        }

        return (int) self::$_taxCalculationMethod;
    }

    /**
     * Move a product inside its category.
     *
     * @param bool $way Up (1) or Down (0)
     * @param int $position
     *
     * @return bool Update result
     */
    public function updatePosition($way, $position)
    {
        if (!$res = Db::getInstance()->executeS('
            SELECT cp.`id_product`, cp.`position`, cp.`id_category`
            FROM `' . _DB_PREFIX_ . 'category_product` cp
            WHERE cp.`id_category` = ' . (int) Tools::getValue('id_category', 1) . '
            ORDER BY cp.`position` ASC')
            ) {
            return false;
        }

        foreach ($res as $product) {
            if ((int) $product['id_product'] == (int) $this->id) {
                $moved_product = $product;
            }
        }

        if (!isset($moved_product)) {
            return false;
        }

        // < and > statements rather than BETWEEN operator
        // since BETWEEN is treated differently according to databases
        $result = (
            Db::getInstance()->execute('
            UPDATE `' . _DB_PREFIX_ . 'category_product` cp
            INNER JOIN `' . _DB_PREFIX_ . 'product` p ON (p.`id_product` = cp.`id_product`)
            ' . Shop::addSqlAssociation('product', 'p') . '
            SET cp.`position`= `position` ' . ($way ? '- 1' : '+ 1') . ',
            p.`date_upd` = "' . date('Y-m-d H:i:s') . '", product_shop.`date_upd` = "' . date('Y-m-d H:i:s') . '"
            WHERE cp.`position`
            ' . ($way
                ? '> ' . (int) $moved_product['position'] . ' AND `position` <= ' . (int) $position
                : '< ' . (int) $moved_product['position'] . ' AND `position` >= ' . (int) $position) . '
            AND `id_category`=' . (int) $moved_product['id_category'])
        && Db::getInstance()->execute('
            UPDATE `' . _DB_PREFIX_ . 'category_product` cp
            INNER JOIN `' . _DB_PREFIX_ . 'product` p ON (p.`id_product` = cp.`id_product`)
            ' . Shop::addSqlAssociation('product', 'p') . '
            SET cp.`position` = ' . (int) $position . ',
            p.`date_upd` = "' . date('Y-m-d H:i:s') . '", product_shop.`date_upd` = "' . date('Y-m-d H:i:s') . '"
            WHERE cp.`id_product` = ' . (int) $moved_product['id_product'] . '
            AND cp.`id_category`=' . (int) $moved_product['id_category'])
        );
        Hook::exec('actionProductUpdate', ['id_product' => (int) $this->id, 'product' => $this]);

        return $result;
    }

    /**
     * Reorder product position in category $id_category.
     * Call it after deleting a product from a category.
     *
     * @param int $id_category Category identifier
     * @param int $position
     *
     * @return bool
     */
    public static function cleanPositions($id_category, $position = 0)
    {
        $return = true;

        if (!(int) $position) {
            $result = Db::getInstance()->executeS('
                SELECT `id_product`
                FROM `' . _DB_PREFIX_ . 'category_product`
                WHERE `id_category` = ' . (int) $id_category . '
                ORDER BY `position`
            ');
            $total = count($result);

            for ($i = 0; $i < $total; ++$i) {
                $return &= Db::getInstance()->update(
                    'category_product',
                    ['position' => $i],
                    '`id_category` = ' . (int) $id_category . ' AND `id_product` = ' . (int) $result[$i]['id_product']
                );
                $return &= Db::getInstance()->execute(
                    'UPDATE `' . _DB_PREFIX_ . 'product` p' . Shop::addSqlAssociation('product', 'p') . '
                    SET p.`date_upd` = "' . date('Y-m-d H:i:s') . '", product_shop.`date_upd` = "' . date('Y-m-d H:i:s') . '"
                    WHERE p.`id_product` = ' . (int) $result[$i]['id_product']
                );
            }
        } else {
            $result = Db::getInstance()->executeS('
                SELECT `id_product`
                FROM `' . _DB_PREFIX_ . 'category_product`
                WHERE `id_category` = ' . (int) $id_category . ' AND `position` > ' . (int) $position . '
                ORDER BY `position`
            ');
            $total = count($result);
            $return &= Db::getInstance()->update(
                'category_product',
                ['position' => ['type' => 'sql', 'value' => '`position`-1']],
                '`id_category` = ' . (int) $id_category . ' AND `position` > ' . (int) $position
            );

            for ($i = 0; $i < $total; ++$i) {
                $return &= Db::getInstance()->execute(
                    'UPDATE `' . _DB_PREFIX_ . 'product` p' . Shop::addSqlAssociation('product', 'p') . '
                    SET p.`date_upd` = "' . date('Y-m-d H:i:s') . '", product_shop.`date_upd` = "' . date('Y-m-d H:i:s') . '"
                    WHERE p.`id_product` = ' . (int) $result[$i]['id_product']
                );
            }
        }

        return $return;
    }

    /**
     * Get the default attribute for a product.
     *
     * @param int $id_product Product identifier
     * @param int $minimum_quantity
     * @param bool $reset
     *
     * @return int Attributes list
     */
    public static function getDefaultAttribute($id_product, $minimum_quantity = 0, $reset = false)
    {
        if (!Combination::isFeatureActive()) {
            return 0;
        }

        if ($reset && isset(static::$_combinations[$id_product])) {
            unset(static::$_combinations[$id_product]);
        }

        if (!isset(static::$_combinations[$id_product])) {
            static::$_combinations[$id_product] = [];
        }
        if (isset(static::$_combinations[$id_product][$minimum_quantity])) {
            return static::$_combinations[$id_product][$minimum_quantity];
        }

        $sql = 'SELECT product_attribute_shop.id_product_attribute
                FROM ' . _DB_PREFIX_ . 'product_attribute pa
                ' . Shop::addSqlAssociation('product_attribute', 'pa') . '
                WHERE pa.id_product = ' . (int) $id_product;

        $result_no_filter = (int) Db::getInstance()->getValue($sql);
        if (!$result_no_filter) {
            static::$_combinations[$id_product][$minimum_quantity] = 0;

            return 0;
        }

        $sql = 'SELECT product_attribute_shop.id_product_attribute
                FROM ' . _DB_PREFIX_ . 'product_attribute pa
                ' . Shop::addSqlAssociation('product_attribute', 'pa') . '
                ' . ($minimum_quantity > 0 ? Product::sqlStock('pa', 'pa') : '') .
                ' WHERE product_attribute_shop.default_on = 1 '
                . ($minimum_quantity > 0 ? ' AND IFNULL(stock.quantity, 0) >= ' . (int) $minimum_quantity : '') .
                ' AND pa.id_product = ' . (int) $id_product;
        $result = (int) Db::getInstance()->getValue($sql);

        if (!$result) {
            $sql = 'SELECT product_attribute_shop.id_product_attribute
                    FROM ' . _DB_PREFIX_ . 'product_attribute pa
                    ' . Shop::addSqlAssociation('product_attribute', 'pa') . '
                    ' . ($minimum_quantity > 0 ? Product::sqlStock('pa', 'pa') : '') .
                    ' WHERE pa.id_product = ' . (int) $id_product
                    . ($minimum_quantity > 0 ? ' AND IFNULL(stock.quantity, 0) >= ' . (int) $minimum_quantity : '');

            $result = (int) Db::getInstance()->getValue($sql);
        }

        if (!$result) {
            $sql = 'SELECT product_attribute_shop.id_product_attribute
                    FROM ' . _DB_PREFIX_ . 'product_attribute pa
                    ' . Shop::addSqlAssociation('product_attribute', 'pa') . '
                    WHERE product_attribute_shop.`default_on` = 1
                    AND pa.id_product = ' . (int) $id_product;

            $result = (int) Db::getInstance()->getValue($sql);
        }

        if (!$result) {
            $result = $result_no_filter;
        }

        static::$_combinations[$id_product][$minimum_quantity] = $result;

        return $result;
    }

    /**
     * @param string $available_date Date in mysql format Y-m-d
     *
     * @return bool
     */
    public function setAvailableDate($available_date = '0000-00-00')
    {
        if (Validate::isDateFormat($available_date) && $this->available_date != $available_date) {
            $this->available_date = $available_date;

            return $this->update();
        }

        return false;
    }

    /**
     * For a given id_product and id_product_attribute, return available date.
     *
     * @param int $id_product Product identifier
     * @param int|null $id_product_attribute Attribute identifier
     *
     * @return string|null
     */
    public static function getAvailableDate($id_product, $id_product_attribute = null)
    {
        $sql = 'SELECT';

        if ($id_product_attribute === null) {
            $sql .= ' p.`available_date`';
        } else {
            $sql .= ' pa.`available_date`';
        }

        $sql .= ' FROM `' . _DB_PREFIX_ . 'product` p';

        if ($id_product_attribute !== null) {
            $sql .= ' LEFT JOIN `' . _DB_PREFIX_ . 'product_attribute` pa ON (pa.`id_product` = p.`id_product`)';
        }

        $sql .= Shop::addSqlAssociation('product', 'p');

        if ($id_product_attribute !== null) {
            $sql .= Shop::addSqlAssociation('product_attribute', 'pa');
        }

        $sql .= ' WHERE p.`id_product` = ' . (int) $id_product;

        if ($id_product_attribute !== null) {
            $sql .= ' AND pa.`id_product` = ' . (int) $id_product . ' AND pa.`id_product_attribute` = ' . (int) $id_product_attribute;
        }

        $result = Db::getInstance(_PS_USE_SQL_SLAVE_)->getValue($sql);

        if ($result == '0000-00-00') {
            $result = null;
        }

        return $result;
    }

    /**
     * @param int $id_product Product identifier
     * @param bool $is_virtual
     */
    public static function updateIsVirtual($id_product, $is_virtual = true)
    {
        $isVirtual = (bool) $is_virtual;
        $updateData = [
            'is_virtual' => $isVirtual,
        ];

        // We only update the type if we are sure it is virtual
        if ($isVirtual) {
            $updateData['product_type'] = ProductType::TYPE_VIRTUAL;
        }

        Db::getInstance()->update('product', $updateData, 'id_product = ' . (int) $id_product);
    }

    /**
     * @see ObjectModel::resetStaticCache()
     *
     * reset static cache (eg unit testing purpose).
     */
    public static function resetStaticCache()
    {
        static::$loaded_classes = [];
        static::$productPropertiesCache = [];
        static::$_cacheFeatures = [];
        static::$_frontFeaturesCache = [];
        static::$_prices = [];
        static::$_pricesLevel2 = [];
        static::$_incat = [];
        static::$_combinations = [];
<<<<<<< HEAD
        Cache::clean('Product::*');
=======
        static::$psEcotaxTaxRulesGroupId = null;
>>>>>>> 620b4750
    }

    /**
     * {@inheritdoc}
     */
    public function validateField($field, $value, $id_lang = null, $skip = [], $human_errors = false)
    {
        if ($field == 'description_short') {
            // The legacy validation is basic, so the idea here is to adapt the allowed limit so that it takes into
            // account the difference between the raw text and the html text (since actually the limit is only about
            // the raw text) This is a bit ugly the real validation should only be performed by TinyMceMaxLengthValidator
            // but we have to deal with this for now.
            $limit = (int) Configuration::get('PS_PRODUCT_SHORT_DESC_LIMIT');
            if ($limit <= 0) {
                $limit = 800;
            }

            $replaceArray = [
                "\n",
                "\r",
                "\n\r",
                "\r\n",
            ];
            $str = $value ? str_replace($replaceArray, [''], strip_tags($value)) : '';
            $size_without_html = iconv_strlen($str);
            $size_with_html = Tools::strlen($value);
            $adaptedLimit = $limit + $size_with_html - $size_without_html;
            $this->def['fields']['description_short']['size'] = $adaptedLimit;
        }

        return parent::validateField($field, $value, $id_lang, $skip, $human_errors);
    }

    /**
     * {@inheritdoc}
     */
    public function delete()
    {
        /*
         * @since 1.5.0
         * It is NOT possible to delete a product if there are currently:
         * - physical stock for this product
         * - supply order(s) for this product
         */
        if (Configuration::get('PS_ADVANCED_STOCK_MANAGEMENT') && $this->advanced_stock_management) {
            $stock_manager = StockManagerFactory::getManager();
            $physical_quantity = $stock_manager->getProductPhysicalQuantities($this->id, 0);
            $real_quantity = $stock_manager->getProductRealQuantities($this->id, 0);
            if ($physical_quantity > 0) {
                return false;
            }
            if ($real_quantity > $physical_quantity) {
                return false;
            }

            $warehouse_product_locations = ServiceLocator::get('\\PrestaShop\\PrestaShop\\Core\\Foundation\\Database\\EntityManager')->getRepository('WarehouseProductLocation')->findByIdProduct($this->id);
            foreach ($warehouse_product_locations as $warehouse_product_location) {
                $warehouse_product_location->delete();
            }

            $stocks = ServiceLocator::get('\\PrestaShop\\PrestaShop\\Core\\Foundation\\Database\\EntityManager')->getRepository('Stock')->findByIdProduct($this->id);
            foreach ($stocks as $stock) {
                $stock->delete();
            }
        }
        $result = parent::delete();

        // Removes the product from StockAvailable, for the current shop
        StockAvailable::removeProductFromStockAvailable($this->id);
        $result &= ($this->deleteProductAttributes() && $this->deleteImages());
        // If there are still entries in product_shop, don't remove completely the product
        if ($this->hasMultishopEntries()) {
            return true;
        }

        Hook::exec('actionProductDelete', ['id_product' => (int) $this->id, 'product' => $this]);
        if (!$result ||
            !GroupReduction::deleteProductReduction($this->id) ||
            !$this->deleteCategories(true) ||
            !$this->deleteProductFeatures() ||
            !$this->deleteTags() ||
            !$this->deleteCartProducts() ||
            !$this->deleteAttachments(false) ||
            !$this->deleteCustomization() ||
            !SpecificPrice::deleteByProductId((int) $this->id) ||
            !$this->deletePack() ||
            !$this->deleteProductSale() ||
            !$this->deleteSearchIndexes() ||
            !$this->deleteAccessories() ||
            !$this->deleteFromAccessories() ||
            !$this->deleteFromSupplier() ||
            !$this->deleteDownload() ||
            !$this->deleteFromCartRules()) {
            return false;
        }

        return true;
    }

    /**
     * @param array $products Product identifiers
     *
     * @return bool|int
     */
    public function deleteSelection($products)
    {
        $return = 1;
        if (is_array($products) && ($count = count($products))) {
            // Deleting products can be quite long on a cheap server. Let's say 1.5 seconds by product (I've seen it!).
            if ((int) (ini_get('max_execution_time')) < round($count * 1.5)) {
                ini_set('max_execution_time', (string) round($count * 1.5));
            }

            foreach ($products as $id_product) {
                $product = new Product((int) $id_product);
                $return &= $product->delete();
            }
        }

        return $return;
    }

    /**
     * @return bool
     */
    public function deleteFromCartRules()
    {
        CartRule::cleanProductRuleIntegrity('products', $this->id);

        return true;
    }

    /**
     * @return bool
     */
    public function deleteFromSupplier()
    {
        return Db::getInstance()->delete('product_supplier', 'id_product = ' . (int) $this->id);
    }

    /**
     * addToCategories add this product to the category/ies if not exists.
     *
     * @param int|int[] $categories id_category or array of id_category
     *
     * @return bool true if succeed
     */
    public function addToCategories($categories = [])
    {
        if (empty($categories)) {
            return false;
        }

        if (!is_array($categories)) {
            $categories = [$categories];
        }

        $categories = array_map('intval', $categories);

        $current_categories = $this->getCategories();
        $current_categories = array_map('intval', $current_categories);

        // for new categ, put product at last position
        $res_categ_new_pos = Db::getInstance(_PS_USE_SQL_SLAVE_)->executeS('
            SELECT id_category, MAX(position)+1 newPos
            FROM `' . _DB_PREFIX_ . 'category_product`
            WHERE `id_category` IN(' . implode(',', $categories) . ')
            GROUP BY id_category');
        foreach ($res_categ_new_pos as $array) {
            $new_categories[(int) $array['id_category']] = (int) $array['newPos'];
        }

        $new_categ_pos = [];
        // The first position must be 1 instead of 0
        foreach ($categories as $id_category) {
            $new_categ_pos[$id_category] = isset($new_categories[$id_category]) ? $new_categories[$id_category] : 1;
        }

        $product_cats = [];

        foreach ($categories as $new_id_categ) {
            if (!in_array($new_id_categ, $current_categories)) {
                $product_cats[] = [
                    'id_category' => (int) $new_id_categ,
                    'id_product' => (int) $this->id,
                    'position' => (int) $new_categ_pos[$new_id_categ],
                ];
            }
        }

        Db::getInstance()->insert('category_product', $product_cats);

        Cache::clean('Product::getProductCategories_' . (int) $this->id);

        return true;
    }

    /**
     * Update categories to index product into.
     *
     * @param int[] $categories Categories list to index product into
     * @param bool $keeping_current_pos (deprecated, no more used)
     *
     * @return bool Update/insertion result
     */
    public function updateCategories($categories, $keeping_current_pos = false)
    {
        if (empty($categories)) {
            return false;
        }

        $result = Db::getInstance()->executeS(
            '
            SELECT c.`id_category`
            FROM `' . _DB_PREFIX_ . 'category_product` cp
            LEFT JOIN `' . _DB_PREFIX_ . 'category` c ON (c.`id_category` = cp.`id_category`)
            ' . Shop::addSqlAssociation('category', 'c', true, null, true) . '
            WHERE cp.`id_category` NOT IN (' . implode(',', array_map('intval', $categories)) . ')
            AND cp.id_product = ' . (int) $this->id
        );

        // if none are found, it's an error
        if (!is_array($result)) {
            return false;
        }

        foreach ($result as $categ_to_delete) {
            $this->deleteCategory($categ_to_delete['id_category']);
        }

        if (!$this->addToCategories($categories)) {
            return false;
        }

        SpecificPriceRule::applyAllRules([(int) $this->id]);

        Cache::clean('Product::getProductCategories_' . (int) $this->id);

        return true;
    }

    /**
     * deleteCategory delete this product from the category $id_category.
     *
     * @param int $id_category Category identifier
     * @param bool $clean_positions
     *
     * @return bool
     */
    public function deleteCategory($id_category, $clean_positions = true)
    {
        $result = Db::getInstance()->executeS(
            'SELECT `id_category`, `position`
            FROM `' . _DB_PREFIX_ . 'category_product`
            WHERE `id_product` = ' . (int) $this->id . '
            AND id_category = ' . (int) $id_category
        );

        $return = Db::getInstance()->delete('category_product', 'id_product = ' . (int) $this->id . ' AND id_category = ' . (int) $id_category);
        if ($clean_positions === true) {
            foreach ($result as $row) {
                static::cleanPositions((int) $row['id_category'], (int) $row['position']);
            }
        }

        SpecificPriceRule::applyAllRules([(int) $this->id]);

        Cache::clean('Product::getProductCategories_' . (int) $this->id);

        return $return;
    }

    /**
     * Delete all association to category where product is indexed.
     *
     * @param bool $clean_positions clean category positions after deletion
     *
     * @return bool Deletion result
     */
    public function deleteCategories($clean_positions = false)
    {
        if ($clean_positions === true) {
            $result = Db::getInstance()->executeS(
                'SELECT `id_category`, `position`
                FROM `' . _DB_PREFIX_ . 'category_product`
                WHERE `id_product` = ' . (int) $this->id
            );
        }

        $return = Db::getInstance()->delete('category_product', 'id_product = ' . (int) $this->id);
        if ($clean_positions === true && is_array($result)) {
            foreach ($result as $row) {
                $return &= static::cleanPositions((int) $row['id_category'], (int) $row['position']);
            }
        }

        Cache::clean('Product::getProductCategories_' . (int) $this->id);

        return $return;
    }

    /**
     * Delete products tags entries.
     *
     * @return bool Deletion result
     */
    public function deleteTags()
    {
        return Tag::deleteTagsForProduct((int) $this->id);
    }

    /**
     * Delete product from cart.
     *
     * @return bool Deletion result
     */
    public function deleteCartProducts()
    {
        return Db::getInstance()->delete('cart_product', 'id_product = ' . (int) $this->id);
    }

    /**
     * Delete product images from database.
     *
     * @return bool success
     */
    public function deleteImages()
    {
        $result = Db::getInstance()->executeS(
            '
            SELECT `id_image`
            FROM `' . _DB_PREFIX_ . 'image`
            WHERE `id_product` = ' . (int) $this->id
        );

        $status = true;
        if ($result) {
            foreach ($result as $row) {
                $image = new Image($row['id_image']);
                $status &= $image->delete();
            }
        }

        return $status;
    }

    /**
     * Get all available products.
     *
     * @param int $id_lang Language identifier
     * @param int $start Start number
     * @param int $limit Number of products to return
     * @param string $order_by Field for ordering
     * @param string $order_way Way for ordering (ASC or DESC)
     * @param int|false $id_category Category identifier
     * @param bool $only_active
     * @param Context|null $context
     *
     * @return array Products details
     */
    public static function getProducts(
        $id_lang,
        $start,
        $limit,
        $order_by,
        $order_way,
        $id_category = false,
        $only_active = false,
        Context $context = null
    ) {
        if (!$context) {
            $context = Context::getContext();
        }

        $front = true;
        if (!in_array($context->controller->controller_type, ['front', 'modulefront'])) {
            $front = false;
        }

        if (!Validate::isOrderBy($order_by) || !Validate::isOrderWay($order_way)) {
            die(Tools::displayError());
        }
        if ($order_by == 'id_product' || $order_by == 'price' || $order_by == 'date_add' || $order_by == 'date_upd') {
            $order_by_prefix = 'p';
        } elseif ($order_by == 'name') {
            $order_by_prefix = 'pl';
        } elseif ($order_by == 'position') {
            $order_by_prefix = 'c';
        }

        if (strpos($order_by, '.') > 0) {
            $order_by = explode('.', $order_by);
            $order_by_prefix = $order_by[0];
            $order_by = $order_by[1];
        }
        $sql = 'SELECT p.*, product_shop.*, pl.* , m.`name` AS manufacturer_name, s.`name` AS supplier_name
                FROM `' . _DB_PREFIX_ . 'product` p
                ' . Shop::addSqlAssociation('product', 'p') . '
                LEFT JOIN `' . _DB_PREFIX_ . 'product_lang` pl ON (p.`id_product` = pl.`id_product` ' . Shop::addSqlRestrictionOnLang('pl') . ')
                LEFT JOIN `' . _DB_PREFIX_ . 'manufacturer` m ON (m.`id_manufacturer` = p.`id_manufacturer`)
                LEFT JOIN `' . _DB_PREFIX_ . 'supplier` s ON (s.`id_supplier` = p.`id_supplier`)' .
                ($id_category ? 'LEFT JOIN `' . _DB_PREFIX_ . 'category_product` c ON (c.`id_product` = p.`id_product`)' : '') . '
                WHERE pl.`id_lang` = ' . (int) $id_lang .
                    ($id_category ? ' AND c.`id_category` = ' . (int) $id_category : '') .
                    ($front ? ' AND product_shop.`visibility` IN ("both", "catalog")' : '') .
                    ($only_active ? ' AND product_shop.`active` = 1' : '') . '
                ORDER BY ' . (isset($order_by_prefix) ? pSQL($order_by_prefix) . '.' : '') . '`' . pSQL($order_by) . '` ' . pSQL($order_way) .
                ($limit > 0 ? ' LIMIT ' . (int) $start . ',' . (int) $limit : '');
        $rq = Db::getInstance(_PS_USE_SQL_SLAVE_)->executeS($sql);
        if ($order_by == 'price') {
            Tools::orderbyPrice($rq, $order_way);
        }

        foreach ($rq as &$row) {
            $row = Product::getTaxesInformations($row);
        }

        return $rq;
    }

    /**
     * @param int $id_lang Language identifier
     * @param Context|null $context
     *
     * @return array
     */
    public static function getSimpleProducts($id_lang, Context $context = null)
    {
        if (!$context) {
            $context = Context::getContext();
        }

        $front = true;
        if (!in_array($context->controller->controller_type, ['front', 'modulefront'])) {
            $front = false;
        }

        $sql = 'SELECT p.`id_product`, pl.`name`
                FROM `' . _DB_PREFIX_ . 'product` p
                ' . Shop::addSqlAssociation('product', 'p') . '
                LEFT JOIN `' . _DB_PREFIX_ . 'product_lang` pl ON (p.`id_product` = pl.`id_product` ' . Shop::addSqlRestrictionOnLang('pl') . ')
                WHERE pl.`id_lang` = ' . (int) $id_lang . '
                ' . ($front ? ' AND product_shop.`visibility` IN ("both", "catalog")' : '') . '
                ORDER BY pl.`name`';

        return Db::getInstance(_PS_USE_SQL_SLAVE_)->executeS($sql);
    }

    /**
     * @return bool
     */
    public function isNew()
    {
        $nbDaysNewProduct = Configuration::get('PS_NB_DAYS_NEW_PRODUCT');
        if (!Validate::isUnsignedInt($nbDaysNewProduct)) {
            $nbDaysNewProduct = 20;
        }

        $query = 'SELECT COUNT(p.id_product)
            FROM `' . _DB_PREFIX_ . 'product` p
            ' . Shop::addSqlAssociation('product', 'p') . '
            WHERE p.id_product = ' . (int) $this->id . '
            AND DATEDIFF("' . date('Y-m-d') . ' 00:00:00", product_shop.`date_add`) < ' . $nbDaysNewProduct;

        return (bool) Db::getInstance()->getValue($query, false);
    }

    /**
     * @param int[] $attributes_list Attribute identifier(s)
     * @param int|false $current_product_attribute Attribute identifier
     * @param Context|null $context
     * @param bool $all_shops
     * @param bool $return_id
     *
     * @return bool|int|string Attribute exist or Attribute identifier if return_id = true
     */
    public function productAttributeExists($attributes_list, $current_product_attribute = false, Context $context = null, $all_shops = false, $return_id = false)
    {
        if (!Combination::isFeatureActive()) {
            return false;
        }
        if ($context === null) {
            $context = Context::getContext();
        }
        $result = Db::getInstance()->executeS(
            'SELECT pac.`id_attribute`, pac.`id_product_attribute`
            FROM `' . _DB_PREFIX_ . 'product_attribute` pa
            JOIN `' . _DB_PREFIX_ . 'product_attribute_shop` pas ON (pas.id_product_attribute = pa.id_product_attribute)
            LEFT JOIN `' . _DB_PREFIX_ . 'product_attribute_combination` pac ON (pac.`id_product_attribute` = pa.`id_product_attribute`)
            WHERE 1 ' . (!$all_shops ? ' AND pas.id_shop =' . (int) $context->shop->id : '') . ' AND pa.`id_product` = ' . (int) $this->id .
            ($all_shops ? ' GROUP BY pac.id_attribute, pac.id_product_attribute ' : '')
        );

        /* If something's wrong */
        if (empty($result)) {
            return false;
        }
        /* Product attributes simulation */
        $product_attributes = [];
        foreach ($result as $product_attribute) {
            $product_attributes[$product_attribute['id_product_attribute']][] = $product_attribute['id_attribute'];
        }
        /* Checking product's attribute existence */
        foreach ($product_attributes as $key => $product_attribute) {
            if (count($product_attribute) == count($attributes_list)) {
                $diff = false;
                for ($i = 0; $diff == false && isset($product_attribute[$i]); ++$i) {
                    if (!in_array($product_attribute[$i], $attributes_list) || $key == $current_product_attribute) {
                        $diff = true;
                    }
                }
                if (!$diff) {
                    if ($return_id) {
                        return $key;
                    }

                    return true;
                }
            }
        }

        return false;
    }

    /**
     * addProductAttribute is deprecated.
     *
     * The quantity params now set StockAvailable for the current shop with the specified quantity
     * The supplier_reference params now set the supplier reference of the default supplier of the product if possible
     *
     * @deprecated since 1.5.0
     * @see StockManager if you want to manage real stock
     * @see StockAvailable if you want to manage available quantities for sale on your shop(s)
     * @see ProductSupplier for manage supplier reference(s)
     *
     * @param float $price Additional price
     * @param float $weight Additional weight
     * @param float $unit_impact
     * @param float $ecotax Additional ecotax
     * @param int $quantity
     * @param int[] $id_images Image ids
     * @param string $reference Reference
     * @param int $id_supplier Supplier identifier
     * @param string $ean13
     * @param bool $default Is default attribute for product
     * @param string $location
     * @param string $upc
     * @param int $minimal_quantity
     * @param string $isbn
     * @param int|null $low_stock_threshold Low stock for mail alert
     * @param bool $low_stock_alert Low stock mail alert activated
     * @param string|null $mpn
     *
     * @return int|false Attribute identifier if success, false if it fail
     */
    public function addProductAttribute(
        $price,
        $weight,
        $unit_impact,
        $ecotax,
        $quantity,
        $id_images,
        $reference,
        $id_supplier,
        $ean13,
        $default,
        $location,
        $upc,
        $minimal_quantity,
        $isbn,
        $low_stock_threshold = null,
        $low_stock_alert = false,
        $mpn = null
    ) {
        Tools::displayAsDeprecated();

        $id_product_attribute = $this->addAttribute(
            $price,
            $weight,
            $unit_impact,
            $ecotax,
            $id_images,
            $reference,
            $ean13,
            $default,
            $location,
            $upc,
            $minimal_quantity,
            [],
            null,
            0,
            $isbn,
            $low_stock_threshold,
            $low_stock_alert,
            $mpn
        );

        if (!$id_product_attribute) {
            return false;
        }

        StockAvailable::setQuantity($this->id, $id_product_attribute, $quantity);
        //Try to set the default supplier reference
        $this->addSupplierReference($id_supplier, $id_product_attribute);

        return $id_product_attribute;
    }

    /**
     * @param array $combinations
     * @param array $attributes
     * @param bool $resetExistingCombination
     *
     * @return bool
     */
    public function generateMultipleCombinations($combinations, $attributes, $resetExistingCombination = true)
    {
        $res = true;
        foreach ($combinations as $key => $combination) {
            $id_combination = (int) $this->productAttributeExists($attributes[$key], false, null, true, true);
            if ($id_combination && !$resetExistingCombination) {
                continue;
            }

            $obj = new Combination($id_combination);

            if ($id_combination) {
                $obj->minimal_quantity = 1;
                $obj->available_date = '0000-00-00';
            }

            foreach ($combination as $field => $value) {
                $obj->$field = $value;
            }

            $obj->default_on = false;
            $this->setAvailableDate();

            $obj->save();

            if (!$id_combination) {
                $attribute_list = [];
                foreach ($attributes[$key] as $id_attribute) {
                    $attribute_list[] = [
                        'id_product_attribute' => (int) $obj->id,
                        'id_attribute' => (int) $id_attribute,
                    ];
                }
                $res &= Db::getInstance()->insert('product_attribute_combination', $attribute_list);
            }
        }

        return $res;
    }

    /**
     * @param array<int> $combinations
     * @param int $langId
     *
     * @return array
     */
    public function sortCombinationByAttributePosition($combinations, $langId)
    {
        $attributes = [];
        foreach ($combinations as $combinationId) {
            $attributeCombination = $this->getAttributeCombinationsById($combinationId, $langId);
            $attributes[$attributeCombination[0]['position']][$combinationId] = $attributeCombination[0];
        }

        ksort($attributes);

        return $attributes;
    }

    /**
     * @param float $wholesale_price
     * @param float $price Additional price
     * @param float $weight Additional weight
     * @param float $unit_impact
     * @param float $ecotax Additional ecotax
     * @param int $quantity deprecated
     * @param int[] $id_images Image ids
     * @param string $reference Reference
     * @param int $id_supplier Supplier identifier
     * @param string $ean13
     * @param bool $default Is default attribute for product
     * @param string|null $location
     * @param string|null $upc
     * @param int $minimal_quantity
     * @param array $id_shop_list
     * @param string|null $available_date Date in mysql format Y-m-d
     * @param string $isbn
     * @param int|null $low_stock_threshold Low stock for mail alert
     * @param bool $low_stock_alert Low stock mail alert activated
     * @param string|null $mpn
     *
     * @return int|false Attribute identifier if success, false if it fail
     */
    public function addCombinationEntity(
        $wholesale_price,
        $price,
        $weight,
        $unit_impact,
        $ecotax,
        $quantity,
        $id_images,
        $reference,
        $id_supplier,
        $ean13,
        $default,
        $location = null,
        $upc = null,
        $minimal_quantity = 1,
        array $id_shop_list = [],
        $available_date = null,
        $isbn = '',
        $low_stock_threshold = null,
        $low_stock_alert = false,
        $mpn = null
    ) {
        $id_product_attribute = $this->addAttribute(
            $price,
            $weight,
            $unit_impact,
            $ecotax,
            $id_images,
            $reference,
            $ean13,
            $default,
            $location,
            $upc,
            $minimal_quantity,
            $id_shop_list,
            $available_date,
            0,
            $isbn,
            $low_stock_threshold,
            $low_stock_alert,
            $mpn
        );
        $this->addSupplierReference($id_supplier, $id_product_attribute);
        $result = ObjectModel::updateMultishopTable('Combination', [
            'wholesale_price' => (float) $wholesale_price,
        ], 'a.id_product_attribute = ' . (int) $id_product_attribute);

        if (!$id_product_attribute || !$result) {
            return false;
        }

        return $id_product_attribute;
    }

    /**
     * Delete all default attributes for product.
     *
     * @return bool
     */
    public function deleteDefaultAttributes()
    {
        return ObjectModel::updateMultishopTable('Combination', [
            'default_on' => null,
        ], 'a.`id_product` = ' . (int) $this->id);
    }

    /**
     * @param int $id_product_attribute Attribute identifier
     *
     * @return bool
     */
    public function setDefaultAttribute($id_product_attribute)
    {
        // We only update the type when we know it has combinations
        if (!empty($id_product_attribute)) {
            $this->product_type = ProductType::TYPE_COMBINATIONS;
        }

        $result = ObjectModel::updateMultishopTable('Combination', [
            'default_on' => 1,
        ], 'a.`id_product` = ' . (int) $this->id . ' AND a.`id_product_attribute` = ' . (int) $id_product_attribute);

        $result = $result && ObjectModel::updateMultishopTable('product', [
            'cache_default_attribute' => (int) $id_product_attribute,
            'product_type' => $this->product_type,
        ], 'a.`id_product` = ' . (int) $this->id);

        $this->cache_default_attribute = (int) $id_product_attribute;

        return $result;
    }

    /**
     * @param int $id_product Product identifier
     *
     * @return int|false Default Attribute identifier if success, false if it false
     */
    public static function updateDefaultAttribute($id_product)
    {
        $id_default_attribute = (int) Product::getDefaultAttribute($id_product, 0, true);

        $result = Db::getInstance()->update('product_shop', [
            'cache_default_attribute' => $id_default_attribute,
        ], 'id_product = ' . (int) $id_product . Shop::addSqlRestriction());

        // We only update the type when we know it has combinations
        $updateData = [
            'cache_default_attribute' => $id_default_attribute,
        ];
        if (!empty($id_default_attribute)) {
            $updateData['product_type'] = ProductType::TYPE_COMBINATIONS;
        }
        $result &= Db::getInstance()->update('product', $updateData, 'id_product = ' . (int) $id_product);

        if ($result && $id_default_attribute) {
            return $id_default_attribute;
        } else {
            return $result;
        }
    }

    /**
     * Update a product attribute.
     *
     * @deprecated since 1.5
     * @see updateAttribute() to use instead
     * @see ProductSupplier for manage supplier reference(s)
     *
     * @param int $id_product_attribute Attribute identifier
     * @param float $wholesale_price
     * @param float $price Additional price
     * @param float $weight Additional weight
     * @param float $unit
     * @param float $ecotax Additional ecotax
     * @param int[] $id_images Image ids
     * @param string $reference
     * @param int $id_supplier Supplier identifier
     * @param string $ean13
     * @param bool $default Is default attribute for product
     * @param string $location
     * @param string $upc
     * @param int $minimal_quantity
     * @param string $available_date Date in mysql format Y-m-d
     * @param string $isbn
     * @param int|null $low_stock_threshold Low stock for mail alert
     * @param bool $low_stock_alert Low stock mail alert activated
     * @param string|null $mpn
     *
     * @return bool
     */
    public function updateProductAttribute(
        $id_product_attribute,
        $wholesale_price,
        $price,
        $weight,
        $unit,
        $ecotax,
        $id_images,
        $reference,
        $id_supplier,
        $ean13,
        $default,
        $location,
        $upc,
        $minimal_quantity,
        $available_date,
        $isbn = '',
        $low_stock_threshold = null,
        $low_stock_alert = false,
        $mpn = null
    ) {
        Tools::displayAsDeprecated('Use updateAttribute() instead');

        $return = $this->updateAttribute(
            $id_product_attribute,
            $wholesale_price,
            $price,
            $weight,
            $unit,
            $ecotax,
            $id_images,
            $reference,
            $ean13,
            $default,
            $location = null,
            $upc = null,
            $minimal_quantity,
            $available_date,
            true,
            [],
            $isbn,
            $low_stock_threshold,
            $low_stock_alert,
            $mpn = null
        );
        $this->addSupplierReference($id_supplier, $id_product_attribute);

        return $return;
    }

    /**
     * Sets or updates Supplier Reference.
     *
     * @param int $id_supplier Supplier identifier
     * @param int $id_product_attribute Attribute identifier
     * @param string|null $supplier_reference
     * @param float|null $price
     * @param int|null $id_currency Currency identifier
     */
    public function addSupplierReference($id_supplier, $id_product_attribute, $supplier_reference = null, $price = null, $id_currency = null)
    {
        //in some case we need to add price without supplier reference
        if ($supplier_reference === null) {
            $supplier_reference = '';
        }

        //Try to set the default supplier reference
        if (($id_supplier > 0) && ($this->id > 0)) {
            $id_product_supplier = (int) ProductSupplier::getIdByProductAndSupplier($this->id, $id_product_attribute, $id_supplier);

            $product_supplier = new ProductSupplier($id_product_supplier);

            if (!$id_product_supplier) {
                $product_supplier->id_product = (int) $this->id;
                $product_supplier->id_product_attribute = (int) $id_product_attribute;
                $product_supplier->id_supplier = (int) $id_supplier;
            }

            $product_supplier->product_supplier_reference = pSQL($supplier_reference);
            $product_supplier->product_supplier_price_te = null !== $price ? (float) $price : (float) $product_supplier->product_supplier_price_te;
            $product_supplier->id_currency = null !== $id_currency ? (int) $id_currency : (int) $product_supplier->id_currency;
            $product_supplier->save();
        }
    }

    /**
     * Update a product attribute.
     *
     * @param int $id_product_attribute Product attribute id
     * @param float $wholesale_price Wholesale price
     * @param float $price Additional price
     * @param float $weight Additional weight
     * @param float $unit Additional unit price
     * @param float $ecotax Additional ecotax
     * @param int[] $id_images Image identifiers
     * @param string $reference Reference
     * @param string $ean13 Ean-13 barcode
     * @param bool $default Is default attribute for product
     * @param string|null $location
     * @param string $upc Upc barcode
     * @param int|null $minimal_quantity Minimal quantity
     * @param string|null $available_date Date in mysql format Y-m-d
     * @param bool $update_all_fields
     * @param int[] $id_shop_list
     * @param string $isbn ISBN reference
     * @param int|null $low_stock_threshold Low stock for mail alert
     * @param bool $low_stock_alert Low stock mail alert activated
     * @param string $mpn MPN
     *
     * @return bool Update result
     */
    public function updateAttribute(
        $id_product_attribute,
        $wholesale_price,
        $price,
        $weight,
        $unit,
        $ecotax,
        $id_images,
        $reference,
        $ean13,
        $default,
        $location = null,
        $upc = null,
        $minimal_quantity = null,
        $available_date = null,
        $update_all_fields = true,
        array $id_shop_list = [],
        $isbn = '',
        $low_stock_threshold = null,
        $low_stock_alert = false,
        $mpn = null
    ) {
        $combination = new Combination($id_product_attribute);

        if (!$update_all_fields) {
            $combination->setFieldsToUpdate([
                'price' => null !== $price,
                'wholesale_price' => null !== $wholesale_price,
                'ecotax' => null !== $ecotax,
                'weight' => null !== $weight,
                'unit_price_impact' => null !== $unit,
                'default_on' => null !== $default,
                'minimal_quantity' => null !== $minimal_quantity,
                'reference' => null !== $reference,
                'ean13' => null !== $ean13,
                'upc' => null !== $upc,
                'isbn' => null !== $isbn,
                'mpn' => null !== $mpn,
                'available_date' => null !== $available_date,
                'low_stock_threshold' => null !== $low_stock_threshold,
                'low_stock_alert' => null !== $low_stock_alert,
                'id_shop_list' => !empty($id_shop_list),
            ]);
        }

        $price = (float) str_replace(',', '.', (string) $price);
        $weight = (float) str_replace(',', '.', (string) $weight);

        $combination->price = $price;
        $combination->wholesale_price = (float) $wholesale_price;
        $combination->ecotax = (float) $ecotax;
        $combination->weight = $weight;
        $combination->unit_price_impact = (float) $unit;
        $combination->reference = pSQL($reference);
        $combination->ean13 = pSQL($ean13);
        $combination->isbn = pSQL($isbn);
        $combination->upc = pSQL($upc);
        $combination->mpn = pSQL($mpn);
        $combination->default_on = (bool) $default;
        $combination->minimal_quantity = (int) $minimal_quantity;
        $combination->low_stock_threshold = empty($low_stock_threshold) && '0' != $low_stock_threshold ? null : (int) $low_stock_threshold;
        $combination->low_stock_alert = !empty($low_stock_alert);
        $combination->available_date = $available_date ? pSQL($available_date) : '0000-00-00';

        if (!empty($id_shop_list)) {
            $combination->id_shop_list = $id_shop_list;
        }

        $combination->save();

        if (is_array($id_images) && count($id_images)) {
            $combination->setImages($id_images);
        }

        $id_default_attribute = (int) Product::updateDefaultAttribute($this->id);
        if ($id_default_attribute) {
            $this->cache_default_attribute = $id_default_attribute;
        }

        // Sync stock Reference, EAN13, ISBN, MPN and UPC for this attribute
        if (Configuration::get('PS_ADVANCED_STOCK_MANAGEMENT') && StockAvailable::dependsOnStock($this->id, Context::getContext()->shop->id)) {
            Db::getInstance()->update('stock', [
                'reference' => pSQL($reference),
                'ean13' => pSQL($ean13),
                'isbn' => pSQL($isbn),
                'upc' => pSQL($upc),
                'mpn' => pSQL($mpn),
            ], 'id_product = ' . $this->id . ' AND id_product_attribute = ' . (int) $id_product_attribute);
        }

        Hook::exec('actionProductAttributeUpdate', ['id_product_attribute' => (int) $id_product_attribute]);
        Tools::clearColorListCache($this->id);

        return true;
    }

    /**
     * Add a product attribute.
     *
     * @since 1.5.0.1
     *
     * @param float $price Additional price
     * @param float $weight Additional weight
     * @param float $unit_impact Additional unit price
     * @param float $ecotax Additional ecotax
     * @param int[] $id_images Image ids
     * @param string $reference Reference
     * @param string $ean13 Ean-13 barcode
     * @param bool $default Is default attribute for product
     * @param string $location Location
     * @param string|null $upc
     * @param int $minimal_quantity Minimal quantity to add to cart
     * @param int[] $id_shop_list
     * @param string|null $available_date Date in mysql format Y-m-d
     * @param int $quantity
     * @param string $isbn ISBN reference
     * @param int|null $low_stock_threshold Low stock for mail alert
     * @param bool $low_stock_alert Low stock mail alert activated
     * @param string|null $mpn
     *
     * @return int|false|void Attribute identifier if success, false if failed to add Combination, void if Product identifier not set
     */
    public function addAttribute(
        $price,
        $weight,
        $unit_impact,
        $ecotax,
        $id_images,
        $reference,
        $ean13,
        $default,
        $location = null,
        $upc = null,
        $minimal_quantity = 1,
        array $id_shop_list = [],
        $available_date = null,
        $quantity = 0,
        $isbn = '',
        $low_stock_threshold = null,
        $low_stock_alert = false,
        $mpn = null
    ) {
        if (!$this->id) {
            return;
        }

        $price = (float) str_replace(',', '.', (string) $price);
        $weight = (float) str_replace(',', '.', (string) $weight);

        $combination = new Combination();
        $combination->id_product = (int) $this->id;
        $combination->price = $price;
        $combination->ecotax = (float) $ecotax;
        $combination->weight = (float) $weight;
        $combination->unit_price_impact = (float) $unit_impact;
        $combination->reference = pSQL($reference);
        $combination->ean13 = pSQL($ean13);
        $combination->isbn = pSQL($isbn);
        $combination->upc = pSQL($upc);
        $combination->mpn = pSQL($mpn);
        $combination->default_on = (bool) $default;
        $combination->minimal_quantity = (int) $minimal_quantity;
        $combination->low_stock_threshold = empty($low_stock_threshold) && '0' != $low_stock_threshold ? null : (int) $low_stock_threshold;
        $combination->low_stock_alert = !empty($low_stock_alert);
        $combination->available_date = $available_date;

        if (count($id_shop_list)) {
            $combination->id_shop_list = array_unique($id_shop_list);
        }

        $combination->add();

        if (!$combination->id) {
            return false;
        }

        $total_quantity = (int) Db::getInstance(_PS_USE_SQL_SLAVE_)->getValue(
            'SELECT SUM(quantity) as quantity
            FROM ' . _DB_PREFIX_ . 'stock_available
            WHERE id_product = ' . (int) $this->id . '
            AND id_product_attribute <> 0 '
        );

        if (!$total_quantity) {
            Db::getInstance()->update('stock_available', ['quantity' => 0], '`id_product` = ' . $this->id);
        }

        $id_default_attribute = Product::updateDefaultAttribute($this->id);

        if ($id_default_attribute) {
            $this->cache_default_attribute = $id_default_attribute;
            if (!$combination->available_date) {
                $this->setAvailableDate();
            }
        }
        $this->product_type = ProductType::TYPE_COMBINATIONS;

        if (!empty($id_images)) {
            $combination->setImages($id_images);
        }

        Tools::clearColorListCache($this->id);

        if (Configuration::get('PS_DEFAULT_WAREHOUSE_NEW_PRODUCT') != 0 && Configuration::get('PS_ADVANCED_STOCK_MANAGEMENT')) {
            $warehouse_location_entity = new WarehouseProductLocation();
            $warehouse_location_entity->id_product = $this->id;
            $warehouse_location_entity->id_product_attribute = (int) $combination->id;
            $warehouse_location_entity->id_warehouse = (int) Configuration::get('PS_DEFAULT_WAREHOUSE_NEW_PRODUCT');
            $warehouse_location_entity->location = pSQL('');
            $warehouse_location_entity->save();
        }

        return (int) $combination->id;
    }

    /**
     * @deprecated since 1.5.0
     *
     * @return bool
     */
    public function updateQuantityProductWithAttributeQuantity()
    {
        Tools::displayAsDeprecated();

        return Db::getInstance()->execute('
        UPDATE `' . _DB_PREFIX_ . 'product`
        SET `quantity` = IFNULL(
        (
            SELECT SUM(`quantity`)
            FROM `' . _DB_PREFIX_ . 'product_attribute`
            WHERE `id_product` = ' . (int) $this->id . '
        ), \'0\')
        WHERE `id_product` = ' . (int) $this->id);
    }

    /**
     * Delete product attributes.
     *
     * @return bool Deletion result
     */
    public function deleteProductAttributes()
    {
        Hook::exec('actionProductAttributeDelete', ['id_product_attribute' => 0, 'id_product' => (int) $this->id, 'deleteAllAttributes' => true]);

        $result = true;
        $combinations = new PrestaShopCollection('Combination');
        $combinations->where('id_product', '=', $this->id);
        foreach ($combinations as $combination) {
            $result &= $combination->delete();
        }
        SpecificPriceRule::applyAllRules([(int) $this->id]);
        Tools::clearColorListCache($this->id);

        return $result;
    }

    /**
     * Delete product features.
     *
     * @return bool Deletion result
     */
    public function deleteProductFeatures()
    {
        SpecificPriceRule::applyAllRules([(int) $this->id]);

        return $this->deleteFeatures();
    }

    /**
     * @param int $id_product Product identifier
     *
     * @return bool
     */
    public static function updateCacheAttachment($id_product)
    {
        $value = (bool) Db::getInstance()->getValue('
                                SELECT id_attachment
                                FROM ' . _DB_PREFIX_ . 'product_attachment
                                WHERE id_product=' . (int) $id_product);

        return Db::getInstance()->update(
                        'product',
                        ['cache_has_attachments' => (int) $value],
                        'id_product = ' . (int) $id_product
                    );
    }

    /**
     * Delete product attachments.
     *
     * @param bool $update_attachment_cache If set to true attachment cache will be updated
     *
     * @return bool Deletion result
     */
    public function deleteAttachments($update_attachment_cache = true)
    {
        $res = Db::getInstance()->execute(
            '
            DELETE FROM `' . _DB_PREFIX_ . 'product_attachment`
            WHERE `id_product` = ' . (int) $this->id
        );

        if ((bool) $update_attachment_cache === true) {
            Product::updateCacheAttachment((int) $this->id);
        }

        return $res;
    }

    /**
     * Delete product customizations.
     *
     * @return bool Deletion result
     */
    public function deleteCustomization()
    {
        return
            Db::getInstance()->execute(
                'DELETE FROM `' . _DB_PREFIX_ . 'customization_field`
                WHERE `id_product` = ' . (int) $this->id
            )
            &&
            Db::getInstance()->execute(
                'DELETE `' . _DB_PREFIX_ . 'customization_field_lang` FROM `' . _DB_PREFIX_ . 'customization_field_lang` LEFT JOIN `' . _DB_PREFIX_ . 'customization_field`
                ON (' . _DB_PREFIX_ . 'customization_field.id_customization_field = ' . _DB_PREFIX_ . 'customization_field_lang.id_customization_field)
                WHERE ' . _DB_PREFIX_ . 'customization_field.id_customization_field IS NULL'
            );
    }

    /**
     * Delete product pack details.
     *
     * @return bool Deletion result
     */
    public function deletePack()
    {
        return Db::getInstance()->execute(
            'DELETE FROM `' . _DB_PREFIX_ . 'pack`
            WHERE `id_product_pack` = ' . (int) $this->id . '
            OR `id_product_item` = ' . (int) $this->id
        );
    }

    /**
     * Delete product sales.
     *
     * @return bool Deletion result
     */
    public function deleteProductSale()
    {
        return Db::getInstance()->execute(
            'DELETE FROM `' . _DB_PREFIX_ . 'product_sale`
            WHERE `id_product` = ' . (int) $this->id
        );
    }

    /**
     * Delete product indexed words.
     *
     * @return bool Deletion result
     */
    public function deleteSearchIndexes()
    {
        return
            Db::getInstance()->execute(
                'DELETE FROM `' . _DB_PREFIX_ . 'search_index`
                WHERE `id_product` = ' . (int) $this->id
            ) &&
            Db::getInstance()->execute(
                'DELETE sw FROM `' . _DB_PREFIX_ . 'search_word` sw
                LEFT JOIN `' . _DB_PREFIX_ . 'search_index` si ON (sw.id_word=si.id_word)
                WHERE si.id_word IS NULL;'
            );
    }

    /**
     * Delete a product attributes combination.
     *
     * @param int $id_product_attribute Attribute identifier
     *
     * @return bool Deletion result
     */
    public function deleteAttributeCombination($id_product_attribute)
    {
        if (!$this->id || !$id_product_attribute || !is_numeric($id_product_attribute)) {
            return false;
        }

        Hook::exec(
            'deleteProductAttribute',
            [
                'id_product_attribute' => $id_product_attribute,
                'id_product' => $this->id,
                'deleteAllAttributes' => false,
            ]
        );

        $combination = new Combination($id_product_attribute);
        $res = $combination->delete();
        SpecificPriceRule::applyAllRules([(int) $this->id]);

        return $res;
    }

    /**
     * Delete features.
     *
     * @return bool
     */
    public function deleteFeatures()
    {
        $all_shops = Context::getContext()->shop->getContext() == Shop::CONTEXT_ALL ? true : false;

        // List products features
        $features = Db::getInstance()->executeS(
            '
            SELECT p.*, f.*
            FROM `' . _DB_PREFIX_ . 'feature_product` as p
            LEFT JOIN `' . _DB_PREFIX_ . 'feature_value` as f ON (f.`id_feature_value` = p.`id_feature_value`)
            ' . (!$all_shops ? 'LEFT JOIN `' . _DB_PREFIX_ . 'feature_shop` fs ON (f.`id_feature` = fs.`id_feature`)' : null) . '
            WHERE `id_product` = ' . (int) $this->id
                . (!$all_shops ? ' AND fs.`id_shop` = ' . (int) Context::getContext()->shop->id : '')
        );

        foreach ($features as $tab) {
            // Delete product custom features
            if ($tab['custom']) {
                Db::getInstance()->execute('DELETE FROM `' . _DB_PREFIX_ . 'feature_value` WHERE `id_feature_value` = ' . (int) $tab['id_feature_value']);
                Db::getInstance()->execute('DELETE FROM `' . _DB_PREFIX_ . 'feature_value_lang` WHERE `id_feature_value` = ' . (int) $tab['id_feature_value']);
            }
        }
        // Delete product features
        $result = Db::getInstance()->execute('
            DELETE `' . _DB_PREFIX_ . 'feature_product` FROM `' . _DB_PREFIX_ . 'feature_product`
            WHERE `id_product` = ' . (int) $this->id . (!$all_shops ? '
                AND `id_feature` IN (
                    SELECT `id_feature`
                    FROM `' . _DB_PREFIX_ . 'feature_shop`
                    WHERE `id_shop` = ' . (int) Context::getContext()->shop->id . '
                )' : ''));

        SpecificPriceRule::applyAllRules([(int) $this->id]);

        return $result;
    }

    /**
     * Get all available product attributes resume.
     *
     * @param int $id_lang Language identifier
     * @param string $attribute_value_separator
     * @param string $attribute_separator
     *
     * @return bool|array Product attributes combinations
     */
    public function getAttributesResume($id_lang, $attribute_value_separator = ' - ', $attribute_separator = ', ')
    {
        if (!Combination::isFeatureActive()) {
            return [];
        }

        $combinations = Db::getInstance()->executeS('SELECT pa.*, product_attribute_shop.*
                FROM `' . _DB_PREFIX_ . 'product_attribute` pa
                ' . Shop::addSqlAssociation('product_attribute', 'pa') . '
                WHERE pa.`id_product` = ' . (int) $this->id . '
                GROUP BY pa.`id_product_attribute`
                ORDER BY pa.`id_product_attribute`');

        if (!$combinations) {
            return false;
        }

        $product_attributes = [];
        foreach ($combinations as $combination) {
            $product_attributes[] = (int) $combination['id_product_attribute'];
        }

        $lang = Db::getInstance()->executeS('SELECT pac.id_product_attribute, GROUP_CONCAT(agl.`name`, \'' . pSQL($attribute_value_separator) . '\',al.`name` ORDER BY agl.`id_attribute_group` SEPARATOR \'' . pSQL($attribute_separator) . '\') as attribute_designation
                FROM `' . _DB_PREFIX_ . 'product_attribute_combination` pac
                LEFT JOIN `' . _DB_PREFIX_ . 'attribute` a ON a.`id_attribute` = pac.`id_attribute`
                LEFT JOIN `' . _DB_PREFIX_ . 'attribute_group` ag ON ag.`id_attribute_group` = a.`id_attribute_group`
                LEFT JOIN `' . _DB_PREFIX_ . 'attribute_lang` al ON (a.`id_attribute` = al.`id_attribute` AND al.`id_lang` = ' . (int) $id_lang . ')
                LEFT JOIN `' . _DB_PREFIX_ . 'attribute_group_lang` agl ON (ag.`id_attribute_group` = agl.`id_attribute_group` AND agl.`id_lang` = ' . (int) $id_lang . ')
                WHERE pac.id_product_attribute IN (' . implode(',', $product_attributes) . ')
                GROUP BY pac.id_product_attribute
                ORDER BY pac.id_product_attribute');

        foreach ($lang as $k => $row) {
            $combinations[$k]['attribute_designation'] = $row['attribute_designation'];
        }

        $computingPrecision = Context::getContext()->getComputingPrecision();
        //Get quantity of each variations
        foreach ($combinations as $key => $row) {
            $cache_key = $row['id_product'] . '_' . $row['id_product_attribute'] . '_quantity';

            if (!Cache::isStored($cache_key)) {
                $result = StockAvailable::getQuantityAvailableByProduct($row['id_product'], $row['id_product_attribute']);
                Cache::store(
                    $cache_key,
                    $result
                );
                $combinations[$key]['quantity'] = $result;
            } else {
                $combinations[$key]['quantity'] = Cache::retrieve($cache_key);
            }

            $ecotax = (float) $combinations[$key]['ecotax'] ?: 0;
            $combinations[$key]['ecotax_tax_excluded'] = $ecotax;
            $combinations[$key]['ecotax_tax_included'] = Tools::ps_round($ecotax * (1 + Tax::getProductEcotaxRate() / 100), $computingPrecision);
        }

        return $combinations;
    }

    /**
     * Get all available product attributes combinations.
     *
     * @param int|null $id_lang Language identifier
     * @param bool $groupByIdAttributeGroup
     *
     * @return array Product attributes combinations
     */
    public function getAttributeCombinations($id_lang = null, $groupByIdAttributeGroup = true)
    {
        if (!Combination::isFeatureActive()) {
            return [];
        }
        if (null === $id_lang) {
            $id_lang = Context::getContext()->language->id;
        }

        $sql = 'SELECT pa.*, product_attribute_shop.*, ag.`id_attribute_group`, ag.`is_color_group`, agl.`name` AS group_name, al.`name` AS attribute_name, ' .
             'a.`id_attribute`, stock.location ' .
             'FROM `' . _DB_PREFIX_ . 'product_attribute` pa ' .
             Shop::addSqlAssociation('product_attribute', 'pa') . ' ' .
             'LEFT JOIN `' . _DB_PREFIX_ . 'product_attribute_combination` pac ON pac.`id_product_attribute` = pa.`id_product_attribute` ' .
             'LEFT JOIN `' . _DB_PREFIX_ . 'attribute` a ON a.`id_attribute` = pac.`id_attribute` ' .
             'LEFT JOIN `' . _DB_PREFIX_ . 'attribute_group` ag ON ag.`id_attribute_group` = a.`id_attribute_group` ' .
             'LEFT JOIN `' . _DB_PREFIX_ . 'attribute_lang` al ON (a.`id_attribute` = al.`id_attribute` AND al.`id_lang` = ' . (int) $id_lang . ') ' .
             'LEFT JOIN `' . _DB_PREFIX_ . 'attribute_group_lang` agl ON (ag.`id_attribute_group` = agl.`id_attribute_group` AND agl.`id_lang` = ' . (int) $id_lang . ') ' .
             'LEFT JOIN `' . _DB_PREFIX_ . 'stock_available` stock ON (stock.id_product = pa.id_product AND stock.id_product_attribute = IFNULL(pa.`id_product_attribute`, 0)) ' .
             'WHERE pa.`id_product` = ' . (int) $this->id . ' ' .
             'GROUP BY pa.`id_product_attribute`' . ($groupByIdAttributeGroup ? ', ag.`id_attribute_group` ' : '') .
             'ORDER BY pa.`id_product_attribute`';

        $res = Db::getInstance()->executeS($sql);

        //Get quantity of each variations
        foreach ($res as $key => $row) {
            $cache_key = $row['id_product'] . '_' . $row['id_product_attribute'] . '_quantity';

            if (!Cache::isStored($cache_key)) {
                Cache::store(
                    $cache_key,
                    StockAvailable::getQuantityAvailableByProduct($row['id_product'], $row['id_product_attribute'])
                );
            }

            $res[$key]['quantity'] = Cache::retrieve($cache_key);
        }

        return $res;
    }

    /**
     * Get product attribute combination by id_product_attribute.
     *
     * @param int $id_product_attribute Attribute identifier
     * @param int $id_lang Language identifier
     * @param bool $groupByIdAttributeGroup
     *
     * @return array Product attribute combination by id_product_attribute
     */
    public function getAttributeCombinationsById($id_product_attribute, $id_lang, $groupByIdAttributeGroup = true)
    {
        if (!Combination::isFeatureActive()) {
            return [];
        }
        $sql = 'SELECT pa.*, product_attribute_shop.*, ag.`id_attribute_group`, ag.`is_color_group`, agl.`name` AS group_name, al.`name` AS attribute_name,
                    a.`id_attribute`, a.`position`
                FROM `' . _DB_PREFIX_ . 'product_attribute` pa
                ' . Shop::addSqlAssociation('product_attribute', 'pa') . '
                LEFT JOIN `' . _DB_PREFIX_ . 'product_attribute_combination` pac ON pac.`id_product_attribute` = pa.`id_product_attribute`
                LEFT JOIN `' . _DB_PREFIX_ . 'attribute` a ON a.`id_attribute` = pac.`id_attribute`
                LEFT JOIN `' . _DB_PREFIX_ . 'attribute_group` ag ON ag.`id_attribute_group` = a.`id_attribute_group`
                LEFT JOIN `' . _DB_PREFIX_ . 'attribute_lang` al ON (a.`id_attribute` = al.`id_attribute` AND al.`id_lang` = ' . (int) $id_lang . ')
                LEFT JOIN `' . _DB_PREFIX_ . 'attribute_group_lang` agl ON (ag.`id_attribute_group` = agl.`id_attribute_group` AND agl.`id_lang` = ' . (int) $id_lang . ')
                WHERE pa.`id_product` = ' . (int) $this->id . '
                AND pa.`id_product_attribute` = ' . (int) $id_product_attribute . '
                GROUP BY pa.`id_product_attribute`' . ($groupByIdAttributeGroup ? ',ag.`id_attribute_group`' : '') . '
                ORDER BY pa.`id_product_attribute`';

        $res = Db::getInstance()->executeS($sql);

        $computingPrecision = Context::getContext()->getComputingPrecision();
        //Get quantity of each variations
        foreach ($res as $key => $row) {
            $cache_key = $row['id_product'] . '_' . $row['id_product_attribute'] . '_quantity';

            if (!Cache::isStored($cache_key)) {
                $result = StockAvailable::getQuantityAvailableByProduct($row['id_product'], $row['id_product_attribute']);
                Cache::store(
                    $cache_key,
                    $result
                );
                $res[$key]['quantity'] = $result;
            } else {
                $res[$key]['quantity'] = Cache::retrieve($cache_key);
            }

            $ecotax = (float) $res[$key]['ecotax'] ?: 0;
            $res[$key]['ecotax_tax_excluded'] = $ecotax;
            $res[$key]['ecotax_tax_included'] = Tools::ps_round($ecotax * (1 + Tax::getProductEcotaxRate() / 100), $computingPrecision);
        }

        return $res;
    }

    /**
     * @param int $id_lang Language identifier
     *
     * @return array|false
     */
    public function getCombinationImages($id_lang)
    {
        if (!Combination::isFeatureActive()) {
            return false;
        }

        $product_attributes = Db::getInstance()->executeS(
            'SELECT `id_product_attribute`
            FROM `' . _DB_PREFIX_ . 'product_attribute`
            WHERE `id_product` = ' . (int) $this->id
        );

        if (!$product_attributes) {
            return false;
        }

        $ids = [];

        foreach ($product_attributes as $product_attribute) {
            $ids[] = (int) $product_attribute['id_product_attribute'];
        }

        $result = Db::getInstance()->executeS(
            '
            SELECT pai.`id_image`, pai.`id_product_attribute`, il.`legend`
            FROM `' . _DB_PREFIX_ . 'product_attribute_image` pai
            LEFT JOIN `' . _DB_PREFIX_ . 'image_lang` il ON (il.`id_image` = pai.`id_image`)
            LEFT JOIN `' . _DB_PREFIX_ . 'image` i ON (i.`id_image` = pai.`id_image`)
            WHERE pai.`id_product_attribute` IN (' . implode(', ', $ids) . ') AND il.`id_lang` = ' . (int) $id_lang . ' ORDER by i.`position`'
        );

        if (!$result) {
            return false;
        }

        $images = [];

        foreach ($result as $row) {
            $images[$row['id_product_attribute']][] = $row;
        }

        return $images;
    }

    /**
     * @param int $id_product_attribute Attribute identifier
     * @param int $id_lang Language identifier
     *
     * @return array|false
     */
    public static function getCombinationImageById($id_product_attribute, $id_lang)
    {
        if (!Combination::isFeatureActive() || !$id_product_attribute) {
            return false;
        }

        $result = Db::getInstance()->executeS(
            '
            SELECT pai.`id_image`, pai.`id_product_attribute`, il.`legend`
            FROM `' . _DB_PREFIX_ . 'product_attribute_image` pai
            LEFT JOIN `' . _DB_PREFIX_ . 'image_lang` il ON (il.`id_image` = pai.`id_image`)
            LEFT JOIN `' . _DB_PREFIX_ . 'image` i ON (i.`id_image` = pai.`id_image`)
            WHERE pai.`id_product_attribute` = ' . (int) $id_product_attribute . ' AND il.`id_lang` = ' . (int) $id_lang . ' ORDER by i.`position` LIMIT 1'
        );

        if (!$result) {
            return false;
        }

        return $result[0];
    }

    /**
     * Check if product has attributes combinations.
     *
     * @return int Attributes combinations number
     */
    public function hasAttributes()
    {
        if (!Combination::isFeatureActive()) {
            return 0;
        }

        return (int) Db::getInstance(_PS_USE_SQL_SLAVE_)->getValue(
            'SELECT COUNT(*)
            FROM `' . _DB_PREFIX_ . 'product_attribute` pa
            ' . Shop::addSqlAssociation('product_attribute', 'pa') . '
            WHERE pa.`id_product` = ' . (int) $this->id
        );
    }

    /**
     * Get new products.
     *
     * @param int $id_lang Language identifier
     * @param int $page_number Start from
     * @param int $nb_products Number of products to return
     * @param bool $count
     * @param string|null $order_by
     * @param string|null $order_way
     * @param Context|null $context
     *
     * @return array|int|false New products, total of product if $count is true, false if it fail
     */
    public static function getNewProducts($id_lang, $page_number = 0, $nb_products = 10, $count = false, $order_by = null, $order_way = null, Context $context = null)
    {
        $now = date('Y-m-d') . ' 00:00:00';
        if (!$context) {
            $context = Context::getContext();
        }

        $front = true;
        if (!in_array($context->controller->controller_type, ['front', 'modulefront'])) {
            $front = false;
        }

        if ($page_number < 1) {
            $page_number = 1;
        }
        if ($nb_products < 1) {
            $nb_products = 10;
        }
        if (empty($order_by) || $order_by == 'position') {
            $order_by = 'date_add';
        }
        if (empty($order_way)) {
            $order_way = 'DESC';
        }
        if ($order_by == 'id_product' || $order_by == 'price' || $order_by == 'date_add' || $order_by == 'date_upd') {
            $order_by_prefix = 'product_shop';
        } elseif ($order_by == 'name') {
            $order_by_prefix = 'pl';
        }
        if (!Validate::isOrderBy($order_by) || !Validate::isOrderWay($order_way)) {
            die(Tools::displayError());
        }

        $sql_groups = '';
        if (Group::isFeatureActive()) {
            $groups = FrontController::getCurrentCustomerGroups();
            $sql_groups = ' AND EXISTS(SELECT 1 FROM `' . _DB_PREFIX_ . 'category_product` cp
            JOIN `' . _DB_PREFIX_ . 'category_group` cg ON (cp.id_category = cg.id_category AND cg.`id_group` ' . (count($groups) ? 'IN (' . implode(',', $groups) . ')' : '=' . (int) Group::getCurrent()->id) . ')
            WHERE cp.`id_product` = p.`id_product`)';
        }

        if (strpos($order_by, '.') > 0) {
            $order_by = explode('.', $order_by);
            $order_by_prefix = $order_by[0];
            $order_by = $order_by[1];
        }

        $nb_days_new_product = (int) Configuration::get('PS_NB_DAYS_NEW_PRODUCT');

        if ($count) {
            $sql = 'SELECT COUNT(p.`id_product`) AS nb
                    FROM `' . _DB_PREFIX_ . 'product` p
                    ' . Shop::addSqlAssociation('product', 'p') . '
                    WHERE product_shop.`active` = 1
                    AND DATEDIFF(product_shop.`date_add`, DATE_SUB("' . $now . '", INTERVAL ' . $nb_days_new_product . ' DAY)) > 0
                    ' . ($front ? ' AND product_shop.`visibility` IN ("both", "catalog")' : '') . '
                    ' . $sql_groups;

            return (int) Db::getInstance(_PS_USE_SQL_SLAVE_)->getValue($sql);
        }
        $sql = new DbQuery();
        $sql->select(
            'p.*, product_shop.*, stock.out_of_stock, IFNULL(stock.quantity, 0) as quantity, pl.`description`, pl.`description_short`, pl.`link_rewrite`, pl.`meta_description`,
            pl.`meta_keywords`, pl.`meta_title`, pl.`name`, pl.`available_now`, pl.`available_later`, image_shop.`id_image` id_image, il.`legend`, m.`name` AS manufacturer_name,
            (DATEDIFF(product_shop.`date_add`,
                DATE_SUB(
                    "' . $now . '",
                    INTERVAL ' . $nb_days_new_product . ' DAY
                )
            ) > 0) as new'
        );

        $sql->from('product', 'p');
        $sql->join(Shop::addSqlAssociation('product', 'p'));
        $sql->leftJoin(
            'product_lang',
            'pl',
            '
            p.`id_product` = pl.`id_product`
            AND pl.`id_lang` = ' . (int) $id_lang . Shop::addSqlRestrictionOnLang('pl')
        );
        $sql->leftJoin('image_shop', 'image_shop', 'image_shop.`id_product` = p.`id_product` AND image_shop.cover=1 AND image_shop.id_shop=' . (int) $context->shop->id);
        $sql->leftJoin('image_lang', 'il', 'image_shop.`id_image` = il.`id_image` AND il.`id_lang` = ' . (int) $id_lang);
        $sql->leftJoin('manufacturer', 'm', 'm.`id_manufacturer` = p.`id_manufacturer`');

        $sql->where('product_shop.`active` = 1');
        if ($front) {
            $sql->where('product_shop.`visibility` IN ("both", "catalog")');
        }
        $sql->where('DATEDIFF(product_shop.`date_add`,
            DATE_SUB(
                "' . $now . '",
                INTERVAL ' . $nb_days_new_product . ' DAY
            )
        ) > 0');
        if (Group::isFeatureActive()) {
            $groups = FrontController::getCurrentCustomerGroups();
            $sql->where('EXISTS(SELECT 1 FROM `' . _DB_PREFIX_ . 'category_product` cp
            JOIN `' . _DB_PREFIX_ . 'category_group` cg ON (cp.id_category = cg.id_category AND cg.`id_group` ' . (count($groups) ? 'IN (' . implode(',', $groups) . ')' : '=' . (int) Group::getCurrent()->id) . ')
            WHERE cp.`id_product` = p.`id_product`)');
        }

        if ($order_by !== 'price') {
            $sql->orderBy((isset($order_by_prefix) ? pSQL($order_by_prefix) . '.' : '') . '`' . pSQL($order_by) . '` ' . pSQL($order_way));
            $sql->limit($nb_products, (int) (($page_number - 1) * $nb_products));
        }

        if (Combination::isFeatureActive()) {
            $sql->select('product_attribute_shop.minimal_quantity AS product_attribute_minimal_quantity, IFNULL(product_attribute_shop.id_product_attribute,0) id_product_attribute');
            $sql->leftJoin('product_attribute_shop', 'product_attribute_shop', 'p.`id_product` = product_attribute_shop.`id_product` AND product_attribute_shop.`default_on` = 1 AND product_attribute_shop.id_shop=' . (int) $context->shop->id);
        }
        $sql->join(Product::sqlStock('p', 0));

        $result = Db::getInstance(_PS_USE_SQL_SLAVE_)->executeS($sql);

        if (!$result) {
            return false;
        }

        if ($order_by === 'price') {
            Tools::orderbyPrice($result, $order_way);
            $result = array_slice($result, (int) (($page_number - 1) * $nb_products), (int) $nb_products);
        }
        $products_ids = [];
        foreach ($result as $row) {
            $products_ids[] = $row['id_product'];
        }
        // Thus you can avoid one query per product, because there will be only one query for all the products of the cart
        Product::cacheFrontFeatures($products_ids, $id_lang);

        return Product::getProductsProperties((int) $id_lang, $result);
    }

    /**
     * @param string $beginning Date in mysql format Y-m-d
     * @param string $ending Date in mysql format Y-m-d
     * @param Context|null $context
     * @param bool $with_combination
     *
     * @return array
     */
    protected static function _getProductIdByDate($beginning, $ending, Context $context = null, $with_combination = false)
    {
        if (!$context) {
            $context = Context::getContext();
        }

        $id_address = $context->cart->{Configuration::get('PS_TAX_ADDRESS_TYPE')};
        $ids = Address::getCountryAndState($id_address);
        $id_country = isset($ids['id_country']) ? (int) $ids['id_country'] : (int) Configuration::get('PS_COUNTRY_DEFAULT');

        return SpecificPrice::getProductIdByDate(
            $context->shop->id,
            $context->currency->id,
            $id_country,
            $context->customer->id_default_group,
            $beginning,
            $ending,
            0,
            $with_combination
        );
    }

    /**
     * Get a random special.
     *
     * @param int $id_lang Language identifier
     * @param string|false $beginning Date in mysql format Y-m-d
     * @param string|false $ending Date in mysql format Y-m-d
     * @param Context|null $context
     *
     * @return array|false Special
     */
    public static function getRandomSpecial($id_lang, $beginning = false, $ending = false, Context $context = null)
    {
        if (!$context) {
            $context = Context::getContext();
        }

        $front = true;
        if (!in_array($context->controller->controller_type, ['front', 'modulefront'])) {
            $front = false;
        }

        $current_date = date('Y-m-d H:i:00');
        $product_reductions = Product::_getProductIdByDate((!$beginning ? $current_date : $beginning), (!$ending ? $current_date : $ending), $context, true);

        if ($product_reductions) {
            $ids_products = '';
            foreach ($product_reductions as $product_reduction) {
                $ids_products .= '(' . (int) $product_reduction['id_product'] . ',' . ($product_reduction['id_product_attribute'] ? (int) $product_reduction['id_product_attribute'] : '0') . '),';
            }

            $ids_products = rtrim($ids_products, ',');
            Db::getInstance()->execute('CREATE TEMPORARY TABLE `' . _DB_PREFIX_ . 'product_reductions` (id_product INT UNSIGNED NOT NULL DEFAULT 0, id_product_attribute INT UNSIGNED NOT NULL DEFAULT 0) ENGINE=MEMORY', false);
            if ($ids_products) {
                Db::getInstance()->execute('INSERT INTO `' . _DB_PREFIX_ . 'product_reductions` VALUES ' . $ids_products, false);
            }

            $groups = FrontController::getCurrentCustomerGroups();
            $sql_groups = ' AND EXISTS(SELECT 1 FROM `' . _DB_PREFIX_ . 'category_product` cp
            JOIN `' . _DB_PREFIX_ . 'category_group` cg ON (cp.id_category = cg.id_category AND cg.`id_group` ' . (count($groups) ? 'IN (' . implode(',', $groups) . ')' : '=' . (int) Group::getCurrent()->id) . ')
            WHERE cp.`id_product` = p.`id_product`)';

            // Please keep 2 distinct queries because RAND() is an awful way to achieve this result
            $sql = 'SELECT product_shop.id_product, IFNULL(product_attribute_shop.id_product_attribute,0) id_product_attribute
                    FROM
                    `' . _DB_PREFIX_ . 'product_reductions` pr,
                    `' . _DB_PREFIX_ . 'product` p
                    ' . Shop::addSqlAssociation('product', 'p') . '
                    LEFT JOIN `' . _DB_PREFIX_ . 'product_attribute_shop` product_attribute_shop
                        ON (p.`id_product` = product_attribute_shop.`id_product` AND product_attribute_shop.`default_on` = 1 AND product_attribute_shop.id_shop=' . (int) $context->shop->id . ')
                    WHERE p.id_product=pr.id_product AND (pr.id_product_attribute = 0 OR product_attribute_shop.id_product_attribute = pr.id_product_attribute) AND product_shop.`active` = 1
                        ' . $sql_groups . '
                    ' . ($front ? ' AND product_shop.`visibility` IN ("both", "catalog")' : '') . '
                    ORDER BY RAND()';

            $result = Db::getInstance()->getRow($sql);

            Db::getInstance()->execute('DROP TEMPORARY TABLE `' . _DB_PREFIX_ . 'product_reductions`', false);

            if (!$id_product = $result['id_product']) {
                return false;
            }

            // no group by needed : there's only one attribute with cover=1 for a given id_product + shop
            $sql = 'SELECT p.*, product_shop.*, stock.`out_of_stock` out_of_stock, pl.`description`, pl.`description_short`,
                        pl.`link_rewrite`, pl.`meta_description`, pl.`meta_keywords`, pl.`meta_title`, pl.`name`, pl.`available_now`, pl.`available_later`,
                        p.`ean13`, p.`isbn`, p.`upc`, p.`mpn`, image_shop.`id_image` id_image, il.`legend`,
                        DATEDIFF(product_shop.`date_add`, DATE_SUB("' . date('Y-m-d') . ' 00:00:00",
                        INTERVAL ' . (Validate::isUnsignedInt(Configuration::get('PS_NB_DAYS_NEW_PRODUCT')) ? Configuration::get('PS_NB_DAYS_NEW_PRODUCT') : 20) . '
                            DAY)) > 0 AS new
                    FROM `' . _DB_PREFIX_ . 'product` p
                    LEFT JOIN `' . _DB_PREFIX_ . 'product_lang` pl ON (
                        p.`id_product` = pl.`id_product`
                        AND pl.`id_lang` = ' . (int) $id_lang . Shop::addSqlRestrictionOnLang('pl') . '
                    )
                    ' . Shop::addSqlAssociation('product', 'p') . '
                    LEFT JOIN `' . _DB_PREFIX_ . 'image_shop` image_shop
                        ON (image_shop.`id_product` = p.`id_product` AND image_shop.cover=1 AND image_shop.id_shop=' . (int) $context->shop->id . ')
                    LEFT JOIN `' . _DB_PREFIX_ . 'image_lang` il ON (image_shop.`id_image` = il.`id_image` AND il.`id_lang` = ' . (int) $id_lang . ')
                    ' . Product::sqlStock('p', 0) . '
                    WHERE p.id_product = ' . (int) $id_product;

            $row = Db::getInstance(_PS_USE_SQL_SLAVE_)->getRow($sql);
            if (!$row) {
                return false;
            }

            $row['id_product_attribute'] = (int) $result['id_product_attribute'];

            return Product::getProductProperties($id_lang, $row);
        } else {
            return false;
        }
    }

    /**
     * Get prices drop.
     *
     * @param int $id_lang Language identifier
     * @param int $page_number Start from
     * @param int $nb_products Number of products to return
     * @param bool $count Only in order to get total number
     * @param string|null $order_by
     * @param string|null $order_way
     * @param string|false $beginning Date in mysql format Y-m-d
     * @param string|false $ending Date in mysql format Y-m-d
     * @param Context|null $context
     *
     * @return array|int|false
     */
    public static function getPricesDrop(
        $id_lang,
        $page_number = 0,
        $nb_products = 10,
        $count = false,
        $order_by = null,
        $order_way = null,
        $beginning = false,
        $ending = false,
        Context $context = null
    ) {
        if (!Validate::isBool($count)) {
            die(Tools::displayError());
        }

        if (!$context) {
            $context = Context::getContext();
        }
        if ($page_number < 1) {
            $page_number = 1;
        }
        if ($nb_products < 1) {
            $nb_products = 10;
        }
        if (empty($order_by) || $order_by == 'position') {
            $order_by = 'price';
        }
        if (empty($order_way)) {
            $order_way = 'DESC';
        }
        if ($order_by == 'id_product' || $order_by == 'price' || $order_by == 'date_add' || $order_by == 'date_upd') {
            $order_by_prefix = 'product_shop';
        } elseif ($order_by == 'name') {
            $order_by_prefix = 'pl';
        }
        if (!Validate::isOrderBy($order_by) || !Validate::isOrderWay($order_way)) {
            die(Tools::displayError());
        }
        $current_date = date('Y-m-d H:i:00');
        $ids_product = Product::_getProductIdByDate((!$beginning ? $current_date : $beginning), (!$ending ? $current_date : $ending), $context);

        $tab_id_product = [];

        foreach ($ids_product as $product) {
            if (is_array($product)) {
                $productId = (int) $product['id_product'];
            } else {
                $productId = (int) $product;
            }
            if (!in_array($productId, $tab_id_product)) {
                $tab_id_product[] = $productId;
            }
        }

        $front = true;
        if (!in_array($context->controller->controller_type, ['front', 'modulefront'])) {
            $front = false;
        }

        $sql_groups = '';
        if (Group::isFeatureActive()) {
            $groups = FrontController::getCurrentCustomerGroups();
            $sql_groups = ' AND EXISTS(SELECT 1 FROM `' . _DB_PREFIX_ . 'category_product` cp
            JOIN `' . _DB_PREFIX_ . 'category_group` cg ON (cp.id_category = cg.id_category AND cg.`id_group` ' . (count($groups) ? 'IN (' . implode(',', $groups) . ')' : '=' . (int) Group::getCurrent()->id) . ')
            WHERE cp.`id_product` = p.`id_product`)';
        }

        if ($count) {
            $count = Db::getInstance(_PS_USE_SQL_SLAVE_)->getValue('
            SELECT COUNT(DISTINCT p.`id_product`)
            FROM `' . _DB_PREFIX_ . 'product` p
            ' . Shop::addSqlAssociation('product', 'p') . '
            WHERE product_shop.`active` = 1
            AND product_shop.`show_price` = 1
            ' . ($front ? ' AND product_shop.`visibility` IN ("both", "catalog")' : '') . '
            ' . ((!$beginning && !$ending) ? 'AND p.`id_product` IN(' . ((is_array($tab_id_product) && count($tab_id_product)) ? implode(', ', $tab_id_product) : 0) . ')' : '') . '
            ' . $sql_groups);

            return $count === false ? $count : (int) $count;
        }

        if (strpos($order_by, '.') > 0) {
            $order_by = explode('.', $order_by);
            $order_by = pSQL($order_by[0]) . '.`' . pSQL($order_by[1]) . '`';
        }

        $sql = '
        SELECT
            p.*, product_shop.*, stock.out_of_stock, IFNULL(stock.quantity, 0) as quantity, pl.`description`, pl.`description_short`, pl.`available_now`, pl.`available_later`,
            IFNULL(product_attribute_shop.id_product_attribute, 0) id_product_attribute,
            pl.`link_rewrite`, pl.`meta_description`, pl.`meta_keywords`, pl.`meta_title`,
            pl.`name`, image_shop.`id_image` id_image, il.`legend`, m.`name` AS manufacturer_name,
            DATEDIFF(
                p.`date_add`,
                DATE_SUB(
                    "' . date('Y-m-d') . ' 00:00:00",
                    INTERVAL ' . (Validate::isUnsignedInt(Configuration::get('PS_NB_DAYS_NEW_PRODUCT')) ? Configuration::get('PS_NB_DAYS_NEW_PRODUCT') : 20) . ' DAY
                )
            ) > 0 AS new
        FROM `' . _DB_PREFIX_ . 'product` p
        ' . Shop::addSqlAssociation('product', 'p') . '
        LEFT JOIN `' . _DB_PREFIX_ . 'product_attribute_shop` product_attribute_shop
            ON (p.`id_product` = product_attribute_shop.`id_product` AND product_attribute_shop.`default_on` = 1 AND product_attribute_shop.id_shop=' . (int) $context->shop->id . ')
        ' . Product::sqlStock('p', 0, false, $context->shop) . '
        LEFT JOIN `' . _DB_PREFIX_ . 'product_lang` pl ON (
            p.`id_product` = pl.`id_product`
            AND pl.`id_lang` = ' . (int) $id_lang . Shop::addSqlRestrictionOnLang('pl') . '
        )
        LEFT JOIN `' . _DB_PREFIX_ . 'image_shop` image_shop
            ON (image_shop.`id_product` = p.`id_product` AND image_shop.cover=1 AND image_shop.id_shop=' . (int) $context->shop->id . ')
        LEFT JOIN `' . _DB_PREFIX_ . 'image_lang` il ON (image_shop.`id_image` = il.`id_image` AND il.`id_lang` = ' . (int) $id_lang . ')
        LEFT JOIN `' . _DB_PREFIX_ . 'manufacturer` m ON (m.`id_manufacturer` = p.`id_manufacturer`)
        WHERE product_shop.`active` = 1
        AND product_shop.`show_price` = 1
        ' . ($front ? ' AND product_shop.`visibility` IN ("both", "catalog")' : '') . '
        ' . ((!$beginning && !$ending) ? ' AND p.`id_product` IN (' . ((is_array($tab_id_product) && count($tab_id_product)) ? implode(', ', $tab_id_product) : 0) . ')' : '') . '
        ' . $sql_groups;

        if ($order_by != 'price') {
            $sql .= '
				ORDER BY ' . (isset($order_by_prefix) ? pSQL($order_by_prefix) . '.' : '') . pSQL($order_by) . ' ' . pSQL($order_way) . '
				LIMIT ' . (int) (($page_number - 1) * $nb_products) . ', ' . (int) $nb_products;
        }

        $result = Db::getInstance(_PS_USE_SQL_SLAVE_)->executeS($sql);

        if (!$result) {
            return false;
        }

        if ($order_by === 'price') {
            Tools::orderbyPrice($result, $order_way);
            $result = array_slice($result, (int) (($page_number - 1) * $nb_products), (int) $nb_products);
        }

        return Product::getProductsProperties($id_lang, $result);
    }

    /**
     * getProductCategories return an array of categories which this product belongs to.
     *
     * @param int|string $id_product Product identifier
     *
     * @return array Category identifiers
     */
    public static function getProductCategories($id_product = '')
    {
        $cache_id = 'Product::getProductCategories_' . (int) $id_product;
        if (!Cache::isStored($cache_id)) {
            $ret = [];

            $row = Db::getInstance(_PS_USE_SQL_SLAVE_)->executeS(
                '
                SELECT `id_category` FROM `' . _DB_PREFIX_ . 'category_product`
                WHERE `id_product` = ' . (int) $id_product
            );

            if ($row) {
                foreach ($row as $val) {
                    $ret[] = $val['id_category'];
                }
            }
            Cache::store($cache_id, $ret);

            return $ret;
        }

        return Cache::retrieve($cache_id);
    }

    /**
     * @param int|string $id_product Product identifier
     * @param int|null $id_lang Language identifier
     *
     * @return array
     */
    public static function getProductCategoriesFull($id_product = '', $id_lang = null)
    {
        if (!$id_lang) {
            $id_lang = Context::getContext()->language->id;
        }

        $ret = [];
        $row = Db::getInstance(_PS_USE_SQL_SLAVE_)->executeS(
            '
            SELECT cp.`id_category`, cl.`name`, cl.`link_rewrite` FROM `' . _DB_PREFIX_ . 'category_product` cp
            LEFT JOIN `' . _DB_PREFIX_ . 'category` c ON (c.id_category = cp.id_category)
            LEFT JOIN `' . _DB_PREFIX_ . 'category_lang` cl ON (cp.`id_category` = cl.`id_category`' . Shop::addSqlRestrictionOnLang('cl') . ')
            ' . Shop::addSqlAssociation('category', 'c') . '
            WHERE cp.`id_product` = ' . (int) $id_product . '
                AND cl.`id_lang` = ' . (int) $id_lang
        );

        foreach ($row as $val) {
            $ret[$val['id_category']] = $val;
        }

        return $ret;
    }

    /**
     * getCategories return an array of categories which this product belongs to.
     *
     * @return array of categories
     */
    public function getCategories()
    {
        return Product::getProductCategories($this->id);
    }

    /**
     * Gets carriers assigned to the product.
     *
     * @return array
     */
    public function getCarriers()
    {
        return Db::getInstance(_PS_USE_SQL_SLAVE_)->executeS('
            SELECT c.*
            FROM `' . _DB_PREFIX_ . 'product_carrier` pc
            INNER JOIN `' . _DB_PREFIX_ . 'carrier` c
                ON (c.`id_reference` = pc.`id_carrier_reference` AND c.`deleted` = 0)
            WHERE pc.`id_product` = ' . (int) $this->id . '
                AND pc.`id_shop` = ' . (int) $this->id_shop);
    }

    /**
     * Sets carriers assigned to the product.
     *
     * @param int[] $carrier_list
     */
    public function setCarriers($carrier_list)
    {
        $data = [];

        foreach ($carrier_list as $carrier) {
            $data[] = [
                'id_product' => (int) $this->id,
                'id_carrier_reference' => (int) $carrier,
                'id_shop' => (int) $this->id_shop,
            ];
        }
        Db::getInstance()->execute(
            'DELETE FROM `' . _DB_PREFIX_ . 'product_carrier`
            WHERE id_product = ' . (int) $this->id . '
            AND id_shop = ' . (int) $this->id_shop
        );

        $unique_array = [];
        foreach ($data as $sub_array) {
            if (!in_array($sub_array, $unique_array)) {
                $unique_array[] = $sub_array;
            }
        }

        if (count($unique_array)) {
            Db::getInstance()->insert('product_carrier', $unique_array, false, true, Db::INSERT_IGNORE);
        }
    }

    /**
     * Get product images and legends.
     *
     * @param int $id_lang Language identifier
     * @param Context|null $context
     *
     * @return array Product images and legends
     */
    public function getImages($id_lang, Context $context = null)
    {
        return Db::getInstance()->executeS(
            '
            SELECT image_shop.`cover`, i.`id_image`, il.`legend`, i.`position`
            FROM `' . _DB_PREFIX_ . 'image` i
            ' . Shop::addSqlAssociation('image', 'i') . '
            LEFT JOIN `' . _DB_PREFIX_ . 'image_lang` il ON (i.`id_image` = il.`id_image` AND il.`id_lang` = ' . (int) $id_lang . ')
            WHERE i.`id_product` = ' . (int) $this->id . '
            ORDER BY `position`'
        );
    }

    /**
     * Get product cover image.
     *
     * @param int $id_product Product identifier
     * @param Context|null $context
     *
     * @return array Product cover image
     */
    public static function getCover($id_product, Context $context = null)
    {
        if (!$context) {
            $context = Context::getContext();
        }
        $cache_id = 'Product::getCover_' . (int) $id_product . '-' . (int) $context->shop->id;
        if (!Cache::isStored($cache_id)) {
            $sql = 'SELECT image_shop.`id_image`
                    FROM `' . _DB_PREFIX_ . 'image` i
                    ' . Shop::addSqlAssociation('image', 'i') . '
                    WHERE i.`id_product` = ' . (int) $id_product . '
                    AND image_shop.`cover` = 1';
            $result = Db::getInstance()->getRow($sql);
            Cache::store($cache_id, $result);

            return $result;
        }

        return Cache::retrieve($cache_id);
    }

    /**
     * Returns product price.
     *
     * @param int $id_product Product identifier
     * @param bool $usetax With taxes or not (optional)
     * @param int|null $id_product_attribute Attribute identifier (optional).
     *                                       If set to false, do not apply the combination price impact.
     *                                       NULL does apply the default combination price impact
     * @param int $decimals Number of decimals (optional)
     * @param int|null $divisor Useful when paying many time without fees (optional)
     * @param bool $only_reduc Returns only the reduction amount
     * @param bool $usereduc Set if the returned amount will include reduction
     * @param int $quantity Required for quantity discount application (default value: 1)
     * @param bool $force_associated_tax DEPRECATED - NOT USED Force to apply the associated tax.
     *                                   Only works when the parameter $usetax is true
     * @param int|null $id_customer Customer identifier (for customer group reduction)
     * @param int|null $id_cart Cart identifier Required when the cookie is not accessible
     *                          (e.g., inside a payment module, a cron task...)
     * @param int|null $id_address Address identifier of Customer. Required for price (tax included)
     *                             calculation regarding the guest localization
     * @param array|null $specific_price_output If a specific price applies regarding the previous parameters,
     *                                          this variable is filled with the corresponding SpecificPrice data
     * @param bool $with_ecotax insert ecotax in price output
     * @param bool $use_group_reduction
     * @param Context $context
     * @param bool $use_customer_price
     * @param int|null $id_customization Customization identifier
     *
     * @return float|null Product price
     */
    public static function getPriceStatic(
        $id_product,
        $usetax = true,
        $id_product_attribute = null,
        $decimals = 6,
        $divisor = null,
        $only_reduc = false,
        $usereduc = true,
        $quantity = 1,
        $force_associated_tax = false,
        $id_customer = null,
        $id_cart = null,
        $id_address = null,
        &$specific_price_output = null,
        $with_ecotax = true,
        $use_group_reduction = true,
        Context $context = null,
        $use_customer_price = true,
        $id_customization = null
    ) {
        if (!$context) {
            $context = Context::getContext();
        }

        $cur_cart = $context->cart;

        if ($divisor !== null) {
            Tools::displayParameterAsDeprecated('divisor');
        }

        if (!Validate::isBool($usetax) || !Validate::isUnsignedId($id_product)) {
            die(Tools::displayError());
        }

        // Initializations
        $id_group = null;
        if ($id_customer) {
            $id_group = Customer::getDefaultGroupId((int) $id_customer);
        }
        if (!$id_group) {
            $id_group = (int) Group::getCurrent()->id;
        }

        // If there is cart in context or if the specified id_cart is different from the context cart id
        if (!is_object($cur_cart) || (Validate::isUnsignedInt($id_cart) && $id_cart && $cur_cart->id != $id_cart)) {
            /*
            * When a user (e.g., guest, customer, Google...) is on PrestaShop, he has already its cart as the global (see /init.php)
            * When a non-user calls directly this method (e.g., payment module...) is on PrestaShop, he does not have already it BUT knows the cart ID
            * When called from the back office, cart ID can be inexistant
            */
            if (!$id_cart && !isset($context->employee)) {
                die(Tools::displayError());
            }
            $cur_cart = new Cart($id_cart);
            // Store cart in context to avoid multiple instantiations in BO
            if (!Validate::isLoadedObject($context->cart)) {
                $context->cart = $cur_cart;
            }
        }

        $cart_quantity = 0;
        if ((int) $id_cart) {
            $cache_id = 'Product::getPriceStatic_' . (int) $id_product . '-' . (int) $id_cart;
            if (!Cache::isStored($cache_id) || ($cart_quantity = Cache::retrieve($cache_id) != (int) $quantity)) {
                $sql = 'SELECT SUM(`quantity`)
                FROM `' . _DB_PREFIX_ . 'cart_product`
                WHERE `id_product` = ' . (int) $id_product . '
                AND `id_cart` = ' . (int) $id_cart;
                $cart_quantity = (int) Db::getInstance(_PS_USE_SQL_SLAVE_)->getValue($sql);
                Cache::store($cache_id, $cart_quantity);
            } else {
                $cart_quantity = Cache::retrieve($cache_id);
            }
        }

        $id_currency = Validate::isLoadedObject($context->currency) ? (int) $context->currency->id : (int) Configuration::get('PS_CURRENCY_DEFAULT');

        if (!$id_address && Validate::isLoadedObject($cur_cart)) {
            $id_address = $cur_cart->{Configuration::get('PS_TAX_ADDRESS_TYPE')};
        }

        // retrieve address informations
        $address = Address::initialize($id_address, true);
        $id_country = (int) $address->id_country;
        $id_state = (int) $address->id_state;
        $zipcode = $address->postcode;

        if (Tax::excludeTaxeOption()) {
            $usetax = false;
        }

        if ($usetax != false
            && !empty($address->vat_number)
            && $address->id_country != Configuration::get('VATNUMBER_COUNTRY')
            && Configuration::get('VATNUMBER_MANAGEMENT')) {
            $usetax = false;
        }

        if (null === $id_customer && Validate::isLoadedObject($context->customer)) {
            $id_customer = $context->customer->id;
        }

        return Product::priceCalculation(
            $context->shop->id,
            $id_product,
            $id_product_attribute,
            $id_country,
            $id_state,
            $zipcode,
            $id_currency,
            $id_group,
            $quantity,
            $usetax,
            $decimals,
            $only_reduc,
            $usereduc,
            $with_ecotax,
            $specific_price_output,
            $use_group_reduction,
            $id_customer,
            $use_customer_price,
            $id_cart,
            $cart_quantity,
            $id_customization
        );
    }

    /**
     * Price calculation / Get product price.
     *
     * @param int $id_shop Shop identifier
     * @param int $id_product Product identifier
     * @param int|null $id_product_attribute Attribute identifier
     * @param int $id_country Country identifier
     * @param int $id_state State identifier
     * @param string $zipcode
     * @param int $id_currency Currency identifier
     * @param int $id_group Group identifier
     * @param int $quantity Quantity Required for Specific prices : quantity discount application
     * @param bool $use_tax with (1) or without (0) tax
     * @param int $decimals Number of decimals returned
     * @param bool $only_reduc Returns only the reduction amount
     * @param bool $use_reduc Set if the returned amount will include reduction
     * @param bool $with_ecotax insert ecotax in price output
     * @param array|null $specific_price If a specific price applies regarding the previous parameters,
     *                                   this variable is filled with the corresponding SpecificPrice data
     * @param bool $use_group_reduction
     * @param int $id_customer Customer identifier
     * @param bool $use_customer_price
     * @param int $id_cart Cart identifier
     * @param int $real_quantity
     * @param int $id_customization Customization identifier
     *
     * @return float|null Product price, void if not found in cache $_pricesLevel2
     */
    public static function priceCalculation(
        $id_shop,
        $id_product,
        $id_product_attribute,
        $id_country,
        $id_state,
        $zipcode,
        $id_currency,
        $id_group,
        $quantity,
        $use_tax,
        $decimals,
        $only_reduc,
        $use_reduc,
        $with_ecotax,
        &$specific_price,
        $use_group_reduction,
        $id_customer = 0,
        $use_customer_price = true,
        $id_cart = 0,
        $real_quantity = 0,
        $id_customization = 0
    ) {
        static $address = null;
        static $context = null;

        if ($context == null) {
            $context = Context::getContext()->cloneContext();
        }

        if ($address === null) {
            if (is_object($context->cart) && $context->cart->{Configuration::get('PS_TAX_ADDRESS_TYPE')} != null) {
                $id_address = $context->cart->{Configuration::get('PS_TAX_ADDRESS_TYPE')};
                $address = new Address($id_address);
            } else {
                $address = new Address();
            }
        }

        if ($id_shop !== null && $context->shop->id != (int) $id_shop) {
            $context->shop = new Shop((int) $id_shop);
        }

        if (!$use_customer_price) {
            $id_customer = 0;
        }

        if ($id_product_attribute === null) {
            $id_product_attribute = Product::getDefaultAttribute($id_product);
        }

        $cache_id = (int) $id_product . '-' . (int) $id_shop . '-' . (int) $id_currency . '-' . (int) $id_country . '-' . $id_state . '-' . $zipcode . '-' . (int) $id_group .
            '-' . (int) $quantity . '-' . (int) $id_product_attribute . '-' . (int) $id_customization .
            '-' . (int) $with_ecotax . '-' . (int) $id_customer . '-' . (int) $use_group_reduction . '-' . (int) $id_cart . '-' . (int) $real_quantity .
            '-' . ($only_reduc ? '1' : '0') . '-' . ($use_reduc ? '1' : '0') . '-' . ($use_tax ? '1' : '0') . '-' . (int) $decimals;

        // reference parameter is filled before any returns
        $specific_price = SpecificPrice::getSpecificPrice(
            (int) $id_product,
            $id_shop,
            $id_currency,
            $id_country,
            $id_group,
            $quantity,
            $id_product_attribute,
            $id_customer,
            $id_cart,
            $real_quantity
        );

        if (isset(self::$_prices[$cache_id])) {
            return self::$_prices[$cache_id];
        }

        // fetch price & attribute price
        $cache_id_2 = $id_product . '-' . $id_shop;
        // We need to check the cache for this price AND attribute, if absent the whole product cache needs update
        // This can happen if the cache was filled before the combination was created for example
        if (!isset(self::$_pricesLevel2[$cache_id_2][(int) $id_product_attribute])) {
            $sql = new DbQuery();
            $sql->select('product_shop.`price`, product_shop.`ecotax`');
            $sql->from('product', 'p');
            $sql->innerJoin('product_shop', 'product_shop', '(product_shop.id_product=p.id_product AND product_shop.id_shop = ' . (int) $id_shop . ')');
            $sql->where('p.`id_product` = ' . (int) $id_product);
            if (Combination::isFeatureActive()) {
                $sql->select('IFNULL(product_attribute_shop.id_product_attribute,0) id_product_attribute, product_attribute_shop.`price` AS attribute_price, product_attribute_shop.default_on, product_attribute_shop.`ecotax` AS attribute_ecotax');
                $sql->leftJoin('product_attribute_shop', 'product_attribute_shop', '(product_attribute_shop.id_product = p.id_product AND product_attribute_shop.id_shop = ' . (int) $id_shop . ')');
            } else {
                $sql->select('0 as id_product_attribute');
            }

            $res = Db::getInstance(_PS_USE_SQL_SLAVE_)->executeS($sql);

            if (is_array($res) && count($res)) {
                foreach ($res as $row) {
                    $array_tmp = [
                        'price' => $row['price'],
                        'ecotax' => $row['ecotax'],
                        'attribute_price' => $row['attribute_price'] ?? null,
                        'attribute_ecotax' => $row['attribute_ecotax'] ?? null,
                    ];
                    self::$_pricesLevel2[$cache_id_2][(int) $row['id_product_attribute']] = $array_tmp;

                    if (isset($row['default_on']) && $row['default_on'] == 1) {
                        self::$_pricesLevel2[$cache_id_2][0] = $array_tmp;
                    }
                }
            }
        }

        if (!isset(self::$_pricesLevel2[$cache_id_2][(int) $id_product_attribute])) {
            return null;
        }

        $result = self::$_pricesLevel2[$cache_id_2][(int) $id_product_attribute];

        if (!$specific_price || $specific_price['price'] < 0) {
            $price = (float) $result['price'];
        } else {
            $price = (float) $specific_price['price'];
        }
        // convert only if the specific price is in the default currency (id_currency = 0)
        if (
            !$specific_price ||
            !(
                $specific_price['price'] >= 0 &&
                $specific_price['id_currency'] &&
                $id_currency !== $specific_price['id_currency']
            )
        ) {
            $price = Tools::convertPrice($price, $id_currency);

            if (isset($specific_price['price']) && $specific_price['price'] >= 0) {
                $specific_price['price'] = $price;
            }
        }

        // Attribute price
        if (is_array($result) && (!$specific_price || !$specific_price['id_product_attribute'] || $specific_price['price'] < 0)) {
            $attribute_price = Tools::convertPrice($result['attribute_price'] !== null ? (float) $result['attribute_price'] : 0, $id_currency);
            // If you want the default combination, please use NULL value instead
            if ($id_product_attribute !== false) {
                $price += $attribute_price;
            }
        }

        // Customization price
        if ((int) $id_customization) {
            $price += Tools::convertPrice(Customization::getCustomizationPrice($id_customization), $id_currency);
        }

        // Tax
        $address->id_country = $id_country;
        $address->id_state = $id_state;
        $address->postcode = $zipcode;

        $tax_manager = TaxManagerFactory::getManager($address, Product::getIdTaxRulesGroupByIdProduct((int) $id_product, $context));
        $product_tax_calculator = $tax_manager->getTaxCalculator();

        // Add Tax
        if ($use_tax) {
            $price = $product_tax_calculator->addTaxes($price);
        }

        // Eco Tax
        if (($result['ecotax'] || isset($result['attribute_ecotax'])) && $with_ecotax) {
            $ecotax = $result['ecotax'];
            if (isset($result['attribute_ecotax']) && $result['attribute_ecotax'] > 0) {
                $ecotax = $result['attribute_ecotax'];
            }

            if ($id_currency) {
                $ecotax = Tools::convertPrice($ecotax, $id_currency);
            }
            if ($use_tax) {
                if (self::$psEcotaxTaxRulesGroupId === null) {
                    self::$psEcotaxTaxRulesGroupId = (int) Configuration::get('PS_ECOTAX_TAX_RULES_GROUP_ID');
                }
                // reinit the tax manager for ecotax handling
                $tax_manager = TaxManagerFactory::getManager(
                    $address,
                    self::$psEcotaxTaxRulesGroupId
                );
                $ecotax_tax_calculator = $tax_manager->getTaxCalculator();
                $price += $ecotax_tax_calculator->addTaxes($ecotax);
            } else {
                $price += $ecotax;
            }
        }

        // Reduction
        $specific_price_reduction = 0;
        if (($only_reduc || $use_reduc) && $specific_price) {
            if ($specific_price['reduction_type'] == 'amount') {
                $reduction_amount = $specific_price['reduction'];

                if (!$specific_price['id_currency']) {
                    $reduction_amount = Tools::convertPrice($reduction_amount, $id_currency);
                }

                $specific_price_reduction = $reduction_amount;

                // Adjust taxes if required

                if (!$use_tax && $specific_price['reduction_tax']) {
                    $specific_price_reduction = $product_tax_calculator->removeTaxes($specific_price_reduction);
                }
                if ($use_tax && !$specific_price['reduction_tax']) {
                    $specific_price_reduction = $product_tax_calculator->addTaxes($specific_price_reduction);
                }
            } else {
                $specific_price_reduction = $price * $specific_price['reduction'];
            }
        }

        if ($use_reduc) {
            $price -= $specific_price_reduction;
        }

        // Group reduction
        if ($use_group_reduction) {
            $reduction_from_category = GroupReduction::getValueForProduct($id_product, $id_group);
            if ($reduction_from_category !== false) {
                $group_reduction = $price * (float) $reduction_from_category;
            } else { // apply group reduction if there is no group reduction for this category
                $group_reduction = (($reduc = Group::getReductionByIdGroup($id_group)) != 0) ? ($price * $reduc / 100) : 0;
            }

            $price -= $group_reduction;
        }

        if ($only_reduc) {
            return Tools::ps_round($specific_price_reduction, $decimals);
        }

        $price = Tools::ps_round($price, $decimals);

        if ($price < 0) {
            $price = 0;
        }

        self::$_prices[$cache_id] = $price;

        return self::$_prices[$cache_id];
    }

    /**
     * @param int $orderId
     * @param int $productId
     * @param int $combinationId
     * @param bool $withTaxes
     * @param bool $useReduction
     * @param bool $withEcoTax
     *
     * @return float|null
     *
     * @throws PrestaShopDatabaseException
     */
    public static function getPriceFromOrder(
        int $orderId,
        int $productId,
        int $combinationId,
        bool $withTaxes,
        bool $useReduction,
        bool $withEcoTax
    ): ?float {
        $sql = new DbQuery();
        $sql->select('od.*, t.rate AS tax_rate');
        $sql->from('order_detail', 'od');
        $sql->where('od.`id_order` = ' . $orderId);
        $sql->where('od.`product_id` = ' . $productId);
        if (Combination::isFeatureActive()) {
            $sql->where('od.`product_attribute_id` = ' . $combinationId);
        }
        $sql->leftJoin('order_detail_tax', 'odt', 'odt.id_order_detail = od.id_order_detail');
        $sql->leftJoin('tax', 't', 't.id_tax = odt.id_tax');
        $res = Db::getInstance(_PS_USE_SQL_SLAVE_)->executeS($sql);
        if (!is_array($res) || empty($res)) {
            return null;
        }

        $orderDetail = $res[0];
        if ($useReduction) {
            // If we want price with reduction it is already the one stored in OrderDetail
            $price = $withTaxes ? $orderDetail['unit_price_tax_incl'] : $orderDetail['unit_price_tax_excl'];
        } else {
            // Without reduction we use the original product price to compute the original price
            $tax_rate = $withTaxes ? (1 + ($orderDetail['tax_rate'] / 100)) : 1;
            $price = $orderDetail['original_product_price'] * $tax_rate;
        }
        if (!$withEcoTax) {
            // Remove the ecotax as the order detail contains already ecotax in the price
            $price -= ($withTaxes ? $orderDetail['ecotax'] * (1 + $orderDetail['ecotax_tax_rate']) : $orderDetail['ecotax']);
        }

        return $price;
    }

    /**
     * @param float $price
     * @param Currency|false $currency
     * @param Context|null $context
     *
     * @return string
     */
    public static function convertAndFormatPrice($price, $currency = false, Context $context = null)
    {
        if (!$context) {
            $context = Context::getContext();
        }
        if (!$currency) {
            $currency = $context->currency;
        }

        return $context->getCurrentLocale()->formatPrice(Tools::convertPrice($price, $currency), $currency->iso_code);
    }

    /**
     * @param int $id_product Product identifier
     * @param int $quantity
     * @param Context|null $context
     *
     * @return bool
     */
    public static function isDiscounted($id_product, $quantity = 1, Context $context = null)
    {
        if (!$context) {
            $context = Context::getContext();
        }

        $id_group = $context->customer->id_default_group;
        $cart_quantity = !$context->cart ? 0 : Db::getInstance(_PS_USE_SQL_SLAVE_)->getValue(
            'SELECT SUM(`quantity`)
            FROM `' . _DB_PREFIX_ . 'cart_product`
            WHERE `id_product` = ' . (int) $id_product . ' AND `id_cart` = ' . (int) $context->cart->id
        );
        $quantity = $cart_quantity ? $cart_quantity : $quantity;

        $id_currency = (int) $context->currency->id;
        $ids = Address::getCountryAndState((int) $context->cart->{Configuration::get('PS_TAX_ADDRESS_TYPE')});
        $id_country = (int) ($ids['id_country'] ?? Configuration::get('PS_COUNTRY_DEFAULT'));

        return (bool) SpecificPrice::getSpecificPrice((int) $id_product, $context->shop->id, $id_currency, $id_country, $id_group, $quantity, null, 0, 0, $quantity);
    }

    /**
     * Get product price
     * Same as static function getPriceStatic, no need to specify product id.
     *
     * @param bool $tax With taxes or not (optional)
     * @param int|null $id_product_attribute Attribute identifier
     * @param int $decimals Number of decimals
     * @param int|null $divisor Util when paying many time without fees
     * @param bool $only_reduc
     * @param bool $usereduc
     * @param int $quantity
     *
     * @return float Product price in euros
     */
    public function getPrice(
        $tax = true,
        $id_product_attribute = null,
        $decimals = 6,
        $divisor = null,
        $only_reduc = false,
        $usereduc = true,
        $quantity = 1
    ) {
        return Product::getPriceStatic((int) $this->id, $tax, $id_product_attribute, $decimals, $divisor, $only_reduc, $usereduc, $quantity);
    }

    /**
     * @param bool $tax With taxes or not (optional)
     * @param int|null $id_product_attribute Attribute identifier
     * @param int $decimals Number of decimals
     * @param null $divisor Util when paying many time without fees
     * @param bool $only_reduc
     * @param bool $usereduc
     * @param int $quantity
     *
     * @return float
     */
    public function getPublicPrice(
        $tax = true,
        $id_product_attribute = null,
        $decimals = 6,
        $divisor = null,
        $only_reduc = false,
        $usereduc = true,
        $quantity = 1
    ) {
        $specific_price_output = null;

        return Product::getPriceStatic(
            (int) $this->id,
            $tax,
            $id_product_attribute,
            $decimals,
            $divisor,
            $only_reduc,
            $usereduc,
            $quantity,
            false,
            null,
            null,
            null,
            $specific_price_output,
            true,
            true,
            null,
            false
        );
    }

    /**
     * @return int
     */
    public function getIdProductAttributeMostExpensive()
    {
        if (!Combination::isFeatureActive()) {
            return 0;
        }

        return (int) Db::getInstance(_PS_USE_SQL_SLAVE_)->getValue('
        SELECT pa.`id_product_attribute`
        FROM `' . _DB_PREFIX_ . 'product_attribute` pa
        ' . Shop::addSqlAssociation('product_attribute', 'pa') . '
        WHERE pa.`id_product` = ' . (int) $this->id . '
        ORDER BY product_attribute_shop.`price` DESC');
    }

    /**
     * @return int
     */
    public function getDefaultIdProductAttribute()
    {
        if (!Combination::isFeatureActive()) {
            return 0;
        }

        return (int) Db::getInstance(_PS_USE_SQL_SLAVE_)->getValue(
            '
            SELECT pa.`id_product_attribute`
            FROM `' . _DB_PREFIX_ . 'product_attribute` pa
            ' . Shop::addSqlAssociation('product_attribute', 'pa') . '
            WHERE pa.`id_product` = ' . (int) $this->id . '
            AND product_attribute_shop.default_on = 1'
        );
    }

    /**
     * @param bool $notax With taxes or not (optional)
     * @param int|null $id_product_attribute Attribute identifier
     * @param int $decimals Number of decimals
     *
     * @return float
     */
    public function getPriceWithoutReduct($notax = false, $id_product_attribute = null, $decimals = 6)
    {
        return Product::getPriceStatic((int) $this->id, !$notax, $id_product_attribute, $decimals, null, false, false);
    }

    /**
     * Display price with right format and currency.
     *
     * @param array $params Params
     * @param object $smarty Smarty object (DEPRECATED)
     *
     * @return string Price with right format and currency
     */
    public static function convertPrice($params, &$smarty)
    {
        return Context::getContext()->getCurrentLocale()->formatPrice($params['price'], Context::getContext()->currency->iso_code);
    }

    /**
     * Convert price with currency.
     *
     * @param array $params
     * @param object $smarty Smarty object (DEPRECATED)
     *
     * @return string Ambigous <string, mixed, Ambigous <number, string>>
     */
    public static function convertPriceWithCurrency($params, &$smarty)
    {
        $currency = $params['currency'];
        $currency = is_object($currency) ? $currency->iso_code : Currency::getIsoCodeById((int) $currency);

        return Tools::getContextLocale(Context::getContext())->formatPrice($params['price'], $currency);
    }

    /**
     * @param array $params
     * @param object $smarty Smarty object (DEPRECATED)
     *
     * @return string
     */
    public static function displayWtPrice($params, &$smarty)
    {
        return Tools::getContextLocale(Context::getContext())->formatPrice($params['p'], Context::getContext()->currency->iso_code);
    }

    /**
     * Display WT price with currency.
     *
     * @param array $params
     * @param object $smarty Smarty object (DEPRECATED)
     *
     * @return string Ambigous <string, mixed, Ambigous <number, string>>
     */
    public static function displayWtPriceWithCurrency($params, &$smarty)
    {
        $currency = $params['currency'];
        $currency = is_object($currency) ? $currency->iso_code : Currency::getIsoCodeById((int) $currency);

        return !is_null($params['price']) ? Tools::getContextLocale(Context::getContext())->formatPrice($params['price'], $currency) : null;
    }

    /**
     * Get available product quantities (this method already have decreased products in cart).
     *
     * @param int $idProduct Product identifier
     * @param int|null $idProductAttribute Product attribute id (optional)
     * @param bool|null $cacheIsPack
     * @param CartCore|null $cart
     * @param int|null $idCustomization Product customization id (optional)
     *
     * @return int Available quantities
     */
    public static function getQuantity(
        $idProduct,
        $idProductAttribute = null,
        $cacheIsPack = null,
        CartCore $cart = null,
        $idCustomization = null
    ) {
        // pack usecase: Pack::getQuantity() returns the pack quantity after cart quantities have been removed from stock
        if (Pack::isPack((int) $idProduct)) {
            return Pack::getQuantity($idProduct, $idProductAttribute, $cacheIsPack, $cart, $idCustomization);
        }
        $availableQuantity = StockAvailable::getQuantityAvailableByProduct($idProduct, $idProductAttribute);
        $nbProductInCart = 0;

        // we don't substract products in cart if the cart is already attached to an order, since stock quantity
        // has already been updated, this is only useful when the order has not yet been created
        if ($cart && empty(Order::getByCartId($cart->id))) {
            $cartProduct = $cart->getProductQuantity($idProduct, $idProductAttribute, $idCustomization);

            if (!empty($cartProduct['deep_quantity'])) {
                $nbProductInCart = $cartProduct['deep_quantity'];
            }
        }

        // @since 1.5.0
        return $availableQuantity - $nbProductInCart;
    }

    /**
     * Create JOIN query with 'stock_available' table.
     *
     * @param string $product_alias Alias of product table
     * @param string|int|null $product_attribute If string : alias of PA table ; if int : value of PA ; if null : nothing about PA
     * @param bool $inner_join LEFT JOIN or INNER JOIN
     * @param Shop|null $shop
     *
     * @return string
     */
    public static function sqlStock($product_alias, $product_attribute = null, $inner_join = false, Shop $shop = null)
    {
        $id_shop = ($shop !== null ? (int) $shop->id : null);
        $sql = (($inner_join) ? ' INNER ' : ' LEFT ')
            . 'JOIN ' . _DB_PREFIX_ . 'stock_available stock
            ON (stock.id_product = `' . bqSQL($product_alias) . '`.id_product';

        if (null !== $product_attribute) {
            if (!Combination::isFeatureActive()) {
                $sql .= ' AND stock.id_product_attribute = 0';
            } elseif (is_numeric($product_attribute)) {
                $sql .= ' AND stock.id_product_attribute = ' . $product_attribute;
            } elseif (is_string($product_attribute)) {
                $sql .= ' AND stock.id_product_attribute = IFNULL(`' . bqSQL($product_attribute) . '`.id_product_attribute, 0)';
            }
        }

        $sql .= StockAvailable::addSqlShopRestriction(null, $id_shop, 'stock') . ' )';

        return $sql;
    }

    /**
     * @param int $out_of_stock
     *                          - O Deny orders
     *                          - 1 Allow orders
     *                          - 2 Use global setting
     *
     * @return bool|int Returns false is Stock Management is disabled, or the (int) configuration if it's enabled
     */
    public static function isAvailableWhenOutOfStock($out_of_stock)
    {
        /** @TODO 1.5.0 Update of STOCK_MANAGEMENT & ORDER_OUT_OF_STOCK */
        $ps_stock_management = Configuration::get('PS_STOCK_MANAGEMENT');

        if (!$ps_stock_management) {
            return true;
        }

        $ps_order_out_of_stock = Configuration::get('PS_ORDER_OUT_OF_STOCK');

        return (int) $out_of_stock === OutOfStockType::OUT_OF_STOCK_DEFAULT ? (int) $ps_order_out_of_stock : (int) $out_of_stock;
    }

    /**
     * Check product availability.
     *
     * @param int $qty Quantity desired
     *
     * @return bool True if product is available with this quantity, false otherwise
     */
    public function checkQty($qty)
    {
        if ($this->isAvailableWhenOutOfStock(StockAvailable::outOfStock($this->id))) {
            return true;
        }
        $id_product_attribute = isset($this->id_product_attribute) ? $this->id_product_attribute : null;
        $availableQuantity = StockAvailable::getQuantityAvailableByProduct($this->id, $id_product_attribute);

        return $qty <= $availableQuantity;
    }

    /**
     * Check if there is no default attribute and create it if not.
     *
     * @return bool
     */
    public function checkDefaultAttributes()
    {
        if (!$this->id) {
            return false;
        }

        if (Db::getInstance()->getValue('SELECT COUNT(*)
                FROM `' . _DB_PREFIX_ . 'product_attribute` pa
                ' . Shop::addSqlAssociation('product_attribute', 'pa') . '
                WHERE product_attribute_shop.`default_on` = 1
                AND pa.`id_product` = ' . (int) $this->id) > Shop::getTotalShops(true)) {
            Db::getInstance()->execute('UPDATE ' . _DB_PREFIX_ . 'product_attribute_shop product_attribute_shop, ' . _DB_PREFIX_ . 'product_attribute pa
                    SET product_attribute_shop.default_on=NULL, pa.default_on = NULL
                    WHERE product_attribute_shop.id_product_attribute=pa.id_product_attribute AND pa.id_product=' . (int) $this->id
                    . Shop::addSqlRestriction(false, 'product_attribute_shop'));
        }

        $row = Db::getInstance()->getRow(
            '
            SELECT pa.id_product
            FROM `' . _DB_PREFIX_ . 'product_attribute` pa
            ' . Shop::addSqlAssociation('product_attribute', 'pa') . '
            WHERE product_attribute_shop.`default_on` = 1
                AND pa.`id_product` = ' . (int) $this->id
        );
        if ($row) {
            return true;
        }

        $mini = Db::getInstance()->getRow(
            '
        SELECT MIN(pa.id_product_attribute) as `id_attr`
        FROM `' . _DB_PREFIX_ . 'product_attribute` pa
            ' . Shop::addSqlAssociation('product_attribute', 'pa') . '
            WHERE pa.`id_product` = ' . (int) $this->id
        );
        if (!$mini) {
            return false;
        }

        if (!ObjectModel::updateMultishopTable('Combination', ['default_on' => 1], 'a.id_product_attribute = ' . (int) $mini['id_attr'])) {
            return false;
        }

        return true;
    }

    /**
     * @param array $products
     * @param bool $have_stock DEPRECATED
     *
     * @return array|false
     */
    public static function getAttributesColorList(array $products, $have_stock = true)
    {
        if ($have_stock !== true) {
            Tools::displayParameterAsDeprecated('have_stock');
        }

        if (!count($products)) {
            return [];
        }

        $id_lang = Context::getContext()->language->id;

        $check_stock = !Configuration::get('PS_DISP_UNAVAILABLE_ATTR');
        if (!$res = Db::getInstance()->executeS(
            '
            SELECT pa.`id_product`, a.`color`, pac.`id_product_attribute`, ' . ($check_stock ? 'SUM(IF(stock.`quantity` > 0, 1, 0))' : '0') . ' qty, a.`id_attribute`, al.`name`, IF(color = "", a.id_attribute, color) group_by
            FROM `' . _DB_PREFIX_ . 'product_attribute` pa
            ' . Shop::addSqlAssociation('product_attribute', 'pa') .
            ($check_stock ? Product::sqlStock('pa', 'pa') : '') . '
            JOIN `' . _DB_PREFIX_ . 'product_attribute_combination` pac ON (pac.`id_product_attribute` = product_attribute_shop.`id_product_attribute`)
            JOIN `' . _DB_PREFIX_ . 'attribute` a ON (a.`id_attribute` = pac.`id_attribute`)
            JOIN `' . _DB_PREFIX_ . 'attribute_lang` al ON (a.`id_attribute` = al.`id_attribute` AND al.`id_lang` = ' . (int) $id_lang . ')
            JOIN `' . _DB_PREFIX_ . 'attribute_group` ag ON (a.id_attribute_group = ag.`id_attribute_group`)
            WHERE pa.`id_product` IN (' . implode(',', array_map('intval', $products)) . ') AND ag.`is_color_group` = 1
            GROUP BY pa.`id_product`, a.`id_attribute`, `group_by`
            ' . ($check_stock ? 'HAVING qty > 0' : '') . '
            ORDER BY a.`position` ASC;'
            )
        ) {
            return false;
        }

        $colors = [];
        /** @var array{id_product: int, id_attribute: int, id_product_attribute: int, color: string, texture: string, name: string,} $row */
        foreach ($res as $row) {
            $row['texture'] = '';

            if (@filemtime(_PS_COL_IMG_DIR_ . $row['id_attribute'] . '.jpg')) {
                $row['texture'] = _THEME_COL_DIR_ . $row['id_attribute'] . '.jpg';
            } elseif (Tools::isEmpty($row['color'])) {
                continue;
            }

            $colors[(int) $row['id_product']][] = [
                'id_product_attribute' => (int) $row['id_product_attribute'],
                'color' => $row['color'],
                'texture' => $row['texture'],
                'id_product' => $row['id_product'],
                'name' => $row['name'],
                'id_attribute' => $row['id_attribute'],
            ];
        }

        return $colors;
    }

    /**
     * Get all available attribute groups.
     *
     * @param int $id_lang Language identifier
     * @param int $id_product_attribute Combination id to get the groups for
     *
     * @return array Attribute groups
     */
    public function getAttributesGroups($id_lang, $id_product_attribute = null)
    {
        if (!Combination::isFeatureActive()) {
            return [];
        }
        $sql = 'SELECT ag.`id_attribute_group`, ag.`is_color_group`, agl.`name` AS group_name, agl.`public_name` AS public_group_name,
                    a.`id_attribute`, al.`name` AS attribute_name, a.`color` AS attribute_color, product_attribute_shop.`id_product_attribute`,
                    IFNULL(stock.quantity, 0) as quantity, product_attribute_shop.`price`, product_attribute_shop.`ecotax`, product_attribute_shop.`weight`,
                    product_attribute_shop.`default_on`, pa.`reference`, pa.`ean13`, pa.`mpn`, pa.`upc`, pa.`isbn`, product_attribute_shop.`unit_price_impact`,
                    product_attribute_shop.`minimal_quantity`, product_attribute_shop.`available_date`, ag.`group_type`
                FROM `' . _DB_PREFIX_ . 'product_attribute` pa
                ' . Shop::addSqlAssociation('product_attribute', 'pa') . '
                ' . Product::sqlStock('pa', 'pa') . '
                LEFT JOIN `' . _DB_PREFIX_ . 'product_attribute_combination` pac ON (pac.`id_product_attribute` = pa.`id_product_attribute`)
                LEFT JOIN `' . _DB_PREFIX_ . 'attribute` a ON (a.`id_attribute` = pac.`id_attribute`)
                LEFT JOIN `' . _DB_PREFIX_ . 'attribute_group` ag ON (ag.`id_attribute_group` = a.`id_attribute_group`)
                LEFT JOIN `' . _DB_PREFIX_ . 'attribute_lang` al ON (a.`id_attribute` = al.`id_attribute`)
                LEFT JOIN `' . _DB_PREFIX_ . 'attribute_group_lang` agl ON (ag.`id_attribute_group` = agl.`id_attribute_group`)
                ' . Shop::addSqlAssociation('attribute', 'a') . '
                WHERE pa.`id_product` = ' . (int) $this->id . '
                    AND al.`id_lang` = ' . (int) $id_lang . '
                    AND agl.`id_lang` = ' . (int) $id_lang . '
                ';

        if ($id_product_attribute !== null) {
            $sql .= ' AND product_attribute_shop.`id_product_attribute` = ' . (int) $id_product_attribute . ' ';
        }

        $sql .= 'GROUP BY id_attribute_group, id_product_attribute
                ORDER BY ag.`position` ASC, a.`position` ASC, agl.`name` ASC';

        return Db::getInstance()->executeS($sql);
    }

    /**
     * Delete product accessories.
     * Wrapper to static method deleteAccessories($product_id).
     *
     * @return bool Deletion result
     */
    public function deleteAccessories()
    {
        return Db::getInstance()->delete('accessory', 'id_product_1 = ' . (int) $this->id);
    }

    /**
     * Delete product from other products accessories.
     *
     * @return bool Deletion result
     */
    public function deleteFromAccessories()
    {
        return Db::getInstance()->delete('accessory', 'id_product_2 = ' . (int) $this->id);
    }

    /**
     * Get product accessories (only names).
     *
     * @param int $id_lang Language identifier
     * @param int $id_product Product identifier
     *
     * @return array Product accessories
     */
    public static function getAccessoriesLight($id_lang, $id_product)
    {
        return Db::getInstance()->executeS(
            '
            SELECT p.`id_product`, p.`reference`, pl.`name`
            FROM `' . _DB_PREFIX_ . 'accessory`
            LEFT JOIN `' . _DB_PREFIX_ . 'product` p ON (p.`id_product`= `id_product_2`)
            ' . Shop::addSqlAssociation('product', 'p') . '
            LEFT JOIN `' . _DB_PREFIX_ . 'product_lang` pl ON (
                p.`id_product` = pl.`id_product`
                AND pl.`id_lang` = ' . (int) $id_lang . Shop::addSqlRestrictionOnLang('pl') . '
            )
            WHERE `id_product_1` = ' . (int) $id_product
        );
    }

    /**
     * Get product accessories.
     *
     * @param int $id_lang Language identifier
     * @param bool $active
     *
     * @return array Product accessories
     */
    public function getAccessories($id_lang, $active = true)
    {
        $sql = 'SELECT p.*, product_shop.*, stock.out_of_stock, IFNULL(stock.quantity, 0) as quantity, pl.`description`, pl.`description_short`, pl.`link_rewrite`,
                    pl.`meta_description`, pl.`meta_keywords`, pl.`meta_title`, pl.`name`, pl.`available_now`, pl.`available_later`,
                    image_shop.`id_image` id_image, il.`legend`, m.`name` as manufacturer_name, cl.`name` AS category_default, IFNULL(product_attribute_shop.id_product_attribute, 0) id_product_attribute,
                    DATEDIFF(
                        p.`date_add`,
                        DATE_SUB(
                            "' . date('Y-m-d') . ' 00:00:00",
                            INTERVAL ' . (Validate::isUnsignedInt(Configuration::get('PS_NB_DAYS_NEW_PRODUCT')) ? Configuration::get('PS_NB_DAYS_NEW_PRODUCT') : 20) . ' DAY
                        )
                    ) > 0 AS new
                FROM `' . _DB_PREFIX_ . 'accessory`
                LEFT JOIN `' . _DB_PREFIX_ . 'product` p ON p.`id_product` = `id_product_2`
                ' . Shop::addSqlAssociation('product', 'p') . '
                LEFT JOIN `' . _DB_PREFIX_ . 'product_attribute_shop` product_attribute_shop
                    ON (p.`id_product` = product_attribute_shop.`id_product` AND product_attribute_shop.`default_on` = 1 AND product_attribute_shop.id_shop=' . (int) $this->id_shop . ')
                LEFT JOIN `' . _DB_PREFIX_ . 'product_lang` pl ON (
                    p.`id_product` = pl.`id_product`
                    AND pl.`id_lang` = ' . (int) $id_lang . Shop::addSqlRestrictionOnLang('pl') . '
                )
                LEFT JOIN `' . _DB_PREFIX_ . 'category_lang` cl ON (
                    product_shop.`id_category_default` = cl.`id_category`
                    AND cl.`id_lang` = ' . (int) $id_lang . Shop::addSqlRestrictionOnLang('cl') . '
                )
                LEFT JOIN `' . _DB_PREFIX_ . 'image_shop` image_shop
                    ON (image_shop.`id_product` = p.`id_product` AND image_shop.cover=1 AND image_shop.id_shop=' . (int) $this->id_shop . ')
                LEFT JOIN `' . _DB_PREFIX_ . 'image_lang` il ON (image_shop.`id_image` = il.`id_image` AND il.`id_lang` = ' . (int) $id_lang . ')
                LEFT JOIN `' . _DB_PREFIX_ . 'manufacturer` m ON (p.`id_manufacturer`= m.`id_manufacturer`)
                ' . Product::sqlStock('p', 0) . '
                WHERE `id_product_1` = ' . (int) $this->id .
                ($active ? ' AND product_shop.`active` = 1 AND product_shop.`visibility` != \'none\'' : '') . '
                GROUP BY product_shop.id_product';

        if (!$result = Db::getInstance(_PS_USE_SQL_SLAVE_)->executeS($sql)) {
            return [];
        }

        foreach ($result as $k => &$row) {
            if (!Product::checkAccessStatic((int) $row['id_product'], false)) {
                unset($result[$k]);

                continue;
            } else {
                $row['id_product_attribute'] = Product::getDefaultAttribute((int) $row['id_product']);
            }
        }

        return $this->getProductsProperties($id_lang, $result);
    }

    /**
     * @param int $accessory_id Product identifier
     *
     * @return array
     */
    public static function getAccessoryById($accessory_id)
    {
        return Db::getInstance()->getRow('SELECT `id_product`, `name` FROM `' . _DB_PREFIX_ . 'product_lang` WHERE `id_product` = ' . (int) $accessory_id);
    }

    /**
     * Link accessories with product
     * Wrapper to static method changeAccessories($accessories_id, $product_id).
     *
     * @param array $accessories_id Accessories ids
     */
    public function changeAccessories($accessories_id)
    {
        self::changeAccessoriesForProduct($accessories_id, $this->id);
    }

    /**
     * Link accessories with product. No need to inflate a full Product (better performances).
     *
     * @param array<int> $accessories_id Accessories ids
     * @param int $product_id Product identifier
     *
     * @return void
     */
    public static function changeAccessoriesForProduct($accessories_id, $product_id)
    {
        foreach ($accessories_id as $id_product_2) {
            Db::getInstance()->insert('accessory', [
                'id_product_1' => (int) $product_id,
                'id_product_2' => (int) $id_product_2,
            ]);
        }
    }

    /**
     * Add new feature to product.
     *
     * @param int $id_value Feature identifier
     * @param int $lang Language identifier
     * @param string $cust Text of custom value
     *
     * @return bool
     */
    public function addFeaturesCustomToDB($id_value, $lang, $cust)
    {
        $row = ['id_feature_value' => (int) $id_value, 'id_lang' => (int) $lang, 'value' => pSQL($cust)];

        return Db::getInstance()->insert('feature_value_lang', $row);
    }

    /**
     * @param int $id_feature Feature identifier
     * @param int $id_value FeatureValue identifier
     * @param int $cust 1 = use a custom value, 0 = use $id_value
     *
     * @return int|string|void FeatureValue identifier or void if it fail
     */
    public function addFeaturesToDB($id_feature, $id_value, $cust = 0)
    {
        if ($cust) {
            $row = ['id_feature' => (int) $id_feature, 'custom' => 1];
            Db::getInstance()->insert('feature_value', $row);
            $id_value = Db::getInstance()->Insert_ID();
        }
        $row = ['id_feature' => (int) $id_feature, 'id_product' => (int) $this->id, 'id_feature_value' => (int) $id_value];
        Db::getInstance()->insert('feature_product', $row);
        SpecificPriceRule::applyAllRules([(int) $this->id]);
        if ($id_value) {
            return $id_value;
        }
    }

    /**
     * @param int $id_product Product identifier
     * @param int $id_feature Feature identifier
     * @param int $id_feature_value FeatureValue identifier
     *
     * @return bool
     */
    public static function addFeatureProductImport($id_product, $id_feature, $id_feature_value)
    {
        return Db::getInstance()->execute(
            '
            INSERT INTO `' . _DB_PREFIX_ . 'feature_product` (`id_feature`, `id_product`, `id_feature_value`)
            VALUES (' . (int) $id_feature . ', ' . (int) $id_product . ', ' . (int) $id_feature_value . ')
            ON DUPLICATE KEY UPDATE `id_feature_value` = ' . (int) $id_feature_value
        );
    }

    /**
     * Select all features for the object.
     *
     * @return array Array with feature product's data
     */
    public function getFeatures()
    {
        return Product::getFeaturesStatic((int) $this->id);
    }

    /**
     * @param int $id_product Product identifier
     *
     * @return array
     */
    public static function getFeaturesStatic($id_product)
    {
        if (!Feature::isFeatureActive()) {
            return [];
        }
        if (!array_key_exists($id_product, self::$_cacheFeatures)) {
            self::$_cacheFeatures[$id_product] = Db::getInstance(_PS_USE_SQL_SLAVE_)->executeS(
                '
                SELECT fp.id_feature, fp.id_product, fp.id_feature_value, custom
                FROM `' . _DB_PREFIX_ . 'feature_product` fp
                LEFT JOIN `' . _DB_PREFIX_ . 'feature_value` fv ON (fp.id_feature_value = fv.id_feature_value)
                WHERE `id_product` = ' . (int) $id_product
            );
        }

        return self::$_cacheFeatures[$id_product];
    }

    /**
     * @param int[] $product_ids
     */
    public static function cacheProductsFeatures($product_ids)
    {
        if (!Feature::isFeatureActive()) {
            return;
        }

        $product_implode = [];
        foreach ($product_ids as $id_product) {
            if ((int) $id_product && !array_key_exists($id_product, self::$_cacheFeatures)) {
                $product_implode[] = (int) $id_product;
            }
        }
        if (!count($product_implode)) {
            return;
        }

        $result = Db::getInstance(_PS_USE_SQL_SLAVE_)->executeS('
        SELECT id_feature, id_product, id_feature_value
        FROM `' . _DB_PREFIX_ . 'feature_product`
        WHERE `id_product` IN (' . implode(',', $product_implode) . ')');
        foreach ($result as $row) {
            if (!array_key_exists($row['id_product'], self::$_cacheFeatures)) {
                self::$_cacheFeatures[$row['id_product']] = [];
            }
            self::$_cacheFeatures[$row['id_product']][] = $row;
        }
    }

    /**
     * @param int[] $product_ids Product identifier(s)
     * @param int $id_lang Language identifier
     */
    public static function cacheFrontFeatures($product_ids, $id_lang)
    {
        if (!Feature::isFeatureActive()) {
            return;
        }

        $product_implode = [];
        foreach ($product_ids as $id_product) {
            if ((int) $id_product && !array_key_exists($id_product . '-' . $id_lang, self::$_cacheFeatures)) {
                $product_implode[] = (int) $id_product;
            }
        }
        if (!count($product_implode)) {
            return;
        }

        $result = Db::getInstance(_PS_USE_SQL_SLAVE_)->executeS('
        SELECT id_product, name, value, pf.id_feature
        FROM ' . _DB_PREFIX_ . 'feature_product pf
        LEFT JOIN ' . _DB_PREFIX_ . 'feature_lang fl ON (fl.id_feature = pf.id_feature AND fl.id_lang = ' . (int) $id_lang . ')
        LEFT JOIN ' . _DB_PREFIX_ . 'feature_value_lang fvl ON (fvl.id_feature_value = pf.id_feature_value AND fvl.id_lang = ' . (int) $id_lang . ')
        LEFT JOIN ' . _DB_PREFIX_ . 'feature f ON (f.id_feature = pf.id_feature)
        ' . Shop::addSqlAssociation('feature', 'f') . '
        WHERE `id_product` IN (' . implode(',', $product_implode) . ')
        ORDER BY f.position ASC');

        foreach ($result as $row) {
            if (!array_key_exists($row['id_product'] . '-' . $id_lang, self::$_frontFeaturesCache)) {
                self::$_frontFeaturesCache[$row['id_product'] . '-' . $id_lang] = [];
            }
            if (!isset(self::$_frontFeaturesCache[$row['id_product'] . '-' . $id_lang][$row['id_feature']])) {
                self::$_frontFeaturesCache[$row['id_product'] . '-' . $id_lang][$row['id_feature']] = $row;
            }
        }
    }

    /**
     * Admin panel product search.
     *
     * @param int $id_lang Language identifier
     * @param string $query Search query
     * @param Context|null $context Deprecated, obsolete parameter not used anymore
     * @param int|null $limit
     *
     * @return array|false Matching products
     */
    public static function searchByName($id_lang, $query, Context $context = null, $limit = null)
    {
        if ($context !== null) {
            Tools::displayParameterAsDeprecated('context');
        }
        $sql = new DbQuery();
        $sql->select('p.`id_product`, pl.`name`, p.`ean13`, p.`isbn`, p.`upc`, p.`mpn`, p.`active`, p.`reference`, m.`name` AS manufacturer_name, stock.`quantity`, product_shop.advanced_stock_management, p.`customizable`');
        $sql->from('product', 'p');
        $sql->join(Shop::addSqlAssociation('product', 'p'));
        $sql->leftJoin(
            'product_lang',
            'pl',
            'p.`id_product` = pl.`id_product`
            AND pl.`id_lang` = ' . (int) $id_lang . Shop::addSqlRestrictionOnLang('pl')
        );
        $sql->leftJoin('manufacturer', 'm', 'm.`id_manufacturer` = p.`id_manufacturer`');

        $where = 'pl.`name` LIKE \'%' . pSQL($query) . '%\'
        OR p.`ean13` LIKE \'%' . pSQL($query) . '%\'
        OR p.`isbn` LIKE \'%' . pSQL($query) . '%\'
        OR p.`upc` LIKE \'%' . pSQL($query) . '%\'
        OR p.`mpn` LIKE \'%' . pSQL($query) . '%\'
        OR p.`reference` LIKE \'%' . pSQL($query) . '%\'
        OR p.`supplier_reference` LIKE \'%' . pSQL($query) . '%\'
        OR EXISTS(SELECT * FROM `' . _DB_PREFIX_ . 'product_supplier` sp WHERE sp.`id_product` = p.`id_product` AND `product_supplier_reference` LIKE \'%' . pSQL($query) . '%\')';

        $sql->orderBy('pl.`name` ASC');

        if ($limit) {
            $sql->limit($limit);
        }

        if (Combination::isFeatureActive()) {
            $where .= ' OR EXISTS(SELECT * FROM `' . _DB_PREFIX_ . 'product_attribute` `pa` WHERE pa.`id_product` = p.`id_product` AND (pa.`reference` LIKE \'%' . pSQL($query) . '%\'
            OR pa.`supplier_reference` LIKE \'%' . pSQL($query) . '%\'
            OR pa.`ean13` LIKE \'%' . pSQL($query) . '%\'
            OR pa.`isbn` LIKE \'%' . pSQL($query) . '%\'
            OR pa.`mpn` LIKE \'%' . pSQL($query) . '%\'
            OR pa.`upc` LIKE \'%' . pSQL($query) . '%\'))';
        }
        $sql->where($where);
        $sql->join(Product::sqlStock('p', 0));

        $result = Db::getInstance()->executeS($sql);

        if (!$result) {
            return false;
        }

        $results_array = [];
        /** @var array{id_product: int} $row */
        foreach ($result as $row) {
            $row['price_tax_incl'] = Product::getPriceStatic($row['id_product'], true, null, 2);
            $row['price_tax_excl'] = Product::getPriceStatic($row['id_product'], false, null, 2);
            $results_array[] = $row;
        }

        return $results_array;
    }

    /**
     * Duplicate attributes when duplicating a product.
     *
     * @param int $id_product_old Old Product identifier
     * @param int $id_product_new New Product identifier
     *
     * @return array|false
     */
    public static function duplicateAttributes($id_product_old, $id_product_new)
    {
        $return = true;
        $combination_images = [];

        $result = Db::getInstance()->executeS(
            'SELECT pa.*, product_attribute_shop.*
            FROM `' . _DB_PREFIX_ . 'product_attribute` pa
            ' . Shop::addSqlAssociation('product_attribute', 'pa') . '
            WHERE pa.`id_product` = ' . (int) $id_product_old
        );
        $combinations = [];
        $product_supplier_keys = [];

        /** @var array{id_product_attribute: int, id_shop: int} $row */
        foreach ($result as $row) {
            $id_product_attribute_old = (int) $row['id_product_attribute'];
            $result2 = [];
            if (!isset($combinations[$id_product_attribute_old])) {
                $id_combination = null;
                $id_shop = null;
                $result2 = Db::getInstance()->executeS(
                    '
                SELECT *
                FROM `' . _DB_PREFIX_ . 'product_attribute_combination`
                    WHERE `id_product_attribute` = ' . $id_product_attribute_old
                );
            } else {
                $id_combination = (int) $combinations[$id_product_attribute_old];
                $id_shop = (int) $row['id_shop'];
                $context_old = Shop::getContext();
                $context_shop_id_old = Shop::getContextShopID();
                Shop::setContext(Shop::CONTEXT_SHOP, $id_shop);
            }

            $row['id_product'] = $id_product_new;
            unset($row['id_product_attribute']);

            $combination = new Combination($id_combination, null, $id_shop);
            foreach ($row as $k => $v) {
                $combination->$k = $v;
            }
            $return &= $combination->save();

            $id_product_attribute_new = (int) $combination->id;
            self::$_combination_associations[$id_product_attribute_old] = $id_product_attribute_new;

            if ($result_images = Product::_getAttributeImageAssociations($id_product_attribute_old)) {
                $combination_images['old'][$id_product_attribute_old] = $result_images;
                $combination_images['new'][$id_product_attribute_new] = $result_images;
            }

            if (!isset($combinations[$id_product_attribute_old])) {
                $combinations[$id_product_attribute_old] = (int) $id_product_attribute_new;
                foreach ($result2 as $row2) {
                    $row2['id_product_attribute'] = $id_product_attribute_new;
                    $return &= Db::getInstance()->insert('product_attribute_combination', $row2);
                }
            } else {
                if (isset($context_old, $context_shop_id_old)) {
                    Shop::setContext($context_old, $context_shop_id_old);
                }
            }

            //Copy suppliers
            $result3 = Db::getInstance()->executeS('
            SELECT *
            FROM `' . _DB_PREFIX_ . 'product_supplier`
            WHERE `id_product_attribute` = ' . (int) $id_product_attribute_old . '
            AND `id_product` = ' . (int) $id_product_old);

            foreach ($result3 as $row3) {
                $current_supplier_key = $id_product_new . '_' . $id_product_attribute_new . '_' . $row3['id_supplier'];

                if (in_array($current_supplier_key, $product_supplier_keys)) {
                    continue;
                }

                $product_supplier_keys[] = $current_supplier_key;

                unset($row3['id_product_supplier']);
                $row3['id_product'] = $id_product_new;
                $row3['id_product_attribute'] = $id_product_attribute_new;
                $return &= Db::getInstance()->insert('product_supplier', $row3);
            }
        }

        return !$return ? false : $combination_images;
    }

    /**
     * Get product attribute image associations.
     *
     * @param int $id_product_attribute Attribute identifier
     *
     * @return array
     */
    public static function _getAttributeImageAssociations($id_product_attribute)
    {
        $combination_images = [];
        $data = Db::getInstance()->executeS('
            SELECT `id_image`
            FROM `' . _DB_PREFIX_ . 'product_attribute_image`
            WHERE `id_product_attribute` = ' . (int) $id_product_attribute);
        foreach ($data as $row) {
            $combination_images[] = (int) $row['id_image'];
        }

        return $combination_images;
    }

    /**
     * @param int $id_product_old Old Product identifier
     * @param int $id_product_new New Product identifier
     *
     * @return bool|int
     */
    public static function duplicateAccessories($id_product_old, $id_product_new)
    {
        $return = true;

        $result = Db::getInstance()->executeS('
        SELECT *
        FROM `' . _DB_PREFIX_ . 'accessory`
        WHERE `id_product_1` = ' . (int) $id_product_old);
        foreach ($result as $row) {
            $data = [
                'id_product_1' => (int) $id_product_new,
                'id_product_2' => (int) $row['id_product_2'],
            ];
            $return &= Db::getInstance()->insert('accessory', $data);
        }

        return $return;
    }

    /**
     * @param int $id_product_old Old Product identifier
     * @param int $id_product_new New Product identifier
     *
     * @return bool
     */
    public static function duplicateTags($id_product_old, $id_product_new)
    {
        $tags = Db::getInstance()->executeS('SELECT `id_tag`, `id_lang` FROM `' . _DB_PREFIX_ . 'product_tag` WHERE `id_product` = ' . (int) $id_product_old);
        if (!Db::getInstance()->numRows()) {
            return true;
        }

        $data = [];
        foreach ($tags as $tag) {
            $data[] = [
                'id_product' => (int) $id_product_new,
                'id_tag' => (int) $tag['id_tag'],
                'id_lang' => (int) $tag['id_lang'],
            ];
        }

        return Db::getInstance()->insert('product_tag', $data);
    }

    /**
     * @param int $id_product_old Old Product identifier
     * @param int $id_product_new New Product identifier
     *
     * @return bool
     */
    public static function duplicateTaxes($id_product_old, $id_product_new)
    {
        $query = new DbQuery();
        $query->select('id_tax_rules_group, id_shop');
        $query->from('product_shop');
        $query->where('`id_product` = ' . (int) $id_product_old);

        $results = Db::getInstance(_PS_USE_SQL_SLAVE_)->executeS($query->build());

        if (!empty($results)) {
            foreach ($results as $result) {
                if (!Db::getInstance()->update(
                    'product_shop',
                    ['id_tax_rules_group' => (int) $result['id_tax_rules_group']],
                    'id_product=' . (int) $id_product_new . ' AND id_shop = ' . (int) $result['id_shop']
                )) {
                    return false;
                }
            }
        }

        return true;
    }

    /**
     * Duplicate prices when duplicating a product.
     *
     * @param int $id_product_old Old Product identifier
     * @param int $id_product_new New Product identifier
     *
     * @return bool
     */
    public static function duplicatePrices($id_product_old, $id_product_new)
    {
        $query = new DbQuery();
        $query->select('price, unit_price, id_shop');
        $query->from('product_shop');
        $query->where('`id_product` = ' . (int) $id_product_old);
        $results = Db::getInstance(_PS_USE_SQL_SLAVE_)->executeS($query->build());
        if (!empty($results)) {
            foreach ($results as $result) {
                if (!Db::getInstance()->update(
                    'product_shop',
                    ['price' => pSQL($result['price']), 'unit_price' => pSQL($result['unit_price'])],
                    'id_product=' . (int) $id_product_new . ' AND id_shop = ' . (int) $result['id_shop']
                )) {
                    return false;
                }
            }
        }

        return true;
    }

    /**
     * @param int $id_product_old Old Product identifier
     * @param int $id_product_new New Product identifier
     *
     * @return bool
     */
    public static function duplicateDownload($id_product_old, $id_product_new)
    {
        $sql = 'SELECT `display_filename`, `filename`, `date_add`, `date_expiration`, `nb_days_accessible`, `nb_downloadable`, `active`, `is_shareable`
                FROM `' . _DB_PREFIX_ . 'product_download`
                WHERE `id_product` = ' . (int) $id_product_old;
        $results = Db::getInstance()->executeS($sql);
        if (!$results) {
            return true;
        }

        $data = [];
        foreach ($results as $row) {
            $new_filename = ProductDownload::getNewFilename();
            copy(_PS_DOWNLOAD_DIR_ . $row['filename'], _PS_DOWNLOAD_DIR_ . $new_filename);

            $data[] = [
                'id_product' => (int) $id_product_new,
                'display_filename' => pSQL($row['display_filename']),
                'filename' => pSQL($new_filename),
                'date_expiration' => pSQL($row['date_expiration']),
                'nb_days_accessible' => (int) $row['nb_days_accessible'],
                'nb_downloadable' => (int) $row['nb_downloadable'],
                'active' => (int) $row['active'],
                'is_shareable' => (int) $row['is_shareable'],
                'date_add' => date('Y-m-d H:i:s'),
            ];
        }

        return Db::getInstance()->insert('product_download', $data);
    }

    /**
     * @param int $id_product_old Old Product identifier
     * @param int $id_product_new New Product identifier
     *
     * @return bool
     */
    public static function duplicateAttachments($id_product_old, $id_product_new)
    {
        // Get all ids attachments of the old product
        $sql = 'SELECT `id_attachment` FROM `' . _DB_PREFIX_ . 'product_attachment` WHERE `id_product` = ' . (int) $id_product_old;
        $results = Db::getInstance()->executeS($sql);

        if (!$results) {
            return true;
        }

        $data = [];

        // Prepare data of table product_attachment
        foreach ($results as $row) {
            $data[] = [
                'id_product' => (int) $id_product_new,
                'id_attachment' => (int) $row['id_attachment'],
            ];
        }

        // Duplicate product attachement
        $res = Db::getInstance()->insert('product_attachment', $data);
        Product::updateCacheAttachment((int) $id_product_new);

        return $res;
    }

    /**
     * Duplicate features when duplicating a product.
     *
     * @param int $id_product_old Old Product identifier
     * @param int $id_product_new New Product identifier
     *
     * @return bool
     */
    public static function duplicateFeatures($id_product_old, $id_product_new)
    {
        $return = true;

        $result = Db::getInstance()->executeS('
        SELECT *
        FROM `' . _DB_PREFIX_ . 'feature_product`
        WHERE `id_product` = ' . (int) $id_product_old);
        foreach ($result as $row) {
            $result2 = Db::getInstance()->getRow('
            SELECT *
            FROM `' . _DB_PREFIX_ . 'feature_value`
            WHERE `id_feature_value` = ' . (int) $row['id_feature_value']);
            // Custom feature value, need to duplicate it
            if ($result2['custom']) {
                $old_id_feature_value = $result2['id_feature_value'];
                unset($result2['id_feature_value']);
                $return &= Db::getInstance()->insert('feature_value', $result2);
                $max_fv = Db::getInstance()->getRow('
                    SELECT MAX(`id_feature_value`) AS nb
                    FROM `' . _DB_PREFIX_ . 'feature_value`');
                $new_id_feature_value = $max_fv['nb'];

                foreach (Language::getIDs(false) as $id_lang) {
                    $result3 = Db::getInstance()->getRow('
                    SELECT *
                    FROM `' . _DB_PREFIX_ . 'feature_value_lang`
                    WHERE `id_feature_value` = ' . (int) $old_id_feature_value . '
                    AND `id_lang` = ' . (int) $id_lang);

                    if ($result3) {
                        $result3['id_feature_value'] = (int) $new_id_feature_value;
                        $result3['value'] = pSQL($result3['value']);
                        $return &= Db::getInstance()->insert('feature_value_lang', $result3);
                    }
                }
                $row['id_feature_value'] = $new_id_feature_value;
            }

            $row['id_product'] = (int) $id_product_new;
            $return &= Db::getInstance()->insert('feature_product', $row);
        }

        return $return;
    }

    /**
     * @param int $product_id Product identifier
     * @param int|null $id_shop Shop identifier
     *
     * @return array|false
     */
    protected static function _getCustomizationFieldsNLabels($product_id, $id_shop = null)
    {
        if (!Customization::isFeatureActive()) {
            return false;
        }

        if (Shop::isFeatureActive() && !$id_shop) {
            $id_shop = (int) Context::getContext()->shop->id;
        }

        $customizations = [];
        if (($customizations['fields'] = Db::getInstance()->executeS('
            SELECT `id_customization_field`, `type`, `required`
            FROM `' . _DB_PREFIX_ . 'customization_field`
            WHERE `id_product` = ' . (int) $product_id . '
            AND `is_deleted` = 0
            ORDER BY `id_customization_field`')) === false) {
            return false;
        }

        if (empty($customizations['fields'])) {
            return [];
        }

        $customization_field_ids = [];
        foreach ($customizations['fields'] as $customization_field) {
            $customization_field_ids[] = (int) $customization_field['id_customization_field'];
        }

        if (($customization_labels = Db::getInstance()->executeS('
            SELECT `id_customization_field`, `id_lang`, `id_shop`, `name`
            FROM `' . _DB_PREFIX_ . 'customization_field_lang`
            WHERE `id_customization_field` IN (' . implode(', ', $customization_field_ids) . ')' . ($id_shop ? ' AND `id_shop` = ' . (int) $id_shop : '') . '
            ORDER BY `id_customization_field`')) === false) {
            return false;
        }

        foreach ($customization_labels as $customization_label) {
            $customizations['labels'][$customization_label['id_customization_field']][] = $customization_label;
        }

        return $customizations;
    }

    /**
     * @param int $old_product_id Old Product identifier
     * @param int $product_id New Product identifier
     *
     * @return bool
     */
    public static function duplicateSpecificPrices($old_product_id, $product_id)
    {
        foreach (SpecificPrice::getIdsByProductId((int) $old_product_id) as $data) {
            $specific_price = new SpecificPrice((int) $data['id_specific_price']);
            if (!$specific_price->duplicate((int) $product_id, self::$_combination_associations)) {
                return false;
            }
        }

        return true;
    }

    /**
     * @param int $old_product_id Old Product identifier
     * @param int $product_id New Product identifier
     *
     * @return bool
     */
    public static function duplicateCustomizationFields($old_product_id, $product_id)
    {
        // If customization is not activated, return success
        if (!Customization::isFeatureActive()) {
            return true;
        }
        if (($customizations = Product::_getCustomizationFieldsNLabels($old_product_id)) === false) {
            return false;
        }
        if (empty($customizations)) {
            return true;
        }
        foreach ($customizations['fields'] as $customization_field) {
            /* The new datas concern the new product */
            $customization_field['id_product'] = (int) $product_id;
            $old_customization_field_id = (int) $customization_field['id_customization_field'];

            unset($customization_field['id_customization_field']);

            if (!Db::getInstance()->insert('customization_field', $customization_field)
                || !$customization_field_id = Db::getInstance()->Insert_ID()) {
                return false;
            }

            if (isset($customizations['labels'])) {
                foreach ($customizations['labels'][$old_customization_field_id] as $customization_label) {
                    $data = [
                        'id_customization_field' => (int) $customization_field_id,
                        'id_lang' => (int) $customization_label['id_lang'],
                        'id_shop' => (int) $customization_label['id_shop'],
                        'name' => pSQL($customization_label['name']),
                    ];

                    if (!Db::getInstance()->insert('customization_field_lang', $data)) {
                        return false;
                    }
                }
            }
        }

        return true;
    }

    /**
     * Adds suppliers from old product onto a newly duplicated product.
     *
     * @param int $id_product_old Old Product identifier
     * @param int $id_product_new New Product identifier
     *
     * @return bool
     */
    public static function duplicateSuppliers($id_product_old, $id_product_new)
    {
        $result = Db::getInstance()->executeS('
        SELECT *
        FROM `' . _DB_PREFIX_ . 'product_supplier`
        WHERE `id_product` = ' . (int) $id_product_old . ' AND `id_product_attribute` = 0');

        foreach ($result as $row) {
            unset($row['id_product_supplier']);
            $row['id_product'] = $id_product_new;
            if (!Db::getInstance()->insert('product_supplier', $row)) {
                return false;
            }
        }

        return true;
    }

    /**
     * Adds carriers from old product onto a newly duplicated product.
     *
     * @param int $oldProductId Old Product identifier
     * @param int $newProductId New Product identifier
     *
     * @return bool
     */
    public static function duplicateCarriers(int $oldProductId, int $newProductId): bool
    {
        //@todo: this will copy carriers from all shops. todo - Handle multishop according context & specifications.
        $oldProductCarriers = Db::getInstance()->executeS('
            SELECT *
            FROM `' . _DB_PREFIX_ . 'product_carrier`
            WHERE `id_product` = ' . (int) $oldProductId
        );

        foreach ($oldProductCarriers as $row) {
            $row['id_product'] = $newProductId;
            if (!Db::getInstance()->insert('product_carrier', $row)) {
                return false;
            }
        }

        return true;
    }

    /**
     * Associates attachments from old product onto a newly duplicated product.
     *
     * @param int $oldProductId Old Product identifier
     * @param int $newProductId New Product identifier
     *
     * @return bool
     */
    public static function duplicateAttachmentAssociation(int $oldProductId, int $newProductId): bool
    {
        $oldProductAttachments = Db::getInstance()->executeS('
            SELECT *
            FROM `' . _DB_PREFIX_ . 'product_attachment`
            WHERE `id_product` = ' . (int) $oldProductId
        );

        foreach ($oldProductAttachments as $row) {
            $row['id_product'] = $newProductId;
            if (!Db::getInstance()->insert('product_attachment', $row)) {
                return false;
            }
        }

        return true;
    }

    /**
     * Get the link of the product page of this product.
     *
     * @param Context|null $context
     *
     * @return string
     */
    public function getLink(Context $context = null)
    {
        if (!$context) {
            $context = Context::getContext();
        }

        return $context->link->getProductLink($this);
    }

    /**
     * @param int $id_lang Language identifier
     *
     * @return string
     */
    public function getTags($id_lang)
    {
        if (!$this->isFullyLoaded && null === $this->tags) {
            $this->tags = Tag::getProductTags($this->id);
        }

        if (!($this->tags && array_key_exists($id_lang, $this->tags))) {
            return '';
        }

        $result = '';
        foreach ($this->tags[$id_lang] as $tag_name) {
            $result .= $tag_name . ', ';
        }

        return rtrim($result, ', ');
    }

    /**
     * @param array $row
     * @param int $id_lang Language identifier
     *
     * @return string
     */
    public static function defineProductImage($row, $id_lang)
    {
        if (isset($row['id_image']) && $row['id_image']) {
            return $row['id_product'] . '-' . $row['id_image'];
        }

        return Language::getIsoById((int) $id_lang) . '-default';
    }

    /**
     * @param int $id_lang Language identifier
     * @param array $row
     * @param Context|null $context
     *
     * @return array|false
     */
    public static function getProductProperties($id_lang, $row, Context $context = null)
    {
        Hook::exec('actionGetProductPropertiesBefore', [
            'id_lang' => $id_lang,
            'product' => &$row,
            'context' => $context,
        ]);

        if (!$row['id_product']) {
            return false;
        }

        if ($context == null) {
            $context = Context::getContext();
        }

        $id_product_attribute = $row['id_product_attribute'] = (!empty($row['id_product_attribute']) ? (int) $row['id_product_attribute'] : null);

        // Product::getDefaultAttribute is only called if id_product_attribute is missing from the SQL query at the origin of it:
        // consider adding it in order to avoid unnecessary queries
        $row['allow_oosp'] = Product::isAvailableWhenOutOfStock($row['out_of_stock']);
        if (Combination::isFeatureActive() && $id_product_attribute === null
            && ((isset($row['cache_default_attribute']) && ($ipa_default = $row['cache_default_attribute']) !== null)
                || ($ipa_default = Product::getDefaultAttribute($row['id_product'], (int) !$row['allow_oosp'])))) {
            $id_product_attribute = $row['id_product_attribute'] = $ipa_default;
        }
        if (!Combination::isFeatureActive() || !isset($row['id_product_attribute'])) {
            $id_product_attribute = $row['id_product_attribute'] = 0;
        }

        // Tax
        $usetax = !Tax::excludeTaxeOption();

        $cache_key = $row['id_product'] . '-' . $id_product_attribute . '-' . $id_lang . '-' . (int) $usetax;
        if (isset($row['id_product_pack'])) {
            $cache_key .= '-pack' . $row['id_product_pack'];
        }

        if (!isset($row['cover_image_id'])) {
            $cover = static::getCover($row['id_product']);
            if (isset($cover['id_image'])) {
                $row['cover_image_id'] = $cover['id_image'];
            }
        }

        if (isset($row['cover_image_id'])) {
            $cache_key .= '-cover' . (int) $row['cover_image_id'];
        }

        if (isset(self::$productPropertiesCache[$cache_key])) {
            return array_merge($row, self::$productPropertiesCache[$cache_key]);
        }

        // Datas
        $row['category'] = Category::getLinkRewrite((int) $row['id_category_default'], (int) $id_lang);
        $row['category_name'] = Db::getInstance()->getValue('SELECT name FROM ' . _DB_PREFIX_ . 'category_lang WHERE id_shop = ' . (int) $context->shop->id . ' AND id_lang = ' . (int) $id_lang . ' AND id_category = ' . (int) $row['id_category_default']);
        $row['link'] = $context->link->getProductLink((int) $row['id_product'], $row['link_rewrite'], $row['category'], $row['ean13']);
        $row['manufacturer_name'] = (int) $row['id_manufacturer'] > 0 ? Manufacturer::getNameById((int) $row['id_manufacturer']) : null;

        $row['attribute_price'] = 0;
        if ($id_product_attribute) {
            $row['attribute_price'] = (float) Combination::getPrice($id_product_attribute);
        }

        if (isset($row['quantity_wanted'])) {
            // 'quantity_wanted' may very well be zero even if set
            $quantity = max((int) $row['minimal_quantity'], (int) $row['quantity_wanted']);
        } elseif (isset($row['cart_quantity'])) {
            $quantity = max((int) $row['minimal_quantity'], (int) $row['cart_quantity']);
        } else {
            $quantity = (int) $row['minimal_quantity'];
        }

        // We save value in $priceTaxExcluded and $priceTaxIncluded before they may be rounded
        $row['price_tax_exc'] = $priceTaxExcluded = Product::getPriceStatic(
            (int) $row['id_product'],
            false,
            $id_product_attribute,
            (self::$_taxCalculationMethod == PS_TAX_EXC ? Context::getContext()->getComputingPrecision() : 6),
            null,
            false,
            true,
            $quantity
        );

        if (self::$_taxCalculationMethod == PS_TAX_EXC) {
            $row['price_tax_exc'] = Tools::ps_round($priceTaxExcluded, Context::getContext()->getComputingPrecision());
            $row['price'] = $priceTaxIncluded = Product::getPriceStatic(
                (int) $row['id_product'],
                true,
                $id_product_attribute,
                6,
                null,
                false,
                true,
                $quantity
            );
            $row['price_without_reduction'] =
            $row['price_without_reduction_without_tax'] = Product::getPriceStatic(
                (int) $row['id_product'],
                false,
                $id_product_attribute,
                2,
                null,
                false,
                false,
                $quantity
            );
        } else {
            $priceTaxIncluded = Product::getPriceStatic(
                (int) $row['id_product'],
                true,
                $id_product_attribute,
                6,
                null,
                false,
                true,
                $quantity
            );
            $row['price'] = Tools::ps_round($priceTaxIncluded, Context::getContext()->getComputingPrecision());
            $row['price_without_reduction'] = Product::getPriceStatic(
                (int) $row['id_product'],
                true,
                $id_product_attribute,
                6,
                null,
                false,
                false,
                $quantity
            );
            $row['price_without_reduction_without_tax'] = Product::getPriceStatic(
                (int) $row['id_product'],
                false,
                $id_product_attribute,
                6,
                null,
                false,
                false,
                $quantity
            );
        }

        $row['reduction'] = Product::getPriceStatic(
            (int) $row['id_product'],
            (bool) $usetax,
            $id_product_attribute,
            6,
            null,
            true,
            true,
            $quantity,
            true,
            null,
            null,
            null,
            $specific_prices
        );

        $row['reduction_without_tax'] = Product::getPriceStatic(
            (int) $row['id_product'],
            false,
            $id_product_attribute,
            6,
            null,
            true,
            true,
            $quantity,
            true,
            null,
            null,
            null,
            $specific_prices
        );

        $row['specific_prices'] = $specific_prices;

        $row['quantity'] = Product::getQuantity(
            (int) $row['id_product'],
            0,
            isset($row['cache_is_pack']) ? $row['cache_is_pack'] : null,
            $context->cart
        );

        $row['quantity_all_versions'] = $row['quantity'];

        if ($row['id_product_attribute']) {
            $row['quantity'] = Product::getQuantity(
                (int) $row['id_product'],
                $id_product_attribute,
                isset($row['cache_is_pack']) ? $row['cache_is_pack'] : null,
                $context->cart
            );

            $row['available_date'] = Product::getAvailableDate(
                (int) $row['id_product'],
                $id_product_attribute
            );
        }

        $row['id_image'] = Product::defineProductImage($row, $id_lang);
        $row['features'] = Product::getFrontFeaturesStatic((int) $id_lang, $row['id_product']);

        $row['attachments'] = [];
        if (!isset($row['cache_has_attachments']) || $row['cache_has_attachments']) {
            $row['attachments'] = Product::getAttachmentsStatic((int) $id_lang, $row['id_product']);
        }

        $row['virtual'] = ((!isset($row['is_virtual']) || $row['is_virtual']) ? 1 : 0);

        // Pack management
        $row['pack'] = (!isset($row['cache_is_pack']) ? Pack::isPack($row['id_product']) : (int) $row['cache_is_pack']);
        $row['packItems'] = $row['pack'] ? Pack::getItemTable($row['id_product'], $id_lang) : [];
        $row['nopackprice'] = $row['pack'] ? Pack::noPackPrice($row['id_product']) : 0;

        if ($row['pack'] && !Pack::isInStock($row['id_product'], $quantity, $context->cart)) {
            $row['quantity'] = 0;
        }

        $row['customization_required'] = false;
        if (isset($row['customizable']) && $row['customizable'] && Customization::isFeatureActive()) {
            if (count(Product::getRequiredCustomizableFieldsStatic((int) $row['id_product']))) {
                $row['customization_required'] = true;
            }
        }

        if (!isset($row['attributes'])) {
            $attributes = Product::getAttributesParams($row['id_product'], $row['id_product_attribute']);

            foreach ($attributes as $attribute) {
                $row['attributes'][$attribute['id_attribute_group']] = $attribute;
            }
        }

        $row = Product::getTaxesInformations($row, $context);

        $row['ecotax_rate'] = (float) Tax::getProductEcotaxRate($context->cart->{Configuration::get('PS_TAX_ADDRESS_TYPE')});

        Hook::exec('actionGetProductPropertiesAfter', [
            'id_lang' => $id_lang,
            'product' => &$row,
            'context' => $context,
        ]);

        // Always recompute unit prices based on initial ratio so that discounts are applied on unit price as well
        $unitPriceRatio = self::computeUnitPriceRatio($row, $id_product_attribute, $quantity, $context);
        $row['unit_price_ratio'] = $unitPriceRatio;
        $row['unit_price_tax_excluded'] = $unitPriceRatio != 0 ? $priceTaxExcluded / $unitPriceRatio : 0.0;
        $row['unit_price_tax_included'] = $unitPriceRatio != 0 ? $priceTaxIncluded / $unitPriceRatio : 0.0;

        Hook::exec('actionGetProductPropertiesAfterUnitPrice', [
            'id_lang' => $id_lang,
            'product' => &$row,
            'context' => $context,
        ]);

        self::$productPropertiesCache[$cache_key] = $row;

        return self::$productPropertiesCache[$cache_key];
    }

    /**
     * Compute unit price ratio based on the saved unit price, we make sure that quantities, currency rates and
     * combination impact are taken into account.
     *
     * @param array $productRow
     * @param int $combinationId
     * @param int $quantity
     * @param Context $context
     *
     * @return float
     */
    private static function computeUnitPriceRatio(array $productRow, int $combinationId, int $quantity, Context $context): float
    {
        $baseUnitPrice = 0.0;
        if (isset($productRow['unit_price'])) {
            // Unit price is supposed to be in DB and accessible in the row
            $baseUnitPrice = (float) $productRow['unit_price'];
        }

        // Then if combination has an impact we apply it on unit price
        if ($combinationId) {
            $combination = new Combination($combinationId);
            if (0 != $combination->unit_price_impact && 0 != $baseUnitPrice) {
                $baseUnitPrice = $baseUnitPrice + $combination->unit_price_impact;
            }
        }

        // Finally, we apply the currency rate
        $defaultCurrencyId = (int) Configuration::get('PS_CURRENCY_DEFAULT');
        $currencyId = Validate::isLoadedObject($context->currency) ? (int) $context->currency->id : $defaultCurrencyId;
        if ($currencyId !== $defaultCurrencyId) {
            $baseUnitPrice = Tools::convertPrice($baseUnitPrice, $currencyId);
        }

        if ($baseUnitPrice == 0) {
            return 0;
        }

        // Compute price ratio based on initial product price and initial unit price (without taxes, group discount, cart rules)
        $noSpecificPrice = null;
        $baseProductPrice = Product::getPriceStatic(
            (int) $productRow['id_product'],
            false,
            $combinationId,
            6,
            null,
            false,
            false,
            $quantity,
            false,
            null,
            null,
            null,
            $noSpecificPrice,
            true,
            false
        );

        return $baseProductPrice / $baseUnitPrice;
    }

    /**
     * @param array $row
     * @param Context|null $context
     *
     * @return array
     */
    public static function getTaxesInformations($row, Context $context = null)
    {
        static $address = null;

        if ($context === null) {
            $context = Context::getContext();
        }
        if ($address === null) {
            $address = new Address();
        }

        $address->id_country = (int) $context->country->id;
        $address->id_state = 0;
        $address->postcode = 0;

        $tax_manager = TaxManagerFactory::getManager($address, Product::getIdTaxRulesGroupByIdProduct((int) $row['id_product'], $context));
        $row['rate'] = $tax_manager->getTaxCalculator()->getTotalRate();
        $row['tax_name'] = $tax_manager->getTaxCalculator()->getTaxesName();

        return $row;
    }

    /**
     * @param int $id_lang Language identifier
     * @param array $query_result
     *
     * @return array
     */
    public static function getProductsProperties($id_lang, $query_result)
    {
        $results_array = [];

        if (is_array($query_result)) {
            foreach ($query_result as $row) {
                if ($row2 = Product::getProductProperties($id_lang, $row)) {
                    $results_array[] = $row2;
                }
            }
        }

        return $results_array;
    }

    /**
     * Select all features for a given language
     *
     * @param int $id_lang Language identifier
     * @param int $id_product Product identifier
     *
     * @return array Array with feature's data
     */
    public static function getFrontFeaturesStatic($id_lang, $id_product)
    {
        if (!Feature::isFeatureActive()) {
            return [];
        }
        if (!array_key_exists($id_product . '-' . $id_lang, self::$_frontFeaturesCache)) {
            self::$_frontFeaturesCache[$id_product . '-' . $id_lang] = Db::getInstance(_PS_USE_SQL_SLAVE_)->executeS(
                '
                SELECT name, value, pf.id_feature, f.position
                FROM ' . _DB_PREFIX_ . 'feature_product pf
                LEFT JOIN ' . _DB_PREFIX_ . 'feature_lang fl ON (fl.id_feature = pf.id_feature AND fl.id_lang = ' . (int) $id_lang . ')
                LEFT JOIN ' . _DB_PREFIX_ . 'feature_value_lang fvl ON (fvl.id_feature_value = pf.id_feature_value AND fvl.id_lang = ' . (int) $id_lang . ')
                LEFT JOIN ' . _DB_PREFIX_ . 'feature f ON (f.id_feature = pf.id_feature AND fl.id_lang = ' . (int) $id_lang . ')
                ' . Shop::addSqlAssociation('feature', 'f') . '
                WHERE pf.id_product = ' . (int) $id_product . '
                ORDER BY f.position ASC'
            );
        }

        return self::$_frontFeaturesCache[$id_product . '-' . $id_lang];
    }

    /**
     * @param int $id_lang Language identifier
     *
     * @return array
     */
    public function getFrontFeatures($id_lang)
    {
        return Product::getFrontFeaturesStatic($id_lang, $this->id);
    }

    /**
     * @param int $id_lang Language identifier
     * @param int $id_product Product identifier
     *
     * @return array
     */
    public static function getAttachmentsStatic($id_lang, $id_product)
    {
        return Db::getInstance(_PS_USE_SQL_SLAVE_)->executeS('
        SELECT *
        FROM ' . _DB_PREFIX_ . 'product_attachment pa
        LEFT JOIN ' . _DB_PREFIX_ . 'attachment a ON a.id_attachment = pa.id_attachment
        LEFT JOIN ' . _DB_PREFIX_ . 'attachment_lang al ON (a.id_attachment = al.id_attachment AND al.id_lang = ' . (int) $id_lang . ')
        WHERE pa.id_product = ' . (int) $id_product);
    }

    /**
     * @return int[]
     *
     * @throws PrestaShopDatabaseException
     */
    public function getAssociatedAttachmentIds(): array
    {
        $results = Db::getInstance(_PS_USE_SQL_SLAVE_)->executeS('
            SELECT id_attachment
            FROM ' . _DB_PREFIX_ . 'product_attachment
            WHERE id_product = ' . (int) $this->id
        );

        if (!$results) {
            return [];
        }

        return array_map(function (array $result): int {
            return (int) $result['id_attachment'];
        }, $results);
    }

    /**
     * @param int $id_lang Language identifier
     *
     * @return array
     */
    public function getAttachments($id_lang)
    {
        return Product::getAttachmentsStatic($id_lang, $this->id);
    }

    /**
     * Customization management
     *
     * @param int $id_cart Cart identifier
     * @param int|null $id_lang Language identifier
     * @param bool $only_in_cart
     * @param int|null $id_shop Shop identifier
     * @param int|null $id_customization Customization identifier
     *
     * @return array|false
     */
    public static function getAllCustomizedDatas($id_cart, $id_lang = null, $only_in_cart = true, $id_shop = null, $id_customization = null)
    {
        if (!Customization::isFeatureActive()) {
            return false;
        }

        // No need to query if there isn't any real cart!
        if (!$id_cart) {
            return false;
        }

        if ($id_customization === 0) {
            // Backward compatibility: check if there are no products in cart with specific `id_customization` before returning false
            $product_customizations = (int) Db::getInstance()->getValue('
                SELECT COUNT(`id_customization`) FROM `' . _DB_PREFIX_ . 'cart_product`
                WHERE `id_cart` = ' . (int) $id_cart .
                ' AND `id_customization` != 0');
            if ($product_customizations) {
                return false;
            }
        }

        if (!$id_lang) {
            $id_lang = Context::getContext()->language->id;
        }
        if (Shop::isFeatureActive() && !$id_shop) {
            $id_shop = (int) Context::getContext()->shop->id;
        }

        if (!$result = Db::getInstance()->executeS('
            SELECT cd.`id_customization`, c.`id_address_delivery`, c.`id_product`, cfl.`id_customization_field`, c.`id_product_attribute`,
                cd.`type`, cd.`index`, cd.`value`, cd.`id_module`, cfl.`name`
            FROM `' . _DB_PREFIX_ . 'customized_data` cd
            NATURAL JOIN `' . _DB_PREFIX_ . 'customization` c
            LEFT JOIN `' . _DB_PREFIX_ . 'customization_field_lang` cfl ON (cfl.id_customization_field = cd.`index` AND id_lang = ' . (int) $id_lang .
                ($id_shop ? ' AND cfl.`id_shop` = ' . (int) $id_shop : '') . ')
            WHERE c.`id_cart` = ' . (int) $id_cart .
            ($only_in_cart ? ' AND c.`in_cart` = 1' : '') .
            ((int) $id_customization ? ' AND cd.`id_customization` = ' . (int) $id_customization : '') . '
            ORDER BY `id_product`, `id_product_attribute`, `type`, `index`')) {
            return false;
        }

        $customized_datas = [];

        foreach ($result as $row) {
            if ((int) $row['id_module'] && (int) $row['type'] == Product::CUSTOMIZE_TEXTFIELD) {
                // Hook displayCustomization: Call only the module in question
                // When a module saves a customization programmatically, it should add its ID in the `id_module` column
                $row['value'] = Hook::exec('displayCustomization', ['customization' => $row], (int) $row['id_module']);
            }
            $customized_datas[(int) $row['id_product']][(int) $row['id_product_attribute']][(int) $row['id_address_delivery']][(int) $row['id_customization']]['datas'][(int) $row['type']][] = $row;
        }

        if (!$result = Db::getInstance()->executeS(
            'SELECT `id_product`, `id_product_attribute`, `id_customization`, `id_address_delivery`, `quantity`, `quantity_refunded`, `quantity_returned`
            FROM `' . _DB_PREFIX_ . 'customization`
            WHERE `id_cart` = ' . (int) $id_cart .
            ((int) $id_customization ? ' AND `id_customization` = ' . (int) $id_customization : '') .
            ($only_in_cart ? ' AND `in_cart` = 1' : '')
        )) {
            return false;
        }

        foreach ($result as $row) {
            $customized_datas[(int) $row['id_product']][(int) $row['id_product_attribute']][(int) $row['id_address_delivery']][(int) $row['id_customization']]['quantity'] = (int) $row['quantity'];
            $customized_datas[(int) $row['id_product']][(int) $row['id_product_attribute']][(int) $row['id_address_delivery']][(int) $row['id_customization']]['quantity_refunded'] = (int) $row['quantity_refunded'];
            $customized_datas[(int) $row['id_product']][(int) $row['id_product_attribute']][(int) $row['id_address_delivery']][(int) $row['id_customization']]['quantity_returned'] = (int) $row['quantity_returned'];
            $customized_datas[(int) $row['id_product']][(int) $row['id_product_attribute']][(int) $row['id_address_delivery']][(int) $row['id_customization']]['id_customization'] = (int) $row['id_customization'];
        }

        return $customized_datas;
    }

    /**
     * @param array $products
     * @param array $customized_datas
     */
    public static function addCustomizationPrice(&$products, &$customized_datas)
    {
        if (!$customized_datas) {
            return;
        }

        foreach ($products as &$product_update) {
            if (!Customization::isFeatureActive()) {
                $product_update['customizationQuantityTotal'] = 0;
                $product_update['customizationQuantityRefunded'] = 0;
                $product_update['customizationQuantityReturned'] = 0;
            } else {
                $customization_quantity = 0;
                $customization_quantity_refunded = 0;
                $customization_quantity_returned = 0;

                /* Compatibility */
                $product_id = isset($product_update['id_product']) ? (int) $product_update['id_product'] : (int) $product_update['product_id'];
                $product_attribute_id = isset($product_update['id_product_attribute']) ? (int) $product_update['id_product_attribute'] : (int) $product_update['product_attribute_id'];
                $id_address_delivery = (int) $product_update['id_address_delivery'];
                $product_quantity = isset($product_update['cart_quantity']) ? (int) $product_update['cart_quantity'] : (int) $product_update['product_quantity'];
                $price = isset($product_update['price']) ? $product_update['price'] : $product_update['product_price'];
                if (isset($product_update['price_wt']) && $product_update['price_wt']) {
                    $price_wt = $product_update['price_wt'];
                } else {
                    $price_wt = $price * (1 + ((isset($product_update['tax_rate']) ? $product_update['tax_rate'] : $product_update['rate']) * 0.01));
                }

                if (!isset($customized_datas[$product_id][$product_attribute_id][$id_address_delivery])) {
                    $id_address_delivery = 0;
                }
                if (isset($customized_datas[$product_id][$product_attribute_id][$id_address_delivery])) {
                    foreach ($customized_datas[$product_id][$product_attribute_id][$id_address_delivery] as $customization) {
                        if ((int) $product_update['id_customization'] && $customization['id_customization'] != $product_update['id_customization']) {
                            continue;
                        }
                        $customization_quantity += (int) $customization['quantity'];
                        $customization_quantity_refunded += (int) $customization['quantity_refunded'];
                        $customization_quantity_returned += (int) $customization['quantity_returned'];
                    }
                }

                $product_update['customizationQuantityTotal'] = $customization_quantity;
                $product_update['customizationQuantityRefunded'] = $customization_quantity_refunded;
                $product_update['customizationQuantityReturned'] = $customization_quantity_returned;

                if ($customization_quantity) {
                    $product_update['total_wt'] = $price_wt * ($product_quantity - $customization_quantity);
                    $product_update['total_customization_wt'] = $price_wt * $customization_quantity;
                    $product_update['total'] = $price * ($product_quantity - $customization_quantity);
                    $product_update['total_customization'] = $price * $customization_quantity;
                }
            }
        }
    }

    /**
     * Add customization price for a single product
     *
     * @param array $product Product data
     * @param array $customized_datas Customized data
     */
    public static function addProductCustomizationPrice(&$product, &$customized_datas)
    {
        if (!$customized_datas) {
            return;
        }

        $products = [$product];
        self::addCustomizationPrice($products, $customized_datas);
        $product = $products[0];
    }

    /**
     * Customization fields label management
     *
     * @param string $field
     * @param string $value
     *
     * @return array|false
     */
    protected function _checkLabelField($field, $value)
    {
        if (!Validate::isLabel($value)) {
            return false;
        }
        $tmp = explode('_', $field);
        if (count($tmp) < 4) {
            return false;
        }

        return $tmp;
    }

    /**
     * @return bool
     */
    protected function _deleteOldLabels()
    {
        $max = [
            Product::CUSTOMIZE_FILE => (int) $this->uploadable_files,
            Product::CUSTOMIZE_TEXTFIELD => (int) $this->text_fields,
        ];

        /* Get customization field ids */
        if ((
            $result = Db::getInstance()->executeS(
            'SELECT `id_customization_field`, `type`
            FROM `' . _DB_PREFIX_ . 'customization_field`
            WHERE `id_product` = ' . (int) $this->id . '
            ORDER BY `id_customization_field`'
            )
        ) === false) {
            return false;
        }

        if (empty($result)) {
            return true;
        }

        $customization_fields = [
            Product::CUSTOMIZE_FILE => [],
            Product::CUSTOMIZE_TEXTFIELD => [],
        ];

        foreach ($result as $row) {
            $customization_fields[(int) $row['type']][] = (int) $row['id_customization_field'];
        }

        $extra_file = count($customization_fields[Product::CUSTOMIZE_FILE]) - $max[Product::CUSTOMIZE_FILE];
        $extra_text = count($customization_fields[Product::CUSTOMIZE_TEXTFIELD]) - $max[Product::CUSTOMIZE_TEXTFIELD];

        /* If too much inside the database, deletion */
        if ($extra_file > 0 && count($customization_fields[Product::CUSTOMIZE_FILE]) - $extra_file >= 0 &&
        (!Db::getInstance()->execute(
            'DELETE `' . _DB_PREFIX_ . 'customization_field`,`' . _DB_PREFIX_ . 'customization_field_lang`
            FROM `' . _DB_PREFIX_ . 'customization_field` JOIN `' . _DB_PREFIX_ . 'customization_field_lang`
            WHERE `' . _DB_PREFIX_ . 'customization_field`.`id_product` = ' . (int) $this->id . '
            AND `' . _DB_PREFIX_ . 'customization_field`.`type` = ' . Product::CUSTOMIZE_FILE . '
            AND `' . _DB_PREFIX_ . 'customization_field_lang`.`id_customization_field` = `' . _DB_PREFIX_ . 'customization_field`.`id_customization_field`
            AND `' . _DB_PREFIX_ . 'customization_field`.`id_customization_field` >= ' . (int) $customization_fields[Product::CUSTOMIZE_FILE][count($customization_fields[Product::CUSTOMIZE_FILE]) - $extra_file]
        ))) {
            return false;
        }

        if ($extra_text > 0 && count($customization_fields[Product::CUSTOMIZE_TEXTFIELD]) - $extra_text >= 0 &&
        (!Db::getInstance()->execute(
            'DELETE `' . _DB_PREFIX_ . 'customization_field`,`' . _DB_PREFIX_ . 'customization_field_lang`
            FROM `' . _DB_PREFIX_ . 'customization_field` JOIN `' . _DB_PREFIX_ . 'customization_field_lang`
            WHERE `' . _DB_PREFIX_ . 'customization_field`.`id_product` = ' . (int) $this->id . '
            AND `' . _DB_PREFIX_ . 'customization_field`.`type` = ' . Product::CUSTOMIZE_TEXTFIELD . '
            AND `' . _DB_PREFIX_ . 'customization_field_lang`.`id_customization_field` = `' . _DB_PREFIX_ . 'customization_field`.`id_customization_field`
            AND `' . _DB_PREFIX_ . 'customization_field`.`id_customization_field` >= ' . (int) $customization_fields[Product::CUSTOMIZE_TEXTFIELD][count($customization_fields[Product::CUSTOMIZE_TEXTFIELD]) - $extra_text]
        ))) {
            return false;
        }

        // Refresh cache of feature detachable
        Configuration::updateGlobalValue('PS_CUSTOMIZATION_FEATURE_ACTIVE', Customization::isCurrentlyUsed());

        return true;
    }

    /**
     * @param array $languages An array of language data
     * @param int $type Product::CUSTOMIZE_FILE or Product::CUSTOMIZE_TEXTFIELD
     *
     * @return bool
     */
    protected function _createLabel($languages, $type)
    {
        // Label insertion
        if (!Db::getInstance()->execute('
            INSERT INTO `' . _DB_PREFIX_ . 'customization_field` (`id_product`, `type`, `required`)
            VALUES (' . (int) $this->id . ', ' . (int) $type . ', 0)') ||
            !$id_customization_field = (int) Db::getInstance()->Insert_ID()) {
            return false;
        }

        // Multilingual label name creation
        $values = '';

        foreach ($languages as $language) {
            foreach (Shop::getContextListShopID() as $id_shop) {
                $values .= '(' . (int) $id_customization_field . ', ' . (int) $language['id_lang'] . ', ' . (int) $id_shop . ',\'\'), ';
            }
        }

        $values = rtrim($values, ', ');
        if (!Db::getInstance()->execute('
            INSERT INTO `' . _DB_PREFIX_ . 'customization_field_lang` (`id_customization_field`, `id_lang`, `id_shop`, `name`)
            VALUES ' . $values)) {
            return false;
        }

        // Set cache of feature detachable to true
        Configuration::updateGlobalValue('PS_CUSTOMIZATION_FEATURE_ACTIVE', '1');

        return true;
    }

    /**
     * @param int $uploadable_files
     * @param int $text_fields
     *
     * @return bool
     */
    public function createLabels($uploadable_files, $text_fields)
    {
        $languages = Language::getLanguages();
        if ((int) $uploadable_files > 0) {
            for ($i = 0; $i < (int) $uploadable_files; ++$i) {
                if (!$this->_createLabel($languages, Product::CUSTOMIZE_FILE)) {
                    return false;
                }
            }
        }

        if ((int) $text_fields > 0) {
            for ($i = 0; $i < (int) $text_fields; ++$i) {
                if (!$this->_createLabel($languages, Product::CUSTOMIZE_TEXTFIELD)) {
                    return false;
                }
            }
        }

        return true;
    }

    /**
     * @return bool
     */
    public function updateLabels()
    {
        $has_required_fields = 0;
        foreach ($_POST as $field => $value) {
            /* Label update */
            if (strncmp($field, 'label_', 6) == 0) {
                if (!$tmp = $this->_checkLabelField($field, $value)) {
                    return false;
                }
                /* Multilingual label name update */
                if (Shop::isFeatureActive()) {
                    foreach (Shop::getContextListShopID() as $id_shop) {
                        if (!Db::getInstance()->execute('INSERT INTO `' . _DB_PREFIX_ . 'customization_field_lang`
                        (`id_customization_field`, `id_lang`, `id_shop`, `name`) VALUES (' . (int) $tmp[2] . ', ' . (int) $tmp[3] . ', ' . (int) $id_shop . ', \'' . pSQL($value) . '\')
                        ON DUPLICATE KEY UPDATE `name` = \'' . pSQL($value) . '\'')) {
                            return false;
                        }
                    }
                } elseif (!Db::getInstance()->execute('
                    INSERT INTO `' . _DB_PREFIX_ . 'customization_field_lang`
                    (`id_customization_field`, `id_lang`, `name`) VALUES (' . (int) $tmp[2] . ', ' . (int) $tmp[3] . ', \'' . pSQL($value) . '\')
                    ON DUPLICATE KEY UPDATE `name` = \'' . pSQL($value) . '\'')) {
                    return false;
                }

                $is_required = isset($_POST['require_' . (int) $tmp[1] . '_' . (int) $tmp[2]]) ? 1 : 0;
                $has_required_fields |= $is_required;
                /* Require option update */
                if (!Db::getInstance()->execute(
                    'UPDATE `' . _DB_PREFIX_ . 'customization_field`
                    SET `required` = ' . (int) $is_required . '
                    WHERE `id_customization_field` = ' . (int) $tmp[2]
                )) {
                    return false;
                }
            }
        }

        if ($has_required_fields && !ObjectModel::updateMultishopTable('product', ['customizable' => 2], 'a.id_product = ' . (int) $this->id)) {
            return false;
        }

        if (!$this->_deleteOldLabels()) {
            return false;
        }

        return true;
    }

    /**
     * @param int|false $id_lang Language identifier
     * @param int|null $id_shop Shop identifier
     *
     * @return array|bool
     */
    public function getCustomizationFields($id_lang = false, $id_shop = null)
    {
        if (!Customization::isFeatureActive()) {
            return false;
        }

        if (Shop::isFeatureActive() && !$id_shop) {
            $id_shop = (int) Context::getContext()->shop->id;
        }

        // Hide the modules fields in the front-office
        // When a module adds a customization programmatically, it should set the `is_module` to 1
        $context = Context::getContext();
        $front = isset($context->controller->controller_type) && in_array($context->controller->controller_type, ['front']);

        if (!$result = Db::getInstance()->executeS(
            'SELECT cf.`id_customization_field`, cf.`type`, cf.`required`, cfl.`name`, cfl.`id_lang`
            FROM `' . _DB_PREFIX_ . 'customization_field` cf
            NATURAL JOIN `' . _DB_PREFIX_ . 'customization_field_lang` cfl
            WHERE cf.`id_product` = ' . (int) $this->id . ($id_lang ? ' AND cfl.`id_lang` = ' . (int) $id_lang : '') .
            ($id_shop ? ' AND cfl.`id_shop` = ' . (int) $id_shop : '') .
            ($front ? ' AND !cf.`is_module`' : '') . '
            AND cf.`is_deleted` = 0
            ORDER BY cf.`id_customization_field`')
        ) {
            return false;
        }

        if ($id_lang) {
            return $result;
        }

        $customization_fields = [];
        foreach ($result as $row) {
            $customization_fields[(int) $row['type']][(int) $row['id_customization_field']][(int) $row['id_lang']] = $row;
        }

        return $customization_fields;
    }

    /**
     * check if product has an activated and required customizationFields.
     *
     * @return bool
     *
     * @throws PrestaShopDatabaseException
     */
    public function hasActivatedRequiredCustomizableFields()
    {
        if (!Customization::isFeatureActive()) {
            return false;
        }

        return (bool) Db::getInstance()->executeS(
            '
            SELECT 1
            FROM `' . _DB_PREFIX_ . 'customization_field`
            WHERE `id_product` = ' . (int) $this->id . '
            AND `required` = 1
            AND `is_deleted` = 0'
        );
    }

    /**
     * @return array
     */
    public function getCustomizationFieldIds()
    {
        if (!Customization::isFeatureActive()) {
            return [];
        }

        return Db::getInstance()->executeS('
            SELECT `id_customization_field`, `type`, `required`
            FROM `' . _DB_PREFIX_ . 'customization_field`
            WHERE `id_product` = ' . (int) $this->id);
    }

    /**
     * @return array
     */
    public function getNonDeletedCustomizationFieldIds()
    {
        if (!Customization::isFeatureActive()) {
            return [];
        }

        $results = Db::getInstance()->executeS('
            SELECT `id_customization_field`
            FROM `' . _DB_PREFIX_ . 'customization_field`
            WHERE `is_deleted` = 0
            AND `id_product` = ' . (int) $this->id
        );

        return array_map(function ($result) {
            return (int) $result['id_customization_field'];
        }, $results);
    }

    /**
     * @param int $fieldType |null
     *
     * @return int
     *
     * @throws PrestaShopDatabaseException
     */
    public function countCustomizationFields(?int $fieldType = null): int
    {
        $query = '
            SELECT COUNT(`id_customization_field`) as customizations_count
            FROM `' . _DB_PREFIX_ . 'customization_field`
            WHERE `is_deleted` = 0
            AND `id_product` = ' . (int) $this->id
        ;

        if (null !== $fieldType) {
            $query .= sprintf(' AND type = %d', $fieldType);
        }

        $results = Db::getInstance()->executeS($query);

        if (empty($results)) {
            return 0;
        }

        return (int) reset($results)['customizations_count'];
    }

    /**
     * @return array
     */
    public function getRequiredCustomizableFields()
    {
        if (!Customization::isFeatureActive()) {
            return [];
        }

        return Product::getRequiredCustomizableFieldsStatic($this->id);
    }

    /**
     * @param int $id Product identifier
     *
     * @return array
     */
    public static function getRequiredCustomizableFieldsStatic($id)
    {
        if (!$id || !Customization::isFeatureActive()) {
            return [];
        }

        return Db::getInstance()->executeS(
            '
            SELECT `id_customization_field`, `type`
            FROM `' . _DB_PREFIX_ . 'customization_field`
            WHERE `id_product` = ' . (int) $id . '
            AND `required` = 1 AND `is_deleted` = 0'
        );
    }

    /**
     * @param Context|null $context
     *
     * @return bool
     */
    public function hasAllRequiredCustomizableFields(Context $context = null)
    {
        if (!Customization::isFeatureActive()) {
            return true;
        }
        if (!$context) {
            $context = Context::getContext();
        }

        $fields = $context->cart->getProductCustomization($this->id, null, true);
        $required_fields = $this->getRequiredCustomizableFields();

        $fields_present = [];
        foreach ($fields as $field) {
            $fields_present[] = ['id_customization_field' => $field['index'], 'type' => $field['type']];
        }

        foreach ($required_fields as $required_field) {
            if (!in_array($required_field, $fields_present)) {
                return false;
            }
        }

        return true;
    }

    /**
     * Return the list of old temp products.
     *
     * @return array
     */
    public static function getOldTempProducts()
    {
        $sql = 'SELECT id_product FROM `' . _DB_PREFIX_ . 'product` WHERE state=' . Product::STATE_TEMP . ' AND date_upd < NOW() - INTERVAL 1 DAY';

        return Db::getInstance(_PS_USE_SQL_SLAVE_)->executeS($sql, true, false);
    }

    /**
     * Checks if the product is in at least one of the submited categories.
     *
     * @param int $id_product Product identifier
     * @param array $categories array of category arrays
     *
     * @return bool is the product in at least one category
     */
    public static function idIsOnCategoryId($id_product, $categories)
    {
        if (!((int) $id_product > 0) || !is_array($categories) || empty($categories)) {
            return false;
        }
        $sql = 'SELECT id_product FROM `' . _DB_PREFIX_ . 'category_product` WHERE `id_product` = ' . (int) $id_product . ' AND `id_category` IN (';
        foreach ($categories as $category) {
            $sql .= (int) $category['id_category'] . ',';
        }
        $sql = rtrim($sql, ',') . ')';

        $hash = md5($sql);
        if (!isset(self::$_incat[$hash])) {
            if (!Db::getInstance(_PS_USE_SQL_SLAVE_)->getValue($sql)) {
                return false;
            }
            self::$_incat[$hash] = (Db::getInstance(_PS_USE_SQL_SLAVE_)->numRows() > 0 ? true : false);
        }

        return self::$_incat[$hash];
    }

    /**
     * @return string
     */
    public function getNoPackPrice()
    {
        $context = Context::getContext();

        return Tools::getContextLocale($context)->formatPrice(Pack::noPackPrice((int) $this->id), $context->currency->iso_code);
    }

    /**
     * @param int $id_customer Customer identifier
     *
     * @return bool
     */
    public function checkAccess($id_customer)
    {
        return Product::checkAccessStatic((int) $this->id, (int) $id_customer);
    }

    /**
     * @param int $id_product Product identifier
     * @param int|bool $id_customer Customer identifier
     *
     * @return bool
     */
    public static function checkAccessStatic($id_product, $id_customer)
    {
        if (!Group::isFeatureActive()) {
            return true;
        }

        $cache_id = 'Product::checkAccess_' . (int) $id_product . '-' . (int) $id_customer . (!$id_customer ? '-' . (int) Group::getCurrent()->id : '');
        if (!Cache::isStored($cache_id)) {
            if (!$id_customer) {
                $result = (bool) Db::getInstance(_PS_USE_SQL_SLAVE_)->getValue('
                SELECT ctg.`id_group`
                FROM `' . _DB_PREFIX_ . 'category_product` cp
                INNER JOIN `' . _DB_PREFIX_ . 'category_group` ctg ON (ctg.`id_category` = cp.`id_category`)
                WHERE cp.`id_product` = ' . (int) $id_product . ' AND ctg.`id_group` = ' . (int) Group::getCurrent()->id);
            } else {
                $result = (bool) Db::getInstance(_PS_USE_SQL_SLAVE_)->getValue('
                SELECT cg.`id_group`
                FROM `' . _DB_PREFIX_ . 'category_product` cp
                INNER JOIN `' . _DB_PREFIX_ . 'category_group` ctg ON (ctg.`id_category` = cp.`id_category`)
                INNER JOIN `' . _DB_PREFIX_ . 'customer_group` cg ON (cg.`id_group` = ctg.`id_group`)
                WHERE cp.`id_product` = ' . (int) $id_product . ' AND cg.`id_customer` = ' . (int) $id_customer);
            }

            Cache::store($cache_id, $result);

            return $result;
        }

        return Cache::retrieve($cache_id);
    }

    /**
     * Add a stock movement for current product.
     *
     * Since 1.5, this method only permit to add/remove available quantities of the current product in the current shop
     *
     * @see StockManager if you want to manage real stock
     * @see StockAvailable if you want to manage available quantities for sale on your shop(s)
     * @deprecated since 1.5.0
     *
     * @param int $quantity
     * @param int $id_reason StockMvtReason identifier - useless
     * @param int|null $id_product_attribute Attribute identifier
     * @param int|null $id_order Order identifier - DEPRECATED
     * @param int|null $id_employee Employee identifier - DEPRECATED
     *
     * @return bool
     */
    public function addStockMvt($quantity, $id_reason, $id_product_attribute = null, $id_order = null, $id_employee = null)
    {
        if (!$this->id || !$id_reason) {
            return false;
        }

        if ($id_product_attribute == null) {
            $id_product_attribute = 0;
        }

        $reason = new StockMvtReason((int) $id_reason);
        if (!Validate::isLoadedObject($reason)) {
            return false;
        }

        $quantity = abs((int) $quantity) * $reason->sign;

        return StockAvailable::updateQuantity($this->id, $id_product_attribute, $quantity);
    }

    /**
     * @deprecated since 1.5.0
     *
     * @param int $id_lang Language identifier
     *
     * @return array
     */
    public function getStockMvts($id_lang)
    {
        Tools::displayAsDeprecated();

        return Db::getInstance()->executeS('
            SELECT sm.id_stock_mvt, sm.date_add, sm.quantity, sm.id_order,
            CONCAT(pl.name, \' \', GROUP_CONCAT(IFNULL(al.name, \'\'), \'\')) product_name, CONCAT(e.lastname, \' \', e.firstname) employee, mrl.name reason
            FROM `' . _DB_PREFIX_ . 'stock_mvt` sm
            LEFT JOIN `' . _DB_PREFIX_ . 'product_lang` pl ON (
                sm.id_product = pl.id_product
                AND pl.id_lang = ' . (int) $id_lang . Shop::addSqlRestrictionOnLang('pl') . '
            )
            LEFT JOIN `' . _DB_PREFIX_ . 'stock_mvt_reason_lang` mrl ON (
                sm.id_stock_mvt_reason = mrl.id_stock_mvt_reason
                AND mrl.id_lang = ' . (int) $id_lang . '
            )
            LEFT JOIN `' . _DB_PREFIX_ . 'employee` e ON (
                e.id_employee = sm.id_employee
            )
            LEFT JOIN `' . _DB_PREFIX_ . 'product_attribute_combination` pac ON (
                pac.id_product_attribute = sm.id_product_attribute
            )
            LEFT JOIN `' . _DB_PREFIX_ . 'attribute_lang` al ON (
                al.id_attribute = pac.id_attribute
                AND al.id_lang = ' . (int) $id_lang . '
            )
            WHERE sm.id_product=' . (int) $this->id . '
            GROUP BY sm.id_stock_mvt
        ');
    }

    /**
     * @param int $id_product Product identifier
     *
     * @return array
     */
    public static function getUrlRewriteInformations($id_product)
    {
        return Db::getInstance(_PS_USE_SQL_SLAVE_)->executeS('
            SELECT pl.`id_lang`, pl.`link_rewrite`, p.`ean13`, cl.`link_rewrite` AS category_rewrite
            FROM `' . _DB_PREFIX_ . 'product` p
            LEFT JOIN `' . _DB_PREFIX_ . 'product_lang` pl ON (p.`id_product` = pl.`id_product`' . Shop::addSqlRestrictionOnLang('pl') . ')
            ' . Shop::addSqlAssociation('product', 'p') . '
            LEFT JOIN `' . _DB_PREFIX_ . 'lang` l ON (pl.`id_lang` = l.`id_lang`)
            LEFT JOIN `' . _DB_PREFIX_ . 'category_lang` cl ON (cl.`id_category` = product_shop.`id_category_default`  AND cl.`id_lang` = pl.`id_lang`' . Shop::addSqlRestrictionOnLang('cl') . ')
            WHERE p.`id_product` = ' . (int) $id_product . '
            AND l.`active` = 1
        ');
    }

    /**
     * @return int TaxRulesGroup identifier
     */
    public function getIdTaxRulesGroup()
    {
        return $this->id_tax_rules_group;
    }

    /**
     * @param int $id_product Product identifier
     * @param Context|null $context
     *
     * @return int TaxRulesGroup identifier
     */
    public static function getIdTaxRulesGroupByIdProduct($id_product, Context $context = null)
    {
        if (!$context) {
            $context = Context::getContext();
        }
        $key = 'product_id_tax_rules_group_' . (int) $id_product . '_' . (int) $context->shop->id;
        if (!Cache::isStored($key)) {
            $result = Db::getInstance(_PS_USE_SQL_SLAVE_)->getValue('
                            SELECT `id_tax_rules_group`
                            FROM `' . _DB_PREFIX_ . 'product_shop`
                            WHERE `id_product` = ' . (int) $id_product . ' AND id_shop=' . (int) $context->shop->id);
            Cache::store($key, (int) $result);

            return (int) $result;
        }

        return Cache::retrieve($key);
    }

    /**
     * Returns tax rate.
     *
     * @param Address|null $address
     *
     * @return float The total taxes rate applied to the product
     */
    public function getTaxesRate(Address $address = null)
    {
        if (!$address || !$address->id_country) {
            $address = Address::initialize();
        }

        $tax_manager = TaxManagerFactory::getManager($address, $this->id_tax_rules_group);
        $tax_calculator = $tax_manager->getTaxCalculator();

        return $tax_calculator->getTotalRate();
    }

    /**
     * Webservice getter : get product features association.
     *
     * @return array
     */
    public function getWsProductFeatures()
    {
        $rows = $this->getFeatures();
        foreach ($rows as $keyrow => $row) {
            foreach ($row as $keyfeature => $feature) {
                if ($keyfeature == 'id_feature') {
                    $rows[$keyrow]['id'] = $feature;
                    unset($rows[$keyrow]['id_feature']);
                }
                unset(
                    $rows[$keyrow]['id_product'],
                    $rows[$keyrow]['custom']
                );
            }
            asort($rows[$keyrow]);
        }

        return $rows;
    }

    /**
     * Webservice setter : set product features association.
     *
     * @param array $product_features Feature data
     *
     * @return bool
     */
    public function setWsProductFeatures($product_features)
    {
        Db::getInstance()->execute(
            '
            DELETE FROM `' . _DB_PREFIX_ . 'feature_product`
            WHERE `id_product` = ' . (int) $this->id
        );
        foreach ($product_features as $product_feature) {
            $this->addFeaturesToDB($product_feature['id'], $product_feature['id_feature_value']);
        }

        return true;
    }

    /**
     * Webservice getter : get virtual field default combination.
     *
     * @return int Default Attribute identifier
     */
    public function getWsDefaultCombination()
    {
        return Product::getDefaultAttribute($this->id);
    }

    /**
     * Webservice setter : set virtual field default combination.
     *
     * @param int $id_combination Default Attribute identifier
     *
     * @return bool
     */
    public function setWsDefaultCombination($id_combination)
    {
        $this->deleteDefaultAttributes();

        return $this->setDefaultAttribute((int) $id_combination);
    }

    /**
     * Webservice getter : get category ids of current product for association.
     *
     * @return array
     */
    public function getWsCategories()
    {
        $result = Db::getInstance(_PS_USE_SQL_SLAVE_)->executeS(
            'SELECT cp.`id_category` AS id
            FROM `' . _DB_PREFIX_ . 'category_product` cp
            LEFT JOIN `' . _DB_PREFIX_ . 'category` c ON (c.id_category = cp.id_category)
            ' . Shop::addSqlAssociation('category', 'c') . '
            WHERE cp.`id_product` = ' . (int) $this->id
        );

        return $result;
    }

    /**
     * Webservice setter : set category ids of current product for association.
     *
     * @param array $category_ids category ids
     *
     * @return bool
     */
    public function setWsCategories($category_ids)
    {
        $ids = [];
        foreach ($category_ids as $value) {
            if ($value instanceof Category) {
                $ids[] = (int) $value->id;
            } elseif (is_array($value) && array_key_exists('id', $value)) {
                $ids[] = (int) $value['id'];
            } else {
                $ids[] = (int) $value;
            }
        }
        $ids = array_unique($ids);

        $positions = Db::getInstance()->executeS(
                'SELECT `id_category`, `position`
                FROM `' . _DB_PREFIX_ . 'category_product`
                WHERE `id_product` = ' . (int) $this->id
        );

        $max_positions = Db::getInstance()->executeS(
                'SELECT `id_category`, max(`position`) as maximum
                FROM `' . _DB_PREFIX_ . 'category_product`
                GROUP BY id_category'
        );

        $positions_lookup = [];
        $max_position_lookup = [];

        foreach ($positions as $row) {
            $positions_lookup[(int) $row['id_category']] = (int) $row['position'];
        }
        foreach ($max_positions as $row) {
            $max_position_lookup[(int) $row['id_category']] = (int) $row['maximum'];
        }

        $return = true;
        if ($this->deleteCategories() && !empty($ids)) {
            $sql_values = [];
            foreach ($ids as $id) {
                $pos = 1;
                if (array_key_exists((int) $id, $positions_lookup)) {
                    $pos = (int) $positions_lookup[(int) $id];
                } elseif (array_key_exists((int) $id, $max_position_lookup)) {
                    $pos = (int) $max_position_lookup[(int) $id] + 1;
                }

                $sql_values[] = '(' . (int) $id . ', ' . (int) $this->id . ', ' . $pos . ')';
            }

            $return = Db::getInstance()->execute(
                '
                INSERT INTO `' . _DB_PREFIX_ . 'category_product` (`id_category`, `id_product`, `position`)
                VALUES ' . implode(',', $sql_values)
            );
        }

        Hook::exec('actionProductUpdate', ['id_product' => (int) $this->id]);

        return $return;
    }

    /**
     * Webservice getter : get product accessories ids of current product for association.
     *
     * @return array
     */
    public function getWsAccessories()
    {
        $result = Db::getInstance()->executeS(
            'SELECT p.`id_product` AS id
            FROM `' . _DB_PREFIX_ . 'accessory` a
            LEFT JOIN `' . _DB_PREFIX_ . 'product` p ON (p.id_product = a.id_product_2)
            ' . Shop::addSqlAssociation('product', 'p') . '
            WHERE a.`id_product_1` = ' . (int) $this->id
        );

        return $result;
    }

    /**
     * Webservice setter : set product accessories ids of current product for association.
     *
     * @param array $accessories product ids
     *
     * @return bool
     */
    public function setWsAccessories($accessories)
    {
        $this->deleteAccessories();
        foreach ($accessories as $accessory) {
            Db::getInstance()->execute('INSERT INTO `' . _DB_PREFIX_ . 'accessory` (`id_product_1`, `id_product_2`) VALUES (' . (int) $this->id . ', ' . (int) $accessory['id'] . ')');
        }

        return true;
    }

    /**
     * Webservice getter : get combination ids of current product for association.
     *
     * @return array
     */
    public function getWsCombinations()
    {
        $result = Db::getInstance()->executeS(
            'SELECT pa.`id_product_attribute` as id
            FROM `' . _DB_PREFIX_ . 'product_attribute` pa
            ' . Shop::addSqlAssociation('product_attribute', 'pa') . '
            WHERE pa.`id_product` = ' . (int) $this->id
        );

        return $result;
    }

    /**
     * Webservice setter : set combination ids of current product for association.
     *
     * @param array $combinations combination ids
     *
     * @return bool
     */
    public function setWsCombinations($combinations)
    {
        // No hook exec
        $ids_new = [];
        foreach ($combinations as $combination) {
            $ids_new[] = (int) $combination['id'];
        }

        $ids_orig = [];
        $original = Db::getInstance()->executeS(
            'SELECT pa.`id_product_attribute` as id
            FROM `' . _DB_PREFIX_ . 'product_attribute` pa
            ' . Shop::addSqlAssociation('product_attribute', 'pa') . '
            WHERE pa.`id_product` = ' . (int) $this->id
        );

        if (is_array($original)) {
            foreach ($original as $id) {
                $ids_orig[] = $id['id'];
            }
        }

        $all_ids = [];
        $all = Db::getInstance()->executeS('SELECT pa.`id_product_attribute` as id FROM `' . _DB_PREFIX_ . 'product_attribute` pa ' . Shop::addSqlAssociation('product_attribute', 'pa'));
        if (is_array($all)) {
            foreach ($all as $id) {
                $all_ids[] = $id['id'];
            }
        }

        $to_add = [];
        foreach ($ids_new as $id) {
            if (!in_array($id, $ids_orig)) {
                $to_add[] = $id;
            }
        }

        $to_delete = [];
        foreach ($ids_orig as $id) {
            if (!in_array($id, $ids_new)) {
                $to_delete[] = $id;
            }
        }

        // Delete rows
        if (count($to_delete) > 0) {
            foreach ($to_delete as $id) {
                $combination = new Combination($id);
                $combination->delete();
            }
        }

        foreach ($to_add as $id) {
            // Update id_product if exists else create
            if (in_array($id, $all_ids)) {
                Db::getInstance()->execute('UPDATE `' . _DB_PREFIX_ . 'product_attribute` SET id_product = ' . (int) $this->id . ' WHERE id_product_attribute=' . $id);
            } else {
                Db::getInstance()->execute('INSERT INTO `' . _DB_PREFIX_ . 'product_attribute` (`id_product`) VALUES (' . (int) $this->id . ')');
            }
        }

        return true;
    }

    /**
     * Webservice getter : get product option ids of current product for association.
     *
     * @return array
     */
    public function getWsProductOptionValues()
    {
        $result = Db::getInstance()->executeS('SELECT DISTINCT pac.id_attribute as id
            FROM `' . _DB_PREFIX_ . 'product_attribute` pa
            ' . Shop::addSqlAssociation('product_attribute', 'pa') . '
            LEFT JOIN `' . _DB_PREFIX_ . 'product_attribute_combination` pac ON (pac.id_product_attribute = pa.id_product_attribute)
            WHERE pa.id_product = ' . (int) $this->id);

        return $result;
    }

    /**
     * Webservice getter : get virtual field position in category.
     *
     * @return int|string
     */
    public function getWsPositionInCategory()
    {
        $result = Db::getInstance()->executeS(
            'SELECT `position`
            FROM `' . _DB_PREFIX_ . 'category_product`
            WHERE `id_category` = ' . (int) $this->id_category_default . '
            AND `id_product` = ' . (int) $this->id);
        if (count($result) > 0) {
            return $result[0]['position'];
        }

        return '';
    }

    /**
     * Webservice setter : set virtual field position in category.
     *
     * @param int $position
     *
     * @return bool
     */
    public function setWsPositionInCategory($position)
    {
        if ($position <= 0) {
            WebserviceRequest::getInstance()->setError(
                500,
                $this->trans(
                    'You cannot set 0 or a negative position, the minimum is 1.',
                    [],
                    'Admin.Catalog.Notification'
                ),
                134
            );

            return false;
        }

        $result = Db::getInstance()->executeS(
            'SELECT `id_product` ' .
            'FROM `' . _DB_PREFIX_ . 'category_product` ' .
            'WHERE `id_category` = ' . (int) $this->id_category_default . '  ' .
            'ORDER BY `position`'
        );

        if ($position > count($result)) {
            WebserviceRequest::getInstance()->setError(
                500,
                $this->trans(
                    'You cannot set a position greater than the total number of products in the category, starting at 1.',
                    [],
                    'Admin.Catalog.Notification'
                ),
                135
            );

            return false;
        }

        // result is indexed by recordset order and not position. positions start at index 1 so we need an empty element
        array_unshift($result, null);
        foreach ($result as &$value) {
            $value = $value['id_product'];
        }

        $current_position = $this->getWsPositionInCategory();

        if ($current_position && isset($result[$current_position])) {
            $save = $result[$current_position];
            unset($result[$current_position]);
            array_splice($result, (int) $position, 0, $save);
        }

        foreach ($result as $position => $id_product) {
            Db::getInstance()->update('category_product', [
                'position' => $position,
            ], '`id_category` = ' . (int) $this->id_category_default . ' AND `id_product` = ' . (int) $id_product);
        }

        return true;
    }

    /**
     * Webservice getter : get virtual field id_default_image in category.
     *
     * @return int|string|null
     */
    public function getCoverWs()
    {
        $result = $this->getCover($this->id);

        return $result ? $result['id_image'] : null;
    }

    /**
     * Webservice setter : set virtual field id_default_image in category.
     *
     * @param int $id_image
     *
     * @return bool
     */
    public function setCoverWs($id_image)
    {
        Db::getInstance()->execute('UPDATE `' . _DB_PREFIX_ . 'image_shop` image_shop, `' . _DB_PREFIX_ . 'image` i
            SET image_shop.`cover` = NULL
            WHERE i.`id_product` = ' . (int) $this->id . ' AND i.id_image = image_shop.id_image
            AND image_shop.id_shop=' . (int) Context::getContext()->shop->id);

        Db::getInstance()->execute('UPDATE `' . _DB_PREFIX_ . 'image_shop`
            SET `cover` = 1 WHERE `id_image` = ' . (int) $id_image);

        return true;
    }

    /**
     * Webservice getter : get image ids of current product for association.
     *
     * @return array
     */
    public function getWsImages()
    {
        return Db::getInstance()->executeS('
            SELECT i.`id_image` as id
            FROM `' . _DB_PREFIX_ . 'image` i
            ' . Shop::addSqlAssociation('image', 'i') . '
            WHERE i.`id_product` = ' . (int) $this->id . '
            ORDER BY i.`position`');
    }

    /**
     * Webservice getter : Get StockAvailable identifier and Attribute identifier
     *
     * @return array
     */
    public function getWsStockAvailables()
    {
        return Db::getInstance()->executeS('SELECT `id_stock_available` id, `id_product_attribute`
            FROM `' . _DB_PREFIX_ . 'stock_available`
            WHERE `id_product`=' . (int) $this->id . StockAvailable::addSqlShopRestriction());
    }

    /**
     * Webservice getter: Get product attachments ids of current product for association
     *
     * @return array<int, array{id: string}>
     */
    public function getWsAttachments(): array
    {
        return Db::getInstance()->executeS(
            'SELECT a.`id_attachment` AS id ' .
            'FROM `' . _DB_PREFIX_ . 'product_attachment` pa ' .
            'INNER JOIN `' . _DB_PREFIX_ . 'attachment` a ON (pa.id_attachment = a.id_attachment) ' .
            Shop::addSqlAssociation('attachment', 'a') . ' ' .
            'WHERE pa.`id_product` = ' . (int) $this->id
        );
    }

    /**
     * Webservice setter: set product attachments ids of current product for association
     *
     * @param array<array{id: int|string}> $attachments ids
     */
    public function setWsAttachments(array $attachments): bool
    {
        $this->deleteAttachments(true);
        foreach ($attachments as $attachment) {
            Db::getInstance()->execute('INSERT INTO `' . _DB_PREFIX_ . 'product_attachment`
    				(`id_product`, `id_attachment`) VALUES (' . (int) $this->id . ', ' . (int) $attachment['id'] . ')');
        }
        Product::updateCacheAttachment((int) $this->id);

        return true;
    }

    public function getWsTags()
    {
        return Db::getInstance()->executeS('
            SELECT `id_tag` as id
            FROM `' . _DB_PREFIX_ . 'product_tag`
            WHERE `id_product` = ' . (int) $this->id);
    }

    /**
     * Webservice setter : set tag ids of current product for association.
     *
     * @param array $tag_ids Tag identifiers
     *
     * @return bool
     */
    public function setWsTags($tag_ids)
    {
        $ids = [];
        foreach ($tag_ids as $value) {
            $ids[] = $value['id'];
        }
        if ($this->deleteWsTags()) {
            if ($ids) {
                $sql_values = [];
                $ids = array_map('intval', $ids);
                foreach ($ids as $position => $id) {
                    $id_lang = Db::getInstance()->getValue('SELECT `id_lang` FROM `' . _DB_PREFIX_ . 'tag` WHERE `id_tag`=' . (int) $id);
                    $sql_values[] = '(' . (int) $this->id . ', ' . (int) $id . ', ' . (int) $id_lang . ')';
                }
                $result = Db::getInstance()->execute(
                    '
                    INSERT INTO `' . _DB_PREFIX_ . 'product_tag` (`id_product`, `id_tag`, `id_lang`)
                    VALUES ' . implode(',', $sql_values)
                );

                return $result;
            }
        }

        return true;
    }

    /**
     * Delete products tags entries without delete tags for webservice usage.
     *
     * @return bool Deletion result
     */
    public function deleteWsTags()
    {
        return Db::getInstance()->delete('product_tag', 'id_product = ' . (int) $this->id);
    }

    /**
     * @return string
     */
    public function getWsManufacturerName()
    {
        return Manufacturer::getNameById((int) $this->id_manufacturer);
    }

    /**
     * @return bool
     */
    public static function resetEcoTax()
    {
        return ObjectModel::updateMultishopTable('product', [
            'ecotax' => 0,
        ]);
    }

    /**
     * Set Group reduction if needed.
     */
    public function setGroupReduction()
    {
        return GroupReduction::setProductReduction($this->id);
    }

    /**
     * Checks if reference exists.
     *
     * @param string $reference Product reference
     *
     * @return bool
     */
    public function existsRefInDatabase($reference)
    {
        $row = Db::getInstance()->getRow('
        SELECT `reference`
        FROM `' . _DB_PREFIX_ . 'product` p
        WHERE p.reference = "' . pSQL($reference) . '"', false);

        return isset($row['reference']);
    }

    /**
     * Get all product attributes ids.
     *
     * @since 1.5.0
     *
     * @param int $id_product Product identifier
     * @param bool $shop_only
     *
     * @return array Attribute identifiers list
     */
    public static function getProductAttributesIds($id_product, $shop_only = false)
    {
        return Db::getInstance()->executeS('
        SELECT pa.id_product_attribute
        FROM `' . _DB_PREFIX_ . 'product_attribute` pa' .
        ($shop_only ? Shop::addSqlAssociation('product_attribute', 'pa') : '') . '
        WHERE pa.`id_product` = ' . (int) $id_product);
    }

    /**
     * Get label by lang and value by lang too.
     *
     * @param int $id_product Product identifier
     * @param int $id_product_attribute Attribute identifier
     *
     * @return array
     */
    public static function getAttributesParams($id_product, $id_product_attribute)
    {
        if ($id_product_attribute == 0) {
            return [];
        }
        $id_lang = (int) Context::getContext()->language->id;
        $cache_id = 'Product::getAttributesParams_' . (int) $id_product . '-' . (int) $id_product_attribute . '-' . (int) $id_lang;

        if (!Cache::isStored($cache_id)) {
            $result = Db::getInstance()->executeS('
            SELECT a.`id_attribute`, a.`id_attribute_group`, al.`name`, agl.`name` as `group`, pa.`reference`, pa.`ean13`, pa.`isbn`, pa.`upc`, pa.`mpn`
            FROM `' . _DB_PREFIX_ . 'attribute` a
            LEFT JOIN `' . _DB_PREFIX_ . 'attribute_lang` al
                ON (al.`id_attribute` = a.`id_attribute` AND al.`id_lang` = ' . (int) $id_lang . ')
            LEFT JOIN `' . _DB_PREFIX_ . 'product_attribute_combination` pac
                ON (pac.`id_attribute` = a.`id_attribute`)
            LEFT JOIN `' . _DB_PREFIX_ . 'product_attribute` pa
                ON (pa.`id_product_attribute` = pac.`id_product_attribute`)
            ' . Shop::addSqlAssociation('product_attribute', 'pa') . '
            LEFT JOIN `' . _DB_PREFIX_ . 'attribute_group_lang` agl
                ON (a.`id_attribute_group` = agl.`id_attribute_group` AND agl.`id_lang` = ' . (int) $id_lang . ')
            WHERE pa.`id_product` = ' . (int) $id_product . '
                AND pac.`id_product_attribute` = ' . (int) $id_product_attribute . '
                AND agl.`id_lang` = ' . (int) $id_lang);
            Cache::store($cache_id, $result);
        } else {
            $result = Cache::retrieve($cache_id);
        }

        return $result;
    }

    /**
     * @param int $id_product Product identifier
     *
     * @return array
     */
    public static function getAttributesInformationsByProduct($id_product)
    {
        $result = Db::getInstance()->executeS('
        SELECT DISTINCT a.`id_attribute`, a.`id_attribute_group`, al.`name` as `attribute`, agl.`name` as `group`,pa.`reference`, pa.`ean13`, pa.`isbn`, pa.`upc`, pa.`mpn`
        FROM `' . _DB_PREFIX_ . 'attribute` a
        LEFT JOIN `' . _DB_PREFIX_ . 'attribute_lang` al
            ON (a.`id_attribute` = al.`id_attribute` AND al.`id_lang` = ' . (int) Context::getContext()->language->id . ')
        LEFT JOIN `' . _DB_PREFIX_ . 'attribute_group_lang` agl
            ON (a.`id_attribute_group` = agl.`id_attribute_group` AND agl.`id_lang` = ' . (int) Context::getContext()->language->id . ')
        LEFT JOIN `' . _DB_PREFIX_ . 'product_attribute_combination` pac
            ON (a.`id_attribute` = pac.`id_attribute`)
        LEFT JOIN `' . _DB_PREFIX_ . 'product_attribute` pa
            ON (pac.`id_product_attribute` = pa.`id_product_attribute`)
        ' . Shop::addSqlAssociation('product_attribute', 'pa') . '
        ' . Shop::addSqlAssociation('attribute', 'pac') . '
        WHERE pa.`id_product` = ' . (int) $id_product);

        return $result;
    }

    /**
     * @return bool
     */
    public function hasCombinations()
    {
        if (null === $this->id || 0 >= $this->id) {
            return false;
        }
        $attributes = self::getAttributesInformationsByProduct($this->id);

        return !empty($attributes);
    }

    /**
     * Get an id_product_attribute by an id_product and one or more
     * id_attribute.
     *
     * e.g: id_product 8 with id_attribute 4 (size medium) and
     * id_attribute 5 (color blue) returns id_product_attribute 9 which
     * is the dress size medium and color blue.
     *
     * @param int $idProduct Product identifier
     * @param int|int[] $idAttributes Attribute identifier(s)
     * @param bool $findBest
     *
     * @return int
     *
     * @throws PrestaShopException
     */
    public static function getIdProductAttributeByIdAttributes($idProduct, $idAttributes, $findBest = false)
    {
        $idProduct = (int) $idProduct;

        if (!is_array($idAttributes) && is_numeric($idAttributes)) {
            $idAttributes = [(int) $idAttributes];
        }

        if (!is_array($idAttributes) || empty($idAttributes)) {
            throw new PrestaShopException(sprintf('Invalid parameter $idAttributes with value: "%s"', print_r($idAttributes, true)));
        }

        $idAttributesImploded = implode(',', array_map('intval', $idAttributes));
        $idProductAttribute = Db::getInstance()->getValue(
            'SELECT pac.`id_product_attribute`
                FROM `' . _DB_PREFIX_ . 'product_attribute_combination` pac
                INNER JOIN `' . _DB_PREFIX_ . 'product_attribute` pa ON pa.id_product_attribute = pac.id_product_attribute
                WHERE pa.id_product = ' . $idProduct . '
                AND pac.id_attribute IN (' . $idAttributesImploded . ')
                GROUP BY pac.`id_product_attribute`
                HAVING COUNT(pa.id_product) = ' . count($idAttributes)
        );

        if ($idProductAttribute === false && $findBest) {
            //find the best possible combination
            //first we order $idAttributes by the group position
            $orderred = [];
            $result = Db::getInstance()->executeS(
                'SELECT a.`id_attribute`
                FROM `' . _DB_PREFIX_ . 'attribute` a
                INNER JOIN `' . _DB_PREFIX_ . 'attribute_group` g ON a.`id_attribute_group` = g.`id_attribute_group`
                WHERE a.`id_attribute` IN (' . $idAttributesImploded . ')
                ORDER BY g.`position` ASC'
            );

            foreach ($result as $row) {
                $orderred[] = $row['id_attribute'];
            }

            while ($idProductAttribute === false && count($orderred) > 1) {
                array_pop($orderred);
                $idProductAttribute = Db::getInstance()->getValue(
                    'SELECT pac.`id_product_attribute`
                    FROM `' . _DB_PREFIX_ . 'product_attribute_combination` pac
                    INNER JOIN `' . _DB_PREFIX_ . 'product_attribute` pa ON pa.id_product_attribute = pac.id_product_attribute
                    WHERE pa.id_product = ' . (int) $idProduct . '
                    AND pac.id_attribute IN (' . implode(',', array_map('intval', $orderred)) . ')
                    GROUP BY pac.id_product_attribute
                    HAVING COUNT(pa.id_product) = ' . count($orderred)
                );
            }
        }

        if (empty($idProductAttribute)) {
            throw new PrestaShopObjectNotFoundException('Cannot retrieve the id_product_attribute');
        }

        return (int) $idProductAttribute;
    }

    /**
     * Get the combination url anchor of the product.
     *
     * @param int $id_product_attribute Attribute identifier
     * @param bool $with_id
     *
     * @return string
     */
    public function getAnchor($id_product_attribute, $with_id = false)
    {
        $attributes = Product::getAttributesParams($this->id, $id_product_attribute);
        $anchor = '#';
        $sep = Configuration::get('PS_ATTRIBUTE_ANCHOR_SEPARATOR');
        foreach ($attributes as &$a) {
            foreach ($a as &$b) {
                $b = str_replace($sep, '_', Tools::link_rewrite((string) $b));
            }
            $anchor .= '/' . ($with_id && isset($a['id_attribute']) && $a['id_attribute'] ? (int) $a['id_attribute'] . $sep : '') . $a['group'] . $sep . $a['name'];
        }

        return $anchor;
    }

    /**
     * Gets the name of a given product, in the given lang.
     *
     * @since 1.5.0
     *
     * @param int $id_product Product identifier
     * @param int|null $id_product_attribute Attribute identifier
     * @param int|null $id_lang Language identifier
     *
     * @return string
     */
    public static function getProductName($id_product, $id_product_attribute = null, $id_lang = null)
    {
        // use the lang in the context if $id_lang is not defined
        if (!$id_lang) {
            $id_lang = (int) Context::getContext()->language->id;
        }

        // creates the query object
        $query = new DbQuery();

        // selects different names, if it is a combination
        if ($id_product_attribute) {
            $query->select('IFNULL(CONCAT(pl.name, \' : \', GROUP_CONCAT(DISTINCT agl.`name`, \' - \', al.name SEPARATOR \', \')),pl.name) as name');
        } else {
            $query->select('DISTINCT pl.name as name');
        }

        // adds joins & where clauses for combinations
        if ($id_product_attribute) {
            $query->from('product_attribute', 'pa');
            $query->join(Shop::addSqlAssociation('product_attribute', 'pa'));
            $query->innerJoin('product_lang', 'pl', 'pl.id_product = pa.id_product AND pl.id_lang = ' . (int) $id_lang . Shop::addSqlRestrictionOnLang('pl'));
            $query->leftJoin('product_attribute_combination', 'pac', 'pac.id_product_attribute = pa.id_product_attribute');
            $query->leftJoin('attribute', 'atr', 'atr.id_attribute = pac.id_attribute');
            $query->leftJoin('attribute_lang', 'al', 'al.id_attribute = atr.id_attribute AND al.id_lang = ' . (int) $id_lang);
            $query->leftJoin('attribute_group_lang', 'agl', 'agl.id_attribute_group = atr.id_attribute_group AND agl.id_lang = ' . (int) $id_lang);
            $query->where('pa.id_product = ' . (int) $id_product . ' AND pa.id_product_attribute = ' . (int) $id_product_attribute);
        } else {
            // or just adds a 'where' clause for a simple product

            $query->from('product_lang', 'pl');
            $query->where('pl.id_product = ' . (int) $id_product);
            $query->where('pl.id_lang = ' . (int) $id_lang . Shop::addSqlRestrictionOnLang('pl'));
        }

        return Db::getInstance()->getValue($query);
    }

    /**
     * @param bool $autodate
     * @param bool $null_values
     *
     * @return bool
     */
    public function addWs($autodate = true, $null_values = false)
    {
        $success = $this->add($autodate, $null_values);
        if ($success && Configuration::get('PS_SEARCH_INDEXATION')) {
            Search::indexation(false, $this->id);
        }

        return $success;
    }

    /**
     * @param bool $null_values
     *
     * @return bool
     */
    public function updateWs($null_values = false)
    {
        if (null === $this->price) {
            $this->price = Product::getPriceStatic((int) $this->id, false, null, 6, null, false, true, 1, false, null, null, null, $this->specificPrice);
        }

        if (null === $this->unit_price_ratio) {
            $this->unit_price_ratio = ($this->unit_price != 0 ? $this->price / $this->unit_price : 0);
        }

        $success = parent::update($null_values);
        if ($success && Configuration::get('PS_SEARCH_INDEXATION')) {
            Search::indexation(false, $this->id);
        }
        Hook::exec('actionProductUpdate', ['id_product' => (int) $this->id]);

        return $success;
    }

    /**
     * For a given product, returns its real quantity.
     *
     * @since 1.5.0
     *
     * @param int $id_product Product identifier
     * @param int $id_product_attribute Attribute identifier
     * @param int $id_warehouse Warehouse identifier
     * @param int|null $id_shop Shop identifier
     *
     * @return int real_quantity
     */
    public static function getRealQuantity($id_product, $id_product_attribute = 0, $id_warehouse = 0, $id_shop = null)
    {
        static $manager = null;

        if (Configuration::get('PS_ADVANCED_STOCK_MANAGEMENT') && null === $manager) {
            $manager = StockManagerFactory::getManager();
        }

        if (Configuration::get('PS_ADVANCED_STOCK_MANAGEMENT') && Product::usesAdvancedStockManagement($id_product) &&
            StockAvailable::dependsOnStock($id_product, $id_shop)) {
            return $manager->getProductRealQuantities($id_product, $id_product_attribute, $id_warehouse, true);
        } else {
            return StockAvailable::getQuantityAvailableByProduct($id_product, $id_product_attribute, $id_shop);
        }
    }

    /**
     * For a given product, tells if it uses the advanced stock management.
     *
     * @since 1.5.0
     *
     * @param int $id_product Product identifier
     *
     * @return bool
     */
    public static function usesAdvancedStockManagement($id_product)
    {
        $query = new DbQuery();
        $query->select('product_shop.advanced_stock_management');
        $query->from('product', 'p');
        $query->join(Shop::addSqlAssociation('product', 'p'));
        $query->where('p.id_product = ' . (int) $id_product);

        return (bool) Db::getInstance()->getValue($query);
    }

    /**
     * This method allows to flush price cache.
     *
     * @since 1.5.0
     */
    public static function flushPriceCache()
    {
        self::$_prices = [];
        self::$_pricesLevel2 = [];
    }

    /**
     * Get list of parent categories.
     *
     * @since 1.5.0
     *
     * @param int|null $id_lang Language identifier
     *
     * @return array
     */
    public function getParentCategories($id_lang = null)
    {
        if (!$id_lang) {
            $id_lang = Context::getContext()->language->id;
        }

        $interval = Category::getInterval($this->id_category_default);
        $sql = new DbQuery();
        $sql->from('category', 'c');
        $sql->leftJoin('category_lang', 'cl', 'c.id_category = cl.id_category AND id_lang = ' . (int) $id_lang . Shop::addSqlRestrictionOnLang('cl'));
        $sql->where('c.nleft <= ' . (int) $interval['nleft'] . ' AND c.nright >= ' . (int) $interval['nright']);
        $sql->orderBy('c.nleft');

        return Db::getInstance(_PS_USE_SQL_SLAVE_)->executeS($sql);
    }

    /**
     * Fill the variables used for stock management.
     */
    public function loadStockData()
    {
        if (false === Validate::isLoadedObject($this)) {
            return;
        }

        // Default product quantity is available quantity to sell in current shop
        $this->quantity = StockAvailable::getQuantityAvailableByProduct($this->id, 0);
        $this->out_of_stock = StockAvailable::outOfStock($this->id);
        $this->depends_on_stock = StockAvailable::dependsOnStock($this->id);
        $this->location = StockAvailable::getLocation($this->id) ?: '';

        if (Context::getContext()->shop->getContext() == Shop::CONTEXT_GROUP && Context::getContext()->shop->getContextShopGroup()->share_stock == 1) {
            $this->advanced_stock_management = $this->useAdvancedStockManagement();
        }
    }

    /**
     * Get Advanced Stock Management status for this product
     *
     * @return bool 0 for disabled, 1 for enabled
     */
    public function useAdvancedStockManagement()
    {
        return (bool) Db::getInstance()->getValue(
            'SELECT `advanced_stock_management`
                FROM ' . _DB_PREFIX_ . 'product_shop
                WHERE id_product=' . (int) $this->id . Shop::addSqlRestriction()
            );
    }

    /**
     * Set Advanced Stock Management status for this product
     *
     * @param bool $value false for disabled, true for enabled
     */
    public function setAdvancedStockManagement($value)
    {
        $this->advanced_stock_management = (bool) $value;
        if (Context::getContext()->shop->getContext() == Shop::CONTEXT_GROUP
            && Context::getContext()->shop->getContextShopGroup()->share_stock == 1) {
            Db::getInstance()->execute(
                '
                UPDATE `' . _DB_PREFIX_ . 'product_shop`
                SET `advanced_stock_management`=' . (int) $value . '
                WHERE id_product=' . (int) $this->id . Shop::addSqlRestriction()
            );
        } else {
            $this->setFieldsToUpdate(['advanced_stock_management' => true]);
            $this->save();
        }
    }

    /**
     * Get the default category according to the shop.
     *
     * @return array{id_category_default: int}|int
     */
    public function getDefaultCategory()
    {
        $default_category = Db::getInstance()->getValue(
            'SELECT product_shop.`id_category_default`
            FROM `' . _DB_PREFIX_ . 'product` p
            ' . Shop::addSqlAssociation('product', 'p') . '
            WHERE p.`id_product` = ' . (int) $this->id
        );

        if (!$default_category) {
            return ['id_category_default' => Context::getContext()->shop->id_category];
        } else {
            return (int) $default_category;
        }
    }

    /**
     * Get Shop identifiers
     *
     * @param int $id_product Product identifier
     *
     * @return array
     */
    public static function getShopsByProduct($id_product)
    {
        return Db::getInstance()->executeS('
            SELECT `id_shop`
            FROM `' . _DB_PREFIX_ . 'product_shop`
            WHERE `id_product` = ' . (int) $id_product);
    }

    /**
     * Remove all downloadable files for product and its attributes.
     *
     * @return bool
     */
    public function deleteDownload()
    {
        $result = true;
        $collection_download = new PrestaShopCollection('ProductDownload');
        $collection_download->where('id_product', '=', $this->id);
        /** @var ProductDownload $product_download */
        foreach ($collection_download as $product_download) {
            $result &= $product_download->delete($product_download->checkFile());
        }

        return $result;
    }

    /**
     * Get the product type (simple, virtual, pack).
     *
     * @since in 1.5.0
     *
     * @return int
     */
    public function getType()
    {
        if (!$this->id) {
            return Product::PTYPE_SIMPLE;
        }
        if (Pack::isPack($this->id)) {
            return Product::PTYPE_PACK;
        }
        if ($this->is_virtual) {
            return Product::PTYPE_VIRTUAL;
        }

        return Product::PTYPE_SIMPLE;
    }

    /**
     * @return bool
     */
    public function hasAttributesInOtherShops()
    {
        return (bool) Db::getInstance(_PS_USE_SQL_SLAVE_)->getValue(
            '
            SELECT pa.id_product_attribute
            FROM `' . _DB_PREFIX_ . 'product_attribute` pa
            LEFT JOIN `' . _DB_PREFIX_ . 'product_attribute_shop` pas ON (pa.`id_product_attribute` = pas.`id_product_attribute`)
            WHERE pa.`id_product` = ' . (int) $this->id
        );
    }

    /**
     * @return string TaxRulesGroup identifier most used
     */
    public static function getIdTaxRulesGroupMostUsed()
    {
        return Db::getInstance()->getValue(
            '
                    SELECT id_tax_rules_group
                    FROM (
                        SELECT COUNT(*) n, product_shop.id_tax_rules_group
                        FROM ' . _DB_PREFIX_ . 'product p
                        ' . Shop::addSqlAssociation('product', 'p') . '
                        JOIN ' . _DB_PREFIX_ . 'tax_rules_group trg ON (product_shop.id_tax_rules_group = trg.id_tax_rules_group)
                        WHERE trg.active = 1 AND trg.deleted = 0
                        GROUP BY product_shop.id_tax_rules_group
                        ORDER BY n DESC
                        LIMIT 1
                    ) most_used'
                );
    }

    /**
     * For a given ean13 reference, returns the corresponding id.
     *
     * @param string $ean13
     *
     * @return int|string Product identifier
     */
    public static function getIdByEan13($ean13)
    {
        if (empty($ean13)) {
            return 0;
        }

        if (!Validate::isEan13($ean13)) {
            return 0;
        }

        $query = new DbQuery();
        $query->select('p.id_product');
        $query->from('product', 'p');
        $query->where('p.ean13 = \'' . pSQL($ean13) . '\'');

        return Db::getInstance(_PS_USE_SQL_SLAVE_)->getValue($query);
    }

    /**
     * For a given reference, returns the corresponding id.
     *
     * @param string $reference
     *
     * @return int|string Product identifier
     */
    public static function getIdByReference($reference)
    {
        if (empty($reference)) {
            return 0;
        }

        if (!Validate::isReference($reference)) {
            return 0;
        }

        $query = new DbQuery();
        $query->select('p.id_product');
        $query->from('product', 'p');
        $query->where('p.reference = \'' . pSQL($reference) . '\'');

        return Db::getInstance(_PS_USE_SQL_SLAVE_)->getValue($query);
    }

    /**
     * @return string simple, pack, virtual
     */
    public function getWsType()
    {
        $type_information = [
            Product::PTYPE_SIMPLE => 'simple',
            Product::PTYPE_PACK => 'pack',
            Product::PTYPE_VIRTUAL => 'virtual',
        ];

        return $type_information[$this->getType()];
    }

    /**
     * Create the link rewrite if not exists or invalid on product creation
     *
     * @return bool
     */
    public function modifierWsLinkRewrite()
    {
        if (empty($this->link_rewrite)) {
            $this->link_rewrite = [];
        }

        foreach ($this->name as $id_lang => $name) {
            if (empty($this->link_rewrite[$id_lang])) {
                $this->link_rewrite[$id_lang] = Tools::link_rewrite($name);
            } elseif (!Validate::isLinkRewrite($this->link_rewrite[$id_lang])) {
                $this->link_rewrite[$id_lang] = Tools::link_rewrite($this->link_rewrite[$id_lang]);
            }
        }

        return true;
    }

    /**
     * @return array
     */
    public function getWsProductBundle()
    {
        return Db::getInstance()->executeS('SELECT id_product_item as id, id_product_attribute_item as id_product_attribute, quantity FROM ' . _DB_PREFIX_ . 'pack WHERE id_product_pack = ' . (int) $this->id);
    }

    /**
     * @param string $type_str simple, pack, virtual
     *
     * @return bool
     */
    public function setWsType($type_str)
    {
        $reverse_type_information = [
            'simple' => Product::PTYPE_SIMPLE,
            'pack' => Product::PTYPE_PACK,
            'virtual' => Product::PTYPE_VIRTUAL,
        ];

        if (!isset($reverse_type_information[$type_str])) {
            return false;
        }

        $type = $reverse_type_information[$type_str];

        if (Pack::isPack((int) $this->id) && $type != Product::PTYPE_PACK) {
            Pack::deleteItems($this->id);
        }

        $this->cache_is_pack = ($type == Product::PTYPE_PACK);
        $this->is_virtual = ($type == Product::PTYPE_VIRTUAL);
        $this->product_type = $this->getDynamicProductType();

        return true;
    }

    /**
     * @param array $items
     *
     * @return bool
     */
    public function setWsProductBundle($items)
    {
        if ($this->is_virtual) {
            return false;
        }

        Pack::deleteItems($this->id);

        foreach ($items as $item) {
            // Combination of a product is optional, and can be omitted.
            if (!isset($item['product_attribute_id'])) {
                $item['product_attribute_id'] = 0;
            }
            if ((int) $item['id'] > 0) {
                Pack::addItem($this->id, (int) $item['id'], (int) $item['quantity'], (int) $item['product_attribute_id']);
            }
        }

        return true;
    }

    /**
     * @param int $id_attribute Attribute identifier
     * @param int $id_shop Shop identifier
     *
     * @return string Attribute identifier
     */
    public function isColorUnavailable($id_attribute, $id_shop)
    {
        return Db::getInstance()->getValue(
            '
            SELECT sa.id_product_attribute
            FROM ' . _DB_PREFIX_ . 'stock_available sa
            WHERE id_product=' . (int) $this->id . ' AND quantity <= 0
            ' . StockAvailable::addSqlShopRestriction(null, $id_shop, 'sa') . '
            AND EXISTS (
                SELECT 1
                FROM ' . _DB_PREFIX_ . 'product_attribute pa
                JOIN ' . _DB_PREFIX_ . 'product_attribute_shop product_attribute_shop
                    ON (product_attribute_shop.id_product_attribute = pa.id_product_attribute AND product_attribute_shop.id_shop=' . (int) $id_shop . ')
                JOIN ' . _DB_PREFIX_ . 'product_attribute_combination pac
                    ON (pac.id_product_attribute AND product_attribute_shop.id_product_attribute)
                WHERE sa.id_product_attribute = pa.id_product_attribute AND pa.id_product=' . (int) $this->id . ' AND pac.id_attribute=' . (int) $id_attribute . '
            )'
        );
    }

    /**
     * @param int $id_product Product identifier
     * @param bool $full
     *
     * @return string
     */
    public static function getColorsListCacheId($id_product, $full = true)
    {
        $cache_id = 'productlist_colors';
        if ($id_product) {
            $cache_id .= '|' . (int) $id_product;
        }

        if ($full) {
            $cache_id .= '|' . (int) Context::getContext()->shop->id . '|' . (int) Context::getContext()->cookie->id_lang;
        }

        return $cache_id;
    }

    /**
     * @param int $id_product Product identifier
     * @param int $pack_stock_type value of Pack stock type, see constants defined in Pack class
     *
     * @return bool
     */
    public static function setPackStockType($id_product, $pack_stock_type)
    {
        return Db::getInstance()->execute('UPDATE ' . _DB_PREFIX_ . 'product p
        ' . Shop::addSqlAssociation('product', 'p') . ' SET product_shop.pack_stock_type = ' . (int) $pack_stock_type . ' WHERE p.`id_product` = ' . (int) $id_product);
    }

    /**
     * Gets a list of IDs from a list of IDs/Refs. The result will avoid duplicates, and checks if given IDs/Refs exists in DB.
     * Useful when a product list should be checked before a bulk operation on them (Only 1 query => performances).
     *
     * @param int|string|int[]|string[] $ids_or_refs Product identifier(s) or reference(s)
     *
     * @return array|false Product identifiers, without duplicate and only existing ones
     */
    public static function getExistingIdsFromIdsOrRefs($ids_or_refs)
    {
        // separate IDs and Refs
        $ids = [];
        $refs = [];
        $whereStatements = [];
        foreach ((is_array($ids_or_refs) ? $ids_or_refs : [$ids_or_refs]) as $id_or_ref) {
            if (is_numeric($id_or_ref)) {
                $ids[] = (int) $id_or_ref;
            } elseif (is_string($id_or_ref)) {
                $refs[] = '\'' . pSQL($id_or_ref) . '\'';
            }
        }

        // construct WHERE statement with OR combination
        if (count($ids) > 0) {
            $whereStatements[] = ' p.id_product IN (' . implode(',', $ids) . ') ';
        }
        if (count($refs) > 0) {
            $whereStatements[] = ' p.reference IN (' . implode(',', $refs) . ') ';
        }
        if (!count($whereStatements)) {
            return false;
        }

        $results = Db::getInstance()->executeS('
        SELECT DISTINCT `id_product`
        FROM `' . _DB_PREFIX_ . 'product` p
        WHERE ' . implode(' OR ', $whereStatements));

        // simplify array since there is 1 useless dimension.
        // FIXME : find a better way to avoid this, directly in SQL?
        foreach ($results as $k => $v) {
            $results[$k] = (int) $v['id_product'];
        }

        return $results;
    }

    /**
     * Get object of redirect_type.
     *
     * @return string|false category, product, false if unknown redirect_type
     */
    public function getRedirectType()
    {
        switch ($this->redirect_type) {
            case RedirectType::TYPE_CATEGORY_PERMANENT:
            case RedirectType::TYPE_CATEGORY_TEMPORARY:
                return 'category';

            case RedirectType::TYPE_PRODUCT_PERMANENT:
            case RedirectType::TYPE_PRODUCT_TEMPORARY:
                return 'product';
        }

        return false;
    }

    /**
     * Return an array of customization fields IDs.
     *
     * @return array|false
     */
    public function getUsedCustomizationFieldsIds()
    {
        return Db::getInstance()->executeS(
            'SELECT cd.`index` FROM `' . _DB_PREFIX_ . 'customized_data` cd
            LEFT JOIN `' . _DB_PREFIX_ . 'customization_field` cf ON cf.`id_customization_field` = cd.`index`
            WHERE cf.`id_product` = ' . (int) $this->id
        );
    }

    /**
     * Remove unused customization for the product.
     *
     * @param array $customizationIds - Array of customization fields IDs
     *
     * @return bool
     *
     * @throws PrestaShopDatabaseException
     */
    public function deleteUnusedCustomizationFields($customizationIds)
    {
        $return = true;
        if (is_array($customizationIds) && !empty($customizationIds)) {
            $toDeleteIds = implode(',', $customizationIds);
            $return &= Db::getInstance()->execute('DELETE FROM `' . _DB_PREFIX_ . 'customization_field` WHERE
            `id_product` = ' . (int) $this->id . ' AND `id_customization_field` IN (' . $toDeleteIds . ')');

            $return &= Db::getInstance()->execute('DELETE FROM `' . _DB_PREFIX_ . 'customization_field_lang` WHERE
            `id_customization_field` IN (' . $toDeleteIds . ')');
        }

        if (!$return) {
            throw new PrestaShopDatabaseException('An error occurred while deletion the customization fields');
        }

        return $return;
    }

    /**
     * Update the customization fields to be deleted if not used.
     *
     * @param array $customizationIds - Array of excluded customization fields IDs
     *
     * @return bool
     *
     * @throws PrestaShopDatabaseException
     */
    public function softDeleteCustomizationFields($customizationIds)
    {
        $updateQuery = 'UPDATE `' . _DB_PREFIX_ . 'customization_field` cf
            SET cf.`is_deleted` = 1
            WHERE
            cf.`id_product` = ' . (int) $this->id . '
            AND cf.`is_deleted` = 0 ';

        if (is_array($customizationIds) && !empty($customizationIds)) {
            $updateQuery .= 'AND cf.`id_customization_field` NOT IN (' . implode(',', array_map('intval', $customizationIds)) . ')';
        }

        $return = Db::getInstance()->execute($updateQuery);

        if (!$return) {
            throw new PrestaShopDatabaseException('An error occurred while soft deletion the customization fields');
        }

        return $return;
    }

    /**
     * Update default supplier data
     *
     * @param int $idSupplier
     * @param float $wholesalePrice
     * @param string $supplierReference
     *
     * @return bool
     */
    public function updateDefaultSupplierData(int $idSupplier, string $supplierReference, float $wholesalePrice): bool
    {
        if (!$this->id) {
            return false;
        }

        $sql = 'UPDATE `' . _DB_PREFIX_ . 'product` ' .
             'SET ' .
             'id_supplier = %d, ' .
             'supplier_reference = "%s", ' .
             'wholesale_price = "%s" ' .
             'WHERE id_product = %d';

        return Db::getInstance()->execute(
            sprintf(
                $sql,
                $idSupplier,
                pSQL($supplierReference),
                $wholesalePrice,
                $this->id
            )
        );
    }

    /**
     * Get Product ecotax
     *
     * @param int $precision
     * @param bool $include_tax
     * @param bool $formated
     *
     * @return string|float
     */
    public function getEcotax($precision = null, $include_tax = true, $formated = false)
    {
        $context = Context::getContext();
        $currency = $context->currency;
        $precision = $precision ?? $currency->precision;
        $ecotax_rate = $include_tax ? (float) Tax::getProductEcotaxRate() : 0;
        $ecotax = Tools::ps_round(
            (float) $this->ecotax * (1 + $ecotax_rate / 100),
            $precision,
            null
        );

        return $formated ? $context->getCurrentLocale()->formatPrice($ecotax, $currency->iso_code) : $ecotax;
    }

    /**
     * @return string
     */
    public function getProductType(): string
    {
        // Default value is the one saved, but in case it is not set we use dynamic definition
        if (!empty($this->product_type) && in_array($this->product_type, ProductType::AVAILABLE_TYPES)) {
            return $this->product_type;
        }

        return $this->getDynamicProductType();
    }

    /**
     * Returns product type based on existing associations without taking the saved value
     * in database into account.
     *
     * @return string
     */
    public function getDynamicProductType(): string
    {
        if ($this->is_virtual) {
            return ProductType::TYPE_VIRTUAL;
        } elseif (Pack::isPack($this->id)) {
            return ProductType::TYPE_PACK;
        } elseif ($this->hasCombinations()) {
            return ProductType::TYPE_COMBINATIONS;
        }

        return ProductType::TYPE_STANDARD;
    }
}<|MERGE_RESOLUTION|>--- conflicted
+++ resolved
@@ -1236,11 +1236,8 @@
         static::$_pricesLevel2 = [];
         static::$_incat = [];
         static::$_combinations = [];
-<<<<<<< HEAD
+        static::$psEcotaxTaxRulesGroupId = null;
         Cache::clean('Product::*');
-=======
-        static::$psEcotaxTaxRulesGroupId = null;
->>>>>>> 620b4750
     }
 
     /**
