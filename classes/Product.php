<?php
/**
 * Copyright since 2007 PrestaShop SA and Contributors
 * PrestaShop is an International Registered Trademark & Property of PrestaShop SA
 *
 * NOTICE OF LICENSE
 *
 * This source file is subject to the Open Software License (OSL 3.0)
 * that is bundled with this package in the file LICENSE.md.
 * It is also available through the world-wide-web at this URL:
 * https://opensource.org/licenses/OSL-3.0
 * If you did not receive a copy of the license and are unable to
 * obtain it through the world-wide-web, please send an email
 * to license@prestashop.com so we can send you a copy immediately.
 *
 * DISCLAIMER
 *
 * Do not edit or add to this file if you wish to upgrade PrestaShop to newer
 * versions in the future. If you wish to customize PrestaShop for your
 * needs please refer to https://devdocs.prestashop.com/ for more information.
 *
 * @author    PrestaShop SA and Contributors <contact@prestashop.com>
 * @copyright Since 2007 PrestaShop SA and Contributors
 * @license   https://opensource.org/licenses/OSL-3.0 Open Software License (OSL 3.0)
 */

use PrestaShop\Decimal\DecimalNumber;
use PrestaShop\PrestaShop\Adapter\ServiceLocator;
use PrestaShop\PrestaShop\Core\Domain\Product\Pack\ValueObject\PackStockType;
use PrestaShop\PrestaShop\Core\Domain\Product\ProductSettings;
use PrestaShop\PrestaShop\Core\Domain\Product\Stock\ValueObject\OutOfStockType;
use PrestaShop\PrestaShop\Core\Domain\Product\ValueObject\Ean13;
use PrestaShop\PrestaShop\Core\Domain\Product\ValueObject\Isbn;
use PrestaShop\PrestaShop\Core\Domain\Product\ValueObject\ProductType;
use PrestaShop\PrestaShop\Core\Domain\Product\ValueObject\RedirectType;
use PrestaShop\PrestaShop\Core\Domain\Product\ValueObject\Reference;
use PrestaShop\PrestaShop\Core\Domain\Product\ValueObject\Upc;
use PrestaShop\PrestaShop\Core\Util\DateTime\DateTime as DateTimeUtil;

class ProductCore extends ObjectModel
{
    /**
     * @var string Tax name
     *
     * @deprecated Since 1.4
     */
    public $tax_name;

    /** @var float Tax rate */
    public $tax_rate;

    /** @var int Manufacturer identifier */
    public $id_manufacturer;

    /** @var int Supplier identifier */
    public $id_supplier;

    /** @var int default Category identifier */
    public $id_category_default;

    /** @var int default Shop identifier */
    public $id_shop_default;

    /** @var string Manufacturer name */
    public $manufacturer_name;

    /** @var string Supplier name */
    public $supplier_name;

    /** @var string|array Name or array of names by id_lang */
    public $name;

    /** @var string|array Long description or array of long description by id_lang */
    public $description;

    /** @var string|array Short description or array of short description by id_lang */
    public $description_short;

    /**
     * @deprecated since 1.7.8
     * @see StockAvailable::$quantity instead
     *
     * @var int Quantity available
     */
    public $quantity = 0;

    /** @var int Minimal quantity for add to cart */
    public $minimal_quantity = 1;

    /** @var int|null Low stock for mail alert */
    public $low_stock_threshold = null;

    /** @var bool Low stock mail alert activated */
    public $low_stock_alert = false;

    /** @var string|array Text when in stock or array of text by id_lang */
    public $available_now;

    /** @var string|array Text when not in stock but available to order or array of text by id_lang */
    public $available_later;

    /** @var float|null Price */
    public $price = 0;

    /** @var array|int|null Will be filled by reference by priceCalculation() */
    public $specificPrice = 0;

    /** @var float Additional shipping cost */
    public $additional_shipping_cost = 0;

    /** @var float Wholesale Price in euros */
    public $wholesale_price = 0;

    /** @var bool on_sale */
    public $on_sale = false;

    /** @var bool online_only */
    public $online_only = false;

    /** @var string unity */
    public $unity = null;

    /** @var float|null price for product's unity */
    public $unit_price = 0;

    /** @var float price for product's unity ratio */
    public $unit_price_ratio = 0;

    /** @var float|null Ecotax */
    public $ecotax = 0;

    /** @var string Reference */
    public $reference;

    /**
     * @var string Supplier Reference
     *
     * @deprecated since 1.7.7.0
     */
    public $supplier_reference;

    /**
     * @deprecated since 1.7.8
     * @see StockAvailable::$location instead
     *
     * @var string Location
     */
    public $location = '';

    /** @var string|float Width in default width unit */
    public $width = 0;

    /** @var string|float Height in default height unit */
    public $height = 0;

    /** @var string|float Depth in default depth unit */
    public $depth = 0;

    /** @var string|float Weight in default weight unit */
    public $weight = 0;

    /** @var string Ean-13 barcode */
    public $ean13;

    /** @var string ISBN */
    public $isbn;

    /** @var string Upc barcode */
    public $upc;

    /** @var string MPN */
    public $mpn;

    /** @var string|string[] Friendly URL or array of friendly URL by id_lang */
    public $link_rewrite;

    /** @var string|array Meta description or array of meta description by id_lang */
    public $meta_description;

    /**
     * @deprecated
     */
    public $meta_keywords;

    /** @var string|array Meta title or array of meta title by id_lang */
    public $meta_title;

    /**
     * @var mixed
     *
     * @deprecated Unused
     */
    public $quantity_discount = 0;

    /** @var bool|int Product customization */
    public $customizable;

    /** @var bool|null Product is new */
    public $new = null;

    /** @var int Number of uploadable files (concerning customizable products) */
    public $uploadable_files;

    /** @var int Number of text fields */
    public $text_fields;

    /** @var bool Product status */
    public $active = true;

    /**
     * @var string Redirection type
     *
     * @see RedirectType
     */
    public $redirect_type = RedirectType::TYPE_DEFAULT;

    /**
     * @var int Product identifier or Category identifier depends on redirect_type
     */
    public $id_type_redirected = 0;

    /** @var bool Product available for order */
    public $available_for_order = true;

    /** @var string Available for order date in mysql format Y-m-d */
    public $available_date = DateTimeUtil::NULL_DATE;

    /** @var bool Will the condition select should be visible for this product ? */
    public $show_condition = false;

    /** @var string Enumerated (enum) product condition (new, used, refurbished) */
    public $condition;

    /** @var bool Show price of Product */
    public $show_price = true;

    /** @var bool is the product indexed in the search index? */
    public $indexed = false;

    /** @var string ENUM('both', 'catalog', 'search', 'none') front office visibility */
    public $visibility;

    /** @var string Object creation date in mysql format Y-m-d H:i:s */
    public $date_add;

    /** @var string Object last modification date in mysql format Y-m-d H:i:s */
    public $date_upd;

    /** @var array Tags data */
    public $tags;

    /** @var int temporary or saved object */
    public $state = self::STATE_SAVED;

    /**
     * @var float Base price of the product
     *
     * @deprecated 1.6.0.13
     */
    public $base_price;

    /**
     * @var int|null TaxRulesGroup identifier
     */
    public $id_tax_rules_group;

    /**
     * @var int
     *          We keep this variable for retrocompatibility for themes
     *
     * @deprecated 1.5.0
     */
    public $id_color_default = 0;

    /**
     * @deprecated since 1.7.8
     * The advanced stock management feature is not maintained anymore
     *
     * @var bool Tells if the product uses the advanced stock management
     */
    public $advanced_stock_management = false;

    /**
     * @deprecated since 1.7.8
     * @see StockAvailable::$out_of_stock instead
     *
     * @var int
     *          - O Deny orders
     *          - 1 Allow orders
     *          - 2 Use global setting
     */
    public $out_of_stock = OutOfStockType::OUT_OF_STOCK_DEFAULT;

    /**
     * @deprecated since 1.7.8
     * This property was only relevant to advanced stock management and that feature is not maintained anymore
     *
     * @var bool|null
     */
    public $depends_on_stock;

    /**
     * @var bool
     */
    public $isFullyLoaded = false;

    /**
     * @var bool
     */
    public $cache_is_pack;

    /**
     * @var bool
     */
    public $cache_has_attachments;

    /**
     * @var bool
     */
    public $is_virtual;

    /**
     * @var int
     */
    public $id_pack_product_attribute;

    /**
     * @var int
     */
    public $cache_default_attribute;

    /**
     * @var string|string[] If product is populated, this property contain the rewrite link of the default category
     */
    public $category;

    /**
     * @var int tell the type of stock management to apply on the pack
     */
    public $pack_stock_type = PackStockType::STOCK_TYPE_DEFAULT;

    /**
     * Type of delivery time.
     *
     * Choose which parameters use for give information delivery.
     * 0 - none
     * 1 - use default information
     * 2 - use product information
     *
     * @var int
     */
    public $additional_delivery_times = 1;

    /**
     * Delivery in-stock information.
     *
     * Long description for delivery in-stock product information.
     *
     * @var string[]
     */
    public $delivery_in_stock;

    /**
     * Delivery out-stock information.
     *
     * Long description for delivery out-stock product information.
     *
     * @var string[]
     */
    public $delivery_out_stock;

    /**
     * For now default value remains undefined, to keep compatibility with page v1 and former products.
     * But once the v2 is merged the default value should be ProductType::TYPE_STANDARD
     *
     * @var string
     */
    public $product_type = ProductType::TYPE_UNDEFINED;

    /**
     * @var int|null
     */
    public static $_taxCalculationMethod = null;

    /** @var array Price cache */
    protected static $_prices = [];

    /** @var array */
    protected static $_pricesLevel2 = [];

    /** @var array */
    protected static $_incat = [];

    /** @var array */
    protected static $_combinations = [];

    /**
     * Associations between the ids of base combinations and their duplicates.
     * Used for duplicating specific prices when duplicating a product.
     *
     * @var array
     */
    protected static $_combination_associations = [];

    /**
     * @deprecated Since 1.5.6.1
     *
     * @var array
     */
    protected static $_cart_quantity = [];

    /**
     * @deprecated Since 1.5.0.9
     *
     * @var array
     */
    protected static $_tax_rules_group = [];

    /** @var array */
    protected static $_cacheFeatures = [];

    /** @var array */
    protected static $_frontFeaturesCache = [];

    /** @var array */
    protected static $productPropertiesCache = [];

    /**
     * @deprecated Since 1.5.0.1 Unused
     *
     * @var array cache stock data in getStock() method
     */
    protected static $cacheStock = [];

    /** @var int|null */
    protected static $psEcotaxTaxRulesGroupId = null;

    /**
     * Product can be temporary saved in database
     */
    public const STATE_TEMP = 0;
    public const STATE_SAVED = 1;

    /**
     * @var array Contains object definition
     *
     * @see ObjectModel::$definition
     */
    public static $definition = [
        'table' => 'product',
        'primary' => 'id_product',
        'multilang' => true,
        'multilang_shop' => true,
        'fields' => [
            /* Classic fields */
            'id_shop_default' => ['type' => self::TYPE_INT, 'validate' => 'isUnsignedId'],
            'id_manufacturer' => ['type' => self::TYPE_INT, 'validate' => 'isUnsignedId'],
            'id_supplier' => ['type' => self::TYPE_INT, 'validate' => 'isUnsignedId'],
            'reference' => ['type' => self::TYPE_STRING, 'validate' => 'isReference', 'size' => Reference::MAX_LENGTH],
            'supplier_reference' => ['type' => self::TYPE_STRING, 'validate' => 'isReference', 'size' => 64],
            'location' => ['type' => self::TYPE_STRING, 'validate' => 'isString', 'size' => 255],
            'width' => ['type' => self::TYPE_FLOAT, 'validate' => 'isUnsignedFloat'],
            'height' => ['type' => self::TYPE_FLOAT, 'validate' => 'isUnsignedFloat'],
            'depth' => ['type' => self::TYPE_FLOAT, 'validate' => 'isUnsignedFloat'],
            'weight' => ['type' => self::TYPE_FLOAT, 'validate' => 'isUnsignedFloat'],
            'quantity_discount' => ['type' => self::TYPE_BOOL, 'validate' => 'isBool'],
            'ean13' => ['type' => self::TYPE_STRING, 'validate' => 'isEan13', 'size' => Ean13::MAX_LENGTH],
            'isbn' => ['type' => self::TYPE_STRING, 'validate' => 'isIsbn', 'size' => Isbn::MAX_LENGTH],
            'upc' => ['type' => self::TYPE_STRING, 'validate' => 'isUpc', 'size' => Upc::MAX_LENGTH],
            'mpn' => ['type' => self::TYPE_STRING, 'validate' => 'isMpn', 'size' => ProductSettings::MAX_MPN_LENGTH],
            'cache_is_pack' => ['type' => self::TYPE_BOOL, 'validate' => 'isBool'],
            'cache_has_attachments' => ['type' => self::TYPE_BOOL, 'validate' => 'isBool'],
            'is_virtual' => ['type' => self::TYPE_BOOL, 'validate' => 'isBool'],
            'state' => ['type' => self::TYPE_INT, 'validate' => 'isUnsignedId'],
            'additional_delivery_times' => ['type' => self::TYPE_INT, 'validate' => 'isUnsignedId'],
            'delivery_in_stock' => [
                'type' => self::TYPE_STRING,
                'lang' => true,
                'validate' => 'isGenericName',
                'size' => 255,
            ],
            'delivery_out_stock' => [
                'type' => self::TYPE_STRING,
                'lang' => true,
                'validate' => 'isGenericName',
                'size' => 255,
            ],
            'product_type' => [
                'type' => self::TYPE_STRING,
                'validate' => 'isGenericName',
                // For now undefined value is still allowed, in 179 we should use ProductType::AVAILABLE_TYPES here
                'values' => [
                    ProductType::TYPE_STANDARD,
                    ProductType::TYPE_PACK,
                    ProductType::TYPE_VIRTUAL,
                    ProductType::TYPE_COMBINATIONS,
                    ProductType::TYPE_UNDEFINED,
                ],
                // This default value should be replaced with ProductType::TYPE_STANDARD in 179 when the v2 page is fully migrated
                'default' => ProductType::TYPE_UNDEFINED,
            ],

            /* Shop fields */
            'id_category_default' => ['type' => self::TYPE_INT, 'shop' => true, 'validate' => 'isUnsignedId'],
            'id_tax_rules_group' => ['type' => self::TYPE_INT, 'shop' => true, 'validate' => 'isUnsignedId'],
            'on_sale' => ['type' => self::TYPE_BOOL, 'shop' => true, 'validate' => 'isBool'],
            'online_only' => ['type' => self::TYPE_BOOL, 'shop' => true, 'validate' => 'isBool'],
            'ecotax' => ['type' => self::TYPE_FLOAT, 'shop' => true, 'validate' => 'isPrice'],
            'minimal_quantity' => ['type' => self::TYPE_INT, 'shop' => true, 'validate' => 'isUnsignedInt'],
            'low_stock_threshold' => ['type' => self::TYPE_INT, 'shop' => true, 'allow_null' => true, 'validate' => 'isInt'],
            'low_stock_alert' => ['type' => self::TYPE_BOOL, 'shop' => true, 'validate' => 'isBool'],
            'price' => ['type' => self::TYPE_FLOAT, 'shop' => true, 'validate' => 'isPrice', 'required' => true],
            'wholesale_price' => ['type' => self::TYPE_FLOAT, 'shop' => true, 'validate' => 'isPrice'],
            'unity' => ['type' => self::TYPE_STRING, 'shop' => true, 'validate' => 'isString'],
            'unit_price' => ['type' => self::TYPE_FLOAT, 'shop' => true, 'validate' => 'isPrice'],
            /*
             * Only the DB field is deprecated because unit_price is the new reference, we need to keep the class field though
             * @deprecated in 8.0 this DB column will be removed in a future version
             */
            'unit_price_ratio' => ['type' => self::TYPE_FLOAT, 'shop' => true],
            'additional_shipping_cost' => ['type' => self::TYPE_FLOAT, 'shop' => true, 'validate' => 'isPrice'],
            'customizable' => ['type' => self::TYPE_INT, 'shop' => true, 'validate' => 'isUnsignedInt'],
            'text_fields' => ['type' => self::TYPE_INT, 'shop' => true, 'validate' => 'isUnsignedInt'],
            'uploadable_files' => ['type' => self::TYPE_INT, 'shop' => true, 'validate' => 'isUnsignedInt'],
            'active' => ['type' => self::TYPE_BOOL, 'shop' => true, 'validate' => 'isBool'],
            'redirect_type' => ['type' => self::TYPE_STRING, 'shop' => true, 'validate' => 'isString'],
            'id_type_redirected' => ['type' => self::TYPE_INT, 'shop' => true, 'validate' => 'isUnsignedId'],
            'available_for_order' => ['type' => self::TYPE_BOOL, 'shop' => true, 'validate' => 'isBool'],
            'available_date' => ['type' => self::TYPE_DATE, 'shop' => true, 'validate' => 'isDateFormat'],
            'show_condition' => ['type' => self::TYPE_BOOL, 'shop' => true, 'validate' => 'isBool'],
            'condition' => ['type' => self::TYPE_STRING, 'shop' => true, 'validate' => 'isGenericName', 'values' => ['new', 'used', 'refurbished'], 'default' => 'new'],
            'show_price' => ['type' => self::TYPE_BOOL, 'shop' => true, 'validate' => 'isBool'],
            'indexed' => ['type' => self::TYPE_BOOL, 'shop' => true, 'validate' => 'isBool'],
            'visibility' => ['type' => self::TYPE_STRING, 'shop' => true, 'validate' => 'isProductVisibility', 'values' => ['both', 'catalog', 'search', 'none'], 'default' => 'both'],
            'cache_default_attribute' => ['type' => self::TYPE_INT, 'shop' => true],
            'advanced_stock_management' => ['type' => self::TYPE_BOOL, 'shop' => true, 'validate' => 'isBool'],
            'date_add' => ['type' => self::TYPE_DATE, 'shop' => true, 'validate' => 'isDate'],
            'date_upd' => ['type' => self::TYPE_DATE, 'shop' => true, 'validate' => 'isDate'],
            'pack_stock_type' => ['type' => self::TYPE_INT, 'shop' => true, 'validate' => 'isUnsignedInt'],

            /* Lang fields */
            'meta_description' => ['type' => self::TYPE_STRING, 'lang' => true, 'validate' => 'isGenericName', 'size' => 512],
            'meta_keywords' => ['type' => self::TYPE_STRING, 'lang' => true, 'validate' => 'isGenericName', 'size' => 255],
            'meta_title' => ['type' => self::TYPE_STRING, 'lang' => true, 'validate' => 'isGenericName', 'size' => 255],
            'link_rewrite' => [
                'type' => self::TYPE_STRING,
                'lang' => true,
                'validate' => 'isLinkRewrite',
                'required' => false,
                'size' => 128,
                'ws_modifier' => [
                    'http_method' => WebserviceRequest::HTTP_POST,
                    'modifier' => 'modifierWsLinkRewrite',
                ],
            ],
            'name' => ['type' => self::TYPE_STRING, 'lang' => true, 'validate' => 'isCatalogName', 'required' => false, 'size' => ProductSettings::MAX_NAME_LENGTH],
            'description' => ['type' => self::TYPE_HTML, 'lang' => true, 'validate' => 'isCleanHtml'],
            'description_short' => ['type' => self::TYPE_HTML, 'lang' => true, 'validate' => 'isCleanHtml'],
            'available_now' => ['type' => self::TYPE_STRING, 'lang' => true, 'validate' => 'isGenericName', 'size' => ProductSettings::MAX_AVAILABLE_NOW_LABEL_LENGTH],
            'available_later' => ['type' => self::TYPE_STRING, 'lang' => true, 'validate' => 'IsGenericName', 'size' => ProductSettings::MAX_AVAILABLE_LATER_LABEL_LENGTH],
        ],
        'associations' => [
            'manufacturer' => ['type' => self::HAS_ONE],
            'supplier' => ['type' => self::HAS_ONE],
            'default_category' => ['type' => self::HAS_ONE, 'field' => 'id_category_default', 'object' => 'Category'],
            'tax_rules_group' => ['type' => self::HAS_ONE],
            'categories' => ['type' => self::HAS_MANY, 'field' => 'id_category', 'object' => 'Category', 'association' => 'category_product'],
            'stock_availables' => ['type' => self::HAS_MANY, 'field' => 'id_stock_available', 'object' => 'StockAvailable', 'association' => 'stock_availables'],
            'attachments' => ['type' => self::HAS_MANY, 'field' => 'id_attachment', 'object' => 'Attachment', 'association' => 'product_attachment'],
        ],
    ];

    /** @var array */
    protected $webserviceParameters = [
        'objectMethods' => [
            'add' => 'addWs',
            'update' => 'updateWs',
        ],
        'objectNodeNames' => 'products',
        'fields' => [
            'id_manufacturer' => [
                'xlink_resource' => 'manufacturers',
            ],
            'id_supplier' => [
                'xlink_resource' => 'suppliers',
            ],
            'id_category_default' => [
                'xlink_resource' => 'categories',
            ],
            'new' => [],
            'cache_default_attribute' => [],
            'id_default_image' => [
                'getter' => 'getCoverWs',
                'setter' => 'setCoverWs',
                'xlink_resource' => [
                    'resourceName' => 'images',
                    'subResourceName' => 'products',
                ],
            ],
            'id_default_combination' => [
                'getter' => 'getWsDefaultCombination',
                'setter' => 'setWsDefaultCombination',
                'xlink_resource' => [
                    'resourceName' => 'combinations',
                ],
            ],
            'id_tax_rules_group' => [
                'xlink_resource' => [
                    'resourceName' => 'tax_rule_groups',
                ],
            ],
            'position_in_category' => [
                'getter' => 'getWsPositionInCategory',
                'setter' => 'setWsPositionInCategory',
            ],
            'manufacturer_name' => [
                'getter' => 'getWsManufacturerName',
                'setter' => false,
            ],
            'quantity' => [
                'getter' => false,
                'setter' => false,
            ],
            'type' => [
                'getter' => 'getWsType',
                'setter' => 'setWsType',
            ],
        ],
        'associations' => [
            'categories' => [
                'resource' => 'category',
                'fields' => [
                    'id' => ['required' => true],
                ],
            ],
            'images' => [
                'resource' => 'image',
                'fields' => ['id' => []],
            ],
            'combinations' => [
                'resource' => 'combination',
                'fields' => [
                    'id' => ['required' => true],
                ],
            ],
            'product_option_values' => [
                'resource' => 'product_option_value',
                'fields' => [
                    'id' => ['required' => true],
                ],
            ],
            'product_features' => [
                'resource' => 'product_feature',
                'fields' => [
                    'id' => ['required' => true],
                    'id_feature_value' => [
                        'required' => true,
                        'xlink_resource' => 'product_feature_values',
                    ],
                ],
            ],
            'tags' => ['resource' => 'tag',
                'fields' => [
                    'id' => ['required' => true],
                ], ],
            'stock_availables' => ['resource' => 'stock_available',
                'fields' => [
                    'id' => ['required' => true],
                    'id_product_attribute' => ['required' => true],
                ],
                'setter' => false,
            ],
            'attachments' => [
                'resource' => 'attachment',
                'api' => 'attachments',
                'fields' => [
                    'id' => ['required' => true],
                ],
            ],
            'accessories' => [
                'resource' => 'product',
                'api' => 'products',
                'fields' => [
                    'id' => [
                        'required' => true,
                        'xlink_resource' => 'products', ],
                ],
            ],
            'product_bundle' => [
                'resource' => 'product',
                'api' => 'products',
                'fields' => [
                    'id' => ['required' => true],
                    'id_product_attribute' => [],
                    'quantity' => [],
                ],
            ],
        ],
    ];

    public const CUSTOMIZE_FILE = 0;
    public const CUSTOMIZE_TEXTFIELD = 1;

    /**
     * Note:  prefix is "PTYPE" because TYPE_ is used in ObjectModel (definition).
     */
    public const PTYPE_SIMPLE = 0;
    public const PTYPE_PACK = 1;
    public const PTYPE_VIRTUAL = 2;

    /**
     * @param int|null $id_product Product identifier
     * @param bool $full Load with price, tax rate, manufacturer name, supplier name, tags, stocks...
     * @param int|null $id_lang Language identifier
     * @param int|null $id_shop Shop identifier
     * @param Context|null $context Context to use for retrieve cart
     */
    public function __construct($id_product = null, $full = false, $id_lang = null, $id_shop = null, Context $context = null)
    {
        parent::__construct($id_product, $id_lang, $id_shop);

        if ($full && $this->id) {
            if (!$context) {
                $context = Context::getContext();
            }

            $this->isFullyLoaded = $full;
            $this->tax_name = 'deprecated'; // The applicable tax may be BOTH the product one AND the state one (moreover this variable is some deadcode)
            $this->manufacturer_name = Manufacturer::getNameById((int) $this->id_manufacturer);
            $this->supplier_name = Supplier::getNameById((int) $this->id_supplier);
            $address = null;
            if (is_object($context->cart) && $context->cart->{Configuration::get('PS_TAX_ADDRESS_TYPE')} != null) {
                $address = $context->cart->{Configuration::get('PS_TAX_ADDRESS_TYPE')};
            }

            $this->tax_rate = $this->getTaxesRate(new Address($address));

            $this->new = $this->isNew();

            // Keep base price
            $this->base_price = $this->price;

            $this->price = Product::getPriceStatic((int) $this->id, false, null, 6, null, false, true, 1, false, null, null, null, $this->specificPrice);
            $this->tags = Tag::getProductTags((int) $this->id);

            $this->loadStockData();
        }

        $ecotaxEnabled = (bool) Configuration::get('PS_USE_ECOTAX');
        $this->fillUnitRatio($ecotaxEnabled);

        if ($this->id_category_default) {
            $this->category = Category::getLinkRewrite((int) $this->id_category_default, (int) $id_lang);
        }
    }

    /**
     * @see ObjectModel::getFieldsShop()
     *
     * @return array
     */
    public function getFieldsShop()
    {
        $fields = parent::getFieldsShop();
        if (null === $this->update_fields || !empty($this->update_fields['unity'])) {
            $fields['unity'] = pSQL($this->unity);
        }

        return $fields;
    }

    /**
     * {@inheritdoc}
     */
    public function add($autodate = true, $null_values = false)
    {
        if ($this->is_virtual) {
            $this->product_type = ProductType::TYPE_VIRTUAL;
        }

        if (!parent::add($autodate, $null_values)) {
            return false;
        }

        $id_shop_list = Shop::getContextListShopID();
        if (count($this->id_shop_list)) {
            $id_shop_list = $this->id_shop_list;
        }

        if ($this->getType() == Product::PTYPE_VIRTUAL) {
            foreach ($id_shop_list as $value) {
                StockAvailable::setProductOutOfStock((int) $this->id, OutOfStockType::OUT_OF_STOCK_AVAILABLE, $value);
            }

            if ($this->active && !Configuration::get('PS_VIRTUAL_PROD_FEATURE_ACTIVE')) {
                Configuration::updateGlobalValue('PS_VIRTUAL_PROD_FEATURE_ACTIVE', '1');
            }
        } else {
            foreach ($id_shop_list as $value) {
                StockAvailable::setProductOutOfStock((int) $this->id, OutOfStockType::OUT_OF_STOCK_DEFAULT, $value);
            }
        }

        $this->setGroupReduction();
        $this->updateUnitRatio();

        Hook::exec('actionProductSave', ['id_product' => (int) $this->id, 'product' => $this]);

        return true;
    }

    /**
     * {@inheritdoc}
     */
    public function update($null_values = false)
    {
        if ($this->is_virtual) {
            $this->product_type = ProductType::TYPE_VIRTUAL;
        }

        $return = parent::update($null_values);
        $this->setGroupReduction();
        $this->updateUnitRatio();

        // Sync stock Reference, EAN13, MPN and UPC
        if (Configuration::get('PS_ADVANCED_STOCK_MANAGEMENT') && StockAvailable::dependsOnStock($this->id, Context::getContext()->shop->id)) {
            Db::getInstance()->update('stock', [
                'reference' => pSQL($this->reference),
                'ean13' => pSQL($this->ean13),
                'isbn' => pSQL($this->isbn),
                'upc' => pSQL($this->upc),
                'mpn' => pSQL($this->mpn),
            ], 'id_product = ' . (int) $this->id . ' AND id_product_attribute = 0');
        }

        Hook::exec('actionProductSave', ['id_product' => (int) $this->id, 'product' => $this]);
        Hook::exec('actionProductUpdate', ['id_product' => (int) $this->id, 'product' => $this]);
        if ($this->getType() == Product::PTYPE_VIRTUAL && $this->active && !Configuration::get('PS_VIRTUAL_PROD_FEATURE_ACTIVE')) {
            Configuration::updateGlobalValue('PS_VIRTUAL_PROD_FEATURE_ACTIVE', '1');
        }

        return $return;
    }

    /**
     * Unit price ratio is not edited anymore, the reference is handled via the unit_price field which is now saved
     * in the DB we kept unit_price_ratio in the DB for backward compatibility but shouldn't be written anymore so
     * it is automatically updated when product is saved
     */
    protected function updateUnitRatio(): void
    {
        $ecotaxEnabled = (bool) Configuration::get('PS_USE_ECOTAX');
        $this->fillUnitRatio($ecotaxEnabled);
        if ($ecotaxEnabled) {
            Db::getInstance()->execute(sprintf(
                'UPDATE %sproduct SET `unit_price_ratio` = IF (`unit_price` != 0, (`price` + `ecotax`) / `unit_price`, 0) WHERE `id_product` = %d;',
                _DB_PREFIX_,
                $this->id
            ));
            Db::getInstance()->execute(sprintf(
                'UPDATE %sproduct_shop SET `unit_price_ratio` = IF (`unit_price` != 0, (`price` + `ecotax`) / `unit_price`, 0) WHERE `id_product` = %d;',
                _DB_PREFIX_,
                $this->id
            ));
        } else {
            Db::getInstance()->execute(sprintf(
                'UPDATE %sproduct SET `unit_price_ratio` = IF (`unit_price` != 0, `price` / `unit_price`, 0) WHERE `id_product` = %d;',
                _DB_PREFIX_,
                $this->id
            ));
            Db::getInstance()->execute(sprintf(
                'UPDATE %sproduct_shop SET `unit_price_ratio` = IF (`unit_price` != 0, `price` / `unit_price`, 0) WHERE `id_product` = %d;',
                _DB_PREFIX_,
                $this->id
            ));
        }
    }

    /**
     * Unit price ratio is not edited anymore, the reference is handled via the unit_price field which is now saved
     * in the DB we kept unit_price_ratio in the DB for backward compatibility but but the DB value should not be used
     * any more since it is deprecated so the object field is computed automatically.
     */
    protected function fillUnitRatio(bool $ecotaxEnabled): void
    {
        // Update instance field
        $unitPrice = new DecimalNumber((string) ($this->unit_price ?? 0));
        $price = new DecimalNumber((string) ($this->price ?? 0));
        if ($ecotaxEnabled) {
            $price = $price->plus(new DecimalNumber((string) ($this->ecotax ?? 0)));
        }
        if ($unitPrice->isGreaterThanZero()) {
            $this->unit_price_ratio = (float) (string) $price->dividedBy($unitPrice);
        }
    }

    /**
     * Init computation of price display method (i.e. price should be including tax or not) for a customer.
     * If customer Id passed as null then this compute price display method with according of current group.
     * Otherwise a price display method will compute with according of a customer address (i.e. country).
     *
     * @see Group::getPriceDisplayMethod()
     *
     * @param int|null $id_customer Customer identifier
     */
    public static function initPricesComputation($id_customer = null)
    {
        if ((int) $id_customer > 0) {
            $customer = new Customer((int) $id_customer);
            if (!Validate::isLoadedObject($customer)) {
                die(Tools::displayError());
            }
            self::$_taxCalculationMethod = Group::getPriceDisplayMethod((int) $customer->id_default_group);
            $cur_cart = Context::getContext()->cart;
            $id_address = 0;
            if (Validate::isLoadedObject($cur_cart)) {
                $id_address = (int) $cur_cart->{Configuration::get('PS_TAX_ADDRESS_TYPE')};
            }
            $address_infos = Address::getCountryAndState($id_address);

            if (self::$_taxCalculationMethod != PS_TAX_EXC
                && !empty($address_infos['vat_number'])
                && $address_infos['id_country'] != Configuration::get('VATNUMBER_COUNTRY')
                && Configuration::get('VATNUMBER_MANAGEMENT')) {
                self::$_taxCalculationMethod = PS_TAX_EXC;
            }
        } else {
            self::$_taxCalculationMethod = Group::getPriceDisplayMethod(Group::getCurrent()->id);
        }
    }

    /**
     * Returns price display method for a customer (i.e. price should be including tax or not).
     *
     * @see initPricesComputation()
     *
     * @param int|null $id_customer Customer identifier
     *
     * @return int Returns 0 (PS_TAX_INC) if tax should be included, otherwise 1 (PS_TAX_EXC) - tax should be excluded
     */
    public static function getTaxCalculationMethod($id_customer = null)
    {
        if (self::$_taxCalculationMethod === null || $id_customer !== null) {
            Product::initPricesComputation($id_customer);
        }

        return (int) self::$_taxCalculationMethod;
    }

    /**
     * Move a product inside its category.
     *
     * @param bool $way Up (1) or Down (0)
     * @param int $position
     *
     * @return bool Update result
     */
    public function updatePosition($way, $position)
    {
        if (!$res = Db::getInstance()->executeS('
            SELECT cp.`id_product`, cp.`position`, cp.`id_category`
            FROM `' . _DB_PREFIX_ . 'category_product` cp
            WHERE cp.`id_category` = ' . (int) Tools::getValue('id_category', 1) . '
            ORDER BY cp.`position` ASC')
            ) {
            return false;
        }

        foreach ($res as $product) {
            if ((int) $product['id_product'] == (int) $this->id) {
                $moved_product = $product;
            }
        }

        if (!isset($moved_product)) {
            return false;
        }

        // < and > statements rather than BETWEEN operator
        // since BETWEEN is treated differently according to databases
        $result = (
            Db::getInstance()->execute('
            UPDATE `' . _DB_PREFIX_ . 'category_product` cp
            INNER JOIN `' . _DB_PREFIX_ . 'product` p ON (p.`id_product` = cp.`id_product`)
            ' . Shop::addSqlAssociation('product', 'p') . '
            SET cp.`position`= `position` ' . ($way ? '- 1' : '+ 1') . ',
            p.`date_upd` = "' . date('Y-m-d H:i:s') . '", product_shop.`date_upd` = "' . date('Y-m-d H:i:s') . '"
            WHERE cp.`position`
            ' . ($way
                ? '> ' . (int) $moved_product['position'] . ' AND `position` <= ' . (int) $position
                : '< ' . (int) $moved_product['position'] . ' AND `position` >= ' . (int) $position) . '
            AND `id_category`=' . (int) $moved_product['id_category'])
        && Db::getInstance()->execute('
            UPDATE `' . _DB_PREFIX_ . 'category_product` cp
            INNER JOIN `' . _DB_PREFIX_ . 'product` p ON (p.`id_product` = cp.`id_product`)
            ' . Shop::addSqlAssociation('product', 'p') . '
            SET cp.`position` = ' . (int) $position . ',
            p.`date_upd` = "' . date('Y-m-d H:i:s') . '", product_shop.`date_upd` = "' . date('Y-m-d H:i:s') . '"
            WHERE cp.`id_product` = ' . (int) $moved_product['id_product'] . '
            AND cp.`id_category`=' . (int) $moved_product['id_category'])
        );
        Hook::exec('actionProductUpdate', ['id_product' => (int) $this->id, 'product' => $this]);

        return $result;
    }

    /**
     * Reorder product position in category $id_category.
     * Call it after deleting a product from a category.
     *
     * @param int $id_category Category identifier
     * @param int $position
     *
     * @return bool
     */
    public static function cleanPositions($id_category, $position = 0)
    {
        $return = true;

        if (!(int) $position) {
            $result = Db::getInstance()->executeS('
                SELECT `id_product`
                FROM `' . _DB_PREFIX_ . 'category_product`
                WHERE `id_category` = ' . (int) $id_category . '
                ORDER BY `position`
            ');
            $total = count($result);

            for ($i = 0; $i < $total; ++$i) {
                $return &= Db::getInstance()->update(
                    'category_product',
                    ['position' => $i],
                    '`id_category` = ' . (int) $id_category . ' AND `id_product` = ' . (int) $result[$i]['id_product']
                );
                $return &= Db::getInstance()->execute(
                    'UPDATE `' . _DB_PREFIX_ . 'product` p' . Shop::addSqlAssociation('product', 'p') . '
                    SET p.`date_upd` = "' . date('Y-m-d H:i:s') . '", product_shop.`date_upd` = "' . date('Y-m-d H:i:s') . '"
                    WHERE p.`id_product` = ' . (int) $result[$i]['id_product']
                );
            }
        } else {
            $result = Db::getInstance()->executeS('
                SELECT `id_product`
                FROM `' . _DB_PREFIX_ . 'category_product`
                WHERE `id_category` = ' . (int) $id_category . ' AND `position` > ' . (int) $position . '
                ORDER BY `position`
            ');
            $total = count($result);
            $return &= Db::getInstance()->update(
                'category_product',
                ['position' => ['type' => 'sql', 'value' => '`position`-1']],
                '`id_category` = ' . (int) $id_category . ' AND `position` > ' . (int) $position
            );

            for ($i = 0; $i < $total; ++$i) {
                $return &= Db::getInstance()->execute(
                    'UPDATE `' . _DB_PREFIX_ . 'product` p' . Shop::addSqlAssociation('product', 'p') . '
                    SET p.`date_upd` = "' . date('Y-m-d H:i:s') . '", product_shop.`date_upd` = "' . date('Y-m-d H:i:s') . '"
                    WHERE p.`id_product` = ' . (int) $result[$i]['id_product']
                );
            }
        }

        return $return;
    }

    /**
     * Get the default attribute for a product.
     *
     * @param int $id_product Product identifier
     * @param int $minimum_quantity
     * @param bool $reset
     *
     * @return int Attributes list
     */
    public static function getDefaultAttribute($id_product, $minimum_quantity = 0, $reset = false)
    {
        if (!Combination::isFeatureActive()) {
            return 0;
        }

        if ($reset && isset(static::$_combinations[$id_product])) {
            unset(static::$_combinations[$id_product]);
        }

        if (!isset(static::$_combinations[$id_product])) {
            static::$_combinations[$id_product] = [];
        }
        if (isset(static::$_combinations[$id_product][$minimum_quantity])) {
            return static::$_combinations[$id_product][$minimum_quantity];
        }

        $sql = 'SELECT product_attribute_shop.id_product_attribute
                FROM ' . _DB_PREFIX_ . 'product_attribute pa
                ' . Shop::addSqlAssociation('product_attribute', 'pa') . '
                WHERE pa.id_product = ' . (int) $id_product;

        $result_no_filter = (int) Db::getInstance()->getValue($sql);
        if (!$result_no_filter) {
            static::$_combinations[$id_product][$minimum_quantity] = 0;

            return 0;
        }

        $sql = 'SELECT product_attribute_shop.id_product_attribute
                FROM ' . _DB_PREFIX_ . 'product_attribute pa
                ' . Shop::addSqlAssociation('product_attribute', 'pa') . '
                ' . ($minimum_quantity > 0 ? Product::sqlStock('pa', 'pa') : '') .
                ' WHERE product_attribute_shop.default_on = 1 '
                . ($minimum_quantity > 0 ? ' AND IFNULL(stock.quantity, 0) >= ' . (int) $minimum_quantity : '') .
                ' AND pa.id_product = ' . (int) $id_product;
        $result = (int) Db::getInstance()->getValue($sql);

        if (!$result) {
            $sql = 'SELECT product_attribute_shop.id_product_attribute
                    FROM ' . _DB_PREFIX_ . 'product_attribute pa
                    ' . Shop::addSqlAssociation('product_attribute', 'pa') . '
                    ' . ($minimum_quantity > 0 ? Product::sqlStock('pa', 'pa') : '') .
                    ' WHERE pa.id_product = ' . (int) $id_product
                    . ($minimum_quantity > 0 ? ' AND IFNULL(stock.quantity, 0) >= ' . (int) $minimum_quantity : '');

            $result = (int) Db::getInstance()->getValue($sql);
        }

        if (!$result) {
            $sql = 'SELECT product_attribute_shop.id_product_attribute
                    FROM ' . _DB_PREFIX_ . 'product_attribute pa
                    ' . Shop::addSqlAssociation('product_attribute', 'pa') . '
                    WHERE product_attribute_shop.`default_on` = 1
                    AND pa.id_product = ' . (int) $id_product;

            $result = (int) Db::getInstance()->getValue($sql);
        }

        if (!$result) {
            $result = $result_no_filter;
        }

        static::$_combinations[$id_product][$minimum_quantity] = $result;

        return $result;
    }

    /**
     * @param string $available_date Date in mysql format Y-m-d
     *
     * @return bool
     */
    public function setAvailableDate($available_date = '0000-00-00')
    {
        if (Validate::isDateFormat($available_date) && $this->available_date != $available_date) {
            $this->available_date = $available_date;

            return $this->update();
        }

        return false;
    }

    /**
     * For a given id_product and id_product_attribute, return available date.
     *
     * @param int $id_product Product identifier
     * @param int|null $id_product_attribute Attribute identifier
     *
     * @return string|null
     */
    public static function getAvailableDate($id_product, $id_product_attribute = null)
    {
        $sql = 'SELECT';

        if ($id_product_attribute === null) {
            $sql .= ' p.`available_date`';
        } else {
            $sql .= ' pa.`available_date`';
        }

        $sql .= ' FROM `' . _DB_PREFIX_ . 'product` p';

        if ($id_product_attribute !== null) {
            $sql .= ' LEFT JOIN `' . _DB_PREFIX_ . 'product_attribute` pa ON (pa.`id_product` = p.`id_product`)';
        }

        $sql .= Shop::addSqlAssociation('product', 'p');

        if ($id_product_attribute !== null) {
            $sql .= Shop::addSqlAssociation('product_attribute', 'pa');
        }

        $sql .= ' WHERE p.`id_product` = ' . (int) $id_product;

        if ($id_product_attribute !== null) {
            $sql .= ' AND pa.`id_product` = ' . (int) $id_product . ' AND pa.`id_product_attribute` = ' . (int) $id_product_attribute;
        }

        $result = Db::getInstance(_PS_USE_SQL_SLAVE_)->getValue($sql);

        if ($result == '0000-00-00') {
            $result = null;
        }

        return $result;
    }

    /**
     * @param int $id_product Product identifier
     * @param bool $is_virtual
     */
    public static function updateIsVirtual($id_product, $is_virtual = true)
    {
        $isVirtual = (bool) $is_virtual;
        $updateData = [
            'is_virtual' => $isVirtual,
        ];

        // We only update the type if we are sure it is virtual
        if ($isVirtual) {
            $updateData['product_type'] = ProductType::TYPE_VIRTUAL;
        }

        Db::getInstance()->update('product', $updateData, 'id_product = ' . (int) $id_product);
    }

    /**
     * @see ObjectModel::resetStaticCache()
     *
     * reset static cache (eg unit testing purpose).
     */
    public static function resetStaticCache()
    {
        static::$loaded_classes = [];
        static::$productPropertiesCache = [];
        static::$_cacheFeatures = [];
        static::$_frontFeaturesCache = [];
        static::$_prices = [];
        static::$_pricesLevel2 = [];
        static::$_incat = [];
        static::$_combinations = [];
        static::$psEcotaxTaxRulesGroupId = null;
        Cache::clean('Product::*');
    }

    /**
     * {@inheritdoc}
     */
    public function validateField($field, $value, $id_lang = null, $skip = [], $human_errors = false)
    {
        if ($field == 'description_short') {
            // The legacy validation is basic, so the idea here is to adapt the allowed limit so that it takes into
            // account the difference between the raw text and the html text (since actually the limit is only about
            // the raw text) This is a bit ugly the real validation should only be performed by TinyMceMaxLengthValidator
            // but we have to deal with this for now.
            $limit = (int) Configuration::get('PS_PRODUCT_SHORT_DESC_LIMIT');
            if ($limit <= 0) {
                $limit = 800;
            }

            $replaceArray = [
                "\n",
                "\r",
                "\n\r",
                "\r\n",
            ];
            $str = $value ? str_replace($replaceArray, [''], strip_tags($value)) : '';
            $size_without_html = iconv_strlen($str);
            $size_with_html = Tools::strlen($value);
            $adaptedLimit = $limit + $size_with_html - $size_without_html;
            $this->def['fields']['description_short']['size'] = $adaptedLimit;
        }

        return parent::validateField($field, $value, $id_lang, $skip, $human_errors);
    }

    /**
     * {@inheritdoc}
     */
    public function delete()
    {
        /*
         * @since 1.5.0
         * It is NOT possible to delete a product if there are currently:
         * - physical stock for this product
         * - supply order(s) for this product
         */
        if (Configuration::get('PS_ADVANCED_STOCK_MANAGEMENT') && $this->advanced_stock_management) {
            $stock_manager = StockManagerFactory::getManager();
            $physical_quantity = $stock_manager->getProductPhysicalQuantities($this->id, 0);
            $real_quantity = $stock_manager->getProductRealQuantities($this->id, 0);
            if ($physical_quantity > 0) {
                return false;
            }
            if ($real_quantity > $physical_quantity) {
                return false;
            }

            $warehouse_product_locations = ServiceLocator::get('\\PrestaShop\\PrestaShop\\Core\\Foundation\\Database\\EntityManager')->getRepository('WarehouseProductLocation')->findByIdProduct($this->id);
            foreach ($warehouse_product_locations as $warehouse_product_location) {
                $warehouse_product_location->delete();
            }

            $stocks = ServiceLocator::get('\\PrestaShop\\PrestaShop\\Core\\Foundation\\Database\\EntityManager')->getRepository('Stock')->findByIdProduct($this->id);
            foreach ($stocks as $stock) {
                $stock->delete();
            }
        }
        $result = parent::delete();

        // Removes the product from StockAvailable, for the current shop
        $id_shop_list = Shop::getContextListShopID();
        if (count($this->id_shop_list)) {
            $id_shop_list = $this->id_shop_list;
        }
        if (!empty($id_shop_list)) {
            foreach ($id_shop_list as $shopId) {
                StockAvailable::removeProductFromStockAvailable($this->id, null, $shopId);
            }
        } else {
            StockAvailable::removeProductFromStockAvailable($this->id);
        }

        // If there are still entries in product_shop, don't remove completely the product
        if ($this->hasMultishopEntries()) {
            $this->updateDefaultShop();

            return true;
        }

        Hook::exec('actionProductDelete', ['id_product' => (int) $this->id, 'product' => $this]);
        if (!$result ||
            !$this->deleteProductAttributes() ||
            !$this->deleteImages() ||
            !GroupReduction::deleteProductReduction($this->id) ||
            !$this->deleteCategories(true) ||
            !$this->deleteProductFeatures() ||
            !$this->deleteTags() ||
            !$this->deleteCartProducts() ||
            !$this->deleteAttachments(false) ||
            !$this->deleteCustomization() ||
            !SpecificPrice::deleteByProductId((int) $this->id) ||
            !$this->deletePack() ||
            !$this->deleteProductSale() ||
            !$this->deleteSearchIndexes() ||
            !$this->deleteAccessories() ||
            !$this->deleteFromAccessories() ||
            !$this->deleteFromSupplier() ||
            !$this->deleteDownload() ||
            !$this->deleteFromCartRules()) {
            return false;
        }

        return true;
    }

    /**
     * @param array $products Product identifiers
     *
     * @return bool|int
     */
    public function deleteSelection($products)
    {
        $return = 1;
        if (is_array($products) && ($count = count($products))) {
            // Deleting products can be quite long on a cheap server. Let's say 1.5 seconds by product (I've seen it!).
            if ((int) (ini_get('max_execution_time')) < round($count * 1.5)) {
                ini_set('max_execution_time', (string) round($count * 1.5));
            }

            foreach ($products as $id_product) {
                $product = new Product((int) $id_product);
                $return &= $product->delete();
            }
        }

        return $return;
    }

    /**
     * @return bool
     */
    public function deleteFromCartRules()
    {
        CartRule::cleanProductRuleIntegrity('products', $this->id);

        return true;
    }

    /**
     * @return bool
     */
    public function deleteFromSupplier()
    {
        return Db::getInstance()->delete('product_supplier', 'id_product = ' . (int) $this->id);
    }

    /**
     * addToCategories add this product to the category/ies if not exists.
     *
     * @param int|int[] $categories id_category or array of id_category
     *
     * @return bool true if succeed
     */
    public function addToCategories($categories = [])
    {
        if (empty($categories)) {
            return false;
        }

        if (!is_array($categories)) {
            $categories = [$categories];
        }

        $categories = array_map('intval', $categories);

        $current_categories = $this->getCategories();
        $current_categories = array_map('intval', $current_categories);

        // for new categ, put product at last position
        $res_categ_new_pos = Db::getInstance(_PS_USE_SQL_SLAVE_)->executeS('
            SELECT id_category, MAX(position)+1 newPos
            FROM `' . _DB_PREFIX_ . 'category_product`
            WHERE `id_category` IN(' . implode(',', $categories) . ')
            GROUP BY id_category');
        foreach ($res_categ_new_pos as $array) {
            $new_categories[(int) $array['id_category']] = (int) $array['newPos'];
        }

        $new_categ_pos = [];
        // The first position must be 1 instead of 0
        foreach ($categories as $id_category) {
            $new_categ_pos[$id_category] = isset($new_categories[$id_category]) ? $new_categories[$id_category] : 1;
        }

        $product_cats = [];

        foreach ($categories as $new_id_categ) {
            if (!in_array($new_id_categ, $current_categories)) {
                $product_cats[] = [
                    'id_category' => (int) $new_id_categ,
                    'id_product' => (int) $this->id,
                    'position' => (int) $new_categ_pos[$new_id_categ],
                ];
            }
        }

        Db::getInstance()->insert('category_product', $product_cats);

        Cache::clean('Product::getProductCategories_' . (int) $this->id);

        return true;
    }

    /**
     * Update categories to index product into.
     *
     * @param int[] $categories Categories list to index product into
     * @param bool $keeping_current_pos (deprecated, no more used)
     *
     * @return bool Update/insertion result
     */
    public function updateCategories($categories, $keeping_current_pos = false)
    {
        if (empty($categories)) {
            return false;
        }

        $result = Db::getInstance()->executeS(
            '
            SELECT c.`id_category`
            FROM `' . _DB_PREFIX_ . 'category_product` cp
            LEFT JOIN `' . _DB_PREFIX_ . 'category` c ON (c.`id_category` = cp.`id_category`)
            ' . Shop::addSqlAssociation('category', 'c', true, null, true) . '
            WHERE cp.`id_category` NOT IN (' . implode(',', array_map('intval', $categories)) . ')
            AND cp.id_product = ' . (int) $this->id
        );

        // if none are found, it's an error
        if (!is_array($result)) {
            return false;
        }

        foreach ($result as $categ_to_delete) {
            $this->deleteCategory($categ_to_delete['id_category']);
        }

        if (!$this->addToCategories($categories)) {
            return false;
        }

        SpecificPriceRule::applyAllRules([(int) $this->id]);

        Cache::clean('Product::getProductCategories_' . (int) $this->id);

        return true;
    }

    /**
     * deleteCategory delete this product from the category $id_category.
     *
     * @param int $id_category Category identifier
     * @param bool $clean_positions
     *
     * @return bool
     */
    public function deleteCategory($id_category, $clean_positions = true)
    {
        $result = Db::getInstance()->executeS(
            'SELECT `id_category`, `position`
            FROM `' . _DB_PREFIX_ . 'category_product`
            WHERE `id_product` = ' . (int) $this->id . '
            AND id_category = ' . (int) $id_category
        );

        $return = Db::getInstance()->delete('category_product', 'id_product = ' . (int) $this->id . ' AND id_category = ' . (int) $id_category);
        if ($clean_positions === true) {
            foreach ($result as $row) {
                static::cleanPositions((int) $row['id_category'], (int) $row['position']);
            }
        }

        SpecificPriceRule::applyAllRules([(int) $this->id]);

        Cache::clean('Product::getProductCategories_' . (int) $this->id);

        return $return;
    }

    /**
     * Delete all association to category where product is indexed.
     *
     * @param bool $clean_positions clean category positions after deletion
     *
     * @return bool Deletion result
     */
    public function deleteCategories($clean_positions = false)
    {
        if ($clean_positions === true) {
            $result = Db::getInstance()->executeS(
                'SELECT `id_category`, `position`
                FROM `' . _DB_PREFIX_ . 'category_product`
                WHERE `id_product` = ' . (int) $this->id
            );
        }

        $return = Db::getInstance()->delete('category_product', 'id_product = ' . (int) $this->id);
        if ($clean_positions === true && is_array($result)) {
            foreach ($result as $row) {
                $return &= static::cleanPositions((int) $row['id_category'], (int) $row['position']);
            }
        }

        Cache::clean('Product::getProductCategories_' . (int) $this->id);

        return $return;
    }

    /**
     * Delete products tags entries.
     *
     * @return bool Deletion result
     */
    public function deleteTags()
    {
        return Tag::deleteTagsForProduct((int) $this->id);
    }

    /**
     * Delete product from cart.
     *
     * @return bool Deletion result
     */
    public function deleteCartProducts()
    {
        return Db::getInstance()->delete('cart_product', 'id_product = ' . (int) $this->id);
    }

    /**
     * Delete product images from database.
     *
     * @return bool success
     */
    public function deleteImages()
    {
        $result = Db::getInstance()->executeS(
            '
            SELECT `id_image`
            FROM `' . _DB_PREFIX_ . 'image`
            WHERE `id_product` = ' . (int) $this->id
        );

        $status = true;
        if ($result) {
            foreach ($result as $row) {
                $image = new Image($row['id_image']);
                $status &= $image->delete();
            }
        }

        return $status;
    }

    /**
     * Get all available products.
     *
     * @param int $id_lang Language identifier
     * @param int $start Start number
     * @param int $limit Number of products to return
     * @param string $order_by Field for ordering
     * @param string $order_way Way for ordering (ASC or DESC)
     * @param int|false $id_category Category identifier
     * @param bool $only_active
     * @param Context|null $context
     *
     * @return array Products details
     */
    public static function getProducts(
        $id_lang,
        $start,
        $limit,
        $order_by,
        $order_way,
        $id_category = false,
        $only_active = false,
        Context $context = null
    ) {
        if (!$context) {
            $context = Context::getContext();
        }

        $front = true;
        if (!in_array($context->controller->controller_type, ['front', 'modulefront'])) {
            $front = false;
        }

        if (!Validate::isOrderBy($order_by) || !Validate::isOrderWay($order_way)) {
            die(Tools::displayError());
        }
        if ($order_by == 'id_product' || $order_by == 'price' || $order_by == 'date_add' || $order_by == 'date_upd') {
            $order_by_prefix = 'p';
        } elseif ($order_by == 'name') {
            $order_by_prefix = 'pl';
        } elseif ($order_by == 'position') {
            $order_by_prefix = 'c';
        }

        if (strpos($order_by, '.') > 0) {
            $order_by = explode('.', $order_by);
            $order_by_prefix = $order_by[0];
            $order_by = $order_by[1];
        }
        $sql = 'SELECT p.*, product_shop.*, pl.* , m.`name` AS manufacturer_name, s.`name` AS supplier_name
                FROM `' . _DB_PREFIX_ . 'product` p
                ' . Shop::addSqlAssociation('product', 'p') . '
                LEFT JOIN `' . _DB_PREFIX_ . 'product_lang` pl ON (p.`id_product` = pl.`id_product` ' . Shop::addSqlRestrictionOnLang('pl') . ')
                LEFT JOIN `' . _DB_PREFIX_ . 'manufacturer` m ON (m.`id_manufacturer` = p.`id_manufacturer`)
                LEFT JOIN `' . _DB_PREFIX_ . 'supplier` s ON (s.`id_supplier` = p.`id_supplier`)' .
                ($id_category ? 'LEFT JOIN `' . _DB_PREFIX_ . 'category_product` c ON (c.`id_product` = p.`id_product`)' : '') . '
                WHERE pl.`id_lang` = ' . (int) $id_lang .
                    ($id_category ? ' AND c.`id_category` = ' . (int) $id_category : '') .
                    ($front ? ' AND product_shop.`visibility` IN ("both", "catalog")' : '') .
                    ($only_active ? ' AND product_shop.`active` = 1' : '') . '
                ORDER BY ' . (isset($order_by_prefix) ? pSQL($order_by_prefix) . '.' : '') . '`' . pSQL($order_by) . '` ' . pSQL($order_way) .
                ($limit > 0 ? ' LIMIT ' . (int) $start . ',' . (int) $limit : '');
        $rq = Db::getInstance(_PS_USE_SQL_SLAVE_)->executeS($sql);
        if ($order_by == 'price') {
            Tools::orderbyPrice($rq, $order_way);
        }

        foreach ($rq as &$row) {
            $row = Product::getTaxesInformations($row);
        }

        return $rq;
    }

    /**
     * @param int $id_lang Language identifier
     * @param Context|null $context
     *
     * @return array
     */
    public static function getSimpleProducts($id_lang, Context $context = null)
    {
        if (!$context) {
            $context = Context::getContext();
        }

        $front = true;
        if (!in_array($context->controller->controller_type, ['front', 'modulefront'])) {
            $front = false;
        }

        $sql = 'SELECT p.`id_product`, pl.`name`
                FROM `' . _DB_PREFIX_ . 'product` p
                ' . Shop::addSqlAssociation('product', 'p') . '
                LEFT JOIN `' . _DB_PREFIX_ . 'product_lang` pl ON (p.`id_product` = pl.`id_product` ' . Shop::addSqlRestrictionOnLang('pl') . ')
                WHERE pl.`id_lang` = ' . (int) $id_lang . '
                ' . ($front ? ' AND product_shop.`visibility` IN ("both", "catalog")' : '') . '
                ORDER BY pl.`name`';

        return Db::getInstance(_PS_USE_SQL_SLAVE_)->executeS($sql);
    }

    /**
     * @return bool
     */
    public function isNew()
    {
        $nbDaysNewProduct = Configuration::get('PS_NB_DAYS_NEW_PRODUCT');
        if (!Validate::isUnsignedInt($nbDaysNewProduct)) {
            $nbDaysNewProduct = 20;
        }

        $query = 'SELECT COUNT(p.id_product)
            FROM `' . _DB_PREFIX_ . 'product` p
            ' . Shop::addSqlAssociation('product', 'p') . '
            WHERE p.id_product = ' . (int) $this->id . '
            AND DATEDIFF("' . date('Y-m-d') . ' 00:00:00", product_shop.`date_add`) < ' . $nbDaysNewProduct;

        return (bool) Db::getInstance()->getValue($query, false);
    }

    /**
     * @param int[] $attributes_list Attribute identifier(s)
     * @param int|false $current_product_attribute Attribute identifier
     * @param Context|null $context
     * @param bool $all_shops
     * @param bool $return_id
     *
     * @return bool|int|string Attribute exist or Attribute identifier if return_id = true
     */
    public function productAttributeExists($attributes_list, $current_product_attribute = false, Context $context = null, $all_shops = false, $return_id = false)
    {
        if (!Combination::isFeatureActive()) {
            return false;
        }
        if ($context === null) {
            $context = Context::getContext();
        }
        $result = Db::getInstance()->executeS(
            'SELECT pac.`id_attribute`, pac.`id_product_attribute`
            FROM `' . _DB_PREFIX_ . 'product_attribute` pa
            JOIN `' . _DB_PREFIX_ . 'product_attribute_shop` pas ON (pas.id_product_attribute = pa.id_product_attribute)
            LEFT JOIN `' . _DB_PREFIX_ . 'product_attribute_combination` pac ON (pac.`id_product_attribute` = pa.`id_product_attribute`)
            WHERE 1 ' . (!$all_shops ? ' AND pas.id_shop =' . (int) $context->shop->id : '') . ' AND pa.`id_product` = ' . (int) $this->id .
            ($all_shops ? ' GROUP BY pac.id_attribute, pac.id_product_attribute ' : '')
        );

        /* If something's wrong */
        if (empty($result)) {
            return false;
        }
        /* Product attributes simulation */
        $product_attributes = [];
        foreach ($result as $product_attribute) {
            $product_attributes[$product_attribute['id_product_attribute']][] = $product_attribute['id_attribute'];
        }
        /* Checking product's attribute existence */
        foreach ($product_attributes as $key => $product_attribute) {
            if (count($product_attribute) == count($attributes_list)) {
                $diff = false;
                for ($i = 0; $diff == false && isset($product_attribute[$i]); ++$i) {
                    if (!in_array($product_attribute[$i], $attributes_list) || $key == $current_product_attribute) {
                        $diff = true;
                    }
                }
                if (!$diff) {
                    if ($return_id) {
                        return $key;
                    }

                    return true;
                }
            }
        }

        return false;
    }

    /**
     * addProductAttribute is deprecated.
     *
     * The quantity params now set StockAvailable for the current shop with the specified quantity
     * The supplier_reference params now set the supplier reference of the default supplier of the product if possible
     *
     * @deprecated since 1.5.0
     * @see StockManager if you want to manage real stock
     * @see StockAvailable if you want to manage available quantities for sale on your shop(s)
     * @see ProductSupplier for manage supplier reference(s)
     *
     * @param float $price Additional price
     * @param float $weight Additional weight
     * @param float $unit_impact
     * @param float $ecotax Additional ecotax
     * @param int $quantity
     * @param int[] $id_images Image ids
     * @param string $reference Reference
     * @param int $id_supplier Supplier identifier
     * @param string $ean13
     * @param bool $default Is default attribute for product
     * @param string $location
     * @param string $upc
     * @param int $minimal_quantity
     * @param string $isbn
     * @param int|null $low_stock_threshold Low stock for mail alert
     * @param bool $low_stock_alert Low stock mail alert activated
     * @param string|null $mpn
     *
     * @return int|false Attribute identifier if success, false if it fail
     */
    public function addProductAttribute(
        $price,
        $weight,
        $unit_impact,
        $ecotax,
        $quantity,
        $id_images,
        $reference,
        $id_supplier,
        $ean13,
        $default,
        $location,
        $upc,
        $minimal_quantity,
        $isbn,
        $low_stock_threshold = null,
        $low_stock_alert = false,
        $mpn = null
    ) {
        Tools::displayAsDeprecated();

        $id_product_attribute = $this->addAttribute(
            $price,
            $weight,
            $unit_impact,
            $ecotax,
            $id_images,
            $reference,
            $ean13,
            $default,
            $location,
            $upc,
            $minimal_quantity,
            [],
            null,
            0,
            $isbn,
            $low_stock_threshold,
            $low_stock_alert,
            $mpn
        );

        if (!$id_product_attribute) {
            return false;
        }

        StockAvailable::setQuantity($this->id, $id_product_attribute, $quantity);
        //Try to set the default supplier reference
        $this->addSupplierReference($id_supplier, $id_product_attribute);

        return $id_product_attribute;
    }

    /**
     * @param array $combinations
     * @param array $attributes
     * @param bool $resetExistingCombination
     *
     * @return bool
     */
    public function generateMultipleCombinations($combinations, $attributes, $resetExistingCombination = true)
    {
        $res = true;
        foreach ($combinations as $key => $combination) {
            $id_combination = (int) $this->productAttributeExists($attributes[$key], false, null, true, true);
            if ($id_combination && !$resetExistingCombination) {
                continue;
            }

            $obj = new Combination($id_combination);

            if ($id_combination) {
                $obj->minimal_quantity = 1;
                $obj->available_date = '0000-00-00';
                $obj->available_now = '';
                $obj->available_later = '';
            }

            foreach ($combination as $field => $value) {
                $obj->$field = $value;
            }

            $obj->default_on = false;
            $this->setAvailableDate();

            $obj->save();

            if (!$id_combination) {
                $attribute_list = [];
                foreach ($attributes[$key] as $id_attribute) {
                    $attribute_list[] = [
                        'id_product_attribute' => (int) $obj->id,
                        'id_attribute' => (int) $id_attribute,
                    ];
                }
                $res &= Db::getInstance()->insert('product_attribute_combination', $attribute_list);
            }
        }

        return $res;
    }

    /**
     * @param array<int> $combinations
     * @param int $langId
     *
     * @return array
     */
    public function sortCombinationByAttributePosition($combinations, $langId)
    {
        $attributes = [];
        foreach ($combinations as $combinationId) {
            $attributeCombination = $this->getAttributeCombinationsById($combinationId, $langId);
            $attributes[$attributeCombination[0]['position']][$combinationId] = $attributeCombination[0];
        }

        ksort($attributes);

        return $attributes;
    }

    /**
     * @param float $wholesale_price
     * @param float $price Additional price
     * @param float $weight Additional weight
     * @param float $unit_impact
     * @param float $ecotax Additional ecotax
     * @param int $quantity deprecated
     * @param int[] $id_images Image ids
     * @param string $reference Reference
     * @param int $id_supplier Supplier identifier
     * @param string $ean13
     * @param bool $default Is default attribute for product
     * @param string|null $location
     * @param string|null $upc
     * @param int $minimal_quantity
     * @param array $id_shop_list
     * @param string|null $available_date Date in mysql format Y-m-d
     * @param string $isbn
     * @param int|null $low_stock_threshold Low stock for mail alert
     * @param bool $low_stock_alert Low stock mail alert activated
     * @param string|null $mpn
     * @param string[]|string $available_now Combination available now labels
     * @param string[]|string $available_later Combination available later labels
     *
     * @return int|false Attribute identifier if success, false if it fail
     */
    public function addCombinationEntity(
        $wholesale_price,
        $price,
        $weight,
        $unit_impact,
        $ecotax,
        $quantity,
        $id_images,
        $reference,
        $id_supplier,
        $ean13,
        $default,
        $location = null,
        $upc = null,
        $minimal_quantity = 1,
        array $id_shop_list = [],
        $available_date = null,
        $isbn = '',
        $low_stock_threshold = null,
        $low_stock_alert = false,
        $mpn = null,
        $available_now = [],
        $available_later = []
    ) {
        $id_product_attribute = $this->addAttribute(
            $price,
            $weight,
            $unit_impact,
            $ecotax,
            $id_images,
            $reference,
            $ean13,
            $default,
            $location,
            $upc,
            $minimal_quantity,
            $id_shop_list,
            $available_date,
            0,
            $isbn,
            $low_stock_threshold,
            $low_stock_alert,
            $mpn,
            $available_now,
            $available_later
        );
        $this->addSupplierReference($id_supplier, $id_product_attribute);
        $result = ObjectModel::updateMultishopTable('Combination', [
            'wholesale_price' => (float) $wholesale_price,
        ], 'a.id_product_attribute = ' . (int) $id_product_attribute);

        if (!$id_product_attribute || !$result) {
            return false;
        }

        return $id_product_attribute;
    }

    /**
     * Delete all default attributes for product.
     *
     * @return bool
     */
    public function deleteDefaultAttributes()
    {
        return ObjectModel::updateMultishopTable('Combination', [
            'default_on' => null,
        ], 'a.`id_product` = ' . (int) $this->id);
    }

    /**
     * @param int $id_product_attribute Attribute identifier
     *
     * @return bool
     */
    public function setDefaultAttribute($id_product_attribute)
    {
        // We only update the type when we know it has combinations
        if (!empty($id_product_attribute)) {
            $this->product_type = ProductType::TYPE_COMBINATIONS;
        }

        $result = ObjectModel::updateMultishopTable('Combination', [
            'default_on' => 1,
        ], 'a.`id_product` = ' . (int) $this->id . ' AND a.`id_product_attribute` = ' . (int) $id_product_attribute);

        $result = $result && ObjectModel::updateMultishopTable('product', [
            'cache_default_attribute' => (int) $id_product_attribute,
            'product_type' => $this->product_type,
        ], 'a.`id_product` = ' . (int) $this->id);

        $this->cache_default_attribute = (int) $id_product_attribute;

        return $result;
    }

    /**
     * @param int $id_product Product identifier
     *
     * @return int|false Default Attribute identifier if success, false if it false
     */
    public static function updateDefaultAttribute($id_product)
    {
        $id_default_attribute = (int) Product::getDefaultAttribute($id_product, 0, true);

        $result = Db::getInstance()->update('product_shop', [
            'cache_default_attribute' => $id_default_attribute,
        ], 'id_product = ' . (int) $id_product . Shop::addSqlRestriction());

        // We only update the type when we know it has combinations
        $updateData = [
            'cache_default_attribute' => $id_default_attribute,
        ];
        if (!empty($id_default_attribute)) {
            $updateData['product_type'] = ProductType::TYPE_COMBINATIONS;
        }
        $result &= Db::getInstance()->update('product', $updateData, 'id_product = ' . (int) $id_product);

        if ($result && $id_default_attribute) {
            return $id_default_attribute;
        } else {
            return $result;
        }
    }

    /**
     * Update a product attribute.
     *
     * @deprecated since 1.5
     * @see updateAttribute() to use instead
     * @see ProductSupplier for manage supplier reference(s)
     *
     * @param int $id_product_attribute Attribute identifier
     * @param float $wholesale_price
     * @param float $price Additional price
     * @param float $weight Additional weight
     * @param float $unit
     * @param float $ecotax Additional ecotax
     * @param int[] $id_images Image ids
     * @param string $reference
     * @param int $id_supplier Supplier identifier
     * @param string $ean13
     * @param bool $default Is default attribute for product
     * @param string $location
     * @param string $upc
     * @param int $minimal_quantity
     * @param string $available_date Date in mysql format Y-m-d
     * @param string $isbn
     * @param int|null $low_stock_threshold Low stock for mail alert
     * @param bool $low_stock_alert Low stock mail alert activated
     * @param string|null $mpn
     * @param string[]|string|null $available_now Combination available now labels
     * @param string[]|string|null $available_later Combination available later labels
     *
     * @return bool
     */
    public function updateProductAttribute(
        $id_product_attribute,
        $wholesale_price,
        $price,
        $weight,
        $unit,
        $ecotax,
        $id_images,
        $reference,
        $id_supplier,
        $ean13,
        $default,
        $location,
        $upc,
        $minimal_quantity,
        $available_date,
        $isbn = '',
        $low_stock_threshold = null,
        $low_stock_alert = false,
        $mpn = null,
        $available_now = null,
        $available_later = null
    ) {
        Tools::displayAsDeprecated('Use updateAttribute() instead');

        $return = $this->updateAttribute(
            $id_product_attribute,
            $wholesale_price,
            $price,
            $weight,
            $unit,
            $ecotax,
            $id_images,
            $reference,
            $ean13,
            $default,
            $location = null,
            $upc = null,
            $minimal_quantity,
            $available_date,
            true,
            [],
            $isbn,
            $low_stock_threshold,
            $low_stock_alert,
            $mpn = null,
            $available_now,
            $available_later
        );
        $this->addSupplierReference($id_supplier, $id_product_attribute);

        return $return;
    }

    /**
     * Sets or updates Supplier Reference.
     *
     * @param int $id_supplier Supplier identifier
     * @param int $id_product_attribute Attribute identifier
     * @param string|null $supplier_reference
     * @param float|null $price
     * @param int|null $id_currency Currency identifier
     */
    public function addSupplierReference($id_supplier, $id_product_attribute, $supplier_reference = null, $price = null, $id_currency = null)
    {
        //in some case we need to add price without supplier reference
        if ($supplier_reference === null) {
            $supplier_reference = '';
        }

        //Try to set the default supplier reference
        if (($id_supplier > 0) && ($this->id > 0)) {
            $id_product_supplier = (int) ProductSupplier::getIdByProductAndSupplier($this->id, $id_product_attribute, $id_supplier);

            $product_supplier = new ProductSupplier($id_product_supplier);

            if (!$id_product_supplier) {
                $product_supplier->id_product = (int) $this->id;
                $product_supplier->id_product_attribute = (int) $id_product_attribute;
                $product_supplier->id_supplier = (int) $id_supplier;
            }

            $product_supplier->product_supplier_reference = pSQL($supplier_reference);
            $product_supplier->product_supplier_price_te = null !== $price ? (float) $price : (float) $product_supplier->product_supplier_price_te;
            $product_supplier->id_currency = null !== $id_currency ? (int) $id_currency : (int) $product_supplier->id_currency;
            $product_supplier->save();
        }
    }

    /**
     * Update a product attribute.
     *
     * @param int $id_product_attribute Product attribute id
     * @param float $wholesale_price Wholesale price
     * @param float $price Additional price
     * @param float $weight Additional weight
     * @param float $unit Additional unit price
     * @param float $ecotax Additional ecotax
     * @param int[] $id_images Image identifiers
     * @param string $reference Reference
     * @param string $ean13 Ean-13 barcode
     * @param bool $default Is default attribute for product
     * @param string|null $location
     * @param string $upc Upc barcode
     * @param int|null $minimal_quantity Minimal quantity
     * @param string|null $available_date Date in mysql format Y-m-d
     * @param bool $update_all_fields
     * @param int[] $id_shop_list
     * @param string $isbn ISBN reference
     * @param int|null $low_stock_threshold Low stock for mail alert
     * @param bool $low_stock_alert Low stock mail alert activated
     * @param string $mpn MPN
     * @param string[]|string|null $available_now Combination available now labels
     * @param string[]|string|null $available_later Combination available later labels
     *
     * @return bool Update result
     */
    public function updateAttribute(
        $id_product_attribute,
        $wholesale_price,
        $price,
        $weight,
        $unit,
        $ecotax,
        $id_images,
        $reference,
        $ean13,
        $default,
        $location = null,
        $upc = null,
        $minimal_quantity = null,
        $available_date = null,
        $update_all_fields = true,
        array $id_shop_list = [],
        $isbn = '',
        $low_stock_threshold = null,
        $low_stock_alert = false,
        $mpn = null,
        $available_now = null,
        $available_later = null
    ) {
        $combination = new Combination($id_product_attribute);

        if (!$update_all_fields) {
            $fieldsToUpdate = [
                'price' => null !== $price,
                'wholesale_price' => null !== $wholesale_price,
                'ecotax' => null !== $ecotax,
                'weight' => null !== $weight,
                'unit_price_impact' => null !== $unit,
                'default_on' => null !== $default,
                'minimal_quantity' => null !== $minimal_quantity,
                'reference' => null !== $reference,
                'ean13' => null !== $ean13,
                'upc' => null !== $upc,
                'isbn' => null !== $isbn,
                'mpn' => null !== $mpn,
                'available_date' => null !== $available_date,
                'low_stock_threshold' => null !== $low_stock_threshold,
                'low_stock_alert' => null !== $low_stock_alert,
                'id_shop_list' => !empty($id_shop_list),
                'available_now' => is_string($available_now),
                'available_later' => is_string($available_later),
            ];
            // Labels can be passed into this function both as array and string, as does the object model itself.
            // If these values are passed as strings, they will be updated in all languages of the object.
            if (is_array($available_now)) {
                foreach ($available_now as $id_lang => $value) {
                    $fieldsToUpdate['available_now'][$id_lang] = true;
                }
            }
            if (is_array($available_later)) {
                foreach ($available_later as $id_lang => $value) {
                    $fieldsToUpdate['available_later'][$id_lang] = true;
                }
            }

            $combination->setFieldsToUpdate($fieldsToUpdate);
        }

        $price = (float) str_replace(',', '.', (string) $price);
        $weight = (float) str_replace(',', '.', (string) $weight);

        $combination->price = $price;
        $combination->wholesale_price = (float) $wholesale_price;
        $combination->ecotax = (float) $ecotax;
        $combination->weight = $weight;
        $combination->unit_price_impact = (float) $unit;
        $combination->reference = pSQL($reference);
        $combination->ean13 = pSQL($ean13);
        $combination->isbn = pSQL($isbn);
        $combination->upc = pSQL($upc);
        $combination->mpn = pSQL($mpn);
        $combination->default_on = (bool) $default;
        $combination->minimal_quantity = (int) $minimal_quantity;
        $combination->low_stock_threshold = empty($low_stock_threshold) && '0' != $low_stock_threshold ? null : (int) $low_stock_threshold;
        $combination->low_stock_alert = !empty($low_stock_alert);
        $combination->available_date = $available_date ? pSQL($available_date) : '0000-00-00';
        $combination->available_now = $available_now;
        $combination->available_later = $available_later;

        if (!empty($id_shop_list)) {
            $combination->id_shop_list = $id_shop_list;
        }

        $combination->save();

        if (is_array($id_images) && count($id_images)) {
            $combination->setImages($id_images);
        }

        $id_default_attribute = (int) Product::updateDefaultAttribute($this->id);
        if ($id_default_attribute) {
            $this->cache_default_attribute = $id_default_attribute;
        }

        // Sync stock Reference, EAN13, ISBN, MPN and UPC for this attribute
        if (Configuration::get('PS_ADVANCED_STOCK_MANAGEMENT') && StockAvailable::dependsOnStock($this->id, Context::getContext()->shop->id)) {
            Db::getInstance()->update('stock', [
                'reference' => pSQL($reference),
                'ean13' => pSQL($ean13),
                'isbn' => pSQL($isbn),
                'upc' => pSQL($upc),
                'mpn' => pSQL($mpn),
            ], 'id_product = ' . $this->id . ' AND id_product_attribute = ' . (int) $id_product_attribute);
        }

        Hook::exec('actionProductAttributeUpdate', ['id_product_attribute' => (int) $id_product_attribute]);
        Tools::clearColorListCache($this->id);

        return true;
    }

    /**
     * Add a product attribute.
     *
     * @since 1.5.0.1
     *
     * @param float $price Additional price
     * @param float $weight Additional weight
     * @param float $unit_impact Additional unit price
     * @param float $ecotax Additional ecotax
     * @param int[] $id_images Image ids
     * @param string $reference Reference
     * @param string $ean13 Ean-13 barcode
     * @param bool $default Is default attribute for product
     * @param string $location Location
     * @param string|null $upc
     * @param int $minimal_quantity Minimal quantity to add to cart
     * @param int[] $id_shop_list
     * @param string|null $available_date Date in mysql format Y-m-d
     * @param int $quantity
     * @param string $isbn ISBN reference
     * @param int|null $low_stock_threshold Low stock for mail alert
     * @param bool $low_stock_alert Low stock mail alert activated
     * @param string|null $mpn
     * @param string[]|string $available_now Combination available now labels
     * @param string[]|string $available_later Combination available later labels
     *
     * @return int|false|void Attribute identifier if success, false if failed to add Combination, void if Product identifier not set
     */
    public function addAttribute(
        $price,
        $weight,
        $unit_impact,
        $ecotax,
        $id_images,
        $reference,
        $ean13,
        $default,
        $location = null,
        $upc = null,
        $minimal_quantity = 1,
        array $id_shop_list = [],
        $available_date = null,
        $quantity = 0,
        $isbn = '',
        $low_stock_threshold = null,
        $low_stock_alert = false,
        $mpn = null,
        $available_now = [],
        $available_later = []
    ) {
        if (!$this->id) {
            return;
        }

        $price = (float) str_replace(',', '.', (string) $price);
        $weight = (float) str_replace(',', '.', (string) $weight);

        $combination = new Combination();
        $combination->id_product = (int) $this->id;
        $combination->price = $price;
        $combination->ecotax = (float) $ecotax;
        $combination->weight = (float) $weight;
        $combination->unit_price_impact = (float) $unit_impact;
        $combination->reference = pSQL($reference);
        $combination->ean13 = pSQL($ean13);
        $combination->isbn = pSQL($isbn);
        $combination->upc = pSQL($upc);
        $combination->mpn = pSQL($mpn);
        $combination->default_on = (bool) $default;
        $combination->minimal_quantity = (int) $minimal_quantity;
        $combination->low_stock_threshold = empty($low_stock_threshold) && '0' != $low_stock_threshold ? null : (int) $low_stock_threshold;
        $combination->low_stock_alert = !empty($low_stock_alert);
        $combination->available_date = $available_date;
        $combination->available_now = $available_now;
        $combination->available_later = $available_later;

        if (count($id_shop_list)) {
            $combination->id_shop_list = array_unique($id_shop_list);
        }

        $combination->add();

        if (!$combination->id) {
            return false;
        }

        $total_quantity = (int) Db::getInstance(_PS_USE_SQL_SLAVE_)->getValue(
            'SELECT SUM(quantity) as quantity
            FROM ' . _DB_PREFIX_ . 'stock_available
            WHERE id_product = ' . (int) $this->id . '
            AND id_product_attribute <> 0 '
        );

        if (!$total_quantity) {
            Db::getInstance()->update('stock_available', ['quantity' => 0], '`id_product` = ' . $this->id);
        }

        $id_default_attribute = Product::updateDefaultAttribute($this->id);

        if ($id_default_attribute) {
            $this->cache_default_attribute = $id_default_attribute;
            if (!$combination->available_date) {
                $this->setAvailableDate();
            }
        }
        $this->product_type = ProductType::TYPE_COMBINATIONS;

        if (!empty($id_images)) {
            $combination->setImages($id_images);
        }

        Tools::clearColorListCache($this->id);

        if (Configuration::get('PS_DEFAULT_WAREHOUSE_NEW_PRODUCT') != 0 && Configuration::get('PS_ADVANCED_STOCK_MANAGEMENT')) {
            $warehouse_location_entity = new WarehouseProductLocation();
            $warehouse_location_entity->id_product = $this->id;
            $warehouse_location_entity->id_product_attribute = (int) $combination->id;
            $warehouse_location_entity->id_warehouse = (int) Configuration::get('PS_DEFAULT_WAREHOUSE_NEW_PRODUCT');
            $warehouse_location_entity->location = pSQL('');
            $warehouse_location_entity->save();
        }

        return (int) $combination->id;
    }

    /**
     * @deprecated since 1.5.0
     *
     * @return bool
     */
    public function updateQuantityProductWithAttributeQuantity()
    {
        Tools::displayAsDeprecated();

        return Db::getInstance()->execute('
        UPDATE `' . _DB_PREFIX_ . 'product`
        SET `quantity` = IFNULL(
        (
            SELECT SUM(`quantity`)
            FROM `' . _DB_PREFIX_ . 'product_attribute`
            WHERE `id_product` = ' . (int) $this->id . '
        ), \'0\')
        WHERE `id_product` = ' . (int) $this->id);
    }

    /**
     * Delete product attributes.
     *
     * @return bool Deletion result
     */
    public function deleteProductAttributes()
    {
        Hook::exec('actionProductAttributeDelete', ['id_product_attribute' => 0, 'id_product' => (int) $this->id, 'deleteAllAttributes' => true]);

        $result = true;
        $combinations = new PrestaShopCollection('Combination');
        $combinations->where('id_product', '=', $this->id);
        foreach ($combinations as $combination) {
            $result &= $combination->delete();
        }
        SpecificPriceRule::applyAllRules([(int) $this->id]);
        Tools::clearColorListCache($this->id);

        return $result;
    }

    /**
     * Delete product features.
     *
     * @return bool Deletion result
     */
    public function deleteProductFeatures()
    {
        SpecificPriceRule::applyAllRules([(int) $this->id]);

        return $this->deleteFeatures();
    }

    /**
     * @param int $id_product Product identifier
     *
     * @return bool
     */
    public static function updateCacheAttachment($id_product)
    {
        $value = (bool) Db::getInstance()->getValue('
                                SELECT id_attachment
                                FROM ' . _DB_PREFIX_ . 'product_attachment
                                WHERE id_product=' . (int) $id_product);

        return Db::getInstance()->update(
                        'product',
                        ['cache_has_attachments' => (int) $value],
                        'id_product = ' . (int) $id_product
                    );
    }

    /**
     * Delete product attachments.
     *
     * @param bool $update_attachment_cache If set to true attachment cache will be updated
     *
     * @return bool Deletion result
     */
    public function deleteAttachments($update_attachment_cache = true)
    {
        $res = Db::getInstance()->execute(
            '
            DELETE FROM `' . _DB_PREFIX_ . 'product_attachment`
            WHERE `id_product` = ' . (int) $this->id
        );

        if ((bool) $update_attachment_cache === true) {
            Product::updateCacheAttachment((int) $this->id);
        }

        return $res;
    }

    /**
     * Delete product customizations.
     *
     * @return bool Deletion result
     */
    public function deleteCustomization()
    {
        return
            Db::getInstance()->execute(
                'DELETE FROM `' . _DB_PREFIX_ . 'customization_field`
                WHERE `id_product` = ' . (int) $this->id
            )
            &&
            Db::getInstance()->execute(
                'DELETE `' . _DB_PREFIX_ . 'customization_field_lang` FROM `' . _DB_PREFIX_ . 'customization_field_lang` LEFT JOIN `' . _DB_PREFIX_ . 'customization_field`
                ON (' . _DB_PREFIX_ . 'customization_field.id_customization_field = ' . _DB_PREFIX_ . 'customization_field_lang.id_customization_field)
                WHERE ' . _DB_PREFIX_ . 'customization_field.id_customization_field IS NULL'
            );
    }

    /**
     * Delete product pack details.
     *
     * @return bool Deletion result
     */
    public function deletePack()
    {
        return Db::getInstance()->execute(
            'DELETE FROM `' . _DB_PREFIX_ . 'pack`
            WHERE `id_product_pack` = ' . (int) $this->id . '
            OR `id_product_item` = ' . (int) $this->id
        );
    }

    /**
     * Delete product sales.
     *
     * @return bool Deletion result
     */
    public function deleteProductSale()
    {
        return Db::getInstance()->execute(
            'DELETE FROM `' . _DB_PREFIX_ . 'product_sale`
            WHERE `id_product` = ' . (int) $this->id
        );
    }

    /**
     * Delete product indexed words.
     *
     * @return bool Deletion result
     */
    public function deleteSearchIndexes()
    {
        return
            Db::getInstance()->execute(
                'DELETE FROM `' . _DB_PREFIX_ . 'search_index`
                WHERE `id_product` = ' . (int) $this->id
            ) &&
            Db::getInstance()->execute(
                'DELETE sw FROM `' . _DB_PREFIX_ . 'search_word` sw
                LEFT JOIN `' . _DB_PREFIX_ . 'search_index` si ON (sw.id_word=si.id_word)
                WHERE si.id_word IS NULL;'
            );
    }

    /**
     * Delete a product attributes combination.
     *
     * @param int $id_product_attribute Attribute identifier
     *
     * @return bool Deletion result
     */
    public function deleteAttributeCombination($id_product_attribute)
    {
        if (!$this->id || !$id_product_attribute || !is_numeric($id_product_attribute)) {
            return false;
        }

        Hook::exec(
            'deleteProductAttribute',
            [
                'id_product_attribute' => $id_product_attribute,
                'id_product' => $this->id,
                'deleteAllAttributes' => false,
            ]
        );

        $combination = new Combination($id_product_attribute);
        $res = $combination->delete();
        SpecificPriceRule::applyAllRules([(int) $this->id]);

        return $res;
    }

    /**
     * Delete features.
     *
     * @return bool
     */
    public function deleteFeatures()
    {
        $all_shops = Context::getContext()->shop->getContext() == Shop::CONTEXT_ALL ? true : false;

        // List products features
        $features = Db::getInstance()->executeS(
            '
            SELECT p.*, f.*
            FROM `' . _DB_PREFIX_ . 'feature_product` as p
            LEFT JOIN `' . _DB_PREFIX_ . 'feature_value` as f ON (f.`id_feature_value` = p.`id_feature_value`)
            ' . (!$all_shops ? 'LEFT JOIN `' . _DB_PREFIX_ . 'feature_shop` fs ON (f.`id_feature` = fs.`id_feature`)' : null) . '
            WHERE `id_product` = ' . (int) $this->id
                . (!$all_shops ? ' AND fs.`id_shop` = ' . (int) Context::getContext()->shop->id : '')
        );

        foreach ($features as $tab) {
            // Delete product custom features
            if ($tab['custom']) {
                Db::getInstance()->execute('DELETE FROM `' . _DB_PREFIX_ . 'feature_value` WHERE `id_feature_value` = ' . (int) $tab['id_feature_value']);
                Db::getInstance()->execute('DELETE FROM `' . _DB_PREFIX_ . 'feature_value_lang` WHERE `id_feature_value` = ' . (int) $tab['id_feature_value']);
            }
        }
        // Delete product features
        $result = Db::getInstance()->execute('
            DELETE `' . _DB_PREFIX_ . 'feature_product` FROM `' . _DB_PREFIX_ . 'feature_product`
            WHERE `id_product` = ' . (int) $this->id . (!$all_shops ? '
                AND `id_feature` IN (
                    SELECT `id_feature`
                    FROM `' . _DB_PREFIX_ . 'feature_shop`
                    WHERE `id_shop` = ' . (int) Context::getContext()->shop->id . '
                )' : ''));

        SpecificPriceRule::applyAllRules([(int) $this->id]);

        return $result;
    }

    /**
     * Get all available product attributes resume.
     *
     * @param int $id_lang Language identifier
     * @param string $attribute_value_separator
     * @param string $attribute_separator
     *
     * @return bool|array Product attributes combinations
     */
    public function getAttributesResume($id_lang, $attribute_value_separator = ' - ', $attribute_separator = ', ')
    {
        if (!Combination::isFeatureActive()) {
            return [];
        }

        $combinations = Db::getInstance()->executeS('SELECT pa.*, product_attribute_shop.*
                FROM `' . _DB_PREFIX_ . 'product_attribute` pa
                ' . Shop::addSqlAssociation('product_attribute', 'pa') . '
                WHERE pa.`id_product` = ' . (int) $this->id . '
                GROUP BY pa.`id_product_attribute`
                ORDER BY pa.`id_product_attribute`');

        if (!$combinations) {
            return false;
        }

        $product_attributes = [];
        foreach ($combinations as $combination) {
            $product_attributes[] = (int) $combination['id_product_attribute'];
        }

        $lang = Db::getInstance()->executeS('SELECT pac.id_product_attribute, GROUP_CONCAT(agl.`name`, \'' . pSQL($attribute_value_separator) . '\',al.`name` ORDER BY agl.`id_attribute_group` SEPARATOR \'' . pSQL($attribute_separator) . '\') as attribute_designation
                FROM `' . _DB_PREFIX_ . 'product_attribute_combination` pac
                LEFT JOIN `' . _DB_PREFIX_ . 'attribute` a ON a.`id_attribute` = pac.`id_attribute`
                LEFT JOIN `' . _DB_PREFIX_ . 'attribute_group` ag ON ag.`id_attribute_group` = a.`id_attribute_group`
                LEFT JOIN `' . _DB_PREFIX_ . 'attribute_lang` al ON (a.`id_attribute` = al.`id_attribute` AND al.`id_lang` = ' . (int) $id_lang . ')
                LEFT JOIN `' . _DB_PREFIX_ . 'attribute_group_lang` agl ON (ag.`id_attribute_group` = agl.`id_attribute_group` AND agl.`id_lang` = ' . (int) $id_lang . ')
                WHERE pac.id_product_attribute IN (' . implode(',', $product_attributes) . ')
                GROUP BY pac.id_product_attribute
                ORDER BY pac.id_product_attribute');

        foreach ($lang as $k => $row) {
            $combinations[$k]['attribute_designation'] = $row['attribute_designation'];
        }

        $computingPrecision = Context::getContext()->getComputingPrecision();
        //Get quantity of each variations
        foreach ($combinations as $key => $row) {
            $cache_key = $row['id_product'] . '_' . $row['id_product_attribute'] . '_quantity';

            if (!Cache::isStored($cache_key)) {
                $result = StockAvailable::getQuantityAvailableByProduct($row['id_product'], $row['id_product_attribute']);
                Cache::store(
                    $cache_key,
                    $result
                );
                $combinations[$key]['quantity'] = $result;
            } else {
                $combinations[$key]['quantity'] = Cache::retrieve($cache_key);
            }

            $ecotax = (float) $combinations[$key]['ecotax'] ?: 0;
            $combinations[$key]['ecotax_tax_excluded'] = $ecotax;
            $combinations[$key]['ecotax_tax_included'] = Tools::ps_round($ecotax * (1 + Tax::getProductEcotaxRate() / 100), $computingPrecision);
        }

        return $combinations;
    }

    /**
     * Get all available product attributes combinations.
     *
     * @param int|null $id_lang Language identifier
     * @param bool $groupByIdAttributeGroup
     *
     * @return array Product attributes combinations
     */
    public function getAttributeCombinations($id_lang = null, $groupByIdAttributeGroup = true)
    {
        if (!Combination::isFeatureActive()) {
            return [];
        }
        if (null === $id_lang) {
            $id_lang = Context::getContext()->language->id;
        }

        $sql = 'SELECT pa.*, product_attribute_shop.*, ag.`id_attribute_group`, ag.`is_color_group`, agl.`name` AS group_name, al.`name` AS attribute_name, ' .
             'a.`id_attribute`, stock.location ' .
             'FROM `' . _DB_PREFIX_ . 'product_attribute` pa ' .
             Shop::addSqlAssociation('product_attribute', 'pa') . ' ' .
             'LEFT JOIN `' . _DB_PREFIX_ . 'product_attribute_combination` pac ON pac.`id_product_attribute` = pa.`id_product_attribute` ' .
             'LEFT JOIN `' . _DB_PREFIX_ . 'attribute` a ON a.`id_attribute` = pac.`id_attribute` ' .
             'LEFT JOIN `' . _DB_PREFIX_ . 'attribute_group` ag ON ag.`id_attribute_group` = a.`id_attribute_group` ' .
             'LEFT JOIN `' . _DB_PREFIX_ . 'attribute_lang` al ON (a.`id_attribute` = al.`id_attribute` AND al.`id_lang` = ' . (int) $id_lang . ') ' .
             'LEFT JOIN `' . _DB_PREFIX_ . 'attribute_group_lang` agl ON (ag.`id_attribute_group` = agl.`id_attribute_group` AND agl.`id_lang` = ' . (int) $id_lang . ') ' .
             'LEFT JOIN `' . _DB_PREFIX_ . 'stock_available` stock ON (stock.id_product = pa.id_product AND stock.id_product_attribute = IFNULL(pa.`id_product_attribute`, 0)) ' .
             'WHERE pa.`id_product` = ' . (int) $this->id . ' ' .
             'GROUP BY pa.`id_product_attribute`' . ($groupByIdAttributeGroup ? ', ag.`id_attribute_group` ' : '') .
             'ORDER BY pa.`id_product_attribute`';

        $res = Db::getInstance()->executeS($sql);

        //Get quantity of each variations
        foreach ($res as $key => $row) {
            $cache_key = $row['id_product'] . '_' . $row['id_product_attribute'] . '_quantity';

            if (!Cache::isStored($cache_key)) {
                Cache::store(
                    $cache_key,
                    StockAvailable::getQuantityAvailableByProduct($row['id_product'], $row['id_product_attribute'])
                );
            }

            $res[$key]['quantity'] = Cache::retrieve($cache_key);
        }

        return $res;
    }

    /**
     * Get product attribute combination by id_product_attribute.
     *
     * @param int $id_product_attribute Attribute identifier
     * @param int $id_lang Language identifier
     * @param bool $groupByIdAttributeGroup
     *
     * @return array Product attribute combination by id_product_attribute
     */
    public function getAttributeCombinationsById($id_product_attribute, $id_lang, $groupByIdAttributeGroup = true)
    {
        if (!Combination::isFeatureActive()) {
            return [];
        }
        $sql = 'SELECT pa.*, product_attribute_shop.*, ag.`id_attribute_group`, ag.`is_color_group`, agl.`name` AS group_name, al.`name` AS attribute_name,
                    a.`id_attribute`, a.`position`
                FROM `' . _DB_PREFIX_ . 'product_attribute` pa
                ' . Shop::addSqlAssociation('product_attribute', 'pa') . '
                LEFT JOIN `' . _DB_PREFIX_ . 'product_attribute_combination` pac ON pac.`id_product_attribute` = pa.`id_product_attribute`
                LEFT JOIN `' . _DB_PREFIX_ . 'attribute` a ON a.`id_attribute` = pac.`id_attribute`
                LEFT JOIN `' . _DB_PREFIX_ . 'attribute_group` ag ON ag.`id_attribute_group` = a.`id_attribute_group`
                LEFT JOIN `' . _DB_PREFIX_ . 'attribute_lang` al ON (a.`id_attribute` = al.`id_attribute` AND al.`id_lang` = ' . (int) $id_lang . ')
                LEFT JOIN `' . _DB_PREFIX_ . 'attribute_group_lang` agl ON (ag.`id_attribute_group` = agl.`id_attribute_group` AND agl.`id_lang` = ' . (int) $id_lang . ')
                WHERE pa.`id_product` = ' . (int) $this->id . '
                AND pa.`id_product_attribute` = ' . (int) $id_product_attribute . '
                GROUP BY pa.`id_product_attribute`' . ($groupByIdAttributeGroup ? ',ag.`id_attribute_group`' : '') . '
                ORDER BY pa.`id_product_attribute`';

        $res = Db::getInstance()->executeS($sql);

        $computingPrecision = Context::getContext()->getComputingPrecision();
        //Get quantity of each variations
        foreach ($res as $key => $row) {
            $cache_key = $row['id_product'] . '_' . $row['id_product_attribute'] . '_quantity';

            if (!Cache::isStored($cache_key)) {
                $result = StockAvailable::getQuantityAvailableByProduct($row['id_product'], $row['id_product_attribute']);
                Cache::store(
                    $cache_key,
                    $result
                );
                $res[$key]['quantity'] = $result;
            } else {
                $res[$key]['quantity'] = Cache::retrieve($cache_key);
            }

            $ecotax = (float) $res[$key]['ecotax'] ?: 0;
            $res[$key]['ecotax_tax_excluded'] = $ecotax;
            $res[$key]['ecotax_tax_included'] = Tools::ps_round($ecotax * (1 + Tax::getProductEcotaxRate() / 100), $computingPrecision);
        }

        return $res;
    }

    /**
     * @param int $id_lang Language identifier
     *
     * @return array|false
     */
    public function getCombinationImages($id_lang)
    {
        if (!Combination::isFeatureActive()) {
            return false;
        }

        $product_attributes = Db::getInstance()->executeS(
            'SELECT `id_product_attribute`
            FROM `' . _DB_PREFIX_ . 'product_attribute`
            WHERE `id_product` = ' . (int) $this->id
        );

        if (!$product_attributes) {
            return false;
        }

        $ids = [];

        foreach ($product_attributes as $product_attribute) {
            $ids[] = (int) $product_attribute['id_product_attribute'];
        }

        $result = Db::getInstance()->executeS(
            '
            SELECT pai.`id_image`, pai.`id_product_attribute`, il.`legend`
            FROM `' . _DB_PREFIX_ . 'product_attribute_image` pai
            LEFT JOIN `' . _DB_PREFIX_ . 'image_lang` il ON (il.`id_image` = pai.`id_image`)
            LEFT JOIN `' . _DB_PREFIX_ . 'image` i ON (i.`id_image` = pai.`id_image`)
            WHERE pai.`id_product_attribute` IN (' . implode(', ', $ids) . ') AND il.`id_lang` = ' . (int) $id_lang . ' ORDER by i.`position`'
        );

        if (!$result) {
            return false;
        }

        $images = [];

        foreach ($result as $row) {
            $images[$row['id_product_attribute']][] = $row;
        }

        return $images;
    }

    /**
     * @param int $id_product_attribute Attribute identifier
     * @param int $id_lang Language identifier
     *
     * @return array|false
     */
    public static function getCombinationImageById($id_product_attribute, $id_lang)
    {
        if (!Combination::isFeatureActive() || !$id_product_attribute) {
            return false;
        }

        $result = Db::getInstance()->executeS(
            '
            SELECT pai.`id_image`, pai.`id_product_attribute`, il.`legend`
            FROM `' . _DB_PREFIX_ . 'product_attribute_image` pai
            LEFT JOIN `' . _DB_PREFIX_ . 'image_lang` il ON (il.`id_image` = pai.`id_image`)
            LEFT JOIN `' . _DB_PREFIX_ . 'image` i ON (i.`id_image` = pai.`id_image`)
            WHERE pai.`id_product_attribute` = ' . (int) $id_product_attribute . ' AND il.`id_lang` = ' . (int) $id_lang . ' ORDER by i.`position` LIMIT 1'
        );

        if (!$result) {
            return false;
        }

        return $result[0];
    }

    /**
     * Check if product has attributes combinations.
     *
     * @return int Attributes combinations number
     */
    public function hasAttributes()
    {
        if (!Combination::isFeatureActive()) {
            return 0;
        }

        return (int) Db::getInstance(_PS_USE_SQL_SLAVE_)->getValue(
            'SELECT COUNT(*)
            FROM `' . _DB_PREFIX_ . 'product_attribute` pa
            ' . Shop::addSqlAssociation('product_attribute', 'pa') . '
            WHERE pa.`id_product` = ' . (int) $this->id
        );
    }

    /**
     * Get new products.
     *
     * @param int $id_lang Language identifier
     * @param int $page_number Start from
     * @param int $nb_products Number of products to return
     * @param bool $count
     * @param string|null $order_by
     * @param string|null $order_way
     * @param Context|null $context
     *
     * @return array|int|false New products, total of product if $count is true, false if it fail
     */
    public static function getNewProducts($id_lang, $page_number = 0, $nb_products = 10, $count = false, $order_by = null, $order_way = null, Context $context = null)
    {
        $now = date('Y-m-d') . ' 00:00:00';
        if (!$context) {
            $context = Context::getContext();
        }

        $front = true;
        if (!in_array($context->controller->controller_type, ['front', 'modulefront'])) {
            $front = false;
        }

        if ($page_number < 1) {
            $page_number = 1;
        }
        if ($nb_products < 1) {
            $nb_products = 10;
        }
        if (empty($order_by) || $order_by == 'position') {
            $order_by = 'date_add';
        }
        if (empty($order_way)) {
            $order_way = 'DESC';
        }
        if ($order_by == 'id_product' || $order_by == 'price' || $order_by == 'date_add' || $order_by == 'date_upd') {
            $order_by_prefix = 'product_shop';
        } elseif ($order_by == 'name') {
            $order_by_prefix = 'pl';
        }
        if (!Validate::isOrderBy($order_by) || !Validate::isOrderWay($order_way)) {
            die(Tools::displayError());
        }

        $sql_groups = '';
        if (Group::isFeatureActive()) {
            $groups = FrontController::getCurrentCustomerGroups();
            $sql_groups = ' AND EXISTS(SELECT 1 FROM `' . _DB_PREFIX_ . 'category_product` cp
            JOIN `' . _DB_PREFIX_ . 'category_group` cg ON (cp.id_category = cg.id_category AND cg.`id_group` ' . (count($groups) ? 'IN (' . implode(',', $groups) . ')' : '=' . (int) Group::getCurrent()->id) . ')
            WHERE cp.`id_product` = p.`id_product`)';
        }

        if (strpos($order_by, '.') > 0) {
            $order_by = explode('.', $order_by);
            $order_by_prefix = $order_by[0];
            $order_by = $order_by[1];
        }

        $nb_days_new_product = (int) Configuration::get('PS_NB_DAYS_NEW_PRODUCT');

        if ($count) {
            $sql = 'SELECT COUNT(p.`id_product`) AS nb
                    FROM `' . _DB_PREFIX_ . 'product` p
                    ' . Shop::addSqlAssociation('product', 'p') . '
                    WHERE product_shop.`active` = 1
                    AND DATEDIFF(product_shop.`date_add`, DATE_SUB("' . $now . '", INTERVAL ' . $nb_days_new_product . ' DAY)) > 0
                    ' . ($front ? ' AND product_shop.`visibility` IN ("both", "catalog")' : '') . '
                    ' . $sql_groups;

            return (int) Db::getInstance(_PS_USE_SQL_SLAVE_)->getValue($sql);
        }
        $sql = new DbQuery();
        $sql->select(
            'p.*, product_shop.*, stock.out_of_stock, IFNULL(stock.quantity, 0) as quantity, pl.`description`, pl.`description_short`, pl.`link_rewrite`, pl.`meta_description`,
            pl.`meta_keywords`, pl.`meta_title`, pl.`name`, pl.`available_now`, pl.`available_later`, image_shop.`id_image` id_image, il.`legend`, m.`name` AS manufacturer_name,
            (DATEDIFF(product_shop.`date_add`,
                DATE_SUB(
                    "' . $now . '",
                    INTERVAL ' . $nb_days_new_product . ' DAY
                )
            ) > 0) as new'
        );

        $sql->from('product', 'p');
        $sql->join(Shop::addSqlAssociation('product', 'p'));
        $sql->leftJoin(
            'product_lang',
            'pl',
            '
            p.`id_product` = pl.`id_product`
            AND pl.`id_lang` = ' . (int) $id_lang . Shop::addSqlRestrictionOnLang('pl')
        );
        $sql->leftJoin('image_shop', 'image_shop', 'image_shop.`id_product` = p.`id_product` AND image_shop.cover=1 AND image_shop.id_shop=' . (int) $context->shop->id);
        $sql->leftJoin('image_lang', 'il', 'image_shop.`id_image` = il.`id_image` AND il.`id_lang` = ' . (int) $id_lang);
        $sql->leftJoin('manufacturer', 'm', 'm.`id_manufacturer` = p.`id_manufacturer`');

        $sql->where('product_shop.`active` = 1');
        if ($front) {
            $sql->where('product_shop.`visibility` IN ("both", "catalog")');
        }
        $sql->where('DATEDIFF(product_shop.`date_add`,
            DATE_SUB(
                "' . $now . '",
                INTERVAL ' . $nb_days_new_product . ' DAY
            )
        ) > 0');
        if (Group::isFeatureActive()) {
            $groups = FrontController::getCurrentCustomerGroups();
            $sql->where('EXISTS(SELECT 1 FROM `' . _DB_PREFIX_ . 'category_product` cp
            JOIN `' . _DB_PREFIX_ . 'category_group` cg ON (cp.id_category = cg.id_category AND cg.`id_group` ' . (count($groups) ? 'IN (' . implode(',', $groups) . ')' : '=' . (int) Group::getCurrent()->id) . ')
            WHERE cp.`id_product` = p.`id_product`)');
        }

        if ($order_by !== 'price') {
            $sql->orderBy((isset($order_by_prefix) ? pSQL($order_by_prefix) . '.' : '') . '`' . pSQL($order_by) . '` ' . pSQL($order_way));
            $sql->limit($nb_products, (int) (($page_number - 1) * $nb_products));
        }

        if (Combination::isFeatureActive()) {
            $sql->select('product_attribute_shop.minimal_quantity AS product_attribute_minimal_quantity, IFNULL(product_attribute_shop.id_product_attribute,0) id_product_attribute');
            $sql->leftJoin('product_attribute_shop', 'product_attribute_shop', 'p.`id_product` = product_attribute_shop.`id_product` AND product_attribute_shop.`default_on` = 1 AND product_attribute_shop.id_shop=' . (int) $context->shop->id);
        }
        $sql->join(Product::sqlStock('p', 0));

        $result = Db::getInstance(_PS_USE_SQL_SLAVE_)->executeS($sql);

        if (!$result) {
            return false;
        }

        if ($order_by === 'price') {
            Tools::orderbyPrice($result, $order_way);
            $result = array_slice($result, (int) (($page_number - 1) * $nb_products), (int) $nb_products);
        }
        $products_ids = [];
        foreach ($result as $row) {
            $products_ids[] = $row['id_product'];
        }
        // Thus you can avoid one query per product, because there will be only one query for all the products of the cart
        Product::cacheFrontFeatures($products_ids, $id_lang);

        return Product::getProductsProperties((int) $id_lang, $result);
    }

    /**
     * @param string $beginning Date in mysql format Y-m-d
     * @param string $ending Date in mysql format Y-m-d
     * @param Context|null $context
     * @param bool $with_combination
     *
     * @return array
     */
    protected static function _getProductIdByDate($beginning, $ending, Context $context = null, $with_combination = false)
    {
        if (!$context) {
            $context = Context::getContext();
        }

        $id_address = $context->cart->{Configuration::get('PS_TAX_ADDRESS_TYPE')};
        $ids = Address::getCountryAndState($id_address);
        $id_country = isset($ids['id_country']) ? (int) $ids['id_country'] : (int) Configuration::get('PS_COUNTRY_DEFAULT');

        return SpecificPrice::getProductIdByDate(
            $context->shop->id,
            $context->currency->id,
            $id_country,
            $context->customer->id_default_group,
            $beginning,
            $ending,
            0,
            $with_combination
        );
    }

    /**
     * Get a random special.
     *
     * @param int $id_lang Language identifier
     * @param string|false $beginning Date in mysql format Y-m-d
     * @param string|false $ending Date in mysql format Y-m-d
     * @param Context|null $context
     *
     * @return array|false Special
     */
    public static function getRandomSpecial($id_lang, $beginning = false, $ending = false, Context $context = null)
    {
        if (!$context) {
            $context = Context::getContext();
        }

        $front = true;
        if (!in_array($context->controller->controller_type, ['front', 'modulefront'])) {
            $front = false;
        }

        $current_date = date('Y-m-d H:i:00');
        $product_reductions = Product::_getProductIdByDate((!$beginning ? $current_date : $beginning), (!$ending ? $current_date : $ending), $context, true);

        if ($product_reductions) {
            $ids_products = '';
            foreach ($product_reductions as $product_reduction) {
                $ids_products .= '(' . (int) $product_reduction['id_product'] . ',' . ($product_reduction['id_product_attribute'] ? (int) $product_reduction['id_product_attribute'] : '0') . '),';
            }

            $ids_products = rtrim($ids_products, ',');
            Db::getInstance()->execute('CREATE TEMPORARY TABLE `' . _DB_PREFIX_ . 'product_reductions` (id_product INT UNSIGNED NOT NULL DEFAULT 0, id_product_attribute INT UNSIGNED NOT NULL DEFAULT 0) ENGINE=MEMORY', false);
            if ($ids_products) {
                Db::getInstance()->execute('INSERT INTO `' . _DB_PREFIX_ . 'product_reductions` VALUES ' . $ids_products, false);
            }

            $groups = FrontController::getCurrentCustomerGroups();
            $sql_groups = ' AND EXISTS(SELECT 1 FROM `' . _DB_PREFIX_ . 'category_product` cp
            JOIN `' . _DB_PREFIX_ . 'category_group` cg ON (cp.id_category = cg.id_category AND cg.`id_group` ' . (count($groups) ? 'IN (' . implode(',', $groups) . ')' : '=' . (int) Group::getCurrent()->id) . ')
            WHERE cp.`id_product` = p.`id_product`)';

            // Please keep 2 distinct queries because RAND() is an awful way to achieve this result
            $sql = 'SELECT product_shop.id_product, IFNULL(product_attribute_shop.id_product_attribute,0) id_product_attribute
                    FROM
                    `' . _DB_PREFIX_ . 'product_reductions` pr,
                    `' . _DB_PREFIX_ . 'product` p
                    ' . Shop::addSqlAssociation('product', 'p') . '
                    LEFT JOIN `' . _DB_PREFIX_ . 'product_attribute_shop` product_attribute_shop
                        ON (p.`id_product` = product_attribute_shop.`id_product` AND product_attribute_shop.`default_on` = 1 AND product_attribute_shop.id_shop=' . (int) $context->shop->id . ')
                    WHERE p.id_product=pr.id_product AND (pr.id_product_attribute = 0 OR product_attribute_shop.id_product_attribute = pr.id_product_attribute) AND product_shop.`active` = 1
                        ' . $sql_groups . '
                    ' . ($front ? ' AND product_shop.`visibility` IN ("both", "catalog")' : '') . '
                    ORDER BY RAND()';

            $result = Db::getInstance()->getRow($sql);

            Db::getInstance()->execute('DROP TEMPORARY TABLE `' . _DB_PREFIX_ . 'product_reductions`', false);

            if (!$id_product = $result['id_product']) {
                return false;
            }

            // no group by needed : there's only one attribute with cover=1 for a given id_product + shop
            $sql = 'SELECT p.*, product_shop.*, stock.`out_of_stock` out_of_stock, pl.`description`, pl.`description_short`,
                        pl.`link_rewrite`, pl.`meta_description`, pl.`meta_keywords`, pl.`meta_title`, pl.`name`, pl.`available_now`, pl.`available_later`,
                        p.`ean13`, p.`isbn`, p.`upc`, p.`mpn`, image_shop.`id_image` id_image, il.`legend`,
                        DATEDIFF(product_shop.`date_add`, DATE_SUB("' . date('Y-m-d') . ' 00:00:00",
                        INTERVAL ' . (Validate::isUnsignedInt(Configuration::get('PS_NB_DAYS_NEW_PRODUCT')) ? Configuration::get('PS_NB_DAYS_NEW_PRODUCT') : 20) . '
                            DAY)) > 0 AS new
                    FROM `' . _DB_PREFIX_ . 'product` p
                    LEFT JOIN `' . _DB_PREFIX_ . 'product_lang` pl ON (
                        p.`id_product` = pl.`id_product`
                        AND pl.`id_lang` = ' . (int) $id_lang . Shop::addSqlRestrictionOnLang('pl') . '
                    )
                    ' . Shop::addSqlAssociation('product', 'p') . '
                    LEFT JOIN `' . _DB_PREFIX_ . 'image_shop` image_shop
                        ON (image_shop.`id_product` = p.`id_product` AND image_shop.cover=1 AND image_shop.id_shop=' . (int) $context->shop->id . ')
                    LEFT JOIN `' . _DB_PREFIX_ . 'image_lang` il ON (image_shop.`id_image` = il.`id_image` AND il.`id_lang` = ' . (int) $id_lang . ')
                    ' . Product::sqlStock('p', 0) . '
                    WHERE p.id_product = ' . (int) $id_product;

            $row = Db::getInstance(_PS_USE_SQL_SLAVE_)->getRow($sql);
            if (!$row) {
                return false;
            }

            $row['id_product_attribute'] = (int) $result['id_product_attribute'];

            return Product::getProductProperties($id_lang, $row);
        } else {
            return false;
        }
    }

    /**
     * Get prices drop.
     *
     * @param int $id_lang Language identifier
     * @param int $page_number Start from
     * @param int $nb_products Number of products to return
     * @param bool $count Only in order to get total number
     * @param string|null $order_by
     * @param string|null $order_way
     * @param string|false $beginning Date in mysql format Y-m-d
     * @param string|false $ending Date in mysql format Y-m-d
     * @param Context|null $context
     *
     * @return array|int|false
     */
    public static function getPricesDrop(
        $id_lang,
        $page_number = 0,
        $nb_products = 10,
        $count = false,
        $order_by = null,
        $order_way = null,
        $beginning = false,
        $ending = false,
        Context $context = null
    ) {
        if (!Validate::isBool($count)) {
            die(Tools::displayError());
        }

        if (!$context) {
            $context = Context::getContext();
        }
        if ($page_number < 1) {
            $page_number = 1;
        }
        if ($nb_products < 1) {
            $nb_products = 10;
        }
        if (empty($order_by) || $order_by == 'position') {
            $order_by = 'price';
        }
        if (empty($order_way)) {
            $order_way = 'DESC';
        }
        if ($order_by == 'id_product' || $order_by == 'price' || $order_by == 'date_add' || $order_by == 'date_upd') {
            $order_by_prefix = 'product_shop';
        } elseif ($order_by == 'name') {
            $order_by_prefix = 'pl';
        }
        if (!Validate::isOrderBy($order_by) || !Validate::isOrderWay($order_way)) {
            die(Tools::displayError());
        }
        $current_date = date('Y-m-d H:i:00');
        $ids_product = Product::_getProductIdByDate((!$beginning ? $current_date : $beginning), (!$ending ? $current_date : $ending), $context);

        $tab_id_product = [];

        foreach ($ids_product as $product) {
            if (is_array($product)) {
                $productId = (int) $product['id_product'];
            } else {
                $productId = (int) $product;
            }
            if (!in_array($productId, $tab_id_product)) {
                $tab_id_product[] = $productId;
            }
        }

        $front = true;
        if (!in_array($context->controller->controller_type, ['front', 'modulefront'])) {
            $front = false;
        }

        $sql_groups = '';
        if (Group::isFeatureActive()) {
            $groups = FrontController::getCurrentCustomerGroups();
            $sql_groups = ' AND EXISTS(SELECT 1 FROM `' . _DB_PREFIX_ . 'category_product` cp
            JOIN `' . _DB_PREFIX_ . 'category_group` cg ON (cp.id_category = cg.id_category AND cg.`id_group` ' . (count($groups) ? 'IN (' . implode(',', $groups) . ')' : '=' . (int) Group::getCurrent()->id) . ')
            WHERE cp.`id_product` = p.`id_product`)';
        }

        if ($count) {
            $count = Db::getInstance(_PS_USE_SQL_SLAVE_)->getValue('
            SELECT COUNT(DISTINCT p.`id_product`)
            FROM `' . _DB_PREFIX_ . 'product` p
            ' . Shop::addSqlAssociation('product', 'p') . '
            WHERE product_shop.`active` = 1
            AND product_shop.`show_price` = 1
            ' . ($front ? ' AND product_shop.`visibility` IN ("both", "catalog")' : '') . '
            ' . ((!$beginning && !$ending) ? 'AND p.`id_product` IN(' . ((is_array($tab_id_product) && count($tab_id_product)) ? implode(', ', $tab_id_product) : 0) . ')' : '') . '
            ' . $sql_groups);

            return $count === false ? $count : (int) $count;
        }

        if (strpos($order_by, '.') > 0) {
            $order_by = explode('.', $order_by);
            $order_by = pSQL($order_by[0]) . '.`' . pSQL($order_by[1]) . '`';
        }

        $sql = '
        SELECT
            p.*, product_shop.*, stock.out_of_stock, IFNULL(stock.quantity, 0) as quantity, pl.`description`, pl.`description_short`, pl.`available_now`, pl.`available_later`,
            IFNULL(product_attribute_shop.id_product_attribute, 0) id_product_attribute,
            pl.`link_rewrite`, pl.`meta_description`, pl.`meta_keywords`, pl.`meta_title`,
            pl.`name`, image_shop.`id_image` id_image, il.`legend`, m.`name` AS manufacturer_name,
            DATEDIFF(
                p.`date_add`,
                DATE_SUB(
                    "' . date('Y-m-d') . ' 00:00:00",
                    INTERVAL ' . (Validate::isUnsignedInt(Configuration::get('PS_NB_DAYS_NEW_PRODUCT')) ? Configuration::get('PS_NB_DAYS_NEW_PRODUCT') : 20) . ' DAY
                )
            ) > 0 AS new
        FROM `' . _DB_PREFIX_ . 'product` p
        ' . Shop::addSqlAssociation('product', 'p') . '
        LEFT JOIN `' . _DB_PREFIX_ . 'product_attribute_shop` product_attribute_shop
            ON (p.`id_product` = product_attribute_shop.`id_product` AND product_attribute_shop.`default_on` = 1 AND product_attribute_shop.id_shop=' . (int) $context->shop->id . ')
        ' . Product::sqlStock('p', 0, false, $context->shop) . '
        LEFT JOIN `' . _DB_PREFIX_ . 'product_lang` pl ON (
            p.`id_product` = pl.`id_product`
            AND pl.`id_lang` = ' . (int) $id_lang . Shop::addSqlRestrictionOnLang('pl') . '
        )
        LEFT JOIN `' . _DB_PREFIX_ . 'image_shop` image_shop
            ON (image_shop.`id_product` = p.`id_product` AND image_shop.cover=1 AND image_shop.id_shop=' . (int) $context->shop->id . ')
        LEFT JOIN `' . _DB_PREFIX_ . 'image_lang` il ON (image_shop.`id_image` = il.`id_image` AND il.`id_lang` = ' . (int) $id_lang . ')
        LEFT JOIN `' . _DB_PREFIX_ . 'manufacturer` m ON (m.`id_manufacturer` = p.`id_manufacturer`)
        WHERE product_shop.`active` = 1
        AND product_shop.`show_price` = 1
        ' . ($front ? ' AND product_shop.`visibility` IN ("both", "catalog")' : '') . '
        ' . ((!$beginning && !$ending) ? ' AND p.`id_product` IN (' . ((is_array($tab_id_product) && count($tab_id_product)) ? implode(', ', $tab_id_product) : 0) . ')' : '') . '
        ' . $sql_groups;

        if ($order_by != 'price') {
            $sql .= '
				ORDER BY ' . (isset($order_by_prefix) ? pSQL($order_by_prefix) . '.' : '') . pSQL($order_by) . ' ' . pSQL($order_way) . '
				LIMIT ' . (int) (($page_number - 1) * $nb_products) . ', ' . (int) $nb_products;
        }

        $result = Db::getInstance(_PS_USE_SQL_SLAVE_)->executeS($sql);

        if (!$result) {
            return false;
        }

        if ($order_by === 'price') {
            Tools::orderbyPrice($result, $order_way);
            $result = array_slice($result, (int) (($page_number - 1) * $nb_products), (int) $nb_products);
        }

        return Product::getProductsProperties($id_lang, $result);
    }

    /**
     * getProductCategories return an array of categories which this product belongs to.
     *
     * @param int|string $id_product Product identifier
     *
     * @return array Category identifiers
     */
    public static function getProductCategories($id_product = '')
    {
        $cache_id = 'Product::getProductCategories_' . (int) $id_product;
        if (!Cache::isStored($cache_id)) {
            $ret = [];

            $row = Db::getInstance(_PS_USE_SQL_SLAVE_)->executeS(
                '
                SELECT `id_category` FROM `' . _DB_PREFIX_ . 'category_product`
                WHERE `id_product` = ' . (int) $id_product
            );

            if ($row) {
                foreach ($row as $val) {
                    $ret[] = $val['id_category'];
                }
            }
            Cache::store($cache_id, $ret);

            return $ret;
        }

        return Cache::retrieve($cache_id);
    }

    /**
     * @param int|string $id_product Product identifier
     * @param int|null $id_lang Language identifier
     *
     * @return array
     */
    public static function getProductCategoriesFull($id_product = '', $id_lang = null)
    {
        if (!$id_lang) {
            $id_lang = Context::getContext()->language->id;
        }

        $ret = [];
        $row = Db::getInstance(_PS_USE_SQL_SLAVE_)->executeS(
            '
            SELECT cp.`id_category`, cl.`name`, cl.`link_rewrite` FROM `' . _DB_PREFIX_ . 'category_product` cp
            LEFT JOIN `' . _DB_PREFIX_ . 'category` c ON (c.id_category = cp.id_category)
            LEFT JOIN `' . _DB_PREFIX_ . 'category_lang` cl ON (cp.`id_category` = cl.`id_category`' . Shop::addSqlRestrictionOnLang('cl') . ')
            ' . Shop::addSqlAssociation('category', 'c') . '
            WHERE cp.`id_product` = ' . (int) $id_product . '
                AND cl.`id_lang` = ' . (int) $id_lang
        );

        foreach ($row as $val) {
            $ret[$val['id_category']] = $val;
        }

        return $ret;
    }

    /**
     * getCategories return an array of categories which this product belongs to.
     *
     * @return array of categories
     */
    public function getCategories()
    {
        return Product::getProductCategories($this->id);
    }

    /**
     * Gets carriers assigned to the product.
     *
     * @return array
     */
    public function getCarriers()
    {
        return Db::getInstance(_PS_USE_SQL_SLAVE_)->executeS('
            SELECT c.*
            FROM `' . _DB_PREFIX_ . 'product_carrier` pc
            INNER JOIN `' . _DB_PREFIX_ . 'carrier` c
                ON (c.`id_reference` = pc.`id_carrier_reference` AND c.`deleted` = 0)
            WHERE pc.`id_product` = ' . (int) $this->id . '
                AND pc.`id_shop` = ' . (int) $this->id_shop);
    }

    /**
     * Sets carriers assigned to the product.
     *
     * @param int[] $carrier_list
     */
    public function setCarriers($carrier_list)
    {
        $data = [];

        foreach ($carrier_list as $carrier) {
            $data[] = [
                'id_product' => (int) $this->id,
                'id_carrier_reference' => (int) $carrier,
                'id_shop' => (int) $this->id_shop,
            ];
        }
        Db::getInstance()->execute(
            'DELETE FROM `' . _DB_PREFIX_ . 'product_carrier`
            WHERE id_product = ' . (int) $this->id . '
            AND id_shop = ' . (int) $this->id_shop
        );

        $unique_array = [];
        foreach ($data as $sub_array) {
            if (!in_array($sub_array, $unique_array)) {
                $unique_array[] = $sub_array;
            }
        }

        if (count($unique_array)) {
            Db::getInstance()->insert('product_carrier', $unique_array, false, true, Db::INSERT_IGNORE);
        }
    }

    /**
     * Get product images and legends.
     *
     * @param int $id_lang Language identifier
     * @param Context|null $context
     *
     * @return array Product images and legends
     */
    public function getImages($id_lang, Context $context = null)
    {
        return Db::getInstance()->executeS(
            '
            SELECT image_shop.`cover`, i.`id_image`, il.`legend`, i.`position`
            FROM `' . _DB_PREFIX_ . 'image` i
            ' . Shop::addSqlAssociation('image', 'i') . '
            LEFT JOIN `' . _DB_PREFIX_ . 'image_lang` il ON (i.`id_image` = il.`id_image` AND il.`id_lang` = ' . (int) $id_lang . ')
            WHERE i.`id_product` = ' . (int) $this->id . '
            ORDER BY `position`'
        );
    }

    /**
     * Get product cover image.
     *
     * @param int $id_product Product identifier
     * @param Context|null $context
     *
     * @return array Product cover image
     */
    public static function getCover($id_product, Context $context = null)
    {
        if (!$context) {
            $context = Context::getContext();
        }
        $cache_id = 'Product::getCover_' . (int) $id_product . '-' . (int) $context->shop->id;
        if (!Cache::isStored($cache_id)) {
            $sql = 'SELECT image_shop.`id_image`
                    FROM `' . _DB_PREFIX_ . 'image` i
                    ' . Shop::addSqlAssociation('image', 'i') . '
                    WHERE i.`id_product` = ' . (int) $id_product . '
                    AND image_shop.`cover` = 1';
            $result = Db::getInstance()->getRow($sql);
            Cache::store($cache_id, $result);

            return $result;
        }

        return Cache::retrieve($cache_id);
    }

    /**
     * Returns product price.
     *
     * @param int $id_product Product identifier
     * @param bool $usetax With taxes or not (optional)
     * @param int|null $id_product_attribute Attribute identifier (optional).
     *                                       If set to false, do not apply the combination price impact.
     *                                       NULL does apply the default combination price impact
     * @param int $decimals Number of decimals (optional)
     * @param int|null $divisor Useful when paying many time without fees (optional)
     * @param bool $only_reduc Returns only the reduction amount
     * @param bool $usereduc Set if the returned amount will include reduction
     * @param int $quantity Required for quantity discount application (default value: 1)
     * @param bool $force_associated_tax DEPRECATED - NOT USED Force to apply the associated tax.
     *                                   Only works when the parameter $usetax is true
     * @param int|null $id_customer Customer identifier (for customer group reduction)
     * @param int|null $id_cart Cart identifier Required when the cookie is not accessible
     *                          (e.g., inside a payment module, a cron task...)
     * @param int|null $id_address Address identifier of Customer. Required for price (tax included)
     *                             calculation regarding the guest localization
     * @param array|null $specific_price_output If a specific price applies regarding the previous parameters,
     *                                          this variable is filled with the corresponding SpecificPrice data
     * @param bool $with_ecotax insert ecotax in price output
     * @param bool $use_group_reduction
     * @param Context $context
     * @param bool $use_customer_price
     * @param int|null $id_customization Customization identifier
     *
     * @return float|null Product price
     */
    public static function getPriceStatic(
        $id_product,
        $usetax = true,
        $id_product_attribute = null,
        $decimals = 6,
        $divisor = null,
        $only_reduc = false,
        $usereduc = true,
        $quantity = 1,
        $force_associated_tax = false,
        $id_customer = null,
        $id_cart = null,
        $id_address = null,
        &$specific_price_output = null,
        $with_ecotax = true,
        $use_group_reduction = true,
        Context $context = null,
        $use_customer_price = true,
        $id_customization = null
    ) {
        if (!$context) {
            $context = Context::getContext();
        }

        $cur_cart = $context->cart;

        if ($divisor !== null) {
            Tools::displayParameterAsDeprecated('divisor');
        }

        if (!Validate::isBool($usetax) || !Validate::isUnsignedId($id_product)) {
            die(Tools::displayError());
        }

        // Initializations
        $id_group = null;
        if ($id_customer) {
            $id_group = Customer::getDefaultGroupId((int) $id_customer);
        }
        if (!$id_group) {
            $id_group = (int) Group::getCurrent()->id;
        }

        // If there is cart in context or if the specified id_cart is different from the context cart id
        if (!is_object($cur_cart) || (Validate::isUnsignedInt($id_cart) && $id_cart && $cur_cart->id != $id_cart)) {
            /*
            * When a user (e.g., guest, customer, Google...) is on PrestaShop, he has already its cart as the global (see /init.php)
            * When a non-user calls directly this method (e.g., payment module...) is on PrestaShop, he does not have already it BUT knows the cart ID
            * When called from the back office, cart ID can be inexistant
            */
            if (!$id_cart && !isset($context->employee)) {
                die(Tools::displayError());
            }
            $cur_cart = new Cart($id_cart);
            // Store cart in context to avoid multiple instantiations in BO
            if (!Validate::isLoadedObject($context->cart)) {
                $context->cart = $cur_cart;
            }
        }

        $cart_quantity = 0;
        if ((int) $id_cart) {
            $cache_id = 'Product::getPriceStatic_' . (int) $id_product . '-' . (int) $id_cart;
            if (!Cache::isStored($cache_id) || ($cart_quantity = Cache::retrieve($cache_id) != (int) $quantity)) {
                $sql = 'SELECT SUM(`quantity`)
                FROM `' . _DB_PREFIX_ . 'cart_product`
                WHERE `id_product` = ' . (int) $id_product . '
                AND `id_cart` = ' . (int) $id_cart;
                $cart_quantity = (int) Db::getInstance(_PS_USE_SQL_SLAVE_)->getValue($sql);
                Cache::store($cache_id, $cart_quantity);
            } else {
                $cart_quantity = Cache::retrieve($cache_id);
            }
        }

        $id_currency = Validate::isLoadedObject($context->currency) ? (int) $context->currency->id : (int) Configuration::get('PS_CURRENCY_DEFAULT');

        if (!$id_address && Validate::isLoadedObject($cur_cart)) {
            $id_address = $cur_cart->{Configuration::get('PS_TAX_ADDRESS_TYPE')};
        }

        // retrieve address informations
        $address = Address::initialize($id_address, true);
        $id_country = (int) $address->id_country;
        $id_state = (int) $address->id_state;
        $zipcode = $address->postcode;

        if (Tax::excludeTaxeOption()) {
            $usetax = false;
        }

        if ($usetax != false
            && !empty($address->vat_number)
            && $address->id_country != Configuration::get('VATNUMBER_COUNTRY')
            && Configuration::get('VATNUMBER_MANAGEMENT')) {
            $usetax = false;
        }

        if (null === $id_customer && Validate::isLoadedObject($context->customer)) {
            $id_customer = $context->customer->id;
        }

        return Product::priceCalculation(
            $context->shop->id,
            $id_product,
            $id_product_attribute,
            $id_country,
            $id_state,
            $zipcode,
            $id_currency,
            $id_group,
            $quantity,
            $usetax,
            $decimals,
            $only_reduc,
            $usereduc,
            $with_ecotax,
            $specific_price_output,
            $use_group_reduction,
            $id_customer,
            $use_customer_price,
            $id_cart,
            $cart_quantity,
            $id_customization
        );
    }

    /**
     * Price calculation / Get product price.
     *
     * @param int $id_shop Shop identifier
     * @param int $id_product Product identifier
     * @param int|null $id_product_attribute Attribute identifier
     * @param int $id_country Country identifier
     * @param int $id_state State identifier
     * @param string $zipcode
     * @param int $id_currency Currency identifier
     * @param int $id_group Group identifier
     * @param int $quantity Quantity Required for Specific prices : quantity discount application
     * @param bool $use_tax with (1) or without (0) tax
     * @param int $decimals Number of decimals returned
     * @param bool $only_reduc Returns only the reduction amount
     * @param bool $use_reduc Set if the returned amount will include reduction
     * @param bool $with_ecotax insert ecotax in price output
     * @param array|null $specific_price If a specific price applies regarding the previous parameters,
     *                                   this variable is filled with the corresponding SpecificPrice data
     * @param bool $use_group_reduction
     * @param int $id_customer Customer identifier
     * @param bool $use_customer_price
     * @param int $id_cart Cart identifier
     * @param int $real_quantity
     * @param int $id_customization Customization identifier
     *
     * @return float|null Product price, void if not found in cache $_pricesLevel2
     */
    public static function priceCalculation(
        $id_shop,
        $id_product,
        $id_product_attribute,
        $id_country,
        $id_state,
        $zipcode,
        $id_currency,
        $id_group,
        $quantity,
        $use_tax,
        $decimals,
        $only_reduc,
        $use_reduc,
        $with_ecotax,
        &$specific_price,
        $use_group_reduction,
        $id_customer = 0,
        $use_customer_price = true,
        $id_cart = 0,
        $real_quantity = 0,
        $id_customization = 0
    ) {
        static $address = null;
        static $context = null;

        if ($context == null) {
            $context = Context::getContext()->cloneContext();
        }

        if ($address === null) {
            if (is_object($context->cart) && $context->cart->{Configuration::get('PS_TAX_ADDRESS_TYPE')} != null) {
                $id_address = $context->cart->{Configuration::get('PS_TAX_ADDRESS_TYPE')};
                $address = new Address($id_address);
            } else {
                $address = new Address();
            }
        }

        if ($id_shop !== null && $context->shop->id != (int) $id_shop) {
            $context->shop = new Shop((int) $id_shop);
        }

        if (!$use_customer_price) {
            $id_customer = 0;
        }

        if ($id_product_attribute === null) {
            $id_product_attribute = Product::getDefaultAttribute($id_product);
        }

        $cache_id = (int) $id_product . '-' . (int) $id_shop . '-' . (int) $id_currency . '-' . (int) $id_country . '-' . $id_state . '-' . $zipcode . '-' . (int) $id_group .
            '-' . (int) $quantity . '-' . (int) $id_product_attribute . '-' . (int) $id_customization .
            '-' . (int) $with_ecotax . '-' . (int) $id_customer . '-' . (int) $use_group_reduction . '-' . (int) $id_cart . '-' . (int) $real_quantity .
            '-' . ($only_reduc ? '1' : '0') . '-' . ($use_reduc ? '1' : '0') . '-' . ($use_tax ? '1' : '0') . '-' . (int) $decimals;

        // reference parameter is filled before any returns
        $specific_price = SpecificPrice::getSpecificPrice(
            (int) $id_product,
            $id_shop,
            $id_currency,
            $id_country,
            $id_group,
            $quantity,
            $id_product_attribute,
            $id_customer,
            $id_cart,
            $real_quantity
        );

        if (isset(self::$_prices[$cache_id])) {
            return self::$_prices[$cache_id];
        }

        // fetch price & attribute price
        $cache_id_2 = $id_product . '-' . $id_shop;
        // We need to check the cache for this price AND attribute, if absent the whole product cache needs update
        // This can happen if the cache was filled before the combination was created for example
        if (!isset(self::$_pricesLevel2[$cache_id_2][(int) $id_product_attribute])) {
            $sql = new DbQuery();
            $sql->select('product_shop.`price`, product_shop.`ecotax`');
            $sql->from('product', 'p');
            $sql->innerJoin('product_shop', 'product_shop', '(product_shop.id_product=p.id_product AND product_shop.id_shop = ' . (int) $id_shop . ')');
            $sql->where('p.`id_product` = ' . (int) $id_product);
            if (Combination::isFeatureActive()) {
                $sql->select('IFNULL(product_attribute_shop.id_product_attribute,0) id_product_attribute, product_attribute_shop.`price` AS attribute_price, product_attribute_shop.default_on, product_attribute_shop.`ecotax` AS attribute_ecotax');
                $sql->leftJoin('product_attribute_shop', 'product_attribute_shop', '(product_attribute_shop.id_product = p.id_product AND product_attribute_shop.id_shop = ' . (int) $id_shop . ')');
            } else {
                $sql->select('0 as id_product_attribute');
            }

            $res = Db::getInstance(_PS_USE_SQL_SLAVE_)->executeS($sql);

            if (is_array($res) && count($res)) {
                foreach ($res as $row) {
                    $array_tmp = [
                        'price' => $row['price'],
                        'ecotax' => $row['ecotax'],
                        'attribute_price' => $row['attribute_price'] ?? null,
                        'attribute_ecotax' => $row['attribute_ecotax'] ?? null,
                    ];
                    self::$_pricesLevel2[$cache_id_2][(int) $row['id_product_attribute']] = $array_tmp;

                    if (isset($row['default_on']) && $row['default_on'] == 1) {
                        self::$_pricesLevel2[$cache_id_2][0] = $array_tmp;
                    }
                }
            }
        }

        if (!isset(self::$_pricesLevel2[$cache_id_2][(int) $id_product_attribute])) {
            return null;
        }

        $result = self::$_pricesLevel2[$cache_id_2][(int) $id_product_attribute];

        if (!$specific_price || $specific_price['price'] < 0) {
            $price = (float) $result['price'];
        } else {
            $price = (float) $specific_price['price'];
        }
        // convert only if the specific price is in the default currency (id_currency = 0)
        if (
            !$specific_price ||
            !(
                $specific_price['price'] >= 0 &&
                $specific_price['id_currency'] &&
                $id_currency !== $specific_price['id_currency']
            )
        ) {
            $price = Tools::convertPrice($price, $id_currency);

            if (isset($specific_price['price']) && $specific_price['price'] >= 0) {
                $specific_price['price'] = $price;
            }
        }

        // Attribute price
        if (is_array($result) && (!$specific_price || !$specific_price['id_product_attribute'] || $specific_price['price'] < 0)) {
            $attribute_price = Tools::convertPrice($result['attribute_price'] !== null ? (float) $result['attribute_price'] : 0, $id_currency);
            // If you want the default combination, please use NULL value instead
            if ($id_product_attribute !== false) {
                $price += $attribute_price;
            }
        }

        // Customization price
        if ((int) $id_customization) {
            $price += Tools::convertPrice(Customization::getCustomizationPrice($id_customization), $id_currency);
        }

        // Tax
        $address->id_country = $id_country;
        $address->id_state = $id_state;
        $address->postcode = $zipcode;

        $tax_manager = TaxManagerFactory::getManager($address, Product::getIdTaxRulesGroupByIdProduct((int) $id_product, $context));
        $product_tax_calculator = $tax_manager->getTaxCalculator();

        // Add Tax
        if ($use_tax) {
            $price = $product_tax_calculator->addTaxes($price);
        }

        // Eco Tax
        if (($result['ecotax'] || isset($result['attribute_ecotax'])) && $with_ecotax) {
            $ecotax = $result['ecotax'];
            if (isset($result['attribute_ecotax']) && $result['attribute_ecotax'] > 0) {
                $ecotax = $result['attribute_ecotax'];
            }

            if ($id_currency) {
                $ecotax = Tools::convertPrice($ecotax, $id_currency);
            }
            if ($use_tax) {
                if (self::$psEcotaxTaxRulesGroupId === null) {
                    self::$psEcotaxTaxRulesGroupId = (int) Configuration::get('PS_ECOTAX_TAX_RULES_GROUP_ID');
                }
                // reinit the tax manager for ecotax handling
                $tax_manager = TaxManagerFactory::getManager(
                    $address,
                    self::$psEcotaxTaxRulesGroupId
                );
                $ecotax_tax_calculator = $tax_manager->getTaxCalculator();
                $price += $ecotax_tax_calculator->addTaxes($ecotax);
            } else {
                $price += $ecotax;
            }
        }

        // Reduction
        $specific_price_reduction = 0;
        if (($only_reduc || $use_reduc) && $specific_price) {
            if ($specific_price['reduction_type'] == 'amount') {
                $reduction_amount = $specific_price['reduction'];

                if (!$specific_price['id_currency']) {
                    $reduction_amount = Tools::convertPrice($reduction_amount, $id_currency);
                }

                $specific_price_reduction = $reduction_amount;

                // Adjust taxes if required

                if (!$use_tax && $specific_price['reduction_tax']) {
                    $specific_price_reduction = $product_tax_calculator->removeTaxes($specific_price_reduction);
                }
                if ($use_tax && !$specific_price['reduction_tax']) {
                    $specific_price_reduction = $product_tax_calculator->addTaxes($specific_price_reduction);
                }
            } else {
                $specific_price_reduction = $price * $specific_price['reduction'];
            }
        }

        if ($use_reduc) {
            $price -= $specific_price_reduction;
        }

        // Group reduction
        if ($use_group_reduction) {
            $reduction_from_category = GroupReduction::getValueForProduct($id_product, $id_group);
            if ($reduction_from_category !== false) {
                $group_reduction = $price * (float) $reduction_from_category;
            } else { // apply group reduction if there is no group reduction for this category
                $group_reduction = (($reduc = Group::getReductionByIdGroup($id_group)) != 0) ? ($price * $reduc / 100) : 0;
            }

            $price -= $group_reduction;
        }

        Hook::exec('actionProductPriceCalculation', [
            'id_shop' => $id_shop,
            'id_product' => $id_product,
            'id_product_attribute' => $id_product_attribute,
            'id_customization' => $id_customization,
            'id_country' => $id_country,
            'id_state' => $id_state,
            'zip_code' => $zipcode,
            'id_currency' => $id_currency,
            'id_group' => $id_group,
            'id_cart' => $id_cart,
            'id_customer' => $id_customer,
            'use_customer_price' => $use_customer_price,
            'quantity' => $quantity,
            'real_quantity' => $real_quantity,
            'use_tax' => $use_tax,
            'decimals' => $decimals,
            'only_reduc' => $only_reduc,
            'use_reduc' => $use_reduc,
            'with_ecotax' => $with_ecotax,
            'specific_price' => &$specific_price,
            'use_group_reduction' => $use_group_reduction,
            'address' => $address,
            'context' => $context,
            'specific_price_reduction' => &$specific_price_reduction,
            'price' => &$price,
        ]);
        if ($only_reduc) {
            return Tools::ps_round($specific_price_reduction, $decimals);
        }

        $price = Tools::ps_round($price, $decimals);

        if ($price < 0) {
            $price = 0;
        }

        self::$_prices[$cache_id] = $price;

        return self::$_prices[$cache_id];
    }

    /**
     * @param int $orderId
     * @param int $productId
     * @param int $combinationId
     * @param bool $withTaxes
     * @param bool $useReduction
     * @param bool $withEcoTax
     *
     * @return float|null
     *
     * @throws PrestaShopDatabaseException
     */
    public static function getPriceFromOrder(
        int $orderId,
        int $productId,
        int $combinationId,
        bool $withTaxes,
        bool $useReduction,
        bool $withEcoTax
    ): ?float {
        $sql = new DbQuery();
        $sql->select('od.*, t.rate AS tax_rate');
        $sql->from('order_detail', 'od');
        $sql->where('od.`id_order` = ' . $orderId);
        $sql->where('od.`product_id` = ' . $productId);
        if (Combination::isFeatureActive()) {
            $sql->where('od.`product_attribute_id` = ' . $combinationId);
        }
        $sql->leftJoin('order_detail_tax', 'odt', 'odt.id_order_detail = od.id_order_detail');
        $sql->leftJoin('tax', 't', 't.id_tax = odt.id_tax');
        $res = Db::getInstance(_PS_USE_SQL_SLAVE_)->executeS($sql);
        if (!is_array($res) || empty($res)) {
            return null;
        }

        $orderDetail = $res[0];
        if ($useReduction) {
            // If we want price with reduction it is already the one stored in OrderDetail
            $price = $withTaxes ? $orderDetail['unit_price_tax_incl'] : $orderDetail['unit_price_tax_excl'];
        } else {
            // Without reduction we use the original product price to compute the original price
            $tax_rate = $withTaxes ? (1 + ($orderDetail['tax_rate'] / 100)) : 1;
            $price = $orderDetail['original_product_price'] * $tax_rate;
        }
        if (!$withEcoTax) {
            // Remove the ecotax as the order detail contains already ecotax in the price
            $price -= ($withTaxes ? $orderDetail['ecotax'] * (1 + $orderDetail['ecotax_tax_rate']) : $orderDetail['ecotax']);
        }

        return $price;
    }

    /**
     * @param float $price
     * @param Currency|false $currency
     * @param Context|null $context
     *
     * @return string
     */
    public static function convertAndFormatPrice($price, $currency = false, Context $context = null)
    {
        if (!$context) {
            $context = Context::getContext();
        }
        if (!$currency) {
            $currency = $context->currency;
        }

        return $context->getCurrentLocale()->formatPrice(Tools::convertPrice($price, $currency), $currency->iso_code);
    }

    /**
     * @param int $id_product Product identifier
     * @param int $quantity
     * @param Context|null $context
     *
     * @return bool
     */
    public static function isDiscounted($id_product, $quantity = 1, Context $context = null)
    {
        if (!$context) {
            $context = Context::getContext();
        }

        $id_group = $context->customer->id_default_group;
        $cart_quantity = !$context->cart ? 0 : Db::getInstance(_PS_USE_SQL_SLAVE_)->getValue(
            'SELECT SUM(`quantity`)
            FROM `' . _DB_PREFIX_ . 'cart_product`
            WHERE `id_product` = ' . (int) $id_product . ' AND `id_cart` = ' . (int) $context->cart->id
        );
        $quantity = $cart_quantity ? $cart_quantity : $quantity;

        $id_currency = (int) $context->currency->id;
        $ids = Address::getCountryAndState((int) $context->cart->{Configuration::get('PS_TAX_ADDRESS_TYPE')});
        $id_country = (int) ($ids['id_country'] ?? Configuration::get('PS_COUNTRY_DEFAULT'));

        return (bool) SpecificPrice::getSpecificPrice((int) $id_product, $context->shop->id, $id_currency, $id_country, $id_group, $quantity, null, 0, 0, $quantity);
    }

    /**
     * Get product price
     * Same as static function getPriceStatic, no need to specify product id.
     *
     * @param bool $tax With taxes or not (optional)
     * @param int|null $id_product_attribute Attribute identifier
     * @param int $decimals Number of decimals
     * @param int|null $divisor Util when paying many time without fees
     * @param bool $only_reduc
     * @param bool $usereduc
     * @param int $quantity
     *
     * @return float Product price in euros
     */
    public function getPrice(
        $tax = true,
        $id_product_attribute = null,
        $decimals = 6,
        $divisor = null,
        $only_reduc = false,
        $usereduc = true,
        $quantity = 1
    ) {
        return Product::getPriceStatic((int) $this->id, $tax, $id_product_attribute, $decimals, $divisor, $only_reduc, $usereduc, $quantity);
    }

    /**
     * @param bool $tax With taxes or not (optional)
     * @param int|null $id_product_attribute Attribute identifier
     * @param int $decimals Number of decimals
     * @param null $divisor Util when paying many time without fees
     * @param bool $only_reduc
     * @param bool $usereduc
     * @param int $quantity
     *
     * @return float
     */
    public function getPublicPrice(
        $tax = true,
        $id_product_attribute = null,
        $decimals = 6,
        $divisor = null,
        $only_reduc = false,
        $usereduc = true,
        $quantity = 1
    ) {
        $specific_price_output = null;

        return Product::getPriceStatic(
            (int) $this->id,
            $tax,
            $id_product_attribute,
            $decimals,
            $divisor,
            $only_reduc,
            $usereduc,
            $quantity,
            false,
            null,
            null,
            null,
            $specific_price_output,
            true,
            true,
            null,
            false
        );
    }

    /**
     * @return int
     */
    public function getIdProductAttributeMostExpensive()
    {
        if (!Combination::isFeatureActive()) {
            return 0;
        }

        return (int) Db::getInstance(_PS_USE_SQL_SLAVE_)->getValue('
        SELECT pa.`id_product_attribute`
        FROM `' . _DB_PREFIX_ . 'product_attribute` pa
        ' . Shop::addSqlAssociation('product_attribute', 'pa') . '
        WHERE pa.`id_product` = ' . (int) $this->id . '
        ORDER BY product_attribute_shop.`price` DESC');
    }

    /**
     * @return int
     */
    public function getDefaultIdProductAttribute()
    {
        if (!Combination::isFeatureActive()) {
            return 0;
        }

        return (int) Db::getInstance(_PS_USE_SQL_SLAVE_)->getValue(
            '
            SELECT pa.`id_product_attribute`
            FROM `' . _DB_PREFIX_ . 'product_attribute` pa
            ' . Shop::addSqlAssociation('product_attribute', 'pa') . '
            WHERE pa.`id_product` = ' . (int) $this->id . '
            AND product_attribute_shop.default_on = 1'
        );
    }

    /**
     * @param bool $notax With taxes or not (optional)
     * @param int|null $id_product_attribute Attribute identifier
     * @param int $decimals Number of decimals
     *
     * @return float
     */
    public function getPriceWithoutReduct($notax = false, $id_product_attribute = null, $decimals = 6)
    {
        return Product::getPriceStatic((int) $this->id, !$notax, $id_product_attribute, $decimals, null, false, false);
    }

    /**
     * Display price with right format and currency.
     *
     * @param array $params Params
     * @param object $smarty Smarty object (DEPRECATED)
     *
     * @return string Price with right format and currency
     */
    public static function convertPrice($params, &$smarty)
    {
        return Context::getContext()->getCurrentLocale()->formatPrice($params['price'], Context::getContext()->currency->iso_code);
    }

    /**
     * Convert price with currency.
     *
     * @param array $params
     * @param object $smarty Smarty object (DEPRECATED)
     *
     * @return string Ambigous <string, mixed, Ambigous <number, string>>
     */
    public static function convertPriceWithCurrency($params, &$smarty)
    {
        $currency = $params['currency'];
        $currency = is_object($currency) ? $currency->iso_code : Currency::getIsoCodeById((int) $currency);

        return Tools::getContextLocale(Context::getContext())->formatPrice($params['price'], $currency);
    }

    /**
     * @param array $params
     * @param object $smarty Smarty object (DEPRECATED)
     *
     * @return string
     */
    public static function displayWtPrice($params, &$smarty)
    {
        return Tools::getContextLocale(Context::getContext())->formatPrice($params['p'], Context::getContext()->currency->iso_code);
    }

    /**
     * Display WT price with currency.
     *
     * @param array $params
     * @param object $smarty Smarty object (DEPRECATED)
     *
     * @return string Ambigous <string, mixed, Ambigous <number, string>>
     */
    public static function displayWtPriceWithCurrency($params, &$smarty)
    {
        $currency = $params['currency'];
        $currency = is_object($currency) ? $currency->iso_code : Currency::getIsoCodeById((int) $currency);

        return !is_null($params['price']) ? Tools::getContextLocale(Context::getContext())->formatPrice($params['price'], $currency) : null;
    }

    /**
     * Get available product quantities (this method already have decreased products in cart).
     *
     * @param int $idProduct Product identifier
     * @param int|null $idProductAttribute Product attribute id (optional)
     * @param bool|null $cacheIsPack
     * @param CartCore|null $cart
     * @param int|null $idCustomization Product customization id (optional)
     *
     * @return int Available quantities
     */
    public static function getQuantity(
        $idProduct,
        $idProductAttribute = null,
        $cacheIsPack = null,
        CartCore $cart = null,
        $idCustomization = null
    ) {
        // pack usecase: Pack::getQuantity() returns the pack quantity after cart quantities have been removed from stock
        if (Pack::isPack((int) $idProduct)) {
            return Pack::getQuantity($idProduct, $idProductAttribute, $cacheIsPack, $cart, $idCustomization);
        }
        $availableQuantity = StockAvailable::getQuantityAvailableByProduct($idProduct, $idProductAttribute);
        $nbProductInCart = 0;

        // we don't substract products in cart if the cart is already attached to an order, since stock quantity
        // has already been updated, this is only useful when the order has not yet been created
        if ($cart && empty(Order::getByCartId($cart->id))) {
            $cartProduct = $cart->getProductQuantity($idProduct, $idProductAttribute, $idCustomization);

            if (!empty($cartProduct['deep_quantity'])) {
                $nbProductInCart = $cartProduct['deep_quantity'];
            }
        }

        // @since 1.5.0
        return $availableQuantity - $nbProductInCart;
    }

    /**
     * Create JOIN query with 'stock_available' table.
     *
     * @param string $product_alias Alias of product table
     * @param string|int|null $product_attribute If string : alias of PA table ; if int : value of PA ; if null : nothing about PA
     * @param bool $inner_join LEFT JOIN or INNER JOIN
     * @param Shop|null $shop
     *
     * @return string
     */
    public static function sqlStock($product_alias, $product_attribute = null, $inner_join = false, Shop $shop = null)
    {
        $id_shop = ($shop !== null ? (int) $shop->id : null);
        $sql = (($inner_join) ? ' INNER ' : ' LEFT ')
            . 'JOIN ' . _DB_PREFIX_ . 'stock_available stock
            ON (stock.id_product = `' . bqSQL($product_alias) . '`.id_product';

        if (null !== $product_attribute) {
            if (!Combination::isFeatureActive()) {
                $sql .= ' AND stock.id_product_attribute = 0';
            } elseif (is_numeric($product_attribute)) {
                $sql .= ' AND stock.id_product_attribute = ' . $product_attribute;
            } elseif (is_string($product_attribute)) {
                $sql .= ' AND stock.id_product_attribute = IFNULL(`' . bqSQL($product_attribute) . '`.id_product_attribute, 0)';
            }
        }

        $sql .= StockAvailable::addSqlShopRestriction(null, $id_shop, 'stock') . ' )';

        return $sql;
    }

    /**
     * @param int $out_of_stock
     *                          - O Deny orders
     *                          - 1 Allow orders
     *                          - 2 Use global setting
     *
     * @return bool|int Returns false is Stock Management is disabled, or the (int) configuration if it's enabled
     */
    public static function isAvailableWhenOutOfStock($out_of_stock)
    {
        /** @TODO 1.5.0 Update of STOCK_MANAGEMENT & ORDER_OUT_OF_STOCK */
        $ps_stock_management = Configuration::get('PS_STOCK_MANAGEMENT');

        if (!$ps_stock_management) {
            return true;
        }

        $ps_order_out_of_stock = Configuration::get('PS_ORDER_OUT_OF_STOCK');

        return (int) $out_of_stock === OutOfStockType::OUT_OF_STOCK_DEFAULT ? (int) $ps_order_out_of_stock : (int) $out_of_stock;
    }

    /**
     * Check product availability.
     *
     * @param int $qty Quantity desired
     *
     * @return bool True if product is available with this quantity, false otherwise
     */
    public function checkQty($qty)
    {
        if ($this->isAvailableWhenOutOfStock(StockAvailable::outOfStock($this->id))) {
            return true;
        }
        $id_product_attribute = isset($this->id_product_attribute) ? $this->id_product_attribute : null;
        $availableQuantity = StockAvailable::getQuantityAvailableByProduct($this->id, $id_product_attribute);

        return $qty <= $availableQuantity;
    }

    /**
     * Check if there is no default attribute and create it if not.
     *
     * @return bool
     */
    public function checkDefaultAttributes()
    {
        if (!$this->id) {
            return false;
        }

        if (Db::getInstance()->getValue('SELECT COUNT(*)
                FROM `' . _DB_PREFIX_ . 'product_attribute` pa
                ' . Shop::addSqlAssociation('product_attribute', 'pa') . '
                WHERE product_attribute_shop.`default_on` = 1
                AND pa.`id_product` = ' . (int) $this->id) > Shop::getTotalShops(true)) {
            Db::getInstance()->execute('UPDATE ' . _DB_PREFIX_ . 'product_attribute_shop product_attribute_shop, ' . _DB_PREFIX_ . 'product_attribute pa
                    SET product_attribute_shop.default_on=NULL, pa.default_on = NULL
                    WHERE product_attribute_shop.id_product_attribute=pa.id_product_attribute AND pa.id_product=' . (int) $this->id
                    . Shop::addSqlRestriction(false, 'product_attribute_shop'));
        }

        $row = Db::getInstance()->getRow(
            '
            SELECT pa.id_product
            FROM `' . _DB_PREFIX_ . 'product_attribute` pa
            ' . Shop::addSqlAssociation('product_attribute', 'pa') . '
            WHERE product_attribute_shop.`default_on` = 1
                AND pa.`id_product` = ' . (int) $this->id
        );
        if ($row) {
            return true;
        }

        $mini = Db::getInstance()->getRow(
            '
        SELECT MIN(pa.id_product_attribute) as `id_attr`
        FROM `' . _DB_PREFIX_ . 'product_attribute` pa
            ' . Shop::addSqlAssociation('product_attribute', 'pa') . '
            WHERE pa.`id_product` = ' . (int) $this->id
        );
        if (!$mini) {
            return false;
        }

        if (!ObjectModel::updateMultishopTable('Combination', ['default_on' => 1], 'a.id_product_attribute = ' . (int) $mini['id_attr'])) {
            return false;
        }

        return true;
    }

    /**
     * @param array $products
     * @param bool $have_stock DEPRECATED
     *
     * @return array|false
     */
    public static function getAttributesColorList(array $products, $have_stock = true)
    {
        if ($have_stock !== true) {
            Tools::displayParameterAsDeprecated('have_stock');
        }

        if (!count($products)) {
            return [];
        }

        $id_lang = Context::getContext()->language->id;

        $check_stock = !Configuration::get('PS_DISP_UNAVAILABLE_ATTR');
        if (!$res = Db::getInstance()->executeS(
            '
            SELECT pa.`id_product`, a.`color`, pac.`id_product_attribute`, ' . ($check_stock ? 'SUM(IF(stock.`quantity` > 0, 1, 0))' : '0') . ' qty, a.`id_attribute`, al.`name`, IF(color = "", a.id_attribute, color) group_by
            FROM `' . _DB_PREFIX_ . 'product_attribute` pa
            ' . Shop::addSqlAssociation('product_attribute', 'pa') .
            ($check_stock ? Product::sqlStock('pa', 'pa') : '') . '
            JOIN `' . _DB_PREFIX_ . 'product_attribute_combination` pac ON (pac.`id_product_attribute` = product_attribute_shop.`id_product_attribute`)
            JOIN `' . _DB_PREFIX_ . 'attribute` a ON (a.`id_attribute` = pac.`id_attribute`)
            JOIN `' . _DB_PREFIX_ . 'attribute_lang` al ON (a.`id_attribute` = al.`id_attribute` AND al.`id_lang` = ' . (int) $id_lang . ')
            JOIN `' . _DB_PREFIX_ . 'attribute_group` ag ON (a.id_attribute_group = ag.`id_attribute_group`)
            WHERE pa.`id_product` IN (' . implode(',', array_map('intval', $products)) . ') AND ag.`is_color_group` = 1
            GROUP BY pa.`id_product`, a.`id_attribute`, `group_by`
            ' . ($check_stock ? 'HAVING qty > 0' : '') . '
            ORDER BY a.`position` ASC;'
            )
        ) {
            return false;
        }

        $colors = [];
        /** @var array{id_product: int, id_attribute: int, id_product_attribute: int, color: string, texture: string, name: string,} $row */
        foreach ($res as $row) {
            $row['texture'] = '';

            if (@filemtime(_PS_COL_IMG_DIR_ . $row['id_attribute'] . '.jpg')) {
                $row['texture'] = _THEME_COL_DIR_ . $row['id_attribute'] . '.jpg';
            } elseif (Tools::isEmpty($row['color'])) {
                continue;
            }

            $colors[(int) $row['id_product']][] = [
                'id_product_attribute' => (int) $row['id_product_attribute'],
                'color' => $row['color'],
                'texture' => $row['texture'],
                'id_product' => $row['id_product'],
                'name' => $row['name'],
                'id_attribute' => $row['id_attribute'],
            ];
        }

        return $colors;
    }

    /**
     * Get all available attribute groups.
     *
     * @param int $id_lang Language identifier
     * @param int $id_product_attribute Combination id to get the groups for
     *
     * @return array Attribute groups
     */
    public function getAttributesGroups($id_lang, $id_product_attribute = null)
    {
        if (!Combination::isFeatureActive()) {
            return [];
        }
        $sql = 'SELECT ag.`id_attribute_group`, ag.`is_color_group`, agl.`name` AS group_name, agl.`public_name` AS public_group_name,
                    a.`id_attribute`, al.`name` AS attribute_name, a.`color` AS attribute_color, product_attribute_shop.`id_product_attribute`,
                    IFNULL(stock.quantity, 0) as quantity, product_attribute_shop.`price`, product_attribute_shop.`ecotax`, product_attribute_shop.`weight`,
                    product_attribute_shop.`default_on`, pa.`reference`, pa.`ean13`, pa.`mpn`, pa.`upc`, pa.`isbn`, product_attribute_shop.`unit_price_impact`,
                    product_attribute_shop.`minimal_quantity`, product_attribute_shop.`available_date`, ag.`group_type`,
                    pal.`available_now`, pal.`available_later`
                FROM `' . _DB_PREFIX_ . 'product_attribute` pa
                ' . Shop::addSqlAssociation('product_attribute', 'pa') . '
                ' . Product::sqlStock('pa', 'pa') . '
                LEFT JOIN `' . _DB_PREFIX_ . 'product_attribute_lang` pal
                    ON (
                        pa.`id_product_attribute` = pal.`id_product_attribute` AND 
                        pal.`id_lang` = ' . (int) Context::getContext()->language->id . ')
                LEFT JOIN `' . _DB_PREFIX_ . 'product_attribute_combination` pac ON (pac.`id_product_attribute` = pa.`id_product_attribute`)
                LEFT JOIN `' . _DB_PREFIX_ . 'attribute` a ON (a.`id_attribute` = pac.`id_attribute`)
                LEFT JOIN `' . _DB_PREFIX_ . 'attribute_group` ag ON (ag.`id_attribute_group` = a.`id_attribute_group`)
                LEFT JOIN `' . _DB_PREFIX_ . 'attribute_lang` al ON (a.`id_attribute` = al.`id_attribute`)
                LEFT JOIN `' . _DB_PREFIX_ . 'attribute_group_lang` agl ON (ag.`id_attribute_group` = agl.`id_attribute_group`)
                ' . Shop::addSqlAssociation('attribute', 'a') . '
                WHERE pa.`id_product` = ' . (int) $this->id . '
                    AND al.`id_lang` = ' . (int) $id_lang . '
                    AND agl.`id_lang` = ' . (int) $id_lang . '
                ';

        if ($id_product_attribute !== null) {
            $sql .= ' AND product_attribute_shop.`id_product_attribute` = ' . (int) $id_product_attribute . ' ';
        }

        $sql .= 'GROUP BY id_attribute_group, id_product_attribute
                ORDER BY ag.`position` ASC, a.`position` ASC, agl.`name` ASC';

        return Db::getInstance()->executeS($sql);
    }

    /**
     * Delete product accessories.
     * Wrapper to static method deleteAccessories($product_id).
     *
     * @return bool Deletion result
     */
    public function deleteAccessories()
    {
        return Db::getInstance()->delete('accessory', 'id_product_1 = ' . (int) $this->id);
    }

    /**
     * Delete product from other products accessories.
     *
     * @return bool Deletion result
     */
    public function deleteFromAccessories()
    {
        return Db::getInstance()->delete('accessory', 'id_product_2 = ' . (int) $this->id);
    }

    /**
     * Get product accessories (only names).
     *
     * @param int $id_lang Language identifier
     * @param int $id_product Product identifier
     *
     * @return array Product accessories
     */
    public static function getAccessoriesLight($id_lang, $id_product)
    {
        return Db::getInstance()->executeS(
            '
            SELECT p.`id_product`, p.`reference`, pl.`name`
            FROM `' . _DB_PREFIX_ . 'accessory`
            LEFT JOIN `' . _DB_PREFIX_ . 'product` p ON (p.`id_product`= `id_product_2`)
            ' . Shop::addSqlAssociation('product', 'p') . '
            LEFT JOIN `' . _DB_PREFIX_ . 'product_lang` pl ON (
                p.`id_product` = pl.`id_product`
                AND pl.`id_lang` = ' . (int) $id_lang . Shop::addSqlRestrictionOnLang('pl') . '
            )
            WHERE `id_product_1` = ' . (int) $id_product
        );
    }

    /**
     * Get product accessories.
     *
     * @param int $id_lang Language identifier
     * @param bool $active
     *
     * @return array Product accessories
     */
    public function getAccessories($id_lang, $active = true)
    {
        $sql = 'SELECT p.*, product_shop.*, stock.out_of_stock, IFNULL(stock.quantity, 0) as quantity, pl.`description`, pl.`description_short`, pl.`link_rewrite`,
                    pl.`meta_description`, pl.`meta_keywords`, pl.`meta_title`, pl.`name`, pl.`available_now`, pl.`available_later`,
                    image_shop.`id_image` id_image, il.`legend`, m.`name` as manufacturer_name, cl.`name` AS category_default, IFNULL(product_attribute_shop.id_product_attribute, 0) id_product_attribute,
                    DATEDIFF(
                        p.`date_add`,
                        DATE_SUB(
                            "' . date('Y-m-d') . ' 00:00:00",
                            INTERVAL ' . (Validate::isUnsignedInt(Configuration::get('PS_NB_DAYS_NEW_PRODUCT')) ? Configuration::get('PS_NB_DAYS_NEW_PRODUCT') : 20) . ' DAY
                        )
                    ) > 0 AS new
                FROM `' . _DB_PREFIX_ . 'accessory`
                LEFT JOIN `' . _DB_PREFIX_ . 'product` p ON p.`id_product` = `id_product_2`
                ' . Shop::addSqlAssociation('product', 'p') . '
                LEFT JOIN `' . _DB_PREFIX_ . 'product_attribute_shop` product_attribute_shop
                    ON (p.`id_product` = product_attribute_shop.`id_product` AND product_attribute_shop.`default_on` = 1 AND product_attribute_shop.id_shop=' . (int) $this->id_shop . ')
                LEFT JOIN `' . _DB_PREFIX_ . 'product_lang` pl ON (
                    p.`id_product` = pl.`id_product`
                    AND pl.`id_lang` = ' . (int) $id_lang . Shop::addSqlRestrictionOnLang('pl') . '
                )
                LEFT JOIN `' . _DB_PREFIX_ . 'category_lang` cl ON (
                    product_shop.`id_category_default` = cl.`id_category`
                    AND cl.`id_lang` = ' . (int) $id_lang . Shop::addSqlRestrictionOnLang('cl') . '
                )
                LEFT JOIN `' . _DB_PREFIX_ . 'image_shop` image_shop
                    ON (image_shop.`id_product` = p.`id_product` AND image_shop.cover=1 AND image_shop.id_shop=' . (int) $this->id_shop . ')
                LEFT JOIN `' . _DB_PREFIX_ . 'image_lang` il ON (image_shop.`id_image` = il.`id_image` AND il.`id_lang` = ' . (int) $id_lang . ')
                LEFT JOIN `' . _DB_PREFIX_ . 'manufacturer` m ON (p.`id_manufacturer`= m.`id_manufacturer`)
                ' . Product::sqlStock('p', 0) . '
                WHERE `id_product_1` = ' . (int) $this->id .
                ($active ? ' AND product_shop.`active` = 1 AND product_shop.`visibility` != \'none\'' : '') . '
                GROUP BY product_shop.id_product';

        if (!$result = Db::getInstance(_PS_USE_SQL_SLAVE_)->executeS($sql)) {
            return [];
        }

        foreach ($result as $k => &$row) {
            if (!Product::checkAccessStatic((int) $row['id_product'], false)) {
                unset($result[$k]);

                continue;
            } else {
                $row['id_product_attribute'] = Product::getDefaultAttribute((int) $row['id_product']);
            }
        }

        return $this->getProductsProperties($id_lang, $result);
    }

    /**
     * @param int $accessory_id Product identifier
     *
     * @return array
     */
    public static function getAccessoryById($accessory_id)
    {
        return Db::getInstance()->getRow('SELECT `id_product`, `name` FROM `' . _DB_PREFIX_ . 'product_lang` WHERE `id_product` = ' . (int) $accessory_id);
    }

    /**
     * Link accessories with product
     * Wrapper to static method changeAccessories($accessories_id, $product_id).
     *
     * @param array $accessories_id Accessories ids
     */
    public function changeAccessories($accessories_id)
    {
        self::changeAccessoriesForProduct($accessories_id, $this->id);
    }

    /**
     * Link accessories with product. No need to inflate a full Product (better performances).
     *
     * @param array<int> $accessories_id Accessories ids
     * @param int $product_id Product identifier
     *
     * @return void
     */
    public static function changeAccessoriesForProduct($accessories_id, $product_id)
    {
        foreach ($accessories_id as $id_product_2) {
            Db::getInstance()->insert('accessory', [
                'id_product_1' => (int) $product_id,
                'id_product_2' => (int) $id_product_2,
            ]);
        }
    }

    /**
     * Add new feature to product.
     *
     * @param int $id_value Feature identifier
     * @param int $lang Language identifier
     * @param string $cust Text of custom value
     *
     * @return bool
     */
    public function addFeaturesCustomToDB($id_value, $lang, $cust)
    {
        $row = ['id_feature_value' => (int) $id_value, 'id_lang' => (int) $lang, 'value' => pSQL($cust)];

        return Db::getInstance()->insert('feature_value_lang', $row);
    }

    /**
     * @param int $id_feature Feature identifier
     * @param int $id_value FeatureValue identifier
     * @param int $cust 1 = use a custom value, 0 = use $id_value
     *
     * @return int|string|void FeatureValue identifier or void if it fail
     */
    public function addFeaturesToDB($id_feature, $id_value, $cust = 0)
    {
        if ($cust) {
            $row = ['id_feature' => (int) $id_feature, 'custom' => 1];
            Db::getInstance()->insert('feature_value', $row);
            $id_value = Db::getInstance()->Insert_ID();
        }
        $row = ['id_feature' => (int) $id_feature, 'id_product' => (int) $this->id, 'id_feature_value' => (int) $id_value];
        Db::getInstance()->insert('feature_product', $row);
        SpecificPriceRule::applyAllRules([(int) $this->id]);
        if ($id_value) {
            return $id_value;
        }
    }

    /**
     * @param int $id_product Product identifier
     * @param int $id_feature Feature identifier
     * @param int $id_feature_value FeatureValue identifier
     *
     * @return bool
     */
    public static function addFeatureProductImport($id_product, $id_feature, $id_feature_value)
    {
        return Db::getInstance()->execute(
            '
            INSERT INTO `' . _DB_PREFIX_ . 'feature_product` (`id_feature`, `id_product`, `id_feature_value`)
            VALUES (' . (int) $id_feature . ', ' . (int) $id_product . ', ' . (int) $id_feature_value . ')
            ON DUPLICATE KEY UPDATE `id_feature_value` = ' . (int) $id_feature_value
        );
    }

    /**
     * Select all features for the object.
     *
     * @return array Array with feature product's data
     */
    public function getFeatures()
    {
        return Product::getFeaturesStatic((int) $this->id);
    }

    /**
     * @param int $id_product Product identifier
     *
     * @return array
     */
    public static function getFeaturesStatic($id_product)
    {
        if (!Feature::isFeatureActive()) {
            return [];
        }
        if (!array_key_exists($id_product, self::$_cacheFeatures)) {
            self::$_cacheFeatures[$id_product] = Db::getInstance(_PS_USE_SQL_SLAVE_)->executeS(
                '
                SELECT fp.id_feature, fp.id_product, fp.id_feature_value, custom
                FROM `' . _DB_PREFIX_ . 'feature_product` fp
                LEFT JOIN `' . _DB_PREFIX_ . 'feature_value` fv ON (fp.id_feature_value = fv.id_feature_value)
                WHERE `id_product` = ' . (int) $id_product
            );
        }

        return self::$_cacheFeatures[$id_product];
    }

    /**
     * @param int[] $product_ids
     */
    public static function cacheProductsFeatures($product_ids)
    {
        if (!Feature::isFeatureActive()) {
            return;
        }

        $product_implode = [];
        foreach ($product_ids as $id_product) {
            if ((int) $id_product && !array_key_exists($id_product, self::$_cacheFeatures)) {
                $product_implode[] = (int) $id_product;
            }
        }
        if (!count($product_implode)) {
            return;
        }

        $result = Db::getInstance(_PS_USE_SQL_SLAVE_)->executeS('
        SELECT id_feature, id_product, id_feature_value
        FROM `' . _DB_PREFIX_ . 'feature_product`
        WHERE `id_product` IN (' . implode(',', $product_implode) . ')');
        foreach ($result as $row) {
            if (!array_key_exists($row['id_product'], self::$_cacheFeatures)) {
                self::$_cacheFeatures[$row['id_product']] = [];
            }
            self::$_cacheFeatures[$row['id_product']][] = $row;
        }
    }

    /**
     * @param int[] $product_ids Product identifier(s)
     * @param int $id_lang Language identifier
     */
    public static function cacheFrontFeatures($product_ids, $id_lang)
    {
        if (!Feature::isFeatureActive()) {
            return;
        }

        $product_implode = [];
        foreach ($product_ids as $id_product) {
            if ((int) $id_product && !array_key_exists($id_product . '-' . $id_lang, self::$_cacheFeatures)) {
                $product_implode[] = (int) $id_product;
            }
        }
        if (!count($product_implode)) {
            return;
        }

        $result = Db::getInstance(_PS_USE_SQL_SLAVE_)->executeS('
        SELECT id_product, name, value, pf.id_feature
        FROM ' . _DB_PREFIX_ . 'feature_product pf
        LEFT JOIN ' . _DB_PREFIX_ . 'feature_lang fl ON (fl.id_feature = pf.id_feature AND fl.id_lang = ' . (int) $id_lang . ')
        LEFT JOIN ' . _DB_PREFIX_ . 'feature_value_lang fvl ON (fvl.id_feature_value = pf.id_feature_value AND fvl.id_lang = ' . (int) $id_lang . ')
        LEFT JOIN ' . _DB_PREFIX_ . 'feature f ON (f.id_feature = pf.id_feature)
        ' . Shop::addSqlAssociation('feature', 'f') . '
        WHERE `id_product` IN (' . implode(',', $product_implode) . ')
        ORDER BY f.position ASC');

        foreach ($result as $row) {
            if (!array_key_exists($row['id_product'] . '-' . $id_lang, self::$_frontFeaturesCache)) {
                self::$_frontFeaturesCache[$row['id_product'] . '-' . $id_lang] = [];
            }
            if (!isset(self::$_frontFeaturesCache[$row['id_product'] . '-' . $id_lang][$row['id_feature']])) {
                self::$_frontFeaturesCache[$row['id_product'] . '-' . $id_lang][$row['id_feature']] = $row;
            }
        }
    }

    /**
     * Admin panel product search.
     *
     * @param int $id_lang Language identifier
     * @param string $query Search query
     * @param Context|null $context Deprecated, obsolete parameter not used anymore
     * @param int|null $limit
     *
     * @return array|false Matching products
     */
    public static function searchByName($id_lang, $query, Context $context = null, $limit = null)
    {
        if ($context !== null) {
            Tools::displayParameterAsDeprecated('context');
        }
        $sql = new DbQuery();
        $sql->select('p.`id_product`, pl.`name`, p.`ean13`, p.`isbn`, p.`upc`, p.`mpn`, p.`active`, p.`reference`, m.`name` AS manufacturer_name, stock.`quantity`, product_shop.advanced_stock_management, p.`customizable`');
        $sql->from('product', 'p');
        $sql->join(Shop::addSqlAssociation('product', 'p'));
        $sql->leftJoin(
            'product_lang',
            'pl',
            'p.`id_product` = pl.`id_product`
            AND pl.`id_lang` = ' . (int) $id_lang . Shop::addSqlRestrictionOnLang('pl')
        );
        $sql->leftJoin('manufacturer', 'm', 'm.`id_manufacturer` = p.`id_manufacturer`');

        $where = 'pl.`name` LIKE \'%' . pSQL($query) . '%\'
        OR p.`ean13` LIKE \'%' . pSQL($query) . '%\'
        OR p.`isbn` LIKE \'%' . pSQL($query) . '%\'
        OR p.`upc` LIKE \'%' . pSQL($query) . '%\'
        OR p.`mpn` LIKE \'%' . pSQL($query) . '%\'
        OR p.`reference` LIKE \'%' . pSQL($query) . '%\'
        OR p.`supplier_reference` LIKE \'%' . pSQL($query) . '%\'
        OR EXISTS(SELECT * FROM `' . _DB_PREFIX_ . 'product_supplier` sp WHERE sp.`id_product` = p.`id_product` AND `product_supplier_reference` LIKE \'%' . pSQL($query) . '%\')';

        $sql->orderBy('pl.`name` ASC');

        if ($limit) {
            $sql->limit($limit);
        }

        if (Combination::isFeatureActive()) {
            $where .= ' OR EXISTS(SELECT * FROM `' . _DB_PREFIX_ . 'product_attribute` `pa` WHERE pa.`id_product` = p.`id_product` AND (pa.`reference` LIKE \'%' . pSQL($query) . '%\'
            OR pa.`supplier_reference` LIKE \'%' . pSQL($query) . '%\'
            OR pa.`ean13` LIKE \'%' . pSQL($query) . '%\'
            OR pa.`isbn` LIKE \'%' . pSQL($query) . '%\'
            OR pa.`mpn` LIKE \'%' . pSQL($query) . '%\'
            OR pa.`upc` LIKE \'%' . pSQL($query) . '%\'))';
        }
        $sql->where($where);
        $sql->join(Product::sqlStock('p', 0));

        $result = Db::getInstance()->executeS($sql);

        if (!$result) {
            return false;
        }

        $results_array = [];
        /** @var array{id_product: int} $row */
        foreach ($result as $row) {
            $row['price_tax_incl'] = Product::getPriceStatic($row['id_product'], true, null, 2);
            $row['price_tax_excl'] = Product::getPriceStatic($row['id_product'], false, null, 2);
            $results_array[] = $row;
        }

        return $results_array;
    }

    /**
     * Duplicate attributes when duplicating a product.
     *
     * @param int $id_product_old Old Product identifier
     * @param int $id_product_new New Product identifier
     *
     * @return array|false
     */
    public static function duplicateAttributes($id_product_old, $id_product_new)
    {
        $return = true;
        $combination_images = [];

        $result = Db::getInstance()->executeS(
            'SELECT pa.*, product_attribute_shop.*
            FROM `' . _DB_PREFIX_ . 'product_attribute` pa
            ' . Shop::addSqlAssociation('product_attribute', 'pa') . '
            WHERE pa.`id_product` = ' . (int) $id_product_old
        );
        $combinations = [];
        $product_supplier_keys = [];

        /** @var array{id_product_attribute: int, id_shop: int} $row */
        foreach ($result as $row) {
            $id_product_attribute_old = (int) $row['id_product_attribute'];
            $result2 = [];
            if (!isset($combinations[$id_product_attribute_old])) {
                $id_combination = null;
                $id_shop = null;
                $result2 = Db::getInstance()->executeS(
                    '
                SELECT *
                FROM `' . _DB_PREFIX_ . 'product_attribute_combination`
                    WHERE `id_product_attribute` = ' . $id_product_attribute_old
                );
            } else {
                $id_combination = (int) $combinations[$id_product_attribute_old];
                $id_shop = (int) $row['id_shop'];
                $context_old = Shop::getContext();
                $context_shop_id_old = Shop::getContextShopID();
                Shop::setContext(Shop::CONTEXT_SHOP, $id_shop);
            }

            $row['id_product'] = $id_product_new;
            unset($row['id_product_attribute']);

            $combination = new Combination($id_combination, null, $id_shop);
            foreach ($row as $k => $v) {
                $combination->$k = $v;
            }
            $return &= $combination->save();

            $id_product_attribute_new = (int) $combination->id;
            self::$_combination_associations[$id_product_attribute_old] = $id_product_attribute_new;

            if ($result_images = Product::_getAttributeImageAssociations($id_product_attribute_old)) {
                $combination_images['old'][$id_product_attribute_old] = $result_images;
                $combination_images['new'][$id_product_attribute_new] = $result_images;
            }

            if (!isset($combinations[$id_product_attribute_old])) {
                $combinations[$id_product_attribute_old] = (int) $id_product_attribute_new;
                foreach ($result2 as $row2) {
                    $row2['id_product_attribute'] = $id_product_attribute_new;
                    $return &= Db::getInstance()->insert('product_attribute_combination', $row2);
                }
            } else {
                if (isset($context_old, $context_shop_id_old)) {
                    Shop::setContext($context_old, $context_shop_id_old);
                }
            }

            //Copy suppliers
            $result3 = Db::getInstance()->executeS('
            SELECT *
            FROM `' . _DB_PREFIX_ . 'product_supplier`
            WHERE `id_product_attribute` = ' . (int) $id_product_attribute_old . '
            AND `id_product` = ' . (int) $id_product_old);

            foreach ($result3 as $row3) {
                $current_supplier_key = $id_product_new . '_' . $id_product_attribute_new . '_' . $row3['id_supplier'];

                if (in_array($current_supplier_key, $product_supplier_keys)) {
                    continue;
                }

                $product_supplier_keys[] = $current_supplier_key;

                unset($row3['id_product_supplier']);
                $row3['id_product'] = $id_product_new;
                $row3['id_product_attribute'] = $id_product_attribute_new;
                $return &= Db::getInstance()->insert('product_supplier', $row3);
            }
        }

        return !$return ? false : $combination_images;
    }

    /**
     * Get product attribute image associations.
     *
     * @param int $id_product_attribute Attribute identifier
     *
     * @return array
     */
    public static function _getAttributeImageAssociations($id_product_attribute)
    {
        $combination_images = [];
        $data = Db::getInstance()->executeS('
            SELECT `id_image`
            FROM `' . _DB_PREFIX_ . 'product_attribute_image`
            WHERE `id_product_attribute` = ' . (int) $id_product_attribute);
        foreach ($data as $row) {
            $combination_images[] = (int) $row['id_image'];
        }

        return $combination_images;
    }

    /**
     * @param int $id_product_old Old Product identifier
     * @param int $id_product_new New Product identifier
     *
     * @return bool|int
     */
    public static function duplicateAccessories($id_product_old, $id_product_new)
    {
        $return = true;

        $result = Db::getInstance()->executeS('
        SELECT *
        FROM `' . _DB_PREFIX_ . 'accessory`
        WHERE `id_product_1` = ' . (int) $id_product_old);
        foreach ($result as $row) {
            $data = [
                'id_product_1' => (int) $id_product_new,
                'id_product_2' => (int) $row['id_product_2'],
            ];
            $return &= Db::getInstance()->insert('accessory', $data);
        }

        return $return;
    }

    /**
     * @param int $id_product_old Old Product identifier
     * @param int $id_product_new New Product identifier
     *
     * @return bool
     */
    public static function duplicateTags($id_product_old, $id_product_new)
    {
        $tags = Db::getInstance()->executeS('SELECT `id_tag`, `id_lang` FROM `' . _DB_PREFIX_ . 'product_tag` WHERE `id_product` = ' . (int) $id_product_old);
        if (!Db::getInstance()->numRows()) {
            return true;
        }

        $data = [];
        foreach ($tags as $tag) {
            $data[] = [
                'id_product' => (int) $id_product_new,
                'id_tag' => (int) $tag['id_tag'],
                'id_lang' => (int) $tag['id_lang'],
            ];
        }

        return Db::getInstance()->insert('product_tag', $data);
    }

    /**
     * @param int $id_product_old Old Product identifier
     * @param int $id_product_new New Product identifier
     *
     * @return bool
     */
    public static function duplicateTaxes($id_product_old, $id_product_new)
    {
        $query = new DbQuery();
        $query->select('id_tax_rules_group, id_shop');
        $query->from('product_shop');
        $query->where('`id_product` = ' . (int) $id_product_old);

        $results = Db::getInstance(_PS_USE_SQL_SLAVE_)->executeS($query->build());

        if (!empty($results)) {
            foreach ($results as $result) {
                if (!Db::getInstance()->update(
                    'product_shop',
                    ['id_tax_rules_group' => (int) $result['id_tax_rules_group']],
                    'id_product=' . (int) $id_product_new . ' AND id_shop = ' . (int) $result['id_shop']
                )) {
                    return false;
                }
            }
        }

        return true;
    }

    /**
     * Duplicate prices when duplicating a product.
     *
     * @param int $id_product_old Old Product identifier
     * @param int $id_product_new New Product identifier
     *
     * @return bool
     */
    public static function duplicatePrices($id_product_old, $id_product_new)
    {
        $query = new DbQuery();
        $query->select('price, unit_price, id_shop');
        $query->from('product_shop');
        $query->where('`id_product` = ' . (int) $id_product_old);
        $results = Db::getInstance(_PS_USE_SQL_SLAVE_)->executeS($query->build());
        if (!empty($results)) {
            foreach ($results as $result) {
                if (!Db::getInstance()->update(
                    'product_shop',
                    ['price' => pSQL($result['price']), 'unit_price' => pSQL($result['unit_price'])],
                    'id_product=' . (int) $id_product_new . ' AND id_shop = ' . (int) $result['id_shop']
                )) {
                    return false;
                }
            }
        }

        return true;
    }

    /**
     * @param int $id_product_old Old Product identifier
     * @param int $id_product_new New Product identifier
     *
     * @return bool
     */
    public static function duplicateDownload($id_product_old, $id_product_new)
    {
        $sql = 'SELECT `display_filename`, `filename`, `date_add`, `date_expiration`, `nb_days_accessible`, `nb_downloadable`, `active`, `is_shareable`
                FROM `' . _DB_PREFIX_ . 'product_download`
                WHERE `id_product` = ' . (int) $id_product_old;
        $results = Db::getInstance()->executeS($sql);
        if (!$results) {
            return true;
        }

        $data = [];
        foreach ($results as $row) {
            $new_filename = ProductDownload::getNewFilename();
            copy(_PS_DOWNLOAD_DIR_ . $row['filename'], _PS_DOWNLOAD_DIR_ . $new_filename);

            $data[] = [
                'id_product' => (int) $id_product_new,
                'display_filename' => pSQL($row['display_filename']),
                'filename' => pSQL($new_filename),
                'date_expiration' => pSQL($row['date_expiration']),
                'nb_days_accessible' => (int) $row['nb_days_accessible'],
                'nb_downloadable' => (int) $row['nb_downloadable'],
                'active' => (int) $row['active'],
                'is_shareable' => (int) $row['is_shareable'],
                'date_add' => date('Y-m-d H:i:s'),
            ];
        }

        return Db::getInstance()->insert('product_download', $data);
    }

    /**
     * @param int $id_product_old Old Product identifier
     * @param int $id_product_new New Product identifier
     *
     * @return bool
     */
    public static function duplicateAttachments($id_product_old, $id_product_new)
    {
        // Get all ids attachments of the old product
        $sql = 'SELECT `id_attachment` FROM `' . _DB_PREFIX_ . 'product_attachment` WHERE `id_product` = ' . (int) $id_product_old;
        $results = Db::getInstance()->executeS($sql);

        if (!$results) {
            return true;
        }

        $data = [];

        // Prepare data of table product_attachment
        foreach ($results as $row) {
            $data[] = [
                'id_product' => (int) $id_product_new,
                'id_attachment' => (int) $row['id_attachment'],
            ];
        }

        // Duplicate product attachement
        $res = Db::getInstance()->insert('product_attachment', $data);
        Product::updateCacheAttachment((int) $id_product_new);

        return $res;
    }

    /**
     * Duplicate features when duplicating a product.
     *
     * @param int $id_product_old Old Product identifier
     * @param int $id_product_new New Product identifier
     *
     * @return bool
     */
    public static function duplicateFeatures($id_product_old, $id_product_new)
    {
        $return = true;

        $result = Db::getInstance()->executeS('
        SELECT *
        FROM `' . _DB_PREFIX_ . 'feature_product`
        WHERE `id_product` = ' . (int) $id_product_old);
        foreach ($result as $row) {
            $result2 = Db::getInstance()->getRow('
            SELECT *
            FROM `' . _DB_PREFIX_ . 'feature_value`
            WHERE `id_feature_value` = ' . (int) $row['id_feature_value']);
            // Custom feature value, need to duplicate it
            if ($result2['custom']) {
                $old_id_feature_value = $result2['id_feature_value'];
                unset($result2['id_feature_value']);
                $return &= Db::getInstance()->insert('feature_value', $result2);
                $max_fv = Db::getInstance()->getRow('
                    SELECT MAX(`id_feature_value`) AS nb
                    FROM `' . _DB_PREFIX_ . 'feature_value`');
                $new_id_feature_value = $max_fv['nb'];

                foreach (Language::getIDs(false) as $id_lang) {
                    $result3 = Db::getInstance()->getRow('
                    SELECT *
                    FROM `' . _DB_PREFIX_ . 'feature_value_lang`
                    WHERE `id_feature_value` = ' . (int) $old_id_feature_value . '
                    AND `id_lang` = ' . (int) $id_lang);

                    if ($result3) {
                        $result3['id_feature_value'] = (int) $new_id_feature_value;
                        $result3['value'] = pSQL($result3['value']);
                        $return &= Db::getInstance()->insert('feature_value_lang', $result3);
                    }
                }
                $row['id_feature_value'] = $new_id_feature_value;
            }

            $row['id_product'] = (int) $id_product_new;
            $return &= Db::getInstance()->insert('feature_product', $row);
        }

        return $return;
    }

    /**
     * @param int $product_id Product identifier
     * @param int|null $id_shop Shop identifier
     *
     * @return array|false
     */
    protected static function _getCustomizationFieldsNLabels($product_id, $id_shop = null)
    {
        if (!Customization::isFeatureActive()) {
            return false;
        }

        if (Shop::isFeatureActive() && !$id_shop) {
            $id_shop = (int) Context::getContext()->shop->id;
        }

        $customizations = [];
        if (($customizations['fields'] = Db::getInstance()->executeS('
            SELECT `id_customization_field`, `type`, `required`
            FROM `' . _DB_PREFIX_ . 'customization_field`
            WHERE `id_product` = ' . (int) $product_id . '
            AND `is_deleted` = 0
            ORDER BY `id_customization_field`')) === false) {
            return false;
        }

        if (empty($customizations['fields'])) {
            return [];
        }

        $customization_field_ids = [];
        foreach ($customizations['fields'] as $customization_field) {
            $customization_field_ids[] = (int) $customization_field['id_customization_field'];
        }

        if (($customization_labels = Db::getInstance()->executeS('
            SELECT `id_customization_field`, `id_lang`, `id_shop`, `name`
            FROM `' . _DB_PREFIX_ . 'customization_field_lang`
            WHERE `id_customization_field` IN (' . implode(', ', $customization_field_ids) . ')' . ($id_shop ? ' AND `id_shop` = ' . (int) $id_shop : '') . '
            ORDER BY `id_customization_field`')) === false) {
            return false;
        }

        foreach ($customization_labels as $customization_label) {
            $customizations['labels'][$customization_label['id_customization_field']][] = $customization_label;
        }

        return $customizations;
    }

    /**
     * @param int $old_product_id Old Product identifier
     * @param int $product_id New Product identifier
     *
     * @return bool
     */
    public static function duplicateSpecificPrices($old_product_id, $product_id)
    {
        foreach (SpecificPrice::getIdsByProductId((int) $old_product_id) as $data) {
            $specific_price = new SpecificPrice((int) $data['id_specific_price']);
            if (!$specific_price->duplicate((int) $product_id, self::$_combination_associations)) {
                return false;
            }
        }

        return true;
    }

    /**
     * @param int $old_product_id Old Product identifier
     * @param int $product_id New Product identifier
     *
     * @return bool
     */
    public static function duplicateCustomizationFields($old_product_id, $product_id)
    {
        // If customization is not activated, return success
        if (!Customization::isFeatureActive()) {
            return true;
        }
        if (($customizations = Product::_getCustomizationFieldsNLabels($old_product_id)) === false) {
            return false;
        }
        if (empty($customizations)) {
            return true;
        }
        foreach ($customizations['fields'] as $customization_field) {
            /* The new datas concern the new product */
            $customization_field['id_product'] = (int) $product_id;
            $old_customization_field_id = (int) $customization_field['id_customization_field'];

            unset($customization_field['id_customization_field']);

            if (!Db::getInstance()->insert('customization_field', $customization_field)
                || !$customization_field_id = Db::getInstance()->Insert_ID()) {
                return false;
            }

            if (isset($customizations['labels'])) {
                foreach ($customizations['labels'][$old_customization_field_id] as $customization_label) {
                    $data = [
                        'id_customization_field' => (int) $customization_field_id,
                        'id_lang' => (int) $customization_label['id_lang'],
                        'id_shop' => (int) $customization_label['id_shop'],
                        'name' => pSQL($customization_label['name']),
                    ];

                    if (!Db::getInstance()->insert('customization_field_lang', $data)) {
                        return false;
                    }
                }
            }
        }

        return true;
    }

    /**
     * Adds suppliers from old product onto a newly duplicated product.
     *
     * @param int $id_product_old Old Product identifier
     * @param int $id_product_new New Product identifier
     *
     * @return bool
     */
    public static function duplicateSuppliers($id_product_old, $id_product_new)
    {
        $result = Db::getInstance()->executeS('
        SELECT *
        FROM `' . _DB_PREFIX_ . 'product_supplier`
        WHERE `id_product` = ' . (int) $id_product_old . ' AND `id_product_attribute` = 0');

        foreach ($result as $row) {
            unset($row['id_product_supplier']);
            $row['id_product'] = $id_product_new;
            if (!Db::getInstance()->insert('product_supplier', $row)) {
                return false;
            }
        }

        return true;
    }

    /**
     * Adds carriers from old product onto a newly duplicated product.
     *
     * @param int $oldProductId Old Product identifier
     * @param int $newProductId New Product identifier
     *
     * @return bool
     */
    public static function duplicateCarriers(int $oldProductId, int $newProductId): bool
    {
        //@todo: this will copy carriers from all shops. todo - Handle multishop according context & specifications.
        $oldProductCarriers = Db::getInstance()->executeS('
            SELECT *
            FROM `' . _DB_PREFIX_ . 'product_carrier`
            WHERE `id_product` = ' . (int) $oldProductId
        );

        foreach ($oldProductCarriers as $row) {
            $row['id_product'] = $newProductId;
            if (!Db::getInstance()->insert('product_carrier', $row)) {
                return false;
            }
        }

        return true;
    }

    /**
     * Associates attachments from old product onto a newly duplicated product.
     *
     * @param int $oldProductId Old Product identifier
     * @param int $newProductId New Product identifier
     *
     * @return bool
     */
    public static function duplicateAttachmentAssociation(int $oldProductId, int $newProductId): bool
    {
        $oldProductAttachments = Db::getInstance()->executeS('
            SELECT *
            FROM `' . _DB_PREFIX_ . 'product_attachment`
            WHERE `id_product` = ' . (int) $oldProductId
        );

        foreach ($oldProductAttachments as $row) {
            $row['id_product'] = $newProductId;
            if (!Db::getInstance()->insert('product_attachment', $row)) {
                return false;
            }
        }

        return true;
    }

    /**
     * Get the link of the product page of this product.
     *
     * @param Context|null $context
     *
     * @return string
     */
    public function getLink(Context $context = null)
    {
        if (!$context) {
            $context = Context::getContext();
        }

        return $context->link->getProductLink($this);
    }

    /**
     * @param int $id_lang Language identifier
     *
     * @return string
     */
    public function getTags($id_lang)
    {
        if (!$this->isFullyLoaded && null === $this->tags) {
            $this->tags = Tag::getProductTags($this->id);
        }

        if (!($this->tags && array_key_exists($id_lang, $this->tags))) {
            return '';
        }

        $result = '';
        foreach ($this->tags[$id_lang] as $tag_name) {
            $result .= $tag_name . ', ';
        }

        return rtrim($result, ', ');
    }

    /**
     * @param array $row
     * @param int $id_lang Language identifier
     *
     * @return string
     */
    public static function defineProductImage($row, $id_lang)
    {
        if (isset($row['id_image']) && $row['id_image']) {
            return $row['id_product'] . '-' . $row['id_image'];
        }

        return Language::getIsoById((int) $id_lang) . '-default';
    }

    /**
     * @param int $id_lang Language identifier
     * @param array $row
     * @param Context|null $context
     *
     * @return array|false
     */
    public static function getProductProperties($id_lang, $row, Context $context = null)
    {
        Hook::exec('actionGetProductPropertiesBefore', [
            'id_lang' => $id_lang,
            'product' => &$row,
            'context' => $context,
        ]);

        if (!$row['id_product']) {
            return false;
        }

        if ($context == null) {
            $context = Context::getContext();
        }

        $id_product_attribute = $row['id_product_attribute'] = (!empty($row['id_product_attribute']) ? (int) $row['id_product_attribute'] : null);

        // Product::getDefaultAttribute is only called if id_product_attribute is missing from the SQL query at the origin of it:
        // consider adding it in order to avoid unnecessary queries
        $row['allow_oosp'] = Product::isAvailableWhenOutOfStock($row['out_of_stock']);
        if (Combination::isFeatureActive() && $id_product_attribute === null
            && ((isset($row['cache_default_attribute']) && ($ipa_default = $row['cache_default_attribute']) !== null)
                || ($ipa_default = Product::getDefaultAttribute($row['id_product'], (int) !$row['allow_oosp'])))) {
            $id_product_attribute = $row['id_product_attribute'] = $ipa_default;
        }
        if (!Combination::isFeatureActive() || !isset($row['id_product_attribute'])) {
            $id_product_attribute = $row['id_product_attribute'] = 0;
        }

        // Tax
        $usetax = !Tax::excludeTaxeOption();

        $cache_key = $row['id_product'] . '-' . $id_product_attribute . '-' . $id_lang . '-' . (int) $usetax;
        if (isset($row['id_product_pack'])) {
            $cache_key .= '-pack' . $row['id_product_pack'];
        }

        if (!isset($row['cover_image_id'])) {
            $cover = static::getCover($row['id_product']);
            if (isset($cover['id_image'])) {
                $row['cover_image_id'] = $cover['id_image'];
            }
        }

        if (isset($row['cover_image_id'])) {
            $cache_key .= '-cover' . (int) $row['cover_image_id'];
        }

        if (isset(self::$productPropertiesCache[$cache_key])) {
            return array_merge($row, self::$productPropertiesCache[$cache_key]);
        }

        // Datas
        $row['category'] = Category::getLinkRewrite((int) $row['id_category_default'], (int) $id_lang);
        $row['category_name'] = Db::getInstance()->getValue('SELECT name FROM ' . _DB_PREFIX_ . 'category_lang WHERE id_shop = ' . (int) $context->shop->id . ' AND id_lang = ' . (int) $id_lang . ' AND id_category = ' . (int) $row['id_category_default']);
        $row['link'] = $context->link->getProductLink((int) $row['id_product'], $row['link_rewrite'], $row['category'], $row['ean13']);
<<<<<<< HEAD
        $row['manufacturer_name'] = !empty((int) $row['id_manufacturer']) ? Manufacturer::getNameById((int) $row['id_manufacturer']) : null;
=======
        $row['manufacturer_name'] = !empty($row['id_manufacturer']) ? Manufacturer::getNameById((int) $row['id_manufacturer']) : null;
>>>>>>> ada44353

        $row['attribute_price'] = 0;
        if ($id_product_attribute) {
            $row['attribute_price'] = (float) Combination::getPrice($id_product_attribute);
        }

        if (isset($row['quantity_wanted'])) {
            // 'quantity_wanted' may very well be zero even if set
            $quantity = max((int) $row['minimal_quantity'], (int) $row['quantity_wanted']);
        } elseif (isset($row['cart_quantity'])) {
            $quantity = max((int) $row['minimal_quantity'], (int) $row['cart_quantity']);
        } else {
            $quantity = (int) $row['minimal_quantity'];
        }

        // We save value in $priceTaxExcluded and $priceTaxIncluded before they may be rounded
        $row['price_tax_exc'] = $priceTaxExcluded = Product::getPriceStatic(
            (int) $row['id_product'],
            false,
            $id_product_attribute,
            (self::$_taxCalculationMethod == PS_TAX_EXC ? Context::getContext()->getComputingPrecision() : 6),
            null,
            false,
            true,
            $quantity
        );

        if (self::$_taxCalculationMethod == PS_TAX_EXC) {
            $row['price_tax_exc'] = Tools::ps_round($priceTaxExcluded, Context::getContext()->getComputingPrecision());
            $row['price'] = $priceTaxIncluded = Product::getPriceStatic(
                (int) $row['id_product'],
                true,
                $id_product_attribute,
                6,
                null,
                false,
                true,
                $quantity
            );
            $row['price_without_reduction'] =
            $row['price_without_reduction_without_tax'] = Product::getPriceStatic(
                (int) $row['id_product'],
                false,
                $id_product_attribute,
                2,
                null,
                false,
                false,
                $quantity
            );
        } else {
            $priceTaxIncluded = Product::getPriceStatic(
                (int) $row['id_product'],
                true,
                $id_product_attribute,
                6,
                null,
                false,
                true,
                $quantity
            );
            $row['price'] = Tools::ps_round($priceTaxIncluded, Context::getContext()->getComputingPrecision());
            $row['price_without_reduction'] = Product::getPriceStatic(
                (int) $row['id_product'],
                true,
                $id_product_attribute,
                6,
                null,
                false,
                false,
                $quantity
            );
            $row['price_without_reduction_without_tax'] = Product::getPriceStatic(
                (int) $row['id_product'],
                false,
                $id_product_attribute,
                6,
                null,
                false,
                false,
                $quantity
            );
        }

        $row['reduction'] = Product::getPriceStatic(
            (int) $row['id_product'],
            (bool) $usetax,
            $id_product_attribute,
            6,
            null,
            true,
            true,
            $quantity,
            true,
            null,
            null,
            null,
            $specific_prices
        );

        $row['reduction_without_tax'] = Product::getPriceStatic(
            (int) $row['id_product'],
            false,
            $id_product_attribute,
            6,
            null,
            true,
            true,
            $quantity,
            true,
            null,
            null,
            null,
            $specific_prices
        );

        $row['specific_prices'] = $specific_prices;

        $row['quantity'] = Product::getQuantity(
            (int) $row['id_product'],
            0,
            isset($row['cache_is_pack']) ? $row['cache_is_pack'] : null,
            $context->cart
        );

        $row['quantity_all_versions'] = $row['quantity'];

        if ($row['id_product_attribute']) {
            $row['quantity'] = Product::getQuantity(
                (int) $row['id_product'],
                $id_product_attribute,
                isset($row['cache_is_pack']) ? $row['cache_is_pack'] : null,
                $context->cart
            );

            $row['available_date'] = Product::getAvailableDate(
                (int) $row['id_product'],
                $id_product_attribute
            );
        }

        $row['id_image'] = Product::defineProductImage($row, $id_lang);
        $row['features'] = Product::getFrontFeaturesStatic((int) $id_lang, $row['id_product']);

        $row['attachments'] = [];
        if (!isset($row['cache_has_attachments']) || $row['cache_has_attachments']) {
            $row['attachments'] = Product::getAttachmentsStatic((int) $id_lang, $row['id_product']);
        }

        $row['virtual'] = ((!isset($row['is_virtual']) || $row['is_virtual']) ? 1 : 0);

        // Pack management
        $row['pack'] = (!isset($row['cache_is_pack']) ? Pack::isPack($row['id_product']) : (int) $row['cache_is_pack']);
        $row['packItems'] = $row['pack'] ? Pack::getItemTable($row['id_product'], $id_lang) : [];
        $row['nopackprice'] = $row['pack'] ? Pack::noPackPrice($row['id_product']) : 0;

        if ($row['pack'] && !Pack::isInStock($row['id_product'], $quantity, $context->cart)) {
            $row['quantity'] = 0;
        }

        $row['customization_required'] = false;
        if (isset($row['customizable']) && $row['customizable'] && Customization::isFeatureActive()) {
            if (count(Product::getRequiredCustomizableFieldsStatic((int) $row['id_product']))) {
                $row['customization_required'] = true;
            }
        }

        if (!isset($row['attributes'])) {
            $attributes = Product::getAttributesParams($row['id_product'], $row['id_product_attribute']);

            foreach ($attributes as $attribute) {
                $row['attributes'][$attribute['id_attribute_group']] = $attribute;
            }
        }

        $row = Product::getTaxesInformations($row, $context);

        $row['ecotax_rate'] = (float) Tax::getProductEcotaxRate($context->cart->{Configuration::get('PS_TAX_ADDRESS_TYPE')});

        Hook::exec('actionGetProductPropertiesAfter', [
            'id_lang' => $id_lang,
            'product' => &$row,
            'context' => $context,
        ]);

        // Always recompute unit prices based on initial ratio so that discounts are applied on unit price as well
        $unitPriceRatio = self::computeUnitPriceRatio($row, $id_product_attribute, $quantity, $context);
        $row['unit_price_ratio'] = $unitPriceRatio;
        $row['unit_price_tax_excluded'] = $unitPriceRatio != 0 ? $priceTaxExcluded / $unitPriceRatio : 0.0;
        $row['unit_price_tax_included'] = $unitPriceRatio != 0 ? $priceTaxIncluded / $unitPriceRatio : 0.0;

        Hook::exec('actionGetProductPropertiesAfterUnitPrice', [
            'id_lang' => $id_lang,
            'product' => &$row,
            'context' => $context,
        ]);

        self::$productPropertiesCache[$cache_key] = $row;

        return self::$productPropertiesCache[$cache_key];
    }

    /**
     * Compute unit price ratio based on the saved unit price, we make sure that quantities, currency rates and
     * combination impact are taken into account.
     *
     * @param array $productRow
     * @param int $combinationId
     * @param int $quantity
     * @param Context $context
     *
     * @return float
     */
    private static function computeUnitPriceRatio(array $productRow, int $combinationId, int $quantity, Context $context): float
    {
        $baseUnitPrice = 0.0;
        if (isset($productRow['unit_price'])) {
            // Unit price is supposed to be in DB and accessible in the row
            $baseUnitPrice = (float) $productRow['unit_price'];
        }

        // Then if combination has an impact we apply it on unit price
        if ($combinationId) {
            $combination = new Combination($combinationId);
            if (0 != $combination->unit_price_impact && 0 != $baseUnitPrice) {
                $baseUnitPrice = $baseUnitPrice + $combination->unit_price_impact;
            }
        }

        // Finally, we apply the currency rate
        $defaultCurrencyId = (int) Configuration::get('PS_CURRENCY_DEFAULT');
        $currencyId = Validate::isLoadedObject($context->currency) ? (int) $context->currency->id : $defaultCurrencyId;
        if ($currencyId !== $defaultCurrencyId) {
            $baseUnitPrice = Tools::convertPrice($baseUnitPrice, $currencyId);
        }

        if ($baseUnitPrice == 0) {
            return 0;
        }

        // Compute price ratio based on initial product price and initial unit price (without taxes, group discount, cart rules)
        $noSpecificPrice = null;
        $baseProductPrice = Product::getPriceStatic(
            (int) $productRow['id_product'],
            false,
            $combinationId,
            6,
            null,
            false,
            false,
            $quantity,
            false,
            null,
            null,
            null,
            $noSpecificPrice,
            true,
            false
        );

        return $baseProductPrice / $baseUnitPrice;
    }

    /**
     * @param array $row
     * @param Context|null $context
     *
     * @return array
     */
    public static function getTaxesInformations($row, Context $context = null)
    {
        static $address = null;

        if ($context === null) {
            $context = Context::getContext();
        }
        if ($address === null) {
            $address = new Address();
        }

        $address->id_country = (int) $context->country->id;
        $address->id_state = 0;
        $address->postcode = 0;

        $tax_manager = TaxManagerFactory::getManager($address, Product::getIdTaxRulesGroupByIdProduct((int) $row['id_product'], $context));
        $row['rate'] = $tax_manager->getTaxCalculator()->getTotalRate();
        $row['tax_name'] = $tax_manager->getTaxCalculator()->getTaxesName();

        return $row;
    }

    /**
     * @param int $id_lang Language identifier
     * @param array $query_result
     *
     * @return array
     */
    public static function getProductsProperties($id_lang, $query_result)
    {
        $results_array = [];

        if (is_array($query_result)) {
            foreach ($query_result as $row) {
                if ($row2 = Product::getProductProperties($id_lang, $row)) {
                    $results_array[] = $row2;
                }
            }
        }

        return $results_array;
    }

    /**
     * Select all features for a given language
     *
     * @param int $id_lang Language identifier
     * @param int $id_product Product identifier
     *
     * @return array Array with feature's data
     */
    public static function getFrontFeaturesStatic($id_lang, $id_product)
    {
        if (!Feature::isFeatureActive()) {
            return [];
        }
        if (!array_key_exists($id_product . '-' . $id_lang, self::$_frontFeaturesCache)) {
            self::$_frontFeaturesCache[$id_product . '-' . $id_lang] = Db::getInstance(_PS_USE_SQL_SLAVE_)->executeS(
                '
                SELECT name, value, pf.id_feature, f.position
                FROM ' . _DB_PREFIX_ . 'feature_product pf
                LEFT JOIN ' . _DB_PREFIX_ . 'feature_lang fl ON (fl.id_feature = pf.id_feature AND fl.id_lang = ' . (int) $id_lang . ')
                LEFT JOIN ' . _DB_PREFIX_ . 'feature_value_lang fvl ON (fvl.id_feature_value = pf.id_feature_value AND fvl.id_lang = ' . (int) $id_lang . ')
                LEFT JOIN ' . _DB_PREFIX_ . 'feature f ON (f.id_feature = pf.id_feature AND fl.id_lang = ' . (int) $id_lang . ')
                ' . Shop::addSqlAssociation('feature', 'f') . '
                WHERE pf.id_product = ' . (int) $id_product . '
                ORDER BY f.position ASC'
            );
        }

        return self::$_frontFeaturesCache[$id_product . '-' . $id_lang];
    }

    /**
     * @param int $id_lang Language identifier
     *
     * @return array
     */
    public function getFrontFeatures($id_lang)
    {
        return Product::getFrontFeaturesStatic($id_lang, $this->id);
    }

    /**
     * @param int $id_lang Language identifier
     * @param int $id_product Product identifier
     *
     * @return array
     */
    public static function getAttachmentsStatic($id_lang, $id_product)
    {
        return Db::getInstance(_PS_USE_SQL_SLAVE_)->executeS('
        SELECT *
        FROM ' . _DB_PREFIX_ . 'product_attachment pa
        LEFT JOIN ' . _DB_PREFIX_ . 'attachment a ON a.id_attachment = pa.id_attachment
        LEFT JOIN ' . _DB_PREFIX_ . 'attachment_lang al ON (a.id_attachment = al.id_attachment AND al.id_lang = ' . (int) $id_lang . ')
        WHERE pa.id_product = ' . (int) $id_product);
    }

    /**
     * @return int[]
     *
     * @throws PrestaShopDatabaseException
     */
    public function getAssociatedAttachmentIds(): array
    {
        $results = Db::getInstance(_PS_USE_SQL_SLAVE_)->executeS('
            SELECT id_attachment
            FROM ' . _DB_PREFIX_ . 'product_attachment
            WHERE id_product = ' . (int) $this->id
        );

        if (!$results) {
            return [];
        }

        return array_map(function (array $result): int {
            return (int) $result['id_attachment'];
        }, $results);
    }

    /**
     * @param int $id_lang Language identifier
     *
     * @return array
     */
    public function getAttachments($id_lang)
    {
        return Product::getAttachmentsStatic($id_lang, $this->id);
    }

    /**
     * Customization management
     *
     * @param int $id_cart Cart identifier
     * @param int|null $id_lang Language identifier
     * @param bool $only_in_cart
     * @param int|null $id_shop Shop identifier
     * @param int|null $id_customization Customization identifier
     *
     * @return array|false
     */
    public static function getAllCustomizedDatas($id_cart, $id_lang = null, $only_in_cart = true, $id_shop = null, $id_customization = null)
    {
        if (!Customization::isFeatureActive()) {
            return false;
        }

        // No need to query if there isn't any real cart!
        if (!$id_cart) {
            return false;
        }

        if ($id_customization === 0) {
            // Backward compatibility: check if there are no products in cart with specific `id_customization` before returning false
            $product_customizations = (int) Db::getInstance()->getValue('
                SELECT COUNT(`id_customization`) FROM `' . _DB_PREFIX_ . 'cart_product`
                WHERE `id_cart` = ' . (int) $id_cart .
                ' AND `id_customization` != 0');
            if ($product_customizations) {
                return false;
            }
        }

        if (!$id_lang) {
            $id_lang = Context::getContext()->language->id;
        }
        if (Shop::isFeatureActive() && !$id_shop) {
            $id_shop = (int) Context::getContext()->shop->id;
        }

        if (!$result = Db::getInstance()->executeS('
            SELECT cd.`id_customization`, c.`id_address_delivery`, c.`id_product`, cfl.`id_customization_field`, c.`id_product_attribute`,
                cd.`type`, cd.`index`, cd.`value`, cd.`id_module`, cfl.`name`
            FROM `' . _DB_PREFIX_ . 'customized_data` cd
            NATURAL JOIN `' . _DB_PREFIX_ . 'customization` c
            LEFT JOIN `' . _DB_PREFIX_ . 'customization_field_lang` cfl ON (cfl.id_customization_field = cd.`index` AND id_lang = ' . (int) $id_lang .
                ($id_shop ? ' AND cfl.`id_shop` = ' . (int) $id_shop : '') . ')
            WHERE c.`id_cart` = ' . (int) $id_cart .
            ($only_in_cart ? ' AND c.`in_cart` = 1' : '') .
            ((int) $id_customization ? ' AND cd.`id_customization` = ' . (int) $id_customization : '') . '
            ORDER BY `id_product`, `id_product_attribute`, `type`, `index`')) {
            return false;
        }

        $customized_datas = [];

        foreach ($result as $row) {
            if ((int) $row['id_module'] && (int) $row['type'] == Product::CUSTOMIZE_TEXTFIELD) {
                // Hook displayCustomization: Call only the module in question
                // When a module saves a customization programmatically, it should add its ID in the `id_module` column
                $row['value'] = Hook::exec('displayCustomization', ['customization' => $row], (int) $row['id_module']);
            }
            $customized_datas[(int) $row['id_product']][(int) $row['id_product_attribute']][(int) $row['id_address_delivery']][(int) $row['id_customization']]['datas'][(int) $row['type']][] = $row;
        }

        if (!$result = Db::getInstance()->executeS(
            'SELECT `id_product`, `id_product_attribute`, `id_customization`, `id_address_delivery`, `quantity`, `quantity_refunded`, `quantity_returned`
            FROM `' . _DB_PREFIX_ . 'customization`
            WHERE `id_cart` = ' . (int) $id_cart .
            ((int) $id_customization ? ' AND `id_customization` = ' . (int) $id_customization : '') .
            ($only_in_cart ? ' AND `in_cart` = 1' : '')
        )) {
            return false;
        }

        foreach ($result as $row) {
            $customized_datas[(int) $row['id_product']][(int) $row['id_product_attribute']][(int) $row['id_address_delivery']][(int) $row['id_customization']]['quantity'] = (int) $row['quantity'];
            $customized_datas[(int) $row['id_product']][(int) $row['id_product_attribute']][(int) $row['id_address_delivery']][(int) $row['id_customization']]['quantity_refunded'] = (int) $row['quantity_refunded'];
            $customized_datas[(int) $row['id_product']][(int) $row['id_product_attribute']][(int) $row['id_address_delivery']][(int) $row['id_customization']]['quantity_returned'] = (int) $row['quantity_returned'];
            $customized_datas[(int) $row['id_product']][(int) $row['id_product_attribute']][(int) $row['id_address_delivery']][(int) $row['id_customization']]['id_customization'] = (int) $row['id_customization'];
        }

        return $customized_datas;
    }

    /**
     * @param array $products
     * @param array $customized_datas
     */
    public static function addCustomizationPrice(&$products, &$customized_datas)
    {
        if (!$customized_datas) {
            return;
        }

        foreach ($products as &$product_update) {
            if (!Customization::isFeatureActive()) {
                $product_update['customizationQuantityTotal'] = 0;
                $product_update['customizationQuantityRefunded'] = 0;
                $product_update['customizationQuantityReturned'] = 0;
            } else {
                $customization_quantity = 0;
                $customization_quantity_refunded = 0;
                $customization_quantity_returned = 0;

                /* Compatibility */
                $product_id = isset($product_update['id_product']) ? (int) $product_update['id_product'] : (int) $product_update['product_id'];
                $product_attribute_id = isset($product_update['id_product_attribute']) ? (int) $product_update['id_product_attribute'] : (int) $product_update['product_attribute_id'];
                $id_address_delivery = (int) $product_update['id_address_delivery'];
                $product_quantity = isset($product_update['cart_quantity']) ? (int) $product_update['cart_quantity'] : (int) $product_update['product_quantity'];
                $price = isset($product_update['price']) ? $product_update['price'] : $product_update['product_price'];
                if (isset($product_update['price_wt']) && $product_update['price_wt']) {
                    $price_wt = $product_update['price_wt'];
                } else {
                    $price_wt = $price * (1 + ((isset($product_update['tax_rate']) ? $product_update['tax_rate'] : $product_update['rate']) * 0.01));
                }

                if (!isset($customized_datas[$product_id][$product_attribute_id][$id_address_delivery])) {
                    $id_address_delivery = 0;
                }
                if (isset($customized_datas[$product_id][$product_attribute_id][$id_address_delivery])) {
                    foreach ($customized_datas[$product_id][$product_attribute_id][$id_address_delivery] as $customization) {
                        if ((int) $product_update['id_customization'] && $customization['id_customization'] != $product_update['id_customization']) {
                            continue;
                        }
                        $customization_quantity += (int) $customization['quantity'];
                        $customization_quantity_refunded += (int) $customization['quantity_refunded'];
                        $customization_quantity_returned += (int) $customization['quantity_returned'];
                    }
                }

                $product_update['customizationQuantityTotal'] = $customization_quantity;
                $product_update['customizationQuantityRefunded'] = $customization_quantity_refunded;
                $product_update['customizationQuantityReturned'] = $customization_quantity_returned;

                if ($customization_quantity) {
                    $product_update['total_wt'] = $price_wt * ($product_quantity - $customization_quantity);
                    $product_update['total_customization_wt'] = $price_wt * $customization_quantity;
                    $product_update['total'] = $price * ($product_quantity - $customization_quantity);
                    $product_update['total_customization'] = $price * $customization_quantity;
                }
            }
        }
    }

    /**
     * Add customization price for a single product
     *
     * @param array $product Product data
     * @param array $customized_datas Customized data
     */
    public static function addProductCustomizationPrice(&$product, &$customized_datas)
    {
        if (!$customized_datas) {
            return;
        }

        $products = [$product];
        self::addCustomizationPrice($products, $customized_datas);
        $product = $products[0];
    }

    /**
     * Customization fields label management
     *
     * @param string $field
     * @param string $value
     *
     * @return array|false
     */
    protected function _checkLabelField($field, $value)
    {
        if (!Validate::isLabel($value)) {
            return false;
        }
        $tmp = explode('_', $field);
        if (count($tmp) < 4) {
            return false;
        }

        return $tmp;
    }

    /**
     * @return bool
     */
    protected function _deleteOldLabels()
    {
        $max = [
            Product::CUSTOMIZE_FILE => (int) $this->uploadable_files,
            Product::CUSTOMIZE_TEXTFIELD => (int) $this->text_fields,
        ];

        /* Get customization field ids */
        if ((
            $result = Db::getInstance()->executeS(
            'SELECT `id_customization_field`, `type`
            FROM `' . _DB_PREFIX_ . 'customization_field`
            WHERE `id_product` = ' . (int) $this->id . '
            ORDER BY `id_customization_field`'
            )
        ) === false) {
            return false;
        }

        if (empty($result)) {
            return true;
        }

        $customization_fields = [
            Product::CUSTOMIZE_FILE => [],
            Product::CUSTOMIZE_TEXTFIELD => [],
        ];

        foreach ($result as $row) {
            $customization_fields[(int) $row['type']][] = (int) $row['id_customization_field'];
        }

        $extra_file = count($customization_fields[Product::CUSTOMIZE_FILE]) - $max[Product::CUSTOMIZE_FILE];
        $extra_text = count($customization_fields[Product::CUSTOMIZE_TEXTFIELD]) - $max[Product::CUSTOMIZE_TEXTFIELD];

        /* If too much inside the database, deletion */
        if ($extra_file > 0 && count($customization_fields[Product::CUSTOMIZE_FILE]) - $extra_file >= 0 &&
        (!Db::getInstance()->execute(
            'DELETE `' . _DB_PREFIX_ . 'customization_field`,`' . _DB_PREFIX_ . 'customization_field_lang`
            FROM `' . _DB_PREFIX_ . 'customization_field` JOIN `' . _DB_PREFIX_ . 'customization_field_lang`
            WHERE `' . _DB_PREFIX_ . 'customization_field`.`id_product` = ' . (int) $this->id . '
            AND `' . _DB_PREFIX_ . 'customization_field`.`type` = ' . Product::CUSTOMIZE_FILE . '
            AND `' . _DB_PREFIX_ . 'customization_field_lang`.`id_customization_field` = `' . _DB_PREFIX_ . 'customization_field`.`id_customization_field`
            AND `' . _DB_PREFIX_ . 'customization_field`.`id_customization_field` >= ' . (int) $customization_fields[Product::CUSTOMIZE_FILE][count($customization_fields[Product::CUSTOMIZE_FILE]) - $extra_file]
        ))) {
            return false;
        }

        if ($extra_text > 0 && count($customization_fields[Product::CUSTOMIZE_TEXTFIELD]) - $extra_text >= 0 &&
        (!Db::getInstance()->execute(
            'DELETE `' . _DB_PREFIX_ . 'customization_field`,`' . _DB_PREFIX_ . 'customization_field_lang`
            FROM `' . _DB_PREFIX_ . 'customization_field` JOIN `' . _DB_PREFIX_ . 'customization_field_lang`
            WHERE `' . _DB_PREFIX_ . 'customization_field`.`id_product` = ' . (int) $this->id . '
            AND `' . _DB_PREFIX_ . 'customization_field`.`type` = ' . Product::CUSTOMIZE_TEXTFIELD . '
            AND `' . _DB_PREFIX_ . 'customization_field_lang`.`id_customization_field` = `' . _DB_PREFIX_ . 'customization_field`.`id_customization_field`
            AND `' . _DB_PREFIX_ . 'customization_field`.`id_customization_field` >= ' . (int) $customization_fields[Product::CUSTOMIZE_TEXTFIELD][count($customization_fields[Product::CUSTOMIZE_TEXTFIELD]) - $extra_text]
        ))) {
            return false;
        }

        // Refresh cache of feature detachable
        Configuration::updateGlobalValue('PS_CUSTOMIZATION_FEATURE_ACTIVE', Customization::isCurrentlyUsed());

        return true;
    }

    /**
     * @param array $languages An array of language data
     * @param int $type Product::CUSTOMIZE_FILE or Product::CUSTOMIZE_TEXTFIELD
     *
     * @return bool
     */
    protected function _createLabel($languages, $type)
    {
        // Label insertion
        if (!Db::getInstance()->execute('
            INSERT INTO `' . _DB_PREFIX_ . 'customization_field` (`id_product`, `type`, `required`)
            VALUES (' . (int) $this->id . ', ' . (int) $type . ', 0)') ||
            !$id_customization_field = (int) Db::getInstance()->Insert_ID()) {
            return false;
        }

        // Multilingual label name creation
        $values = '';

        foreach ($languages as $language) {
            foreach (Shop::getContextListShopID() as $id_shop) {
                $values .= '(' . (int) $id_customization_field . ', ' . (int) $language['id_lang'] . ', ' . (int) $id_shop . ',\'\'), ';
            }
        }

        $values = rtrim($values, ', ');
        if (!Db::getInstance()->execute('
            INSERT INTO `' . _DB_PREFIX_ . 'customization_field_lang` (`id_customization_field`, `id_lang`, `id_shop`, `name`)
            VALUES ' . $values)) {
            return false;
        }

        // Set cache of feature detachable to true
        Configuration::updateGlobalValue('PS_CUSTOMIZATION_FEATURE_ACTIVE', '1');

        return true;
    }

    /**
     * @param int $uploadable_files
     * @param int $text_fields
     *
     * @return bool
     */
    public function createLabels($uploadable_files, $text_fields)
    {
        $languages = Language::getLanguages();
        if ((int) $uploadable_files > 0) {
            for ($i = 0; $i < (int) $uploadable_files; ++$i) {
                if (!$this->_createLabel($languages, Product::CUSTOMIZE_FILE)) {
                    return false;
                }
            }
        }

        if ((int) $text_fields > 0) {
            for ($i = 0; $i < (int) $text_fields; ++$i) {
                if (!$this->_createLabel($languages, Product::CUSTOMIZE_TEXTFIELD)) {
                    return false;
                }
            }
        }

        return true;
    }

    /**
     * @return bool
     */
    public function updateLabels()
    {
        $has_required_fields = 0;
        foreach ($_POST as $field => $value) {
            /* Label update */
            if (strncmp($field, 'label_', 6) == 0) {
                if (!$tmp = $this->_checkLabelField($field, $value)) {
                    return false;
                }
                /* Multilingual label name update */
                if (Shop::isFeatureActive()) {
                    foreach (Shop::getContextListShopID() as $id_shop) {
                        if (!Db::getInstance()->execute('INSERT INTO `' . _DB_PREFIX_ . 'customization_field_lang`
                        (`id_customization_field`, `id_lang`, `id_shop`, `name`) VALUES (' . (int) $tmp[2] . ', ' . (int) $tmp[3] . ', ' . (int) $id_shop . ', \'' . pSQL($value) . '\')
                        ON DUPLICATE KEY UPDATE `name` = \'' . pSQL($value) . '\'')) {
                            return false;
                        }
                    }
                } elseif (!Db::getInstance()->execute('
                    INSERT INTO `' . _DB_PREFIX_ . 'customization_field_lang`
                    (`id_customization_field`, `id_lang`, `name`) VALUES (' . (int) $tmp[2] . ', ' . (int) $tmp[3] . ', \'' . pSQL($value) . '\')
                    ON DUPLICATE KEY UPDATE `name` = \'' . pSQL($value) . '\'')) {
                    return false;
                }

                $is_required = isset($_POST['require_' . (int) $tmp[1] . '_' . (int) $tmp[2]]) ? 1 : 0;
                $has_required_fields |= $is_required;
                /* Require option update */
                if (!Db::getInstance()->execute(
                    'UPDATE `' . _DB_PREFIX_ . 'customization_field`
                    SET `required` = ' . (int) $is_required . '
                    WHERE `id_customization_field` = ' . (int) $tmp[2]
                )) {
                    return false;
                }
            }
        }

        if ($has_required_fields && !ObjectModel::updateMultishopTable('product', ['customizable' => 2], 'a.id_product = ' . (int) $this->id)) {
            return false;
        }

        if (!$this->_deleteOldLabels()) {
            return false;
        }

        return true;
    }

    /**
     * @param int|false $id_lang Language identifier
     * @param int|null $id_shop Shop identifier
     *
     * @return array|bool
     */
    public function getCustomizationFields($id_lang = false, $id_shop = null)
    {
        if (!Customization::isFeatureActive()) {
            return false;
        }

        if (Shop::isFeatureActive() && !$id_shop) {
            $id_shop = (int) Context::getContext()->shop->id;
        }

        // Hide the modules fields in the front-office
        // When a module adds a customization programmatically, it should set the `is_module` to 1
        $context = Context::getContext();
        $front = isset($context->controller->controller_type) && in_array($context->controller->controller_type, ['front']);

        if (!$result = Db::getInstance()->executeS(
            'SELECT cf.`id_customization_field`, cf.`type`, cf.`required`, cfl.`name`, cfl.`id_lang`
            FROM `' . _DB_PREFIX_ . 'customization_field` cf
            NATURAL JOIN `' . _DB_PREFIX_ . 'customization_field_lang` cfl
            WHERE cf.`id_product` = ' . (int) $this->id . ($id_lang ? ' AND cfl.`id_lang` = ' . (int) $id_lang : '') .
            ($id_shop ? ' AND cfl.`id_shop` = ' . (int) $id_shop : '') .
            ($front ? ' AND !cf.`is_module`' : '') . '
            AND cf.`is_deleted` = 0
            ORDER BY cf.`id_customization_field`')
        ) {
            return false;
        }

        if ($id_lang) {
            return $result;
        }

        $customization_fields = [];
        foreach ($result as $row) {
            $customization_fields[(int) $row['type']][(int) $row['id_customization_field']][(int) $row['id_lang']] = $row;
        }

        return $customization_fields;
    }

    /**
     * check if product has an activated and required customizationFields.
     *
     * @return bool
     *
     * @throws PrestaShopDatabaseException
     */
    public function hasActivatedRequiredCustomizableFields()
    {
        if (!Customization::isFeatureActive()) {
            return false;
        }

        return (bool) Db::getInstance()->executeS(
            '
            SELECT 1
            FROM `' . _DB_PREFIX_ . 'customization_field`
            WHERE `id_product` = ' . (int) $this->id . '
            AND `required` = 1
            AND `is_deleted` = 0'
        );
    }

    /**
     * @return array
     */
    public function getCustomizationFieldIds()
    {
        if (!Customization::isFeatureActive()) {
            return [];
        }

        return Db::getInstance()->executeS('
            SELECT `id_customization_field`, `type`, `required`
            FROM `' . _DB_PREFIX_ . 'customization_field`
            WHERE `id_product` = ' . (int) $this->id);
    }

    /**
     * @return array
     */
    public function getNonDeletedCustomizationFieldIds()
    {
        if (!Customization::isFeatureActive()) {
            return [];
        }

        $results = Db::getInstance()->executeS('
            SELECT `id_customization_field`
            FROM `' . _DB_PREFIX_ . 'customization_field`
            WHERE `is_deleted` = 0
            AND `id_product` = ' . (int) $this->id
        );

        return array_map(function ($result) {
            return (int) $result['id_customization_field'];
        }, $results);
    }

    /**
     * @param int $fieldType |null
     *
     * @return int
     *
     * @throws PrestaShopDatabaseException
     */
    public function countCustomizationFields(?int $fieldType = null): int
    {
        $query = '
            SELECT COUNT(`id_customization_field`) as customizations_count
            FROM `' . _DB_PREFIX_ . 'customization_field`
            WHERE `is_deleted` = 0
            AND `id_product` = ' . (int) $this->id
        ;

        if (null !== $fieldType) {
            $query .= sprintf(' AND type = %d', $fieldType);
        }

        $results = Db::getInstance()->executeS($query);

        if (empty($results)) {
            return 0;
        }

        return (int) reset($results)['customizations_count'];
    }

    /**
     * @return array
     */
    public function getRequiredCustomizableFields()
    {
        if (!Customization::isFeatureActive()) {
            return [];
        }

        return Product::getRequiredCustomizableFieldsStatic($this->id);
    }

    /**
     * @param int $id Product identifier
     *
     * @return array
     */
    public static function getRequiredCustomizableFieldsStatic($id)
    {
        if (!$id || !Customization::isFeatureActive()) {
            return [];
        }

        return Db::getInstance()->executeS(
            '
            SELECT `id_customization_field`, `type`
            FROM `' . _DB_PREFIX_ . 'customization_field`
            WHERE `id_product` = ' . (int) $id . '
            AND `required` = 1 AND `is_deleted` = 0'
        );
    }

    /**
     * @param Context|null $context
     *
     * @return bool
     */
    public function hasAllRequiredCustomizableFields(Context $context = null)
    {
        if (!Customization::isFeatureActive()) {
            return true;
        }
        if (!$context) {
            $context = Context::getContext();
        }

        $fields = $context->cart->getProductCustomization($this->id, null, true);
        $required_fields = $this->getRequiredCustomizableFields();

        $fields_present = [];
        foreach ($fields as $field) {
            $fields_present[] = ['id_customization_field' => $field['index'], 'type' => $field['type']];
        }

        foreach ($required_fields as $required_field) {
            if (!in_array($required_field, $fields_present)) {
                return false;
            }
        }

        return true;
    }

    /**
     * Return the list of old temp products.
     *
     * @return array
     */
    public static function getOldTempProducts()
    {
        $sql = 'SELECT id_product FROM `' . _DB_PREFIX_ . 'product` WHERE state=' . Product::STATE_TEMP . ' AND date_upd < NOW() - INTERVAL 1 DAY';

        return Db::getInstance(_PS_USE_SQL_SLAVE_)->executeS($sql, true, false);
    }

    /**
     * Checks if the product is in at least one of the submited categories.
     *
     * @param int $id_product Product identifier
     * @param array $categories array of category arrays
     *
     * @return bool is the product in at least one category
     */
    public static function idIsOnCategoryId($id_product, $categories)
    {
        if (!((int) $id_product > 0) || !is_array($categories) || empty($categories)) {
            return false;
        }
        $sql = 'SELECT id_product FROM `' . _DB_PREFIX_ . 'category_product` WHERE `id_product` = ' . (int) $id_product . ' AND `id_category` IN (';
        foreach ($categories as $category) {
            $sql .= (int) $category['id_category'] . ',';
        }
        $sql = rtrim($sql, ',') . ')';

        $hash = md5($sql);
        if (!isset(self::$_incat[$hash])) {
            if (!Db::getInstance(_PS_USE_SQL_SLAVE_)->getValue($sql)) {
                return false;
            }
            self::$_incat[$hash] = (Db::getInstance(_PS_USE_SQL_SLAVE_)->numRows() > 0 ? true : false);
        }

        return self::$_incat[$hash];
    }

    /**
     * @return string
     */
    public function getNoPackPrice()
    {
        $context = Context::getContext();

        return Tools::getContextLocale($context)->formatPrice(Pack::noPackPrice((int) $this->id), $context->currency->iso_code);
    }

    /**
     * @param int $id_customer Customer identifier
     *
     * @return bool
     */
    public function checkAccess($id_customer)
    {
        return Product::checkAccessStatic((int) $this->id, (int) $id_customer);
    }

    /**
     * @param int $id_product Product identifier
     * @param int|bool $id_customer Customer identifier
     *
     * @return bool
     */
    public static function checkAccessStatic($id_product, $id_customer)
    {
        // If group feature is disabled in performance configuration, we don't check anything and allow access
        if (!Group::isFeatureActive()) {
            return true;
        }

        $cache_id = 'Product::checkAccess_' . (int) $id_product . '-' . (int) $id_customer . (!$id_customer ? '-' . (int) Group::getCurrent()->id : '');
        if (!Cache::isStored($cache_id)) {
            if (!$id_customer) {
                $result = (bool) Db::getInstance(_PS_USE_SQL_SLAVE_)->getValue('
                SELECT ctg.`id_group`
                FROM `' . _DB_PREFIX_ . 'category_product` cp
                INNER JOIN `' . _DB_PREFIX_ . 'category_group` ctg ON (ctg.`id_category` = cp.`id_category`)
                WHERE cp.`id_product` = ' . (int) $id_product . ' AND ctg.`id_group` = ' . (int) Group::getCurrent()->id);
            } else {
                $result = (bool) Db::getInstance(_PS_USE_SQL_SLAVE_)->getValue('
                SELECT cg.`id_group`
                FROM `' . _DB_PREFIX_ . 'category_product` cp
                INNER JOIN `' . _DB_PREFIX_ . 'category_group` ctg ON (ctg.`id_category` = cp.`id_category`)
                INNER JOIN `' . _DB_PREFIX_ . 'customer_group` cg ON (cg.`id_group` = ctg.`id_group`)
                WHERE cp.`id_product` = ' . (int) $id_product . ' AND cg.`id_customer` = ' . (int) $id_customer);
            }

            Cache::store($cache_id, $result);

            return $result;
        }

        return Cache::retrieve($cache_id);
    }

    /**
     * Add a stock movement for current product.
     *
     * Since 1.5, this method only permit to add/remove available quantities of the current product in the current shop
     *
     * @see StockManager if you want to manage real stock
     * @see StockAvailable if you want to manage available quantities for sale on your shop(s)
     * @deprecated since 1.5.0
     *
     * @param int $quantity
     * @param int $id_reason StockMvtReason identifier - useless
     * @param int|null $id_product_attribute Attribute identifier
     * @param int|null $id_order Order identifier - DEPRECATED
     * @param int|null $id_employee Employee identifier - DEPRECATED
     *
     * @return bool
     */
    public function addStockMvt($quantity, $id_reason, $id_product_attribute = null, $id_order = null, $id_employee = null)
    {
        if (!$this->id || !$id_reason) {
            return false;
        }

        if ($id_product_attribute == null) {
            $id_product_attribute = 0;
        }

        $reason = new StockMvtReason((int) $id_reason);
        if (!Validate::isLoadedObject($reason)) {
            return false;
        }

        $quantity = abs((int) $quantity) * $reason->sign;

        return StockAvailable::updateQuantity($this->id, $id_product_attribute, $quantity);
    }

    /**
     * @deprecated since 1.5.0
     *
     * @param int $id_lang Language identifier
     *
     * @return array
     */
    public function getStockMvts($id_lang)
    {
        Tools::displayAsDeprecated();

        return Db::getInstance()->executeS('
            SELECT sm.id_stock_mvt, sm.date_add, sm.quantity, sm.id_order,
            CONCAT(pl.name, \' \', GROUP_CONCAT(IFNULL(al.name, \'\'), \'\')) product_name, CONCAT(e.lastname, \' \', e.firstname) employee, mrl.name reason
            FROM `' . _DB_PREFIX_ . 'stock_mvt` sm
            LEFT JOIN `' . _DB_PREFIX_ . 'product_lang` pl ON (
                sm.id_product = pl.id_product
                AND pl.id_lang = ' . (int) $id_lang . Shop::addSqlRestrictionOnLang('pl') . '
            )
            LEFT JOIN `' . _DB_PREFIX_ . 'stock_mvt_reason_lang` mrl ON (
                sm.id_stock_mvt_reason = mrl.id_stock_mvt_reason
                AND mrl.id_lang = ' . (int) $id_lang . '
            )
            LEFT JOIN `' . _DB_PREFIX_ . 'employee` e ON (
                e.id_employee = sm.id_employee
            )
            LEFT JOIN `' . _DB_PREFIX_ . 'product_attribute_combination` pac ON (
                pac.id_product_attribute = sm.id_product_attribute
            )
            LEFT JOIN `' . _DB_PREFIX_ . 'attribute_lang` al ON (
                al.id_attribute = pac.id_attribute
                AND al.id_lang = ' . (int) $id_lang . '
            )
            WHERE sm.id_product=' . (int) $this->id . '
            GROUP BY sm.id_stock_mvt
        ');
    }

    /**
     * @param int $id_product Product identifier
     *
     * @return array
     */
    public static function getUrlRewriteInformations($id_product)
    {
        return Db::getInstance(_PS_USE_SQL_SLAVE_)->executeS('
            SELECT pl.`id_lang`, pl.`link_rewrite`, p.`ean13`, cl.`link_rewrite` AS category_rewrite
            FROM `' . _DB_PREFIX_ . 'product` p
            LEFT JOIN `' . _DB_PREFIX_ . 'product_lang` pl ON (p.`id_product` = pl.`id_product`' . Shop::addSqlRestrictionOnLang('pl') . ')
            ' . Shop::addSqlAssociation('product', 'p') . '
            LEFT JOIN `' . _DB_PREFIX_ . 'lang` l ON (pl.`id_lang` = l.`id_lang`)
            LEFT JOIN `' . _DB_PREFIX_ . 'category_lang` cl ON (cl.`id_category` = product_shop.`id_category_default`  AND cl.`id_lang` = pl.`id_lang`' . Shop::addSqlRestrictionOnLang('cl') . ')
            WHERE p.`id_product` = ' . (int) $id_product . '
            AND l.`active` = 1
        ');
    }

    /**
     * @return int TaxRulesGroup identifier
     */
    public function getIdTaxRulesGroup()
    {
        return $this->id_tax_rules_group;
    }

    /**
     * @param int $id_product Product identifier
     * @param Context|null $context
     *
     * @return int TaxRulesGroup identifier
     */
    public static function getIdTaxRulesGroupByIdProduct($id_product, Context $context = null)
    {
        if (!$context) {
            $context = Context::getContext();
        }
        $key = 'product_id_tax_rules_group_' . (int) $id_product . '_' . (int) $context->shop->id;
        if (!Cache::isStored($key)) {
            $result = Db::getInstance(_PS_USE_SQL_SLAVE_)->getValue('
                            SELECT `id_tax_rules_group`
                            FROM `' . _DB_PREFIX_ . 'product_shop`
                            WHERE `id_product` = ' . (int) $id_product . ' AND id_shop=' . (int) $context->shop->id);
            Cache::store($key, (int) $result);

            return (int) $result;
        }

        return Cache::retrieve($key);
    }

    /**
     * Returns tax rate.
     *
     * @param Address|null $address
     *
     * @return float The total taxes rate applied to the product
     */
    public function getTaxesRate(Address $address = null)
    {
        if (!$address || !$address->id_country) {
            $address = Address::initialize();
        }

        $tax_manager = TaxManagerFactory::getManager($address, $this->id_tax_rules_group);
        $tax_calculator = $tax_manager->getTaxCalculator();

        return $tax_calculator->getTotalRate();
    }

    /**
     * Webservice getter : get product features association.
     *
     * @return array
     */
    public function getWsProductFeatures()
    {
        $rows = $this->getFeatures();
        foreach ($rows as $keyrow => $row) {
            foreach ($row as $keyfeature => $feature) {
                if ($keyfeature == 'id_feature') {
                    $rows[$keyrow]['id'] = $feature;
                    unset($rows[$keyrow]['id_feature']);
                }
                unset(
                    $rows[$keyrow]['id_product'],
                    $rows[$keyrow]['custom']
                );
            }
            asort($rows[$keyrow]);
        }

        return $rows;
    }

    /**
     * Webservice setter : set product features association.
     *
     * @param array $product_features Feature data
     *
     * @return bool
     */
    public function setWsProductFeatures($product_features)
    {
        Db::getInstance()->execute(
            '
            DELETE FROM `' . _DB_PREFIX_ . 'feature_product`
            WHERE `id_product` = ' . (int) $this->id
        );
        foreach ($product_features as $product_feature) {
            $this->addFeaturesToDB($product_feature['id'], $product_feature['id_feature_value']);
        }

        return true;
    }

    /**
     * Webservice getter : get virtual field default combination.
     *
     * @return int Default Attribute identifier
     */
    public function getWsDefaultCombination()
    {
        return Product::getDefaultAttribute($this->id);
    }

    /**
     * Webservice setter : set virtual field default combination.
     *
     * @param int $id_combination Default Attribute identifier
     *
     * @return bool
     */
    public function setWsDefaultCombination($id_combination)
    {
        $this->deleteDefaultAttributes();

        return $this->setDefaultAttribute((int) $id_combination);
    }

    /**
     * Webservice getter : get category ids of current product for association.
     *
     * @return array
     */
    public function getWsCategories()
    {
        $result = Db::getInstance(_PS_USE_SQL_SLAVE_)->executeS(
            'SELECT cp.`id_category` AS id
            FROM `' . _DB_PREFIX_ . 'category_product` cp
            LEFT JOIN `' . _DB_PREFIX_ . 'category` c ON (c.id_category = cp.id_category)
            ' . Shop::addSqlAssociation('category', 'c') . '
            WHERE cp.`id_product` = ' . (int) $this->id
        );

        return $result;
    }

    /**
     * Webservice setter : set category ids of current product for association.
     *
     * @param array $category_ids category ids
     *
     * @return bool
     */
    public function setWsCategories($category_ids)
    {
        $ids = [];
        foreach ($category_ids as $value) {
            if ($value instanceof Category) {
                $ids[] = (int) $value->id;
            } elseif (is_array($value) && array_key_exists('id', $value)) {
                $ids[] = (int) $value['id'];
            } else {
                $ids[] = (int) $value;
            }
        }
        $ids = array_unique($ids);

        $positions = Db::getInstance()->executeS(
                'SELECT `id_category`, `position`
                FROM `' . _DB_PREFIX_ . 'category_product`
                WHERE `id_product` = ' . (int) $this->id
        );

        $max_positions = Db::getInstance()->executeS(
                'SELECT `id_category`, max(`position`) as maximum
                FROM `' . _DB_PREFIX_ . 'category_product`
                GROUP BY id_category'
        );

        $positions_lookup = [];
        $max_position_lookup = [];

        foreach ($positions as $row) {
            $positions_lookup[(int) $row['id_category']] = (int) $row['position'];
        }
        foreach ($max_positions as $row) {
            $max_position_lookup[(int) $row['id_category']] = (int) $row['maximum'];
        }

        $return = true;
        if ($this->deleteCategories() && !empty($ids)) {
            $sql_values = [];
            foreach ($ids as $id) {
                $pos = 1;
                if (array_key_exists((int) $id, $positions_lookup)) {
                    $pos = (int) $positions_lookup[(int) $id];
                } elseif (array_key_exists((int) $id, $max_position_lookup)) {
                    $pos = (int) $max_position_lookup[(int) $id] + 1;
                }

                $sql_values[] = '(' . (int) $id . ', ' . (int) $this->id . ', ' . $pos . ')';
            }

            $return = Db::getInstance()->execute(
                '
                INSERT INTO `' . _DB_PREFIX_ . 'category_product` (`id_category`, `id_product`, `position`)
                VALUES ' . implode(',', $sql_values)
            );
        }

        Hook::exec('actionProductUpdate', ['id_product' => (int) $this->id]);

        return $return;
    }

    /**
     * Webservice getter : get product accessories ids of current product for association.
     *
     * @return array
     */
    public function getWsAccessories()
    {
        $result = Db::getInstance()->executeS(
            'SELECT p.`id_product` AS id
            FROM `' . _DB_PREFIX_ . 'accessory` a
            LEFT JOIN `' . _DB_PREFIX_ . 'product` p ON (p.id_product = a.id_product_2)
            ' . Shop::addSqlAssociation('product', 'p') . '
            WHERE a.`id_product_1` = ' . (int) $this->id
        );

        return $result;
    }

    /**
     * Webservice setter : set product accessories ids of current product for association.
     *
     * @param array $accessories product ids
     *
     * @return bool
     */
    public function setWsAccessories($accessories)
    {
        $this->deleteAccessories();
        foreach ($accessories as $accessory) {
            Db::getInstance()->execute('INSERT INTO `' . _DB_PREFIX_ . 'accessory` (`id_product_1`, `id_product_2`) VALUES (' . (int) $this->id . ', ' . (int) $accessory['id'] . ')');
        }

        return true;
    }

    /**
     * Webservice getter : get combination ids of current product for association.
     *
     * @return array
     */
    public function getWsCombinations()
    {
        $result = Db::getInstance()->executeS(
            'SELECT pa.`id_product_attribute` as id
            FROM `' . _DB_PREFIX_ . 'product_attribute` pa
            ' . Shop::addSqlAssociation('product_attribute', 'pa') . '
            WHERE pa.`id_product` = ' . (int) $this->id
        );

        return $result;
    }

    /**
     * Webservice setter : set combination ids of current product for association.
     *
     * @param array $combinations combination ids
     *
     * @return bool
     */
    public function setWsCombinations($combinations)
    {
        // No hook exec
        $ids_new = [];
        foreach ($combinations as $combination) {
            $ids_new[] = (int) $combination['id'];
        }

        $ids_orig = [];
        $original = Db::getInstance()->executeS(
            'SELECT pa.`id_product_attribute` as id
            FROM `' . _DB_PREFIX_ . 'product_attribute` pa
            ' . Shop::addSqlAssociation('product_attribute', 'pa') . '
            WHERE pa.`id_product` = ' . (int) $this->id
        );

        if (is_array($original)) {
            foreach ($original as $id) {
                $ids_orig[] = $id['id'];
            }
        }

        $all_ids = [];
        $all = Db::getInstance()->executeS('SELECT pa.`id_product_attribute` as id FROM `' . _DB_PREFIX_ . 'product_attribute` pa ' . Shop::addSqlAssociation('product_attribute', 'pa'));
        if (is_array($all)) {
            foreach ($all as $id) {
                $all_ids[] = $id['id'];
            }
        }

        $to_add = [];
        foreach ($ids_new as $id) {
            if (!in_array($id, $ids_orig)) {
                $to_add[] = $id;
            }
        }

        $to_delete = [];
        foreach ($ids_orig as $id) {
            if (!in_array($id, $ids_new)) {
                $to_delete[] = $id;
            }
        }

        // Delete rows
        if (count($to_delete) > 0) {
            foreach ($to_delete as $id) {
                $combination = new Combination($id);
                $combination->delete();
            }
        }

        foreach ($to_add as $id) {
            // Update id_product if exists else create
            if (in_array($id, $all_ids)) {
                Db::getInstance()->execute('UPDATE `' . _DB_PREFIX_ . 'product_attribute` SET id_product = ' . (int) $this->id . ' WHERE id_product_attribute=' . $id);
            } else {
                Db::getInstance()->execute('INSERT INTO `' . _DB_PREFIX_ . 'product_attribute` (`id_product`) VALUES (' . (int) $this->id . ')');
            }
        }

        return true;
    }

    /**
     * Webservice getter : get product option ids of current product for association.
     *
     * @return array
     */
    public function getWsProductOptionValues()
    {
        $result = Db::getInstance()->executeS('SELECT DISTINCT pac.id_attribute as id
            FROM `' . _DB_PREFIX_ . 'product_attribute` pa
            ' . Shop::addSqlAssociation('product_attribute', 'pa') . '
            LEFT JOIN `' . _DB_PREFIX_ . 'product_attribute_combination` pac ON (pac.id_product_attribute = pa.id_product_attribute)
            WHERE pa.id_product = ' . (int) $this->id);

        return $result;
    }

    /**
     * Webservice getter : get virtual field position in category.
     *
     * @return int|string
     */
    public function getWsPositionInCategory()
    {
        $result = Db::getInstance()->executeS(
            'SELECT `position`
            FROM `' . _DB_PREFIX_ . 'category_product`
            WHERE `id_category` = ' . (int) $this->id_category_default . '
            AND `id_product` = ' . (int) $this->id);
        if (count($result) > 0) {
            return $result[0]['position'];
        }

        return '';
    }

    /**
     * Webservice setter : set virtual field position in category.
     *
     * @param int $position
     *
     * @return bool
     */
    public function setWsPositionInCategory($position)
    {
        if ($position <= 0) {
            WebserviceRequest::getInstance()->setError(
                500,
                $this->trans(
                    'You cannot set 0 or a negative position, the minimum is 1.',
                    [],
                    'Admin.Catalog.Notification'
                ),
                134
            );

            return false;
        }

        $result = Db::getInstance()->executeS(
            'SELECT `id_product` ' .
            'FROM `' . _DB_PREFIX_ . 'category_product` ' .
            'WHERE `id_category` = ' . (int) $this->id_category_default . '  ' .
            'ORDER BY `position`'
        );

        if ($position > count($result)) {
            WebserviceRequest::getInstance()->setError(
                500,
                $this->trans(
                    'You cannot set a position greater than the total number of products in the category, starting at 1.',
                    [],
                    'Admin.Catalog.Notification'
                ),
                135
            );

            return false;
        }

        // result is indexed by recordset order and not position. positions start at index 1 so we need an empty element
        array_unshift($result, null);
        foreach ($result as &$value) {
            $value = $value['id_product'];
        }

        $current_position = $this->getWsPositionInCategory();

        if ($current_position && isset($result[$current_position])) {
            $save = $result[$current_position];
            unset($result[$current_position]);
            array_splice($result, (int) $position, 0, $save);
        }

        foreach ($result as $position => $id_product) {
            Db::getInstance()->update('category_product', [
                'position' => $position,
            ], '`id_category` = ' . (int) $this->id_category_default . ' AND `id_product` = ' . (int) $id_product);
        }

        return true;
    }

    /**
     * Webservice getter : get virtual field id_default_image in category.
     *
     * @return int|string|null
     */
    public function getCoverWs()
    {
        $result = $this->getCover($this->id);

        return $result ? $result['id_image'] : null;
    }

    /**
     * Webservice setter : set virtual field id_default_image in category.
     *
     * @param int $id_image
     *
     * @return bool
     */
    public function setCoverWs($id_image)
    {
        Db::getInstance()->execute('UPDATE `' . _DB_PREFIX_ . 'image_shop` image_shop, `' . _DB_PREFIX_ . 'image` i
            SET image_shop.`cover` = NULL
            WHERE i.`id_product` = ' . (int) $this->id . ' AND i.id_image = image_shop.id_image
            AND image_shop.id_shop=' . (int) Context::getContext()->shop->id);

        Db::getInstance()->execute('UPDATE `' . _DB_PREFIX_ . 'image_shop`
            SET `cover` = 1 WHERE `id_image` = ' . (int) $id_image);

        return true;
    }

    /**
     * Webservice getter : get image ids of current product for association.
     *
     * @return array
     */
    public function getWsImages()
    {
        return Db::getInstance()->executeS('
            SELECT i.`id_image` as id
            FROM `' . _DB_PREFIX_ . 'image` i
            ' . Shop::addSqlAssociation('image', 'i') . '
            WHERE i.`id_product` = ' . (int) $this->id . '
            ORDER BY i.`position`');
    }

    /**
     * Webservice getter : Get StockAvailable identifier and Attribute identifier
     *
     * @return array
     */
    public function getWsStockAvailables()
    {
        return Db::getInstance()->executeS('SELECT `id_stock_available` id, `id_product_attribute`
            FROM `' . _DB_PREFIX_ . 'stock_available`
            WHERE `id_product`=' . (int) $this->id . StockAvailable::addSqlShopRestriction());
    }

    /**
     * Webservice getter: Get product attachments ids of current product for association
     *
     * @return array<int, array{id: string}>
     */
    public function getWsAttachments(): array
    {
        return Db::getInstance()->executeS(
            'SELECT a.`id_attachment` AS id ' .
            'FROM `' . _DB_PREFIX_ . 'product_attachment` pa ' .
            'INNER JOIN `' . _DB_PREFIX_ . 'attachment` a ON (pa.id_attachment = a.id_attachment) ' .
            Shop::addSqlAssociation('attachment', 'a') . ' ' .
            'WHERE pa.`id_product` = ' . (int) $this->id
        );
    }

    /**
     * Webservice setter: set product attachments ids of current product for association
     *
     * @param array<array{id: int|string}> $attachments ids
     */
    public function setWsAttachments(array $attachments): bool
    {
        $this->deleteAttachments(true);
        foreach ($attachments as $attachment) {
            Db::getInstance()->execute('INSERT INTO `' . _DB_PREFIX_ . 'product_attachment`
    				(`id_product`, `id_attachment`) VALUES (' . (int) $this->id . ', ' . (int) $attachment['id'] . ')');
        }
        Product::updateCacheAttachment((int) $this->id);

        return true;
    }

    public function getWsTags()
    {
        return Db::getInstance()->executeS('
            SELECT `id_tag` as id
            FROM `' . _DB_PREFIX_ . 'product_tag`
            WHERE `id_product` = ' . (int) $this->id);
    }

    /**
     * Webservice setter : set tag ids of current product for association.
     *
     * @param array $tag_ids Tag identifiers
     *
     * @return bool
     */
    public function setWsTags($tag_ids)
    {
        $ids = [];
        foreach ($tag_ids as $value) {
            $ids[] = $value['id'];
        }
        if ($this->deleteWsTags()) {
            if ($ids) {
                $sql_values = [];
                $ids = array_map('intval', $ids);
                foreach ($ids as $position => $id) {
                    $id_lang = Db::getInstance()->getValue('SELECT `id_lang` FROM `' . _DB_PREFIX_ . 'tag` WHERE `id_tag`=' . (int) $id);
                    $sql_values[] = '(' . (int) $this->id . ', ' . (int) $id . ', ' . (int) $id_lang . ')';
                }
                $result = Db::getInstance()->execute(
                    '
                    INSERT INTO `' . _DB_PREFIX_ . 'product_tag` (`id_product`, `id_tag`, `id_lang`)
                    VALUES ' . implode(',', $sql_values)
                );

                return $result;
            }
        }

        return true;
    }

    /**
     * Delete products tags entries without delete tags for webservice usage.
     *
     * @return bool Deletion result
     */
    public function deleteWsTags()
    {
        return Db::getInstance()->delete('product_tag', 'id_product = ' . (int) $this->id);
    }

    /**
     * @return string
     */
    public function getWsManufacturerName()
    {
        return Manufacturer::getNameById((int) $this->id_manufacturer);
    }

    /**
     * @return bool
     */
    public static function resetEcoTax()
    {
        return ObjectModel::updateMultishopTable('product', [
            'ecotax' => 0,
        ]);
    }

    /**
     * Set Group reduction if needed.
     */
    public function setGroupReduction()
    {
        return GroupReduction::setProductReduction($this->id);
    }

    /**
     * Checks if reference exists.
     *
     * @param string $reference Product reference
     *
     * @return bool
     */
    public function existsRefInDatabase($reference)
    {
        $row = Db::getInstance()->getRow('
        SELECT `reference`
        FROM `' . _DB_PREFIX_ . 'product` p
        WHERE p.reference = "' . pSQL($reference) . '"', false);

        return isset($row['reference']);
    }

    /**
     * Get all product attributes ids.
     *
     * @since 1.5.0
     *
     * @param int $id_product Product identifier
     * @param bool $shop_only
     *
     * @return array Attribute identifiers list
     */
    public static function getProductAttributesIds($id_product, $shop_only = false)
    {
        return Db::getInstance()->executeS('
        SELECT pa.id_product_attribute
        FROM `' . _DB_PREFIX_ . 'product_attribute` pa' .
        ($shop_only ? Shop::addSqlAssociation('product_attribute', 'pa') : '') . '
        WHERE pa.`id_product` = ' . (int) $id_product);
    }

    /**
     * Get label by lang and value by lang too.
     *
     * @param int $id_product Product identifier
     * @param int $id_product_attribute Attribute identifier
     *
     * @return array
     */
    public static function getAttributesParams($id_product, $id_product_attribute)
    {
        if ($id_product_attribute == 0) {
            return [];
        }
        $id_lang = (int) Context::getContext()->language->id;
        $cache_id = 'Product::getAttributesParams_' . (int) $id_product . '-' . (int) $id_product_attribute . '-' . (int) $id_lang;

        if (!Cache::isStored($cache_id)) {
            $result = Db::getInstance()->executeS('
            SELECT a.`id_attribute`, a.`id_attribute_group`, al.`name`, agl.`name` as `group`, 
            pa.`reference`, pa.`ean13`, pa.`isbn`, pa.`upc`, pa.`mpn`,
            pal.`available_now`, pal.`available_later`
            FROM `' . _DB_PREFIX_ . 'attribute` a
            LEFT JOIN `' . _DB_PREFIX_ . 'attribute_lang` al
                ON (al.`id_attribute` = a.`id_attribute` AND al.`id_lang` = ' . (int) $id_lang . ')
            LEFT JOIN `' . _DB_PREFIX_ . 'product_attribute_combination` pac
                ON (pac.`id_attribute` = a.`id_attribute`)
            LEFT JOIN `' . _DB_PREFIX_ . 'product_attribute` pa
                ON (pa.`id_product_attribute` = pac.`id_product_attribute`)
            ' . Shop::addSqlAssociation('product_attribute', 'pa') . '
            LEFT JOIN `' . _DB_PREFIX_ . 'product_attribute_lang` pal
                ON (pal.`id_product_attribute` = pac.`id_product_attribute` AND pal.`id_lang` = ' . (int) $id_lang . ')
            LEFT JOIN `' . _DB_PREFIX_ . 'attribute_group_lang` agl
                ON (a.`id_attribute_group` = agl.`id_attribute_group` AND agl.`id_lang` = ' . (int) $id_lang . ')
            WHERE pa.`id_product` = ' . (int) $id_product . '
                AND pac.`id_product_attribute` = ' . (int) $id_product_attribute . '
                AND agl.`id_lang` = ' . (int) $id_lang);
            Cache::store($cache_id, $result);
        } else {
            $result = Cache::retrieve($cache_id);
        }

        return $result;
    }

    /**
     * @param int $id_product Product identifier
     *
     * @return array
     */
    public static function getAttributesInformationsByProduct($id_product)
    {
        $result = Db::getInstance()->executeS('
        SELECT DISTINCT a.`id_attribute`, a.`id_attribute_group`, al.`name` as `attribute`, agl.`name` as `group`,pa.`reference`, pa.`ean13`, pa.`isbn`, pa.`upc`, pa.`mpn`
        FROM `' . _DB_PREFIX_ . 'attribute` a
        LEFT JOIN `' . _DB_PREFIX_ . 'attribute_lang` al
            ON (a.`id_attribute` = al.`id_attribute` AND al.`id_lang` = ' . (int) Context::getContext()->language->id . ')
        LEFT JOIN `' . _DB_PREFIX_ . 'attribute_group_lang` agl
            ON (a.`id_attribute_group` = agl.`id_attribute_group` AND agl.`id_lang` = ' . (int) Context::getContext()->language->id . ')
        LEFT JOIN `' . _DB_PREFIX_ . 'product_attribute_combination` pac
            ON (a.`id_attribute` = pac.`id_attribute`)
        LEFT JOIN `' . _DB_PREFIX_ . 'product_attribute` pa
            ON (pac.`id_product_attribute` = pa.`id_product_attribute`)
        ' . Shop::addSqlAssociation('product_attribute', 'pa') . '
        ' . Shop::addSqlAssociation('attribute', 'pac') . '
        WHERE pa.`id_product` = ' . (int) $id_product);

        return $result;
    }

    /**
     * @return bool
     */
    public function hasCombinations()
    {
        if (null === $this->id || 0 >= $this->id) {
            return false;
        }
        $attributes = self::getAttributesInformationsByProduct($this->id);

        return !empty($attributes);
    }

    /**
     * Get an id_product_attribute by an id_product and one or more
     * id_attribute.
     *
     * e.g: id_product 8 with id_attribute 4 (size medium) and
     * id_attribute 5 (color blue) returns id_product_attribute 9 which
     * is the dress size medium and color blue.
     *
     * @param int $idProduct Product identifier
     * @param int|int[] $idAttributes Attribute identifier(s)
     * @param bool $findBest
     *
     * @return int
     *
     * @throws PrestaShopException
     */
    public static function getIdProductAttributeByIdAttributes($idProduct, $idAttributes, $findBest = false)
    {
        $idProduct = (int) $idProduct;

        if (!is_array($idAttributes) && is_numeric($idAttributes)) {
            $idAttributes = [(int) $idAttributes];
        }

        if (!is_array($idAttributes) || empty($idAttributes)) {
            throw new PrestaShopException(sprintf('Invalid parameter $idAttributes with value: "%s"', print_r($idAttributes, true)));
        }

        $idAttributesImploded = implode(',', array_map('intval', $idAttributes));
        $idProductAttribute = Db::getInstance()->getValue(
            'SELECT pac.`id_product_attribute`
                FROM `' . _DB_PREFIX_ . 'product_attribute_combination` pac
                INNER JOIN `' . _DB_PREFIX_ . 'product_attribute` pa ON pa.id_product_attribute = pac.id_product_attribute
                WHERE pa.id_product = ' . $idProduct . '
                AND pac.id_attribute IN (' . $idAttributesImploded . ')
                GROUP BY pac.`id_product_attribute`
                HAVING COUNT(pa.id_product) = ' . count($idAttributes)
        );

        if ($idProductAttribute === false && $findBest) {
            //find the best possible combination
            //first we order $idAttributes by the group position
            $orderred = [];
            $result = Db::getInstance()->executeS(
                'SELECT a.`id_attribute`
                FROM `' . _DB_PREFIX_ . 'attribute` a
                INNER JOIN `' . _DB_PREFIX_ . 'attribute_group` g ON a.`id_attribute_group` = g.`id_attribute_group`
                WHERE a.`id_attribute` IN (' . $idAttributesImploded . ')
                ORDER BY g.`position` ASC'
            );

            foreach ($result as $row) {
                $orderred[] = $row['id_attribute'];
            }

            while ($idProductAttribute === false && count($orderred) > 1) {
                array_pop($orderred);
                $idProductAttribute = Db::getInstance()->getValue(
                    'SELECT pac.`id_product_attribute`
                    FROM `' . _DB_PREFIX_ . 'product_attribute_combination` pac
                    INNER JOIN `' . _DB_PREFIX_ . 'product_attribute` pa ON pa.id_product_attribute = pac.id_product_attribute
                    WHERE pa.id_product = ' . (int) $idProduct . '
                    AND pac.id_attribute IN (' . implode(',', array_map('intval', $orderred)) . ')
                    GROUP BY pac.id_product_attribute
                    HAVING COUNT(pa.id_product) = ' . count($orderred)
                );
            }
        }

        if (empty($idProductAttribute)) {
            throw new PrestaShopObjectNotFoundException('Cannot retrieve the id_product_attribute');
        }

        return (int) $idProductAttribute;
    }

    /**
     * Get the combination url anchor of the product.
     *
     * @param int $id_product_attribute Attribute identifier
     * @param bool $with_id
     *
     * @return string
     */
    public function getAnchor($id_product_attribute, $with_id = false)
    {
        $attributes = Product::getAttributesParams($this->id, $id_product_attribute);
        $anchor = '#';
        $sep = Configuration::get('PS_ATTRIBUTE_ANCHOR_SEPARATOR');
        foreach ($attributes as &$a) {
            foreach ($a as &$b) {
                $b = str_replace($sep, '_', Tools::str2url((string) $b));
            }
            $anchor .= '/' . ($with_id && isset($a['id_attribute']) && $a['id_attribute'] ? (int) $a['id_attribute'] . $sep : '') . $a['group'] . $sep . $a['name'];
        }

        return $anchor;
    }

    /**
     * Gets the name of a given product, in the given lang.
     *
     * @since 1.5.0
     *
     * @param int $id_product Product identifier
     * @param int|null $id_product_attribute Attribute identifier
     * @param int|null $id_lang Language identifier
     *
     * @return string
     */
    public static function getProductName($id_product, $id_product_attribute = null, $id_lang = null)
    {
        // use the lang in the context if $id_lang is not defined
        if (!$id_lang) {
            $id_lang = (int) Context::getContext()->language->id;
        }

        // creates the query object
        $query = new DbQuery();

        // selects different names, if it is a combination
        if ($id_product_attribute) {
            $query->select('IFNULL(CONCAT(pl.name, \' : \', GROUP_CONCAT(DISTINCT agl.`name`, \' - \', al.name SEPARATOR \', \')),pl.name) as name');
        } else {
            $query->select('DISTINCT pl.name as name');
        }

        // adds joins & where clauses for combinations
        if ($id_product_attribute) {
            $query->from('product_attribute', 'pa');
            $query->join(Shop::addSqlAssociation('product_attribute', 'pa'));
            $query->innerJoin('product_lang', 'pl', 'pl.id_product = pa.id_product AND pl.id_lang = ' . (int) $id_lang . Shop::addSqlRestrictionOnLang('pl'));
            $query->leftJoin('product_attribute_combination', 'pac', 'pac.id_product_attribute = pa.id_product_attribute');
            $query->leftJoin('attribute', 'atr', 'atr.id_attribute = pac.id_attribute');
            $query->leftJoin('attribute_lang', 'al', 'al.id_attribute = atr.id_attribute AND al.id_lang = ' . (int) $id_lang);
            $query->leftJoin('attribute_group_lang', 'agl', 'agl.id_attribute_group = atr.id_attribute_group AND agl.id_lang = ' . (int) $id_lang);
            $query->where('pa.id_product = ' . (int) $id_product . ' AND pa.id_product_attribute = ' . (int) $id_product_attribute);
        } else {
            // or just adds a 'where' clause for a simple product

            $query->from('product_lang', 'pl');
            $query->where('pl.id_product = ' . (int) $id_product);
            $query->where('pl.id_lang = ' . (int) $id_lang . Shop::addSqlRestrictionOnLang('pl'));
        }

        return Db::getInstance()->getValue($query);
    }

    /**
     * @param bool $autodate
     * @param bool $null_values
     *
     * @return bool
     */
    public function addWs($autodate = true, $null_values = false)
    {
        $success = $this->add($autodate, $null_values);
        if ($success && Configuration::get('PS_SEARCH_INDEXATION')) {
            Search::indexation(false, $this->id);
        }

        return $success;
    }

    /**
     * @param bool $null_values
     *
     * @return bool
     */
    public function updateWs($null_values = false)
    {
        if (null === $this->price) {
            $this->price = Product::getPriceStatic((int) $this->id, false, null, 6, null, false, true, 1, false, null, null, null, $this->specificPrice);
        }

        if (null === $this->unit_price_ratio) {
            $this->unit_price_ratio = ($this->unit_price != 0 ? $this->price / $this->unit_price : 0);
        }

        $success = parent::update($null_values);
        if ($success && Configuration::get('PS_SEARCH_INDEXATION')) {
            Search::indexation(false, $this->id);
        }
        Hook::exec('actionProductUpdate', ['id_product' => (int) $this->id]);

        return $success;
    }

    /**
     * For a given product, returns its real quantity.
     *
     * @since 1.5.0
     *
     * @param int $id_product Product identifier
     * @param int $id_product_attribute Attribute identifier
     * @param int $id_warehouse Warehouse identifier
     * @param int|null $id_shop Shop identifier
     *
     * @return int real_quantity
     */
    public static function getRealQuantity($id_product, $id_product_attribute = 0, $id_warehouse = 0, $id_shop = null)
    {
        static $manager = null;

        if (Configuration::get('PS_ADVANCED_STOCK_MANAGEMENT') && null === $manager) {
            $manager = StockManagerFactory::getManager();
        }

        if (Configuration::get('PS_ADVANCED_STOCK_MANAGEMENT') && Product::usesAdvancedStockManagement($id_product) &&
            StockAvailable::dependsOnStock($id_product, $id_shop)) {
            return $manager->getProductRealQuantities($id_product, $id_product_attribute, $id_warehouse, true);
        } else {
            return StockAvailable::getQuantityAvailableByProduct($id_product, $id_product_attribute, $id_shop);
        }
    }

    /**
     * For a given product, tells if it uses the advanced stock management.
     *
     * @since 1.5.0
     *
     * @param int $id_product Product identifier
     *
     * @return bool
     */
    public static function usesAdvancedStockManagement($id_product)
    {
        $query = new DbQuery();
        $query->select('product_shop.advanced_stock_management');
        $query->from('product', 'p');
        $query->join(Shop::addSqlAssociation('product', 'p'));
        $query->where('p.id_product = ' . (int) $id_product);

        return (bool) Db::getInstance()->getValue($query);
    }

    /**
     * This method allows to flush price cache.
     *
     * @since 1.5.0
     */
    public static function flushPriceCache()
    {
        self::$_prices = [];
        self::$_pricesLevel2 = [];
    }

    /**
     * Get list of parent categories.
     *
     * @since 1.5.0
     *
     * @param int|null $id_lang Language identifier
     *
     * @return array
     */
    public function getParentCategories($id_lang = null)
    {
        if (!$id_lang) {
            $id_lang = Context::getContext()->language->id;
        }

        $interval = Category::getInterval($this->id_category_default);
        $sql = new DbQuery();
        $sql->from('category', 'c');
        $sql->leftJoin('category_lang', 'cl', 'c.id_category = cl.id_category AND id_lang = ' . (int) $id_lang . Shop::addSqlRestrictionOnLang('cl'));
        $sql->where('c.nleft <= ' . (int) $interval['nleft'] . ' AND c.nright >= ' . (int) $interval['nright']);
        $sql->orderBy('c.nleft');

        return Db::getInstance(_PS_USE_SQL_SLAVE_)->executeS($sql);
    }

    /**
     * Fill the variables used for stock management.
     */
    public function loadStockData()
    {
        if (false === Validate::isLoadedObject($this)) {
            return;
        }

        // Default product quantity is available quantity to sell in current shop
        $this->quantity = StockAvailable::getQuantityAvailableByProduct($this->id, 0);
        $this->out_of_stock = StockAvailable::outOfStock($this->id);
        $this->depends_on_stock = StockAvailable::dependsOnStock($this->id);
        $this->location = StockAvailable::getLocation($this->id) ?: '';

        if (Context::getContext()->shop->getContext() == Shop::CONTEXT_GROUP && Context::getContext()->shop->getContextShopGroup()->share_stock == 1) {
            $this->advanced_stock_management = $this->useAdvancedStockManagement();
        }
    }

    /**
     * Get Advanced Stock Management status for this product
     *
     * @return bool 0 for disabled, 1 for enabled
     */
    public function useAdvancedStockManagement()
    {
        return (bool) Db::getInstance()->getValue(
            'SELECT `advanced_stock_management`
                FROM ' . _DB_PREFIX_ . 'product_shop
                WHERE id_product=' . (int) $this->id . Shop::addSqlRestriction()
            );
    }

    /**
     * Set Advanced Stock Management status for this product
     *
     * @param bool $value false for disabled, true for enabled
     */
    public function setAdvancedStockManagement($value)
    {
        $this->advanced_stock_management = (bool) $value;
        if (Context::getContext()->shop->getContext() == Shop::CONTEXT_GROUP
            && Context::getContext()->shop->getContextShopGroup()->share_stock == 1) {
            Db::getInstance()->execute(
                '
                UPDATE `' . _DB_PREFIX_ . 'product_shop`
                SET `advanced_stock_management`=' . (int) $value . '
                WHERE id_product=' . (int) $this->id . Shop::addSqlRestriction()
            );
        } else {
            $this->setFieldsToUpdate(['advanced_stock_management' => true]);
            $this->save();
        }
    }

    /**
     * Get the default category according to the shop.
     *
     * @return array{id_category_default: int}|int
     */
    public function getDefaultCategory()
    {
        $default_category = Db::getInstance()->getValue(
            'SELECT product_shop.`id_category_default`
            FROM `' . _DB_PREFIX_ . 'product` p
            ' . Shop::addSqlAssociation('product', 'p') . '
            WHERE p.`id_product` = ' . (int) $this->id
        );

        if (!$default_category) {
            return ['id_category_default' => Context::getContext()->shop->id_category];
        } else {
            return (int) $default_category;
        }
    }

    /**
     * Get Shop identifiers
     *
     * @param int $id_product Product identifier
     *
     * @return array
     */
    public static function getShopsByProduct($id_product)
    {
        return Db::getInstance()->executeS('
            SELECT `id_shop`
            FROM `' . _DB_PREFIX_ . 'product_shop`
            WHERE `id_product` = ' . (int) $id_product);
    }

    /**
     * Remove all downloadable files for product and its attributes.
     *
     * @return bool
     */
    public function deleteDownload()
    {
        $result = true;
        $collection_download = new PrestaShopCollection('ProductDownload');
        $collection_download->where('id_product', '=', $this->id);
        /** @var ProductDownload $product_download */
        foreach ($collection_download as $product_download) {
            $result &= $product_download->delete($product_download->checkFile());
        }

        return $result;
    }

    /**
     * Get the product type (simple, virtual, pack).
     *
     * @since in 1.5.0
     *
     * @return int
     */
    public function getType()
    {
        if (!$this->id) {
            return Product::PTYPE_SIMPLE;
        }
        if (Pack::isPack($this->id)) {
            return Product::PTYPE_PACK;
        }
        if ($this->is_virtual) {
            return Product::PTYPE_VIRTUAL;
        }

        return Product::PTYPE_SIMPLE;
    }

    /**
     * @return bool
     */
    public function hasAttributesInOtherShops()
    {
        return (bool) Db::getInstance(_PS_USE_SQL_SLAVE_)->getValue(
            '
            SELECT pa.id_product_attribute
            FROM `' . _DB_PREFIX_ . 'product_attribute` pa
            LEFT JOIN `' . _DB_PREFIX_ . 'product_attribute_shop` pas ON (pa.`id_product_attribute` = pas.`id_product_attribute`)
            WHERE pa.`id_product` = ' . (int) $this->id
        );
    }

    /**
     * @return string TaxRulesGroup identifier most used
     */
    public static function getIdTaxRulesGroupMostUsed()
    {
        return Db::getInstance()->getValue(
            '
                    SELECT id_tax_rules_group
                    FROM (
                        SELECT COUNT(*) n, product_shop.id_tax_rules_group
                        FROM ' . _DB_PREFIX_ . 'product p
                        ' . Shop::addSqlAssociation('product', 'p') . '
                        JOIN ' . _DB_PREFIX_ . 'tax_rules_group trg ON (product_shop.id_tax_rules_group = trg.id_tax_rules_group)
                        WHERE trg.active = 1 AND trg.deleted = 0
                        GROUP BY product_shop.id_tax_rules_group
                        ORDER BY n DESC
                        LIMIT 1
                    ) most_used'
                );
    }

    /**
     * For a given ean13 reference, returns the corresponding id.
     *
     * @param string $ean13
     *
     * @return int|string Product identifier
     */
    public static function getIdByEan13($ean13)
    {
        if (empty($ean13)) {
            return 0;
        }

        if (!Validate::isEan13($ean13)) {
            return 0;
        }

        $query = new DbQuery();
        $query->select('p.id_product');
        $query->from('product', 'p');
        $query->where('p.ean13 = \'' . pSQL($ean13) . '\'');

        return Db::getInstance(_PS_USE_SQL_SLAVE_)->getValue($query);
    }

    /**
     * For a given reference, returns the corresponding id.
     *
     * @param string $reference
     *
     * @return int|string Product identifier
     */
    public static function getIdByReference($reference)
    {
        if (empty($reference)) {
            return 0;
        }

        if (!Validate::isReference($reference)) {
            return 0;
        }

        $query = new DbQuery();
        $query->select('p.id_product');
        $query->from('product', 'p');
        $query->where('p.reference = \'' . pSQL($reference) . '\'');

        return Db::getInstance(_PS_USE_SQL_SLAVE_)->getValue($query);
    }

    /**
     * @return string simple, pack, virtual
     */
    public function getWsType()
    {
        $type_information = [
            Product::PTYPE_SIMPLE => 'simple',
            Product::PTYPE_PACK => 'pack',
            Product::PTYPE_VIRTUAL => 'virtual',
        ];

        return $type_information[$this->getType()];
    }

    /**
     * Create the link rewrite if not exists or invalid on product creation
     *
     * @return bool
     */
    public function modifierWsLinkRewrite()
    {
        if (empty($this->link_rewrite)) {
            $this->link_rewrite = [];
        }

        foreach ($this->name as $id_lang => $name) {
            if (empty($this->link_rewrite[$id_lang])) {
                $this->link_rewrite[$id_lang] = Tools::str2url($name);
            } elseif (!Validate::isLinkRewrite($this->link_rewrite[$id_lang])) {
                $this->link_rewrite[$id_lang] = Tools::str2url($this->link_rewrite[$id_lang]);
            }
        }

        return true;
    }

    /**
     * @return array
     */
    public function getWsProductBundle()
    {
        return Db::getInstance()->executeS('SELECT id_product_item as id, id_product_attribute_item as id_product_attribute, quantity FROM ' . _DB_PREFIX_ . 'pack WHERE id_product_pack = ' . (int) $this->id);
    }

    /**
     * @param string $type_str simple, pack, virtual
     *
     * @return bool
     */
    public function setWsType($type_str)
    {
        $reverse_type_information = [
            'simple' => Product::PTYPE_SIMPLE,
            'pack' => Product::PTYPE_PACK,
            'virtual' => Product::PTYPE_VIRTUAL,
        ];

        if (!isset($reverse_type_information[$type_str])) {
            return false;
        }

        $type = $reverse_type_information[$type_str];

        if (Pack::isPack((int) $this->id) && $type != Product::PTYPE_PACK) {
            Pack::deleteItems($this->id);
        }

        $this->cache_is_pack = ($type == Product::PTYPE_PACK);
        $this->is_virtual = ($type == Product::PTYPE_VIRTUAL);
        $this->product_type = $this->getDynamicProductType();

        return true;
    }

    /**
     * @param array $items
     *
     * @return bool
     */
    public function setWsProductBundle($items)
    {
        if ($this->is_virtual) {
            return false;
        }

        Pack::deleteItems($this->id);

        foreach ($items as $item) {
            // Combination of a product is optional, and can be omitted.
            if (!isset($item['product_attribute_id'])) {
                $item['product_attribute_id'] = 0;
            }
            if ((int) $item['id'] > 0) {
                Pack::addItem($this->id, (int) $item['id'], (int) $item['quantity'], (int) $item['product_attribute_id']);
            }
        }

        return true;
    }

    /**
     * @param int $id_attribute Attribute identifier
     * @param int $id_shop Shop identifier
     *
     * @return string Attribute identifier
     */
    public function isColorUnavailable($id_attribute, $id_shop)
    {
        return Db::getInstance()->getValue(
            '
            SELECT sa.id_product_attribute
            FROM ' . _DB_PREFIX_ . 'stock_available sa
            WHERE id_product=' . (int) $this->id . ' AND quantity <= 0
            ' . StockAvailable::addSqlShopRestriction(null, $id_shop, 'sa') . '
            AND EXISTS (
                SELECT 1
                FROM ' . _DB_PREFIX_ . 'product_attribute pa
                JOIN ' . _DB_PREFIX_ . 'product_attribute_shop product_attribute_shop
                    ON (product_attribute_shop.id_product_attribute = pa.id_product_attribute AND product_attribute_shop.id_shop=' . (int) $id_shop . ')
                JOIN ' . _DB_PREFIX_ . 'product_attribute_combination pac
                    ON (pac.id_product_attribute AND product_attribute_shop.id_product_attribute)
                WHERE sa.id_product_attribute = pa.id_product_attribute AND pa.id_product=' . (int) $this->id . ' AND pac.id_attribute=' . (int) $id_attribute . '
            )'
        );
    }

    /**
     * @param int $id_product Product identifier
     * @param bool $full
     *
     * @return string
     */
    public static function getColorsListCacheId($id_product, $full = true)
    {
        $cache_id = 'productlist_colors';
        if ($id_product) {
            $cache_id .= '|' . (int) $id_product;
        }

        if ($full) {
            $cache_id .= '|' . (int) Context::getContext()->shop->id . '|' . (int) Context::getContext()->cookie->id_lang;
        }

        return $cache_id;
    }

    /**
     * @param int $id_product Product identifier
     * @param int $pack_stock_type value of Pack stock type, see constants defined in Pack class
     *
     * @return bool
     */
    public static function setPackStockType($id_product, $pack_stock_type)
    {
        return Db::getInstance()->execute('UPDATE ' . _DB_PREFIX_ . 'product p
        ' . Shop::addSqlAssociation('product', 'p') . ' SET product_shop.pack_stock_type = ' . (int) $pack_stock_type . ' WHERE p.`id_product` = ' . (int) $id_product);
    }

    /**
     * Gets a list of IDs from a list of IDs/Refs. The result will avoid duplicates, and checks if given IDs/Refs exists in DB.
     * Useful when a product list should be checked before a bulk operation on them (Only 1 query => performances).
     *
     * @param int|string|int[]|string[] $ids_or_refs Product identifier(s) or reference(s)
     *
     * @return array|false Product identifiers, without duplicate and only existing ones
     */
    public static function getExistingIdsFromIdsOrRefs($ids_or_refs)
    {
        // separate IDs and Refs
        $ids = [];
        $refs = [];
        $whereStatements = [];
        foreach ((is_array($ids_or_refs) ? $ids_or_refs : [$ids_or_refs]) as $id_or_ref) {
            if (is_numeric($id_or_ref)) {
                $ids[] = (int) $id_or_ref;
            } elseif (is_string($id_or_ref)) {
                $refs[] = '\'' . pSQL($id_or_ref) . '\'';
            }
        }

        // construct WHERE statement with OR combination
        if (count($ids) > 0) {
            $whereStatements[] = ' p.id_product IN (' . implode(',', $ids) . ') ';
        }
        if (count($refs) > 0) {
            $whereStatements[] = ' p.reference IN (' . implode(',', $refs) . ') ';
        }
        if (!count($whereStatements)) {
            return false;
        }

        $results = Db::getInstance()->executeS('
        SELECT DISTINCT `id_product`
        FROM `' . _DB_PREFIX_ . 'product` p
        WHERE ' . implode(' OR ', $whereStatements));

        // simplify array since there is 1 useless dimension.
        // FIXME : find a better way to avoid this, directly in SQL?
        foreach ($results as $k => $v) {
            $results[$k] = (int) $v['id_product'];
        }

        return $results;
    }

    /**
     * Get object of redirect_type.
     *
     * @return string|false category, product, false if unknown redirect_type
     */
    public function getRedirectType()
    {
        switch ($this->redirect_type) {
            case RedirectType::TYPE_CATEGORY_PERMANENT:
            case RedirectType::TYPE_CATEGORY_TEMPORARY:
                return 'category';

            case RedirectType::TYPE_PRODUCT_PERMANENT:
            case RedirectType::TYPE_PRODUCT_TEMPORARY:
                return 'product';
        }

        return false;
    }

    /**
     * Return an array of customization fields IDs.
     *
     * @return array|false
     */
    public function getUsedCustomizationFieldsIds()
    {
        return Db::getInstance()->executeS(
            'SELECT cd.`index` FROM `' . _DB_PREFIX_ . 'customized_data` cd
            LEFT JOIN `' . _DB_PREFIX_ . 'customization_field` cf ON cf.`id_customization_field` = cd.`index`
            WHERE cf.`id_product` = ' . (int) $this->id
        );
    }

    /**
     * Remove unused customization for the product.
     *
     * @param array $customizationIds - Array of customization fields IDs
     *
     * @return bool
     *
     * @throws PrestaShopDatabaseException
     */
    public function deleteUnusedCustomizationFields($customizationIds)
    {
        $return = true;
        if (is_array($customizationIds) && !empty($customizationIds)) {
            $toDeleteIds = implode(',', $customizationIds);
            $return &= Db::getInstance()->execute('DELETE FROM `' . _DB_PREFIX_ . 'customization_field` WHERE
            `id_product` = ' . (int) $this->id . ' AND `id_customization_field` IN (' . $toDeleteIds . ')');

            $return &= Db::getInstance()->execute('DELETE FROM `' . _DB_PREFIX_ . 'customization_field_lang` WHERE
            `id_customization_field` IN (' . $toDeleteIds . ')');
        }

        if (!$return) {
            throw new PrestaShopDatabaseException('An error occurred while deletion the customization fields');
        }

        return $return;
    }

    /**
     * Update the customization fields to be deleted if not used.
     *
     * @param array $customizationIds - Array of excluded customization fields IDs
     *
     * @return bool
     *
     * @throws PrestaShopDatabaseException
     */
    public function softDeleteCustomizationFields($customizationIds)
    {
        $updateQuery = 'UPDATE `' . _DB_PREFIX_ . 'customization_field` cf
            SET cf.`is_deleted` = 1
            WHERE
            cf.`id_product` = ' . (int) $this->id . '
            AND cf.`is_deleted` = 0 ';

        if (is_array($customizationIds) && !empty($customizationIds)) {
            $updateQuery .= 'AND cf.`id_customization_field` NOT IN (' . implode(',', array_map('intval', $customizationIds)) . ')';
        }

        $return = Db::getInstance()->execute($updateQuery);

        if (!$return) {
            throw new PrestaShopDatabaseException('An error occurred while soft deletion the customization fields');
        }

        return $return;
    }

    /**
     * Update default supplier data
     *
     * @param int $idSupplier
     * @param float $wholesalePrice
     * @param string $supplierReference
     *
     * @return bool
     */
    public function updateDefaultSupplierData(int $idSupplier, string $supplierReference, float $wholesalePrice): bool
    {
        if (!$this->id) {
            return false;
        }

        $sql = 'UPDATE `' . _DB_PREFIX_ . 'product` ' .
             'SET ' .
             'id_supplier = %d, ' .
             'supplier_reference = "%s", ' .
             'wholesale_price = "%s" ' .
             'WHERE id_product = %d';

        return Db::getInstance()->execute(
            sprintf(
                $sql,
                $idSupplier,
                pSQL($supplierReference),
                $wholesalePrice,
                $this->id
            )
        );
    }

    /**
     * Get Product ecotax
     *
     * @param int $precision
     * @param bool $include_tax
     * @param bool $formated
     *
     * @return string|float
     */
    public function getEcotax($precision = null, $include_tax = true, $formated = false)
    {
        $context = Context::getContext();
        $currency = $context->currency;
        $precision = $precision ?? $currency->precision;
        $ecotax_rate = $include_tax ? (float) Tax::getProductEcotaxRate() : 0;
        $ecotax = Tools::ps_round(
            (float) $this->ecotax * (1 + $ecotax_rate / 100),
            $precision,
            null
        );

        return $formated ? $context->getCurrentLocale()->formatPrice($ecotax, $currency->iso_code) : $ecotax;
    }

    /**
     * @return string
     */
    public function getProductType(): string
    {
        // Default value is the one saved, but in case it is not set we use dynamic definition
        if (!empty($this->product_type) && in_array($this->product_type, ProductType::AVAILABLE_TYPES)) {
            return $this->product_type;
        }

        return $this->getDynamicProductType();
    }

    /**
     * Returns product type based on existing associations without taking the saved value
     * in database into account.
     *
     * @return string
     */
    public function getDynamicProductType(): string
    {
        if ($this->is_virtual) {
            return ProductType::TYPE_VIRTUAL;
        } elseif (Pack::isPack($this->id)) {
            return ProductType::TYPE_PACK;
        } elseif ($this->hasCombinations()) {
            return ProductType::TYPE_COMBINATIONS;
        }

        return ProductType::TYPE_STANDARD;
    }

    /**
     * Checks if product is still associated to its default shop, if not update with the first association found.
     */
    protected function updateDefaultShop(): void
    {
        $hasDefaultShopAssociation = Db::getInstance()->getValue(
            'SELECT COUNT(p.id_product) FROM `' . _DB_PREFIX_ . 'product_shop` ps
                     LEFT JOIN `' . _DB_PREFIX_ . 'product` p ON p.`id_product` = ps.`id_product` AND ps.`id_shop` = p.`id_shop_default`
                     WHERE p.`id_product` = ' . (int) $this->id
        );

        if (!$hasDefaultShopAssociation) {
            // Update default shop if needed, use the first associated shop (based on its ID) as the default fallback
            $firstAssociatedShop = (int) Db::getInstance()->getValue('SELECT ps.`id_shop` AS id_shop FROM `' . _DB_PREFIX_ . 'product_shop` ps WHERE ps.`id_product` = ' . (int) $this->id . ' ORDER BY ps.`id_shop` ASC');
            Db::getInstance()->update('product', [
                'id_shop_default' => $firstAssociatedShop,
            ], 'id_product = ' . (int) $this->id);
            $this->id_shop_default = $firstAssociatedShop;
        }
    }
}<|MERGE_RESOLUTION|>--- conflicted
+++ resolved
@@ -4542,7 +4542,7 @@
                 ' . Product::sqlStock('pa', 'pa') . '
                 LEFT JOIN `' . _DB_PREFIX_ . 'product_attribute_lang` pal
                     ON (
-                        pa.`id_product_attribute` = pal.`id_product_attribute` AND 
+                        pa.`id_product_attribute` = pal.`id_product_attribute` AND
                         pal.`id_lang` = ' . (int) Context::getContext()->language->id . ')
                 LEFT JOIN `' . _DB_PREFIX_ . 'product_attribute_combination` pac ON (pac.`id_product_attribute` = pa.`id_product_attribute`)
                 LEFT JOIN `' . _DB_PREFIX_ . 'attribute` a ON (a.`id_attribute` = pac.`id_attribute`)
@@ -5604,11 +5604,7 @@
         $row['category'] = Category::getLinkRewrite((int) $row['id_category_default'], (int) $id_lang);
         $row['category_name'] = Db::getInstance()->getValue('SELECT name FROM ' . _DB_PREFIX_ . 'category_lang WHERE id_shop = ' . (int) $context->shop->id . ' AND id_lang = ' . (int) $id_lang . ' AND id_category = ' . (int) $row['id_category_default']);
         $row['link'] = $context->link->getProductLink((int) $row['id_product'], $row['link_rewrite'], $row['category'], $row['ean13']);
-<<<<<<< HEAD
         $row['manufacturer_name'] = !empty((int) $row['id_manufacturer']) ? Manufacturer::getNameById((int) $row['id_manufacturer']) : null;
-=======
-        $row['manufacturer_name'] = !empty($row['id_manufacturer']) ? Manufacturer::getNameById((int) $row['id_manufacturer']) : null;
->>>>>>> ada44353
 
         $row['attribute_price'] = 0;
         if ($id_product_attribute) {
@@ -7428,7 +7424,7 @@
 
         if (!Cache::isStored($cache_id)) {
             $result = Db::getInstance()->executeS('
-            SELECT a.`id_attribute`, a.`id_attribute_group`, al.`name`, agl.`name` as `group`, 
+            SELECT a.`id_attribute`, a.`id_attribute_group`, al.`name`, agl.`name` as `group`,
             pa.`reference`, pa.`ean13`, pa.`isbn`, pa.`upc`, pa.`mpn`,
             pal.`available_now`, pal.`available_later`
             FROM `' . _DB_PREFIX_ . 'attribute` a
