--- conflicted
+++ resolved
@@ -845,22 +845,13 @@
 				elseif (!is_writable($file))
 					$errors[] = Tools::displayError('Server does not have permissions for writing.').' ('.$file.')';
 			}
-<<<<<<< HEAD
-		if ($install && file_exists($file))
-=======
 		
 		if (!file_exists($file))
 			$errors[] = Tools::displayError('No language pack is available for your version.');
 		elseif ($install)
->>>>>>> 411f3dd5
 		{
 			require_once(_PS_TOOL_DIR_.'tar/Archive_Tar.php');
 			$gz = new Archive_Tar($file, true);
-<<<<<<< HEAD
-			$files_list = Language::getLanguagePackListContent($iso, $gz);
-			if (!$gz->extract(_PS_TRANSLATIONS_DIR_.'../', false))
-				$errors[] = Tools::displayError('Cannot decompress the translation file for the following language: ').(string)$iso;
-=======
 			$files_list = AdminTranslationsController::filterTranslationFiles(Language::getLanguagePackListContent($iso, $gz));
 			$files_paths = AdminTranslationsController::filesListToPaths($files_list);
 
@@ -897,7 +888,6 @@
 
 			if (!$gz->extractList(AdminTranslationsController::filesListToPaths($files_list), _PS_TRANSLATIONS_DIR_.'../'))
 				$errors[] = Tools::displayError('Cannot decompress the translation file for the following language:').' '.(string)$iso;
->>>>>>> 411f3dd5
 			// Clear smarty modules cache
 			Tools::clearCache();
 			if (!Language::checkAndAddLanguage((string)$iso, $lang_pack, false, $params))
@@ -928,14 +918,6 @@
 
 	public static function getLanguagePackListContent($iso, $tar)
 	{
-<<<<<<< HEAD
-		if (!$tar instanceof Archive_Tar)
-			return false;
-		$key = 'Language::getLanguagePackListContent_'.$iso;
-		if (!Cache::isStored($key))
-			Cache::store($key, $tar->listContent());
-
-=======
 		$key = 'Language::getLanguagePackListContent_'.$iso;
 		if (!Cache::isStored($key))
 		{
@@ -943,7 +925,6 @@
 				return false;
 			Cache::store($key, $tar->listContent());
 		}
->>>>>>> 411f3dd5
 		return Cache::retrieve($key);
 	}
 
@@ -952,31 +933,11 @@
 		require_once(_PS_TOOL_DIR_.'tar/Archive_Tar.php');
 
 		$languages = Language::getLanguages(false);
-<<<<<<< HEAD
-		foreach($languages as $lang)
-=======
 		foreach ($languages as $lang)
->>>>>>> 411f3dd5
 		{
 			$files_listing = array();
 			foreach ($modules_list as $module_name)
 			{
-<<<<<<< HEAD
-				$iso = $lang['iso_code'];
-				$filegz = _PS_TRANSLATIONS_DIR_.$iso.'.gzip';
-
-				clearstatcache();
-				if (@filemtime($filegz) < (time() - (24 * 3600)))
-					Language::downloadAndInstallLanguagePack($iso, null, null, false);
-
-				$gz = new Archive_Tar($filegz, true);
-				$files_list = Language::getLanguagePackListContent($iso, $gz);
-				foreach ($files_list as $i => $file)
-					if (!preg_match('/^modules\/'.$module_name.'\/.*/', $file['filename']))
-						unset($files_list[$i]);
-
-				foreach($files_list as $file)
-=======
 				$filegz = _PS_TRANSLATIONS_DIR_.$lang['iso_code'].'.gzip';
 
 				clearstatcache();
@@ -991,7 +952,6 @@
 						unset($files_list[$i]);
 
 				foreach ($files_list as $file)
->>>>>>> 411f3dd5
 					if (isset($file['filename']) && is_string($file['filename']))
 						$files_listing[] = $file['filename'];
 			}
