<?php
/*
* 2007-2014 PrestaShop
*
* NOTICE OF LICENSE
*
* This source file is subject to the Open Software License (OSL 3.0)
* that is bundled with this package in the file LICENSE.txt.
* It is also available through the world-wide-web at this URL:
* http://opensource.org/licenses/osl-3.0.php
* If you did not receive a copy of the license and are unable to
* obtain it through the world-wide-web, please send an email
* to license@prestashop.com so we can send you a copy immediately.
*
* DISCLAIMER
*
* Do not edit or add to this file if you wish to upgrade PrestaShop to newer
* versions in the future. If you wish to customize PrestaShop for your
* needs please refer to http://www.prestashop.com for more information.
*
*  @author PrestaShop SA <contact@prestashop.com>
*  @copyright  2007-2014 PrestaShop SA
*  @license    http://opensource.org/licenses/osl-3.0.php  Open Software License (OSL 3.0)
*  International Registered Trademark & Property of PrestaShop SA
*/

class ManufacturerCore extends ObjectModel
{
	public $id;

	/** @var integer manufacturer ID //FIXME is it really usefull...? */
	public $id_manufacturer;

	/** @var string Name */
	public $name;

	/** @var string A description */
	public $description;

	/** @var string A short description */
	public $short_description;

	/** @var int Address */
	public $id_address;

	/** @var string Object creation date */
	public $date_add;

	/** @var string Object last modification date */
	public $date_upd;

	/** @var string Friendly URL */
	public $link_rewrite;

	/** @var string Meta title */
	public $meta_title;

	/** @var string Meta keywords */
	public $meta_keywords;

	/** @var string Meta description */
	public $meta_description;

	/** @var boolean active */
	public $active;

	/**
	 * @see ObjectModel::$definition
	 */
	public static $definition = array(
		'table' => 'manufacturer',
		'primary' => 'id_manufacturer',
		'multilang' => true,
		'fields' => array(
			'name' => 				array('type' => self::TYPE_STRING, 'validate' => 'isCatalogName', 'required' => true, 'size' => 64),
			'active' => 			array('type' => self::TYPE_BOOL),
			'date_add' => 			array('type' => self::TYPE_DATE),
			'date_upd' => 			array('type' => self::TYPE_DATE),

			// Lang fields
			'description' => 		array('type' => self::TYPE_HTML, 'lang' => true, 'validate' => 'isCleanHtml'),
			'short_description' => 	array('type' => self::TYPE_HTML, 'lang' => true, 'validate' => 'isCleanHtml'),
			'meta_title' => 		array('type' => self::TYPE_STRING, 'lang' => true, 'validate' => 'isGenericName', 'size' => 128),
			'meta_description' => 	array('type' => self::TYPE_STRING, 'lang' => true, 'validate' => 'isGenericName', 'size' => 255),
			'meta_keywords' => 		array('type' => self::TYPE_STRING, 'lang' => true, 'validate' => 'isGenericName'),
		),
	);

	protected $webserviceParameters = array(
		'fields' => array(
			'active' => array(),
			'link_rewrite' => array('getter' => 'getLink', 'setter' => false),
		),
		'associations' => array(
			'addresses' => array('resource' => 'address', 'setter' => false, 'fields' => array(
				'id' => array('xlink_resource' => 'addresses'),
			)),
		),
	);

	public function __construct($id = null, $id_lang = null)
	{
		parent::__construct($id, $id_lang);

		$this->link_rewrite = $this->getLink();
		$this->image_dir = _PS_MANU_IMG_DIR_;
	}

	public function delete()
	{
		$address = new Address($this->id_address);

		if (Validate::isLoadedObject($address) AND !$address->delete())
			return false;

		if (parent::delete())
		{
			CartRule::cleanProductRuleIntegrity('manufacturers', $this->id);
			return $this->deleteImage();
		}
	}

	/**
	 * Delete several objects from database
	 *
	 * return boolean Deletion result
	 */
	public function deleteSelection($selection)
	{
		if (!is_array($selection))
			die(Tools::displayError());

		$result = true;
		foreach ($selection as $id)
		{
			$this->id = (int)$id;
			$this->id_address = Manufacturer::getManufacturerAddress();
			$result = $result && $this->delete();
		}

		return $result;
	}

	protected function getManufacturerAddress()
	{
		if (!(int)$this->id)
			return false;

		return Db::getInstance(_PS_USE_SQL_SLAVE_)->getValue('SELECT `id_address` FROM '._DB_PREFIX_.'address WHERE `id_manufacturer` = '.(int)$this->id);
	}

	/**
	  * Return manufacturers
	  *
	  * @param boolean $get_nb_products [optional] return products numbers for each
	  * @param int $id_lang
	  * @param bool $active
	  * @param int $p
	  * @param int $n
	  * @param bool $all_group
	  * @return array Manufacturers
	  */
	public static function getManufacturers($get_nb_products = false, $id_lang = 0, $active = true, $p = false, $n = false, $all_group = false, $group_by = false)
	{
		if (!$id_lang)
			$id_lang = (int)Configuration::get('PS_LANG_DEFAULT');
		if (!Group::isFeatureActive())
			$all_group = true;

		$manufacturers = Db::getInstance(_PS_USE_SQL_SLAVE_)->executeS('
		SELECT m.*, ml.`description`, ml.`short_description`
		FROM `'._DB_PREFIX_.'manufacturer` m
		'.Shop::addSqlAssociation('manufacturer', 'm').'
		INNER JOIN `'._DB_PREFIX_.'manufacturer_lang` ml ON (m.`id_manufacturer` = ml.`id_manufacturer` AND ml.`id_lang` = '.(int)$id_lang.')
		'.($active ? 'WHERE m.`active` = 1' : '')
		.($group_by ? ' GROUP BY m.`id_manufacturer`' : '' ).'
		ORDER BY m.`name` ASC
		'.($p ? ' LIMIT '.(((int)$p - 1) * (int)$n).','.(int)$n : ''));
		if ($manufacturers === false)
			return false;

		if ($get_nb_products)
		{
			$sql_groups = '';
			if (!$all_group)
			{
				$groups = FrontController::getCurrentCustomerGroups();
				$sql_groups = (count($groups) ? 'IN ('.implode(',', $groups).')' : '= 1');
			}

			foreach ($manufacturers as $key => $manufacturer)
			{
				$manufacturers[$key]['nb_products'] = Db::getInstance(_PS_USE_SQL_SLAVE_)->getValue('
				SELECT COUNT(DISTINCT p.`id_product`)
				FROM `'._DB_PREFIX_.'product` p
				'.Shop::addSqlAssociation('product', 'p').'
				WHERE p.`id_manufacturer` = '.(int)$manufacturer['id_manufacturer'].'
				AND product_shop.`visibility` NOT IN ("none")
				'.($active ? ' AND product_shop.`active` = 1 ' : '').'
				'.($all_group ? '' : ' AND p.`id_product` IN (
					SELECT cp.`id_product`
					FROM `'._DB_PREFIX_.'category_group` cg
					LEFT JOIN `'._DB_PREFIX_.'category_product` cp ON (cp.`id_category` = cg.`id_category`)
					WHERE cg.`id_group` '.$sql_groups.'
				)'));
			}
		}

		$total_manufacturers = count($manufacturers);
		$rewrite_settings = (int)Configuration::get('PS_REWRITING_SETTINGS');
		for ($i = 0; $i < $total_manufacturers; $i++)
			$manufacturers[$i]['link_rewrite'] = ($rewrite_settings ? Tools::link_rewrite($manufacturers[$i]['name']) : 0);
		return $manufacturers;
	}

	/**
	  * Return name from id
	  *
	  * @param integer $id_manufacturer Manufacturer ID
	  * @return string name
	  */
	static protected $cacheName = array();
	public static function getNameById($id_manufacturer)
	{
		if (!isset(self::$cacheName[$id_manufacturer]))
			self::$cacheName[$id_manufacturer] = Db::getInstance(_PS_USE_SQL_SLAVE_)->getValue('
				SELECT `name`
				FROM `'._DB_PREFIX_.'manufacturer`
				WHERE `id_manufacturer` = '.(int)$id_manufacturer.'
				AND `active` = 1'
			);

		return self::$cacheName[$id_manufacturer];
	}

	public static function getIdByName($name)
	{
		$result = Db::getInstance()->getRow('
			SELECT `id_manufacturer`
			FROM `'._DB_PREFIX_.'manufacturer`
			WHERE `name` = \''.pSQL($name).'\''
		);

		if (isset($result['id_manufacturer']))
			return (int)$result['id_manufacturer'];

		return false;
	}

	public function getLink()
	{
		return Tools::link_rewrite($this->name);
	}

	public static function getProducts($id_manufacturer, $id_lang, $p, $n, $order_by = null, $order_way = null,
		$get_total = false, $active = true, $active_category = true, Context $context = null)
	{
		if (!$context)
			$context = Context::getContext();

		$front = true;
		if (!in_array($context->controller->controller_type, array('front', 'modulefront')))
			$front = false;

		if ($p < 1)
			$p = 1;

	 	if (empty($order_by) || $order_by == 'position')
	 		$order_by = 'name';

	 	if (empty($order_way)) $order_way = 'ASC';

		if (!Validate::isOrderBy($order_by) || !Validate::isOrderWay($order_way))
			die (Tools::displayError());

		$groups = FrontController::getCurrentCustomerGroups();
		$sql_groups = count($groups) ? 'IN ('.implode(',', $groups).')' : '= 1';

		/* Return only the number of products */
		if ($get_total)
		{
			$sql = '
				SELECT p.`id_product`
				FROM `'._DB_PREFIX_.'product` p
				'.Shop::addSqlAssociation('product', 'p').'
				WHERE p.id_manufacturer = '.(int)$id_manufacturer
				.($active ? ' AND product_shop.`active` = 1' : '').'
				'.($front ? ' AND product_shop.`visibility` IN ("both", "catalog")' : '').'
				AND p.`id_product` IN (
					SELECT cp.`id_product`
					FROM `'._DB_PREFIX_.'category_group` cg
					LEFT JOIN `'._DB_PREFIX_.'category_product` cp ON (cp.`id_category` = cg.`id_category`)'.
					($active_category ? ' INNER JOIN `'._DB_PREFIX_.'category` ca ON cp.`id_category` = ca.`id_category` AND ca.`active` = 1' : '').'
					WHERE cg.`id_group` '.$sql_groups.'
				)';

			$result = Db::getInstance(_PS_USE_SQL_SLAVE_)->executeS($sql);
			return (int)count($result);
		}
		if (strpos($order_by, '.') > 0)
		{
			$order_by = explode('.', $order_by);
			$order_by = pSQL($order_by[0]).'.`'.pSQL($order_by[1]).'`';
		}
		$alias = '';
		if ($order_by == 'price')
			$alias = 'product_shop.';
		elseif ($order_by == 'name')
			$alias = 'pl.';
		elseif ($order_by == 'manufacturer_name')
		{
			$order_by = 'name';
			$alias = 'm.';
		}
		elseif ($order_by == 'quantity')
			$alias = 'stock.';
		else
			$alias = 'p.';

<<<<<<< HEAD
		$sql = 'SELECT p.*, product_shop.*, stock.out_of_stock, IFNULL(stock.quantity, 0) as quantity'.(Combination::isFeatureActive() ? ', MAX(product_attribute_shop.minimal_quantity) AS product_attribute_minimal_quantity' : '').'
					, pl.`description`, pl.`description_short`, pl.`link_rewrite`, pl.`meta_description`, pl.`meta_keywords`,
=======
		$sql = 'SELECT p.*, product_shop.*, stock.out_of_stock, IFNULL(stock.quantity, 0) as quantity, MAX(product_attribute_shop.`id_product_attribute`) id_product_attribute,
					pl.`description`, pl.`description_short`, pl.`link_rewrite`, pl.`meta_description`, pl.`meta_keywords`,
>>>>>>> 6153b9ad
					pl.`meta_title`, pl.`name`, pl.`available_now`, pl.`available_later`, MAX(image_shop.`id_image`) id_image, il.`legend`, m.`name` AS manufacturer_name,
					DATEDIFF(
						product_shop.`date_add`,
						DATE_SUB(
							NOW(),
							INTERVAL '.(Validate::isUnsignedInt(Configuration::get('PS_NB_DAYS_NEW_PRODUCT')) ? Configuration::get('PS_NB_DAYS_NEW_PRODUCT') : 20).' DAY
						)
					) > 0 AS new'.(Combination::isFeatureActive() ? ',MAX(product_attribute_shop.minimal_quantity) AS product_attribute_minimal_quantity' : '')
				.' FROM `'._DB_PREFIX_.'product` p
				'.Shop::addSqlAssociation('product', 'p').
				(Combination::isFeatureActive() ?
				'LEFT JOIN `'._DB_PREFIX_.'product_attribute` pa
					ON (p.`id_product` = pa.`id_product`)
				'.Shop::addSqlAssociation('product_attribute', 'pa', false, 'product_attribute_shop.`default_on` = 1') : '').'
				LEFT JOIN `'._DB_PREFIX_.'product_lang` pl
					ON (p.`id_product` = pl.`id_product` AND pl.`id_lang` = '.(int)$id_lang.Shop::addSqlRestrictionOnLang('pl').')
				LEFT JOIN `'._DB_PREFIX_.'image` i
					ON (i.`id_product` = p.`id_product`)'.
				Shop::addSqlAssociation('image', 'i', false, 'image_shop.cover=1').'
				LEFT JOIN `'._DB_PREFIX_.'image_lang` il
					ON (i.`id_image` = il.`id_image` AND il.`id_lang` = '.(int)$id_lang.')
				LEFT JOIN `'._DB_PREFIX_.'manufacturer` m
					ON (m.`id_manufacturer` = p.`id_manufacturer`)
				'.Product::sqlStock('p', 0);

				if (Group::isFeatureActive() || $active_category)
				{
					$sql .= 'JOIN `'._DB_PREFIX_.'category_product` cp ON (p.id_product = cp.id_product)';
					if (Group::isFeatureActive())
						$sql .= 'JOIN `'._DB_PREFIX_.'category_group` cg ON (cp.`id_category` = cg.`id_category` AND cg.`id_group` '.$sql_groups.')';
					if ($active_category)
						$sql .= 'JOIN `'._DB_PREFIX_.'category` ca ON cp.`id_category` = ca.`id_category` AND ca.`active` = 1';
				}

		$sql .= '
				WHERE p.`id_manufacturer` = '.(int)$id_manufacturer.'
				'.($active ? ' AND product_shop.`active` = 1' : '').'
				'.($front ? ' AND product_shop.`visibility` IN ("both", "catalog")' : '').'
				GROUP BY product_shop.id_product
				ORDER BY '.$alias.'`'.bqSQL($order_by).'` '.pSQL($order_way).'
				LIMIT '.(((int)$p - 1) * (int)$n).','.(int)$n;

		$result = Db::getInstance(_PS_USE_SQL_SLAVE_)->executeS($sql);

		if (!$result)
			return false;

		if ($order_by == 'price')
			Tools::orderbyPrice($result, $order_way);

		return Product::getProductsProperties($id_lang, $result);
	}

	public function getProductsLite($id_lang)
	{
		$context = Context::getContext();
		$front = true;
		if (!in_array($context->controller->controller_type, array('front', 'modulefront')))
			$front = false;

		return Db::getInstance()->executeS('
		SELECT p.`id_product`,  pl.`name`
		FROM `'._DB_PREFIX_.'product` p
		'.Shop::addSqlAssociation('product', 'p').'
		LEFT JOIN `'._DB_PREFIX_.'product_lang` pl ON (
			p.`id_product` = pl.`id_product`
			AND pl.`id_lang` = '.(int)$id_lang.$context->shop->addSqlRestrictionOnLang('pl').'
		)
		WHERE p.`id_manufacturer` = '.(int)$this->id.
		($front ? ' AND product_shop.`visibility` IN ("both", "catalog")' : ''));
	}

	/*
	* Specify if a manufacturer already in base
	*
	* @param $id_manufacturer Manufacturer id
	* @return boolean
	*/
	public static function manufacturerExists($id_manufacturer)
	{
		$row = Db::getInstance()->getRow('
			SELECT `id_manufacturer`
			FROM '._DB_PREFIX_.'manufacturer m
			WHERE m.`id_manufacturer` = '.(int)$id_manufacturer
		);

		return isset($row['id_manufacturer']);
	}

	public function getAddresses($id_lang)
	{
		return Db::getInstance()->executeS('
			SELECT a.*, cl.name AS `country`, s.name AS `state`
			FROM `'._DB_PREFIX_.'address` AS a
			LEFT JOIN `'._DB_PREFIX_.'country_lang` AS cl ON (
				cl.`id_country` = a.`id_country`
				AND cl.`id_lang` = '.(int)$id_lang.'
			)
			LEFT JOIN `'._DB_PREFIX_.'state` AS s ON (s.`id_state` = a.`id_state`)
			WHERE `id_manufacturer` = '.(int)$this->id.'
			AND a.`deleted` = 0'
		);
	}

	public function getWsAddresses()
	{
		return Db::getInstance()->executeS('
			SELECT a.id_address as id
			FROM `'._DB_PREFIX_.'address` AS a
			'.Shop::addSqlAssociation('manufacturer', 'a').'
			WHERE a.`id_manufacturer` = '.(int)$this->id.'
			AND a.`deleted` = 0'
		);
	}

	public function setWsAddresses($id_addresses)
	{
		$ids = array();

		foreach ($id_addresses as $id)
			$ids[] = (int)$id['id'];

		$result1 = (Db::getInstance()->execute('
			UPDATE `'._DB_PREFIX_.'address`
			SET id_manufacturer = 0
			WHERE id_manufacturer = '.(int)$this->id.'
			AND deleted = 0') !== false
		);

		$result2 = true;
		if (count($ids))
			$result2 = (Db::getInstance()->execute('
				UPDATE `'._DB_PREFIX_.'address`
				SET id_customer = 0, id_supplier = 0, id_manufacturer = '.(int)$this->id.'
				WHERE id_address IN('.implode(',', $ids).')
				AND deleted = 0') !== false
			);

		return ($result1 && $result2);
	}
}<|MERGE_RESOLUTION|>--- conflicted
+++ resolved
@@ -317,46 +317,43 @@
 		else
 			$alias = 'p.';
 
-<<<<<<< HEAD
-		$sql = 'SELECT p.*, product_shop.*, stock.out_of_stock, IFNULL(stock.quantity, 0) as quantity'.(Combination::isFeatureActive() ? ', MAX(product_attribute_shop.minimal_quantity) AS product_attribute_minimal_quantity' : '').'
-					, pl.`description`, pl.`description_short`, pl.`link_rewrite`, pl.`meta_description`, pl.`meta_keywords`,
-=======
-		$sql = 'SELECT p.*, product_shop.*, stock.out_of_stock, IFNULL(stock.quantity, 0) as quantity, MAX(product_attribute_shop.`id_product_attribute`) id_product_attribute,
-					pl.`description`, pl.`description_short`, pl.`link_rewrite`, pl.`meta_description`, pl.`meta_keywords`,
->>>>>>> 6153b9ad
-					pl.`meta_title`, pl.`name`, pl.`available_now`, pl.`available_later`, MAX(image_shop.`id_image`) id_image, il.`legend`, m.`name` AS manufacturer_name,
-					DATEDIFF(
-						product_shop.`date_add`,
-						DATE_SUB(
-							NOW(),
-							INTERVAL '.(Validate::isUnsignedInt(Configuration::get('PS_NB_DAYS_NEW_PRODUCT')) ? Configuration::get('PS_NB_DAYS_NEW_PRODUCT') : 20).' DAY
-						)
-					) > 0 AS new'.(Combination::isFeatureActive() ? ',MAX(product_attribute_shop.minimal_quantity) AS product_attribute_minimal_quantity' : '')
-				.' FROM `'._DB_PREFIX_.'product` p
-				'.Shop::addSqlAssociation('product', 'p').
-				(Combination::isFeatureActive() ?
-				'LEFT JOIN `'._DB_PREFIX_.'product_attribute` pa
-					ON (p.`id_product` = pa.`id_product`)
-				'.Shop::addSqlAssociation('product_attribute', 'pa', false, 'product_attribute_shop.`default_on` = 1') : '').'
-				LEFT JOIN `'._DB_PREFIX_.'product_lang` pl
-					ON (p.`id_product` = pl.`id_product` AND pl.`id_lang` = '.(int)$id_lang.Shop::addSqlRestrictionOnLang('pl').')
-				LEFT JOIN `'._DB_PREFIX_.'image` i
-					ON (i.`id_product` = p.`id_product`)'.
-				Shop::addSqlAssociation('image', 'i', false, 'image_shop.cover=1').'
-				LEFT JOIN `'._DB_PREFIX_.'image_lang` il
-					ON (i.`id_image` = il.`id_image` AND il.`id_lang` = '.(int)$id_lang.')
-				LEFT JOIN `'._DB_PREFIX_.'manufacturer` m
-					ON (m.`id_manufacturer` = p.`id_manufacturer`)
-				'.Product::sqlStock('p', 0);
-
-				if (Group::isFeatureActive() || $active_category)
-				{
-					$sql .= 'JOIN `'._DB_PREFIX_.'category_product` cp ON (p.id_product = cp.id_product)';
-					if (Group::isFeatureActive())
-						$sql .= 'JOIN `'._DB_PREFIX_.'category_group` cg ON (cp.`id_category` = cg.`id_category` AND cg.`id_group` '.$sql_groups.')';
-					if ($active_category)
-						$sql .= 'JOIN `'._DB_PREFIX_.'category` ca ON cp.`id_category` = ca.`id_category` AND ca.`active` = 1';
-				}
+		$sql = 'SELECT p.*, product_shop.*, stock.out_of_stock, IFNULL(stock.quantity, 0) as quantity'
+			.(Combination::isFeatureActive() ? ', MAX(product_attribute_shop.minimal_quantity) AS product_attribute_minimal_quantity' : '')
+			.', MAX(product_attribute_shop.`id_product_attribute`) id_product_attribute
+			, pl.`description`, pl.`description_short`, pl.`link_rewrite`, pl.`meta_description`, pl.`meta_keywords`,
+			pl.`meta_title`, pl.`name`, pl.`available_now`, pl.`available_later`, MAX(image_shop.`id_image`) id_image, il.`legend`, m.`name` AS manufacturer_name,
+				DATEDIFF(
+					product_shop.`date_add`,
+					DATE_SUB(
+						NOW(),
+						INTERVAL '.(Validate::isUnsignedInt(Configuration::get('PS_NB_DAYS_NEW_PRODUCT')) ? Configuration::get('PS_NB_DAYS_NEW_PRODUCT') : 20).' DAY
+					)
+				) > 0 AS new'.(Combination::isFeatureActive() ? ',MAX(product_attribute_shop.minimal_quantity) AS product_attribute_minimal_quantity' : '')
+			.' FROM `'._DB_PREFIX_.'product` p
+			'.Shop::addSqlAssociation('product', 'p').
+			(Combination::isFeatureActive() ?
+			'LEFT JOIN `'._DB_PREFIX_.'product_attribute` pa
+				ON (p.`id_product` = pa.`id_product`)
+			'.Shop::addSqlAssociation('product_attribute', 'pa', false, 'product_attribute_shop.`default_on` = 1') : '').'
+			LEFT JOIN `'._DB_PREFIX_.'product_lang` pl
+				ON (p.`id_product` = pl.`id_product` AND pl.`id_lang` = '.(int)$id_lang.Shop::addSqlRestrictionOnLang('pl').')
+			LEFT JOIN `'._DB_PREFIX_.'image` i
+				ON (i.`id_product` = p.`id_product`)'.
+			Shop::addSqlAssociation('image', 'i', false, 'image_shop.cover=1').'
+			LEFT JOIN `'._DB_PREFIX_.'image_lang` il
+				ON (i.`id_image` = il.`id_image` AND il.`id_lang` = '.(int)$id_lang.')
+			LEFT JOIN `'._DB_PREFIX_.'manufacturer` m
+				ON (m.`id_manufacturer` = p.`id_manufacturer`)
+			'.Product::sqlStock('p', 0);
+
+			if (Group::isFeatureActive() || $active_category)
+			{
+				$sql .= 'JOIN `'._DB_PREFIX_.'category_product` cp ON (p.id_product = cp.id_product)';
+				if (Group::isFeatureActive())
+					$sql .= 'JOIN `'._DB_PREFIX_.'category_group` cg ON (cp.`id_category` = cg.`id_category` AND cg.`id_group` '.$sql_groups.')';
+				if ($active_category)
+					$sql .= 'JOIN `'._DB_PREFIX_.'category` ca ON cp.`id_category` = ca.`id_category` AND ca.`active` = 1';
+			}
 
 		$sql .= '
 				WHERE p.`id_manufacturer` = '.(int)$id_manufacturer.'
