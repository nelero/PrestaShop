--- conflicted
+++ resolved
@@ -146,13 +146,13 @@
     public function getProductsDetail()
     {
         return Db::getInstance(_PS_USE_SQL_SLAVE_)->executeS('
-		SELECT *
-		FROM `'._DB_PREFIX_.'order_detail` od
-		LEFT JOIN `'._DB_PREFIX_.'product` p
-		ON p.id_product = od.product_id
-		LEFT JOIN `'._DB_PREFIX_.'product_shop` ps ON (ps.id_product = p.id_product AND ps.id_shop = od.id_shop)
-		WHERE od.`id_order` = '.(int)$this->id_order.'
-		'.($this->id && $this->number ? ' AND od.`id_order_invoice` = '.(int)$this->id : '').' ORDER BY od.`product_name`');
+        SELECT *
+        FROM `'._DB_PREFIX_.'order_detail` od
+        LEFT JOIN `'._DB_PREFIX_.'product` p
+        ON p.id_product = od.product_id
+        LEFT JOIN `'._DB_PREFIX_.'product_shop` ps ON (ps.id_product = p.id_product AND ps.id_shop = od.id_shop)
+        WHERE od.`id_order` = '.(int)$this->id_order.'
+        '.($this->id && $this->number ? ' AND od.`id_order_invoice` = '.(int)$this->id : '').' ORDER BY od.`product_name`');
     }
 
     public static function getInvoiceByNumber($id_invoice)
@@ -171,8 +171,8 @@
 
         $id_order_invoice = Db::getInstance(_PS_USE_SQL_SLAVE_)->getValue(
             'SELECT `id_order_invoice`
-			FROM `'._DB_PREFIX_.'order_invoice`
-			WHERE number = '.(int)$id_invoice);
+            FROM `'._DB_PREFIX_.'order_invoice`
+            WHERE number = '.(int)$id_invoice);
 
         return ($id_order_invoice ? new OrderInvoice($id_order_invoice) : false);
     }
@@ -298,18 +298,18 @@
     {
         if (isset($product['product_attribute_id']) && $product['product_attribute_id']) {
             $id_image = Db::getInstance()->getValue('
-				SELECT image_shop.id_image
-				FROM '._DB_PREFIX_.'product_attribute_image pai'.
+                SELECT image_shop.id_image
+                FROM '._DB_PREFIX_.'product_attribute_image pai'.
                 Shop::addSqlAssociation('image', 'pai', true).'
-				WHERE id_product_attribute = '.(int)$product['product_attribute_id']);
+                WHERE id_product_attribute = '.(int)$product['product_attribute_id']);
         }
 
         if (!isset($id_image) || !$id_image) {
             $id_image = Db::getInstance()->getValue('
-				SELECT image_shop.id_image
-				FROM '._DB_PREFIX_.'image i'.
+                SELECT image_shop.id_image
+                FROM '._DB_PREFIX_.'image i'.
                 Shop::addSqlAssociation('image', 'i', true, 'image_shop.cover=1').'
-				WHERE i.id_product = '.(int)$product['product_id']);
+                WHERE i.id_product = '.(int)$product['product_id']);
         }
 
         $product['image'] = null;
@@ -330,25 +330,15 @@
     public function useOneAfterAnotherTaxComputationMethod()
     {
         // if one of the order details use the tax computation method the display will be different
-<<<<<<< HEAD
-        return Db::getInstance()->getValue(
-            'SELECT od.`tax_computation_method`
-		    FROM `'._DB_PREFIX_.'order_detail_tax` odt
-		    LEFT JOIN `'._DB_PREFIX_.'order_detail` od ON (od.`id_order_detail` = odt.`id_order_detail`)
-		    WHERE od.`id_order` = '.(int)$this->id_order.'
-		    AND od.`id_order_invoice` = '.(int)$this->id.'
-		    AND od.`tax_computation_method` = '.(int)TaxCalculator::ONE_AFTER_ANOTHER_METHOD
-        ) || Configuration::get('PS_INVOICE_TAXES_BREAKDOWN');
-=======
         return Db::getInstance()->getValue('
-		SELECT od.`tax_computation_method`
-		FROM `'._DB_PREFIX_.'order_detail_tax` odt
-		LEFT JOIN `'._DB_PREFIX_.'order_detail` od ON (od.`id_order_detail` = odt.`id_order_detail`)
-		WHERE od.`id_order` = '.(int)$this->id_order.'
-		AND od.`id_order_invoice` = '.(int)$this->id.'
-		AND od.`tax_computation_method` = '.(int)TaxCalculator::ONE_AFTER_ANOTHER_METHOD)
-        || Configuration::get('PS_INVOICE_TAXES_BREAKDOWN');
->>>>>>> fd132fac
+    		SELECT od.`tax_computation_method`
+    		FROM `'._DB_PREFIX_.'order_detail_tax` odt
+    		LEFT JOIN `'._DB_PREFIX_.'order_detail` od ON (od.`id_order_detail` = odt.`id_order_detail`)
+    		WHERE od.`id_order` = '.(int)$this->id_order.'
+    		AND od.`id_order_invoice` = '.(int)$this->id.'
+    		AND od.`tax_computation_method` = '.(int)TaxCalculator::ONE_AFTER_ANOTHER_METHOD)
+            || Configuration::get('PS_INVOICE_TAXES_BREAKDOWN'
+        );
     }
 
     public function displayTaxBasesInProductTaxesBreakdown()
@@ -451,9 +441,9 @@
         if (Configuration::get('PS_INVOICE_TAXES_BREAKDOWN') || Configuration::get('PS_ATCP_SHIPWRAP')) {
             $shipping_breakdown = Db::getInstance()->executeS(
                 'SELECT t.id_tax, t.rate, oit.amount as total_amount
-				 FROM `'._DB_PREFIX_.'tax` t
-				 INNER JOIN `'._DB_PREFIX_.'order_invoice_tax` oit ON oit.id_tax = t.id_tax
-				 WHERE oit.type = "shipping" AND oit.id_order_invoice = '.(int)$this->id
+                 FROM `'._DB_PREFIX_.'tax` t
+                 INNER JOIN `'._DB_PREFIX_.'order_invoice_tax` oit ON oit.id_tax = t.id_tax
+                 WHERE oit.type = "shipping" AND oit.id_order_invoice = '.(int)$this->id
             );
 
             $sum_of_split_taxes = 0;
@@ -511,9 +501,9 @@
 
         $wrapping_breakdown = Db::getInstance()->executeS(
             'SELECT t.id_tax, t.rate, oit.amount as total_amount
-			FROM `'._DB_PREFIX_.'tax` t
-			INNER JOIN `'._DB_PREFIX_.'order_invoice_tax` oit ON oit.id_tax = t.id_tax
-			WHERE oit.type = "wrapping" AND oit.id_order_invoice = '.(int)$this->id
+            FROM `'._DB_PREFIX_.'tax` t
+            INNER JOIN `'._DB_PREFIX_.'order_invoice_tax` oit ON oit.id_tax = t.id_tax
+            WHERE oit.type = "wrapping" AND oit.id_order_invoice = '.(int)$this->id
         );
 
         $sum_of_split_taxes = 0;
@@ -567,11 +557,11 @@
     public function getEcoTaxTaxesBreakdown()
     {
         $result = Db::getInstance()->executeS('
-		SELECT `ecotax_tax_rate` as `rate`, SUM(`ecotax` * `product_quantity`) as `ecotax_tax_excl`, SUM(`ecotax` * `product_quantity`) as `ecotax_tax_incl`
-		FROM `'._DB_PREFIX_.'order_detail`
-		WHERE `id_order` = '.(int)$this->id_order.'
-		AND `id_order_invoice` = '.(int)$this->id.'
-		GROUP BY `ecotax_tax_rate`');
+        SELECT `ecotax_tax_rate` as `rate`, SUM(`ecotax` * `product_quantity`) as `ecotax_tax_excl`, SUM(`ecotax` * `product_quantity`) as `ecotax_tax_incl`
+        FROM `'._DB_PREFIX_.'order_detail`
+        WHERE `id_order` = '.(int)$this->id_order.'
+        AND `id_order_invoice` = '.(int)$this->id.'
+        GROUP BY `ecotax_tax_rate`');
 
         $taxes = array();
         foreach ($result as $row) {
@@ -595,15 +585,15 @@
     public static function getByDateInterval($date_from, $date_to)
     {
         $order_invoice_list = Db::getInstance()->executeS('
-			SELECT oi.*
-			FROM `'._DB_PREFIX_.'order_invoice` oi
-			LEFT JOIN `'._DB_PREFIX_.'orders` o ON (o.`id_order` = oi.`id_order`)
-			WHERE DATE_ADD(oi.date_add, INTERVAL -1 DAY) <= \''.pSQL($date_to).'\'
-			AND oi.date_add >= \''.pSQL($date_from).'\'
-			'.Shop::addSqlRestriction(Shop::SHARE_ORDER, 'o').'
-			AND oi.number > 0
-			ORDER BY oi.date_add ASC
-		');
+            SELECT oi.*
+            FROM `'._DB_PREFIX_.'order_invoice` oi
+            LEFT JOIN `'._DB_PREFIX_.'orders` o ON (o.`id_order` = oi.`id_order`)
+            WHERE DATE_ADD(oi.date_add, INTERVAL -1 DAY) <= \''.pSQL($date_to).'\'
+            AND oi.date_add >= \''.pSQL($date_from).'\'
+            '.Shop::addSqlRestriction(Shop::SHARE_ORDER, 'o').'
+            AND oi.number > 0
+            ORDER BY oi.date_add ASC
+        ');
 
         return ObjectModel::hydrateCollection('OrderInvoice', $order_invoice_list);
     }
@@ -616,14 +606,14 @@
     public static function getByStatus($id_order_state)
     {
         $order_invoice_list = Db::getInstance(_PS_USE_SQL_SLAVE_)->executeS('
-			SELECT oi.*
-			FROM `'._DB_PREFIX_.'order_invoice` oi
-			LEFT JOIN `'._DB_PREFIX_.'orders` o ON (o.`id_order` = oi.`id_order`)
-			WHERE '.(int)$id_order_state.' = o.current_state
-			'.Shop::addSqlRestriction(Shop::SHARE_ORDER, 'o').'
-			AND oi.number > 0
-			ORDER BY oi.`date_add` ASC
-		');
+            SELECT oi.*
+            FROM `'._DB_PREFIX_.'order_invoice` oi
+            LEFT JOIN `'._DB_PREFIX_.'orders` o ON (o.`id_order` = oi.`id_order`)
+            WHERE '.(int)$id_order_state.' = o.current_state
+            '.Shop::addSqlRestriction(Shop::SHARE_ORDER, 'o').'
+            AND oi.number > 0
+            ORDER BY oi.`date_add` ASC
+        ');
 
         return ObjectModel::hydrateCollection('OrderInvoice', $order_invoice_list);
     }
@@ -637,14 +627,14 @@
     public static function getByDeliveryDateInterval($date_from, $date_to)
     {
         $order_invoice_list = Db::getInstance()->executeS('
-			SELECT oi.*
-			FROM `'._DB_PREFIX_.'order_invoice` oi
-			LEFT JOIN `'._DB_PREFIX_.'orders` o ON (o.`id_order` = oi.`id_order`)
-			WHERE DATE_ADD(oi.delivery_date, INTERVAL -1 DAY) <= \''.pSQL($date_to).'\'
-			AND oi.delivery_date >= \''.pSQL($date_from).'\'
-			'.Shop::addSqlRestriction(Shop::SHARE_ORDER, 'o').'
-			ORDER BY oi.delivery_date ASC
-		');
+            SELECT oi.*
+            FROM `'._DB_PREFIX_.'order_invoice` oi
+            LEFT JOIN `'._DB_PREFIX_.'orders` o ON (o.`id_order` = oi.`id_order`)
+            WHERE DATE_ADD(oi.delivery_date, INTERVAL -1 DAY) <= \''.pSQL($date_to).'\'
+            AND oi.delivery_date >= \''.pSQL($date_from).'\'
+            '.Shop::addSqlRestriction(Shop::SHARE_ORDER, 'o').'
+            ORDER BY oi.delivery_date ASC
+        ');
 
         return ObjectModel::hydrateCollection('OrderInvoice', $order_invoice_list);
     }
@@ -670,8 +660,8 @@
     public static function getCarrierId($id_order_invoice)
     {
         $sql = 'SELECT `id_carrier`
-				FROM `'._DB_PREFIX_.'order_carrier`
-				WHERE `id_order_invoice` = '.(int)$id_order_invoice;
+                FROM `'._DB_PREFIX_.'order_carrier`
+                WHERE `id_order_invoice` = '.(int)$id_order_invoice;
 
         return Db::getInstance()->getValue($sql);
     }
@@ -773,15 +763,11 @@
             'oip2',
             'oip2.id_order_payment = oip1.id_order_payment AND oip2.id_order_invoice <> oip1.id_order_invoice'
         );
-<<<<<<< HEAD
-        $query->leftJoin('order_invoice', 'oi', 'oi.id_order_invoice = oip2.id_order_invoice');
-=======
         $query->leftJoin(
             'order_invoice',
             'oi',
             'oi.id_order_invoice = oip2.id_order_invoice'
         );
->>>>>>> fd132fac
         $query->where('oip1.id_order_invoice = '.$this->id);
 
         $row = Db::getInstance()->getRow($query);
@@ -808,20 +794,20 @@
 
         if (!isset($cache[$this->id])) {
             $res = Db::getInstance()->getRow('
-			SELECT SUM(sub.paid) paid, SUM(sub.to_paid) to_paid
-			FROM (
-				SELECT
-					op.amount as paid, SUM(oi.total_paid_tax_incl) to_paid
-				FROM `'._DB_PREFIX_.'order_invoice_payment` oip1
-				INNER JOIN `'._DB_PREFIX_.'order_invoice_payment` oip2
-					ON oip2.id_order_payment = oip1.id_order_payment
-				INNER JOIN `'._DB_PREFIX_.'order_invoice` oi
-					ON oi.id_order_invoice = oip2.id_order_invoice
-				INNER JOIN `'._DB_PREFIX_.'order_payment` op
-					ON op.id_order_payment = oip2.id_order_payment
-				WHERE oip1.id_order_invoice = '.(int)$this->id.'
-				GROUP BY op.id_order_payment
-			) sub');
+            SELECT SUM(sub.paid) paid, SUM(sub.to_paid) to_paid
+            FROM (
+                SELECT
+                    op.amount as paid, SUM(oi.total_paid_tax_incl) to_paid
+                FROM `'._DB_PREFIX_.'order_invoice_payment` oip1
+                INNER JOIN `'._DB_PREFIX_.'order_invoice_payment` oip2
+                    ON oip2.id_order_payment = oip1.id_order_payment
+                INNER JOIN `'._DB_PREFIX_.'order_invoice` oi
+                    ON oi.id_order_invoice = oip2.id_order_invoice
+                INNER JOIN `'._DB_PREFIX_.'order_payment` op
+                    ON op.id_order_payment = oip2.id_order_payment
+                WHERE oip1.id_order_invoice = '.(int)$this->id.'
+                GROUP BY op.id_order_payment
+            ) sub');
             $cache[$this->id] = round($res['to_paid'] - $res['paid'], 2);
         }
 
@@ -879,7 +865,7 @@
         $is_correct = true;
         foreach ($taxes_amount as $id_tax => $amount) {
             $sql = 'INSERT INTO `'._DB_PREFIX_.'order_invoice_tax` (`id_order_invoice`, `type`, `id_tax`, `amount`)
-					VALUES ('.(int)$this->id.', \'shipping\', '.(int)$id_tax.', '.(float)$amount.')';
+                    VALUES ('.(int)$this->id.', \'shipping\', '.(int)$id_tax.', '.(float)$amount.')';
 
             $is_correct &= Db::getInstance()->execute($sql);
         }
@@ -892,18 +878,14 @@
         $is_correct = true;
         foreach ($taxes_amount as $id_tax => $amount) {
             $sql = 'INSERT INTO `'._DB_PREFIX_.'order_invoice_tax` (`id_order_invoice`, `type`, `id_tax`, `amount`)
-					VALUES ('.(int)$this->id.', \'wrapping\', '.(int)$id_tax.', '.(float)$amount.')';
+                    VALUES ('.(int)$this->id.', \'wrapping\', '.(int)$id_tax.', '.(float)$amount.')';
 
             $is_correct &= Db::getInstance()->execute($sql);
         }
 
         return $is_correct;
     }
-<<<<<<< HEAD
-    
-=======
-
->>>>>>> fd132fac
+
     public static function getCurrentFormattedShopAddress($id_shop = null)
     {
         $address = new Address();
