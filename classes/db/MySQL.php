--- conflicted
+++ resolved
@@ -60,7 +60,6 @@
 		return $this->link;
 	}
 
-<<<<<<< HEAD
 	/**
 	 * Tries to connect and create a new database
 	 *
@@ -71,8 +70,6 @@
 	 * @param bool $dropit If true, drops the created database.
 	 * @return bool|resource
 	 */
-=======
->>>>>>> d850a159
 	public static function createDatabase($host, $user, $password, $dbname, $dropit = false)
 	{
 		$link = mysql_connect($host, $user, $password);
@@ -119,12 +116,8 @@
 			$return = mysql_fetch_assoc($result);
 		elseif (is_resource($this->_result) && $this->_result)
 			$return = mysql_fetch_assoc($this->_result);
-<<<<<<< HEAD
-
-		return $return;	
-=======
+
 		return $return;
->>>>>>> d850a159
 	}
 
 	/**
@@ -286,14 +279,11 @@
 		return 0;
 	}
 
-<<<<<<< HEAD
 	/**
 	 * Selects best table engine.
 	 *
 	 * @return string
 	 */
-=======
->>>>>>> d850a159
 	public function getBestEngine()
 	{
 		$value = 'InnoDB';
@@ -320,7 +310,6 @@
 		return $value;
 	}
 
-<<<<<<< HEAD
 	/**
 	 * Tries to connect to the database and create a table (checking creation privileges)
 	 *
@@ -332,8 +321,6 @@
 	 * @param string|null $engine Table engine
 	 * @return bool|string True, false or error
 	 */
-=======
->>>>>>> d850a159
 	public static function checkCreatePrivilege($server, $user, $pwd, $db, $prefix, $engine = null)
 	{
 		ini_set('mysql.connect_timeout', 5);
