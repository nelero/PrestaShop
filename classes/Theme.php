--- conflicted
+++ resolved
@@ -238,11 +238,7 @@
 	public function updateMetas($metas, $full_update = false)
 	{
 		if ($full_update)
-<<<<<<< HEAD
 			Db::getInstance()->delete('theme_meta', 'id_theme='.(int)$this->id);
-=======
-			Db::getInstance()->delete(_DB_PREFIX_ . 'theme_meta', 'id_theme = '.(int)$this->id);
->>>>>>> 5feffc1a
 
 		$values = array();
 		if ($this->id > 0)
@@ -250,11 +246,7 @@
 			foreach ($metas as $meta)
 			{
 				if (!$full_update)
-<<<<<<< HEAD
 					Db::getInstance()->delete('theme_meta', 'id_theme='.(int)$this->id.' AND id_meta='.(int)$meta['id_meta']);
-=======
-					Db::getInstance()->delete(_DB_PREFIX_ . 'theme_meta', 'id_theme = '.(int)$this->id.' AND id_meta='.(int)$meta['id_meta']);
->>>>>>> 5feffc1a
 
 				$values[] = array(
 					'id_theme'     => (int)$this->id,
