--- conflicted
+++ resolved
@@ -119,11 +119,7 @@
             'id_customer' => ['type' => self::TYPE_INT, 'validate' => 'isUnsignedId'],
             'date_from' => ['type' => self::TYPE_DATE, 'validate' => 'isDate', 'required' => true],
             'date_to' => ['type' => self::TYPE_DATE, 'validate' => 'isDate', 'required' => true],
-<<<<<<< HEAD
             'description' => ['type' => self::TYPE_STRING, 'validate' => 'isCleanHtml', 'size' => CartRuleSettings::DESCRIPTION_MAX_LENGTH],
-=======
-            'description' => ['type' => self::TYPE_STRING, 'validate' => 'isCleanHtml', 'size' => 4194303],
->>>>>>> ecbbfb2b
             'quantity' => ['type' => self::TYPE_INT, 'validate' => 'isUnsignedInt'],
             'quantity_per_user' => ['type' => self::TYPE_INT, 'validate' => 'isUnsignedInt'],
             'priority' => ['type' => self::TYPE_INT, 'validate' => 'isUnsignedInt'],
@@ -399,7 +395,7 @@
         // Basic part of the query, we are selecting all cart rules
         $sql = '
             SELECT SQL_NO_CACHE * FROM `' . _DB_PREFIX_ . 'cart_rule` cr
-            LEFT JOIN `' . _DB_PREFIX_ . 'cart_rule_lang` crl 
+            LEFT JOIN `' . _DB_PREFIX_ . 'cart_rule_lang` crl
             ON (cr.`id_cart_rule` = crl.`id_cart_rule` AND crl.`id_lang` = ' . (int) $id_lang . ')';
 
         // We will definitely include vouchers for this specific customer
