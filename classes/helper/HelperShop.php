<?php
/**
 * Copyright since 2007 PrestaShop SA and Contributors
 * PrestaShop is an International Registered Trademark & Property of PrestaShop SA
 *
 * NOTICE OF LICENSE
 *
 * This source file is subject to the Open Software License (OSL 3.0)
 * that is bundled with this package in the file LICENSE.md.
 * It is also available through the world-wide-web at this URL:
 * https://opensource.org/licenses/OSL-3.0
 * If you did not receive a copy of the license and are unable to
 * obtain it through the world-wide-web, please send an email
 * to license@prestashop.com so we can send you a copy immediately.
 *
 * DISCLAIMER
 *
 * Do not edit or add to this file if you wish to upgrade PrestaShop to newer
 * versions in the future. If you wish to customize PrestaShop for your
 * needs please refer to https://devdocs.prestashop.com/ for more information.
 *
 * @author    PrestaShop SA and Contributors <contact@prestashop.com>
 * @copyright Since 2007 PrestaShop SA and Contributors
 * @license   https://opensource.org/licenses/OSL-3.0 Open Software License (OSL 3.0)
 */
class HelperShopCore extends Helper
{
    /**
     * Render shop list.
     *
     * @return string
     */
    public function getRenderedShopList()
    {
        if (!Shop::isFeatureActive() || Shop::getTotalShops(false, null) < 2) {
            return '';
        }

        $shop_context = Shop::getContext();
        $context = Context::getContext();

        if ($this->noShopSelection()) {
            $current_shop_value = '';
        } elseif ($shop_context == Shop::CONTEXT_GROUP) {
            $current_shop_value = 'g-' . Shop::getContextShopGroupID();
        } else {
            $current_shop_value = 's-' . Shop::getContextShopID();
        }

        $tpl = $this->createTemplate('helpers/shops_list/list.tpl');
        $tpl->assign([
            'link' => $context->link,
            'tree' => Shop::getTree(),
            'current_shop_name' => $this->getCurrentShopName(),
            'current_shop_value' => $current_shop_value,
            'multishop_context' => $context->controller->multishop_context,
            'multishop_context_group' => $context->controller->multishop_context_group,
            'is_shop_context' => ($context->controller->multishop_context & Shop::CONTEXT_SHOP),
            'is_group_context' => ($context->controller->multishop_context & Shop::CONTEXT_GROUP),
            'is_all_context' => ($context->controller->multishop_context & Shop::CONTEXT_ALL),
            'shop_context' => $shop_context,
            'url' => $_SERVER['REQUEST_URI'] . (($_SERVER['QUERY_STRING']) ? '&' : '?') . 'setShopContext=',
        ]);

        return $tpl->fetch();
    }

    public function getCurrentShopName()
    {
        $shop_context = Shop::getContext();
        $tree = Shop::getTree();

        $current_shop_name = '';
        if ($this->noShopSelection()) {
<<<<<<< HEAD
            $current_shop_name = Context::getContext()->getTranslator()->trans('All shops');
=======
            $current_shop_name = Translate::getAdminTranslation('All stores');
>>>>>>> 968f16dc
        } elseif ($shop_context == Shop::CONTEXT_GROUP) {
            $current_shop_name = sprintf(Context::getContext()->getTranslator()->trans('%s group'), $tree[Shop::getContextShopGroupID()]['name']);
        } else {
            foreach ($tree as $group_data) {
                foreach ($group_data['shops'] as $shop_id => $shop_data) {
                    if ($shop_id == Shop::getContextShopID()) {
                        $current_shop_name = $shop_data['name'];

                        break;
                    }
                }
            }
        }

        return $current_shop_name;
    }

    /**
     * @return bool
     */
    protected function noShopSelection()
    {
        $shop_context = Shop::getContext();
        $context = Context::getContext();

        return $shop_context == Shop::CONTEXT_ALL ||
        ($context->controller->multishop_context_group == false && $shop_context == Shop::CONTEXT_GROUP);
    }
}<|MERGE_RESOLUTION|>--- conflicted
+++ resolved
@@ -72,11 +72,7 @@
 
         $current_shop_name = '';
         if ($this->noShopSelection()) {
-<<<<<<< HEAD
-            $current_shop_name = Context::getContext()->getTranslator()->trans('All shops');
-=======
-            $current_shop_name = Translate::getAdminTranslation('All stores');
->>>>>>> 968f16dc
+            $current_shop_name = Context::getContext()->getTranslator()->trans('All stores');
         } elseif ($shop_context == Shop::CONTEXT_GROUP) {
             $current_shop_name = sprintf(Context::getContext()->getTranslator()->trans('%s group'), $tree[Shop::getContextShopGroupID()]['name']);
         } else {
