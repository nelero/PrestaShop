--- conflicted
+++ resolved
@@ -1,11 +1,7 @@
 <?php
 /**
-<<<<<<< HEAD
  * Copyright since 2007 PrestaShop SA and Contributors
  * PrestaShop is an International Registered Trademark & Property of PrestaShop SA
-=======
- * 2007-2020 PrestaShop and Contributors
->>>>>>> 12c29b50
  *
  * NOTICE OF LICENSE
  *
@@ -23,13 +19,8 @@
  * versions in the future. If you wish to customize PrestaShop for your
  * needs please refer to https://devdocs.prestashop.com/ for more information.
  *
-<<<<<<< HEAD
  * @author    PrestaShop SA and Contributors <contact@prestashop.com>
  * @copyright Since 2007 PrestaShop SA and Contributors
-=======
- * @author    PrestaShop SA <contact@prestashop.com>
- * @copyright 2007-2020 PrestaShop SA and Contributors
->>>>>>> 12c29b50
  * @license   https://opensource.org/licenses/OSL-3.0 Open Software License (OSL 3.0)
  */
 use PrestaShop\PrestaShop\Adapter\SymfonyContainer;
