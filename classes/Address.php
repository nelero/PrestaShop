--- conflicted
+++ resolved
@@ -243,26 +243,10 @@
             Customer::resetAddressCache($this->id_customer, $this->id);
         }
 
-<<<<<<< HEAD
         // If the address is used in at least one order, we will not delete it, but only mark it and hide it from backoffice
         // However, even if this address is used, we should probably unlink it from all NON ORDERED carts
         if ($this->isUsed()) {
-            $this->deleted = true;
-
-            return $this->update();
-=======
-        if (!$this->isUsed()) {
-            $this->deleteCartAddress();
-
-            // Update the cache
-            if (isset(static::$addressExists[$this->id])) {
-                static::$addressExists[$this->id] = false;
-            }
-
-            return parent::delete();
-        } else {
             return $this->softDelete();
->>>>>>> f9eca238
         }
 
         // Remove this address from all carts
