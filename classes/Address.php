<?php
/**
 * Copyright since 2007 PrestaShop SA and Contributors
 * PrestaShop is an International Registered Trademark & Property of PrestaShop SA
 *
 * NOTICE OF LICENSE
 *
 * This source file is subject to the Open Software License (OSL 3.0)
 * that is bundled with this package in the file LICENSE.md.
 * It is also available through the world-wide-web at this URL:
 * https://opensource.org/licenses/OSL-3.0
 * If you did not receive a copy of the license and are unable to
 * obtain it through the world-wide-web, please send an email
 * to license@prestashop.com so we can send you a copy immediately.
 *
 * DISCLAIMER
 *
 * Do not edit or add to this file if you wish to upgrade PrestaShop to newer
 * versions in the future. If you wish to customize PrestaShop for your
 * needs please refer to https://devdocs.prestashop.com/ for more information.
 *
 * @author    PrestaShop SA and Contributors <contact@prestashop.com>
 * @copyright Since 2007 PrestaShop SA and Contributors
 * @license   https://opensource.org/licenses/OSL-3.0 Open Software License (OSL 3.0)
 */

/**
 * Class AddressCore.
 */
class AddressCore extends ObjectModel
{
    /** @var int Customer ID which address belongs to */
    public $id_customer = null;

    /** @var int Manufacturer ID which address belongs to */
    public $id_manufacturer = null;

    /** @var int Supplier ID which address belongs to */
    public $id_supplier = null;

    /** @var int Id warehouse the address belongs to
     *
     * @deprecated since 9.0, advanced stock management has been completely removed
     */
    public $id_warehouse = 0;

    /** @var int Country ID */
    public $id_country;

    /** @var int State ID */
    public $id_state;

    /** @var string Country name */
    public $country;

    /** @var string Alias (eg. Home, Work...) */
    public $alias;

    /** @var string Company (optional) */
    public $company;

    /** @var string Lastname */
    public $lastname;

    /** @var string Firstname */
    public $firstname;

    /** @var string Address first line */
    public $address1;

    /** @var string Address second line (optional) */
    public $address2;

    /** @var string Postal code */
    public $postcode;

    /** @var string City */
    public $city;

    /** @var string Any other useful information */
    public $other;

    /** @var string Phone number */
    public $phone;

    /** @var string Mobile phone number */
    public $phone_mobile;

    /** @var string VAT number */
    public $vat_number;

    /** @var string DNI number */
    public $dni;

    /** @var string Object creation date */
    public $date_add;

    /** @var string Object last modification date */
    public $date_upd;

    /** @var bool True if address has been deleted (staying in database as deleted) */
    public $deleted = false;

    /** @var int|null */
    public $id_address;

    /** @var array Zone IDs cache */
    protected static $_idZones = [];

    /** @var array Country IDs cache */
    protected static $_idCountries = [];

    /** @var array<int, bool> Store if an adress ID exists. Please note that soft-deleted address also belongs to this cache. */
    protected static $addressExists = [];

    /**
     * @see ObjectModel::$definition
     */

    // when you override this class, do not create a field with allow_null=>true
    // because it will give you exception on checkout address step
    public static $definition = [
        'table' => 'address',
        'primary' => 'id_address',
        'fields' => [
            'id_customer' => ['type' => self::TYPE_INT, 'validate' => 'isNullOrUnsignedId', 'copy_post' => false],
            'id_manufacturer' => ['type' => self::TYPE_INT, 'validate' => 'isNullOrUnsignedId', 'copy_post' => false],
            'id_supplier' => ['type' => self::TYPE_INT, 'validate' => 'isNullOrUnsignedId', 'copy_post' => false],
            'id_warehouse' => ['type' => self::TYPE_INT, 'validate' => 'isNullOrUnsignedId', 'copy_post' => false],
            'id_country' => ['type' => self::TYPE_INT, 'validate' => 'isUnsignedId', 'required' => true],
            'id_state' => ['type' => self::TYPE_INT, 'validate' => 'isNullOrUnsignedId'],
            'alias' => ['type' => self::TYPE_STRING, 'validate' => 'isGenericName', 'required' => true, 'size' => 32],
            'company' => ['type' => self::TYPE_STRING, 'validate' => 'isGenericName', 'size' => 255],
            'lastname' => ['type' => self::TYPE_STRING, 'validate' => 'isName', 'required' => true, 'size' => 255],
            'firstname' => ['type' => self::TYPE_STRING, 'validate' => 'isName', 'required' => true, 'size' => 255],
            'vat_number' => ['type' => self::TYPE_STRING, 'validate' => 'isGenericName'],
            'address1' => ['type' => self::TYPE_STRING, 'validate' => 'isAddress', 'required' => true, 'size' => 128],
            'address2' => ['type' => self::TYPE_STRING, 'validate' => 'isAddress', 'size' => 128],
            'postcode' => ['type' => self::TYPE_STRING, 'validate' => 'isPostCode', 'size' => 12],
            'city' => ['type' => self::TYPE_STRING, 'validate' => 'isCityName', 'required' => true, 'size' => 64],
            'other' => ['type' => self::TYPE_STRING, 'validate' => 'isMessage', 'size' => 300],
            'phone' => ['type' => self::TYPE_STRING, 'validate' => 'isPhoneNumber', 'size' => 32],
            'phone_mobile' => ['type' => self::TYPE_STRING, 'validate' => 'isPhoneNumber', 'size' => 32],
            'dni' => ['type' => self::TYPE_STRING, 'validate' => 'isDniLite', 'size' => 16],
            'deleted' => ['type' => self::TYPE_BOOL, 'validate' => 'isBool', 'copy_post' => false],
            'date_add' => ['type' => self::TYPE_DATE, 'validate' => 'isDate', 'copy_post' => false],
            'date_upd' => ['type' => self::TYPE_DATE, 'validate' => 'isDate', 'copy_post' => false],
        ],
    ];

    /** @var array Web service parameters */
    protected $webserviceParameters = [
        'objectsNodeName' => 'addresses',
        'fields' => [
            'id_customer' => ['xlink_resource' => 'customers'],
            'id_manufacturer' => ['xlink_resource' => 'manufacturers'],
            'id_supplier' => ['xlink_resource' => 'suppliers'],
            'id_country' => ['xlink_resource' => 'countries'],
            'id_state' => ['xlink_resource' => 'states'],
        ],
    ];

    /**
     * Build an Address.
     *
     * @param int|null $id_address Existing Address ID in order to load object (optional)
     * @param int|null $id_lang Language ID (optional). Configuration::PS_LANG_DEFAULT will be used if null
     */
    public function __construct($id_address = null, $id_lang = null)
    {
        parent::__construct($id_address);

        /* Get and cache address country name */
        if ($this->id) {
            $this->country = Country::getNameById($id_lang ? $id_lang : Configuration::get('PS_LANG_DEFAULT'), $this->id_country);
        }
    }

    /**
     * reset static cache (eg unit testing purpose).
     */
    public static function resetStaticCache()
    {
        static::$_idZones = [];
        static::$_idCountries = [];
        static::$addressExists = [];
    }

    /**
     * @see ObjectModel::add()
     */
    public function add($autodate = true, $null_values = false)
    {
        if (!parent::add($autodate, $null_values)) {
            return false;
        }

        if (Validate::isUnsignedId($this->id_customer)) {
            Customer::resetAddressCache($this->id_customer, $this->id);
        }

        // Update the cache
        static::$addressExists[$this->id] = true;

        return true;
    }

    /**
     * @see ObjectModel::update()
     */
    public function update($null_values = false)
    {
        // Empty related caches
        if (isset(self::$_idCountries[$this->id])) {
            unset(self::$_idCountries[$this->id]);
        }
        if (isset(self::$_idZones[$this->id])) {
            unset(self::$_idZones[$this->id]);
        }

        // Update the cache
        // This is probably not correct, because it should be true only if the address is NOT flagged as deleted
        static::$addressExists[$this->id] = true;

        if (Validate::isUnsignedId($this->id_customer)) {
            Customer::resetAddressCache($this->id_customer, $this->id);
        }

        /* Skip the required fields */
        if ($this->isUsed()) {
            self::$fieldsRequiredDatabase['Address'] = [];
        }

        return parent::update($null_values);
    }

    /**
     * @see ObjectModel::delete()
     */
    public function delete()
    {
        if (Validate::isUnsignedId($this->id_customer)) {
            Customer::resetAddressCache($this->id_customer, $this->id);
        }

<<<<<<< HEAD
        // If the address is used in at least one order, we will not delete it, but only mark it and hide it from backoffice
        // However, even if this address is used, we should probably unlink it from all NON ORDERED carts
        if ($this->isUsed()) {
            return $this->softDelete();
        }

        // Remove this address from all carts
        $this->deleteCartAddress();

        // Update the static cache
        if (isset(static::$addressExists[$this->id])) {
            static::$addressExists[$this->id] = false;
=======
        /*
         * Deleting an address can go two ways.
         *
         * 1) If the address is used in an order, we will only soft-delete it. This means mark it with a flag,
         *    hide it everywhere and prevent anyone using it. We must absolutely retain all the business data
         *    for the order.
         * 2) If it's not used, we can safely delete the address.
         */

        // First step is to unlink this address from all NON-ORDERED carts.
        $this->deleteCartAddress();

        // Second step - check if the address has been used in some order.
        if (!$this->isUsed()) {
            // If NO, we can safely delete it.
            if (isset(static::$addressExists[$this->id])) {
                static::$addressExists[$this->id] = false;
            }

            return parent::delete();
        } else {
            // If YES, we only soft delete it and keep it in the database.
            return $this->softDelete();
>>>>>>> 53696599
        }

        return parent::delete();
    }

    /**
<<<<<<< HEAD
     * Removes the address from carts using it, to avoid errors on not existing address.
     */
    protected function deleteCartAddress()
    {
        // Remove references to this address from all carts
        $sql = 'UPDATE ' . _DB_PREFIX_ . 'cart
                    SET id_address_delivery = 0
                    WHERE id_address_delivery = ' . $this->id;
=======
     * Removes the address from all non ordered carts using it,
     * to avoid errors on not existing address.
     */
    protected function deleteCartAddress()
    {
        // Reset it from all delivery addresses
        $sql = 'UPDATE ' . _DB_PREFIX_ . 'cart c
            LEFT JOIN ' . _DB_PREFIX_ . 'orders o ON c.id_cart = o.id_cart
            SET c.id_address_delivery = 0
            WHERE c.id_address_delivery = ' . $this->id . ' AND o.id_order IS NULL';
>>>>>>> 53696599
        Db::getInstance()->execute($sql);

        // Reset it from all invoice addresses
        $sql = 'UPDATE ' . _DB_PREFIX_ . 'cart c
            LEFT JOIN ' . _DB_PREFIX_ . 'orders o ON c.id_cart = o.id_cart
            SET c.id_address_invoice = 0
            WHERE c.id_address_invoice = ' . $this->id . ' AND o.id_order IS NULL';
        Db::getInstance()->execute($sql);

        // Reset it from all products in cart. Please do not merge this up develop (v9)
        // branch, as id_address_delivery is not used anymore.
        $sql = 'UPDATE ' . _DB_PREFIX_ . 'cart_product cp
            LEFT JOIN ' . _DB_PREFIX_ . 'orders o ON cp.id_cart = o.id_cart
            SET cp.id_address_delivery = 0
            WHERE cp.id_address_delivery = ' . $this->id . ' AND o.id_order IS NULL';
        Db::getInstance()->execute($sql);
    }

    /**
     * Returns fields required for an address in an array hash.
     *
     * @return array Hash values
     */
    public static function getFieldsValidate()
    {
        $tmp_addr = new Address();
        $out = $tmp_addr->fieldsValidate;

        unset($tmp_addr);

        return $out;
    }

    /**
     * Get Zone ID for a given address.
     *
     * @param int $id_address Address ID for which we want to get the Zone ID
     *
     * @return int|bool Zone ID
     */
    public static function getZoneById($id_address)
    {
        if (empty($id_address)) {
            return false;
        }

        if (isset(self::$_idZones[$id_address])) {
            return self::$_idZones[$id_address];
        }

        $id_zone = Hook::exec('actionGetIDZoneByAddressID', ['id_address' => $id_address]);

        if (is_numeric($id_zone)) {
            self::$_idZones[$id_address] = (int) $id_zone;

            return self::$_idZones[$id_address];
        }

        $result = Db::getInstance(_PS_USE_SQL_SLAVE_)->getRow('
			SELECT s.`id_zone` AS id_zone_state, c.`id_zone`
			FROM `' . _DB_PREFIX_ . 'address` a
			LEFT JOIN `' . _DB_PREFIX_ . 'country` c ON c.`id_country` = a.`id_country`
			LEFT JOIN `' . _DB_PREFIX_ . 'state` s ON s.`id_state` = a.`id_state`
			WHERE a.`id_address` = ' . (int) $id_address);

        if (empty($result['id_zone_state']) && empty($result['id_zone'])) {
            return false;
        }

        self::$_idZones[$id_address] = !empty($result['id_zone_state'])
            ? (int) $result['id_zone_state']
            : (int) $result['id_zone'];

        return self::$_idZones[$id_address];
    }

    /**
     * Check if the Country is active for a given address.
     *
     * @param int $id_address Address ID for which we want to get the Country status
     *
     * @return int|bool Country status
     */
    public static function isCountryActiveById($id_address)
    {
        if (empty($id_address)) {
            return false;
        }

        $cache_id = 'Address::isCountryActiveById_' . (int) $id_address;
        if (!Cache::isStored($cache_id)) {
            $result = (bool) Db::getInstance(_PS_USE_SQL_SLAVE_)->getValue('
			SELECT c.`active`
			FROM `' . _DB_PREFIX_ . 'address` a
			LEFT JOIN `' . _DB_PREFIX_ . 'country` c ON c.`id_country` = a.`id_country`
			WHERE a.`id_address` = ' . (int) $id_address);
            Cache::store($cache_id, $result);

            return $result;
        }

        return Cache::retrieve($cache_id);
    }

    /**
     * {@inheritdoc}
     */
    public function validateField($field, $value, $id_lang = null, $skip = [], $human_errors = false)
    {
        $error = parent::validateField($field, $value, $id_lang, $skip, $human_errors);
        if (true !== $error || 'dni' !== $field) {
            return $error;
        }

        // Special validation for dni, check if the country needs it
        if (!$this->deleted && static::dniRequired((int) $this->id_country) && Tools::isEmpty($value)) {
            if ($human_errors) {
                return $this->trans(
                    'The %s field is required.',
                    [$this->displayFieldName($field, get_class($this))],
                    'Admin.Notifications.Error'
                );
            }

            return $this->trans(
                'Property %s is empty.',
                [get_class($this) . '->' . htmlspecialchars($field)],
                'Admin.Notifications.Error'
            );
        }

        return true;
    }

    /**
     * Request to check if DNI field is required
     * depending on the current selected country.
     *
     * @param int $idCountry
     *
     * @return bool
     */
    public static function dniRequired($idCountry)
    {
        return (bool) Db::getInstance(_PS_USE_SQL_SLAVE_)->getValue(
            'SELECT c.`need_identification_number` ' .
            'FROM `' . _DB_PREFIX_ . 'country` c ' .
            'WHERE c.`id_country` = ' . (int) $idCountry
        );
    }

    /**
     * Check if Address is used (at least one order placed).
     *
     * @return int|bool Order count for this Address
     */
    public function isUsed()
    {
        if ((int) $this->id <= 0) {
            return false;
        }

        $result = (int) Db::getInstance(_PS_USE_SQL_SLAVE_)->getValue('
		SELECT COUNT(`id_order`) AS used
		FROM `' . _DB_PREFIX_ . 'orders`
		WHERE `id_address_delivery` = ' . (int) $this->id . '
		OR `id_address_invoice` = ' . (int) $this->id);

        return $result > 0 ? (int) $result : false;
    }

    /**
     * Get Country and State of this Address.
     *
     * @param int $id_address Address ID
     *
     * @return array|bool
     */
    public static function getCountryAndState($id_address)
    {
        if (isset(self::$_idCountries[$id_address])) {
            return self::$_idCountries[$id_address];
        }
        if ($id_address) {
            $result = Db::getInstance(_PS_USE_SQL_SLAVE_)->getRow('
			SELECT `id_country`, `id_state`, `vat_number`, `postcode` FROM `' . _DB_PREFIX_ . 'address`
			WHERE `id_address` = ' . (int) $id_address);
        } else {
            $result = false;
        }
        self::$_idCountries[$id_address] = $result;

        return $result;
    }

    /**
     * Specify if an address is already in database.
     * Please note that a soft-deleted address also counts as existing.
     *
     * @param int $id_address Address id
     * @param bool $useCache Use Cache for optimizing queries
     *
     * @return bool The address exists
     */
    public static function addressExists($id_address, bool $useCache = false)
    {
        if ((int) $id_address <= 0) {
            return false;
        }

        if ($useCache && isset(static::$addressExists[$id_address])) {
            return static::$addressExists[$id_address];
        }

        static::$addressExists[$id_address] = (bool) Db::getInstance(_PS_USE_SQL_SLAVE_)->getValue(
            'SELECT `id_address`
            FROM ' . _DB_PREFIX_ . 'address a
            WHERE a.`id_address` = ' . (int) $id_address,
            false
        );

        return static::$addressExists[$id_address];
    }

    /**
     * Check if the address is valid.
     *
     * @param int $id_address Address id
     *
     * @return bool The address is valid
     */
    public static function isValid($id_address)
    {
        $id_address = (int) $id_address;
        $isValid = Db::getInstance()->getValue('
            SELECT `id_address` FROM ' . _DB_PREFIX_ . 'address a
            WHERE a.`id_address` = ' . $id_address . ' AND a.`deleted` = 0 AND a.`active` = 1
        ');

        return (bool) $isValid;
    }

    /**
     * Get the first address id of the customer.
     *
     * @param int $id_customer Customer id
     * @param bool $active Active addresses only
     *
     * @return bool|int|null
     */
    public static function getFirstCustomerAddressId($id_customer, $active = true)
    {
        if (!$id_customer) {
            return false;
        }
        $cache_id = 'Address::getFirstCustomerAddressId_' . (int) $id_customer . '-' . (bool) $active;
        if (!Cache::isStored($cache_id)) {
            $result = (int) Db::getInstance(_PS_USE_SQL_SLAVE_)->getValue(
                '
				SELECT `id_address`
				FROM `' . _DB_PREFIX_ . 'address`
				WHERE `id_customer` = ' . (int) $id_customer . ' AND `deleted` = 0' . ($active ? ' AND `active` = 1' : '')
            );
            Cache::store($cache_id, $result);

            return $result;
        }

        return Cache::retrieve($cache_id);
    }

    /**
     * Initialize an address corresponding to the specified id address or if empty to the
     * default shop configuration.
     *
     * @param int $id_address
     * @param bool $with_geoloc
     *
     * @return Address address
     *
     * @throws PrestaShopException
     */
    public static function initialize($id_address = null, $with_geoloc = false)
    {
        $context = Context::getContext();

        if ($id_address) {
            $context_hash = (int) $id_address;
        } elseif ($with_geoloc && isset($context->customer->geoloc_id_country)) {
            $context_hash = md5((int) $context->customer->geoloc_id_country . '-' . (int) $context->customer->id_state . '-' .
                                $context->customer->postcode);
        } else {
            $context_hash = md5((string) $context->country->id);
        }

        $cache_id = 'Address::initialize_' . $context_hash;

        if (!Cache::isStored($cache_id)) {
            // if an id_address has been specified retrieve the address
            if ($id_address) {
                $address = new Address((int) $id_address);

                if (!Validate::isLoadedObject($address)) {
                    throw new PrestaShopException('Invalid address #' . (int) $id_address);
                }
            } elseif ($with_geoloc && isset($context->customer->geoloc_id_country)) {
                $address = new Address();
                $address->id_country = (int) $context->customer->geoloc_id_country;
                $address->id_state = (int) $context->customer->id_state;
                $address->postcode = $context->customer->postcode;
            } elseif ((int) $context->country->id && ((int) $context->country->id != Configuration::get('PS_SHOP_COUNTRY_ID'))) {
                $address = new Address();
                $address->id_country = (int) $context->country->id;
                $address->id_state = 0;
                $address->postcode = '0';
            } elseif ((int) Configuration::get('PS_SHOP_COUNTRY_ID')) {
                // set the default address
                $address = new Address();
                $address->id_country = (int) Configuration::get('PS_SHOP_COUNTRY_ID');
                $address->id_state = (int) Configuration::get('PS_SHOP_STATE_ID');
                $address->postcode = Configuration::get('PS_SHOP_CODE');
            } else {
                // set the default address
                $address = new Address();
                $address->id_country = (int) Configuration::get('PS_COUNTRY_DEFAULT');
                $address->id_state = 0;
                $address->postcode = '0';
            }
            Cache::store($cache_id, $address);

            return $address;
        }

        return Cache::retrieve($cache_id);
    }

    /**
     * Returns Address ID for a given Supplier ID.
     *
     * @since 1.5.0
     *
     * @param int $id_supplier Supplier ID
     *
     * @return int $id_address Address ID
     */
    public static function getAddressIdBySupplierId($id_supplier)
    {
        $query = new DbQuery();
        $query->select('id_address');
        $query->from('address');
        $query->where('id_supplier = ' . (int) $id_supplier);
        $query->where('deleted = 0');
        $query->where('id_customer = 0');
        $query->where('id_manufacturer = 0');

        return (int) Db::getInstance(_PS_USE_SQL_SLAVE_)->getValue($query);
    }

    /**
     * Check if the alias already exists.
     *
     * @param string $alias Alias of an address
     * @param int $id_address Address id
     * @param int $id_customer Customer id
     *
     * @return false|string|null Amount of aliases found
     * @todo: Find out if we shouldn't be returning an int instead? (breaking change)
     */
    public static function aliasExist($alias, $id_address, $id_customer)
    {
        $query = new DbQuery();
        $query->select('count(*)');
        $query->from('address');
        $query->where('alias = \'' . pSQL($alias) . '\'');
        $query->where('id_address != ' . (int) $id_address);
        $query->where('id_customer = ' . (int) $id_customer);
        $query->where('deleted = 0');

        return Db::getInstance(_PS_USE_SQL_SLAVE_)->getValue($query, false);
    }

    /**
     * @see ObjectModel::getFieldsRequiredDB();
     */
    public function getFieldsRequiredDB()
    {
        return parent::getCachedFieldsRequiredDatabase();
    }
}<|MERGE_RESOLUTION|>--- conflicted
+++ resolved
@@ -243,20 +243,6 @@
             Customer::resetAddressCache($this->id_customer, $this->id);
         }
 
-<<<<<<< HEAD
-        // If the address is used in at least one order, we will not delete it, but only mark it and hide it from backoffice
-        // However, even if this address is used, we should probably unlink it from all NON ORDERED carts
-        if ($this->isUsed()) {
-            return $this->softDelete();
-        }
-
-        // Remove this address from all carts
-        $this->deleteCartAddress();
-
-        // Update the static cache
-        if (isset(static::$addressExists[$this->id])) {
-            static::$addressExists[$this->id] = false;
-=======
         /*
          * Deleting an address can go two ways.
          *
@@ -280,23 +266,10 @@
         } else {
             // If YES, we only soft delete it and keep it in the database.
             return $this->softDelete();
->>>>>>> 53696599
-        }
-
-        return parent::delete();
-    }
-
-    /**
-<<<<<<< HEAD
-     * Removes the address from carts using it, to avoid errors on not existing address.
-     */
-    protected function deleteCartAddress()
-    {
-        // Remove references to this address from all carts
-        $sql = 'UPDATE ' . _DB_PREFIX_ . 'cart
-                    SET id_address_delivery = 0
-                    WHERE id_address_delivery = ' . $this->id;
-=======
+        }
+    }
+
+    /**
      * Removes the address from all non ordered carts using it,
      * to avoid errors on not existing address.
      */
@@ -307,7 +280,6 @@
             LEFT JOIN ' . _DB_PREFIX_ . 'orders o ON c.id_cart = o.id_cart
             SET c.id_address_delivery = 0
             WHERE c.id_address_delivery = ' . $this->id . ' AND o.id_order IS NULL';
->>>>>>> 53696599
         Db::getInstance()->execute($sql);
 
         // Reset it from all invoice addresses
@@ -315,14 +287,6 @@
             LEFT JOIN ' . _DB_PREFIX_ . 'orders o ON c.id_cart = o.id_cart
             SET c.id_address_invoice = 0
             WHERE c.id_address_invoice = ' . $this->id . ' AND o.id_order IS NULL';
-        Db::getInstance()->execute($sql);
-
-        // Reset it from all products in cart. Please do not merge this up develop (v9)
-        // branch, as id_address_delivery is not used anymore.
-        $sql = 'UPDATE ' . _DB_PREFIX_ . 'cart_product cp
-            LEFT JOIN ' . _DB_PREFIX_ . 'orders o ON cp.id_cart = o.id_cart
-            SET cp.id_address_delivery = 0
-            WHERE cp.id_address_delivery = ' . $this->id . ' AND o.id_order IS NULL';
         Db::getInstance()->execute($sql);
     }
 
