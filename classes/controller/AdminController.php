<?php
/**
 * 2007-2015 PrestaShop
 *
 * NOTICE OF LICENSE
 *
 * This source file is subject to the Open Software License (OSL 3.0)
 * that is bundled with this package in the file LICENSE.txt.
 * It is also available through the world-wide-web at this URL:
 * http://opensource.org/licenses/osl-3.0.php
 * If you did not receive a copy of the license and are unable to
 * obtain it through the world-wide-web, please send an email
 * to license@prestashop.com so we can send you a copy immediately.
 *
 * DISCLAIMER
 *
 * Do not edit or add to this file if you wish to upgrade PrestaShop to newer
 * versions in the future. If you wish to customize PrestaShop for your
 * needs please refer to http://www.prestashop.com for more information.
 *
 * @author    PrestaShop SA <contact@prestashop.com>
 * @copyright 2007-2015 PrestaShop SA
 * @license   http://opensource.org/licenses/osl-3.0.php Open Software License (OSL 3.0)
 * International Registered Trademark & Property of PrestaShop SA
 */

use PrestaShop\PrestaShop\Core\Business\Cldr;

class AdminControllerCore extends Controller
{
    /** @var string */
    public $path;

    /** @var string */
    public static $currentIndex;

    /** @var string */
    public $content;

    /** @var array */
    public $warnings = array();

    /** @var array */
    public $informations = array();

    /** @var array */
    public $confirmations = array();

    /** @var string|false */
    public $shopShareDatas = false;

    /** @var array */
    public $_languages = array();

    /** @var int */
    public $default_form_language;

    /** @var bool */
    public $allow_employee_form_lang;

    /** @var string */
    public $layout = 'layout.tpl';

    /** @var bool */
    public $bootstrap = false;

    /** @var string|array */
    protected $meta_title = array();

    /** @var string */
    public $template = 'content.tpl';

    /** @var string Associated table name */
    public $table = 'configuration';

    /** @var string */
    public $list_id;

    /** @var string|false Object identifier inside the associated table */
    protected $identifier = false;

    /** @var string */
    protected $identifier_name = 'name';

    /** @var string Associated object class name */
    public $className;

    /** @var array */
    public $tabAccess;

    /** @var int Tab id */
    public $id = -1;

    /** @var bool */
    public $required_database = false;

    /** @var string Security token */
    public $token;

    /** @var string "shop" or "group_shop" */
    public $shopLinkType;

    /** @var string Default ORDER BY clause when $_orderBy is not defined */
    protected $_defaultOrderBy = false;

    /** @var string */
    protected $_defaultOrderWay = 'ASC';

    /** @var array */
    public $tpl_form_vars = array();

    /** @var array */
    public $tpl_list_vars = array();

    /** @var array */
    public $tpl_delete_link_vars = array();

    /** @var array */
    public $tpl_option_vars = array();

    /** @var array */
    public $tpl_view_vars = array();

    /** @var array */
    public $tpl_required_fields_vars = array();

    /** @var string|null */
    public $base_tpl_view = null;

    /** @var string|null */
    public $base_tpl_form = null;

    /** @var bool If you want more fieldsets in the form */
    public $multiple_fieldsets = false;

    /** @var array|false */
    public $fields_value = false;

    /** @var array Errors displayed after post processing */
    public $errors = array();

    /** @var bool Define if the header of the list contains filter and sorting links or not */
    protected $list_simple_header;

    /** @var array List to be generated */
    protected $fields_list;

    /** @var array Modules list filters */
    protected $filter_modules_list = null;

    /** @var array Modules list filters */
    protected $modules_list = array();

    /** @var array Edit form to be generated */
    protected $fields_form;

    /** @var array Override of $fields_form */
    protected $fields_form_override;

    /** @var string Override form action */
    protected $submit_action;

    /** @var array List of option forms to be generated */
    protected $fields_options = array();

    /** @var string */
    protected $shopLink;

    /** @var string SQL query */
    protected $_listsql = '';

    /** @var array Cache for query results */
    protected $_list = array();

    /** @var string|array Toolbar title */
    protected $toolbar_title;

    /** @var array List of toolbar buttons */
    protected $toolbar_btn = null;

    /** @var bool Scrolling toolbar */
    protected $toolbar_scroll = true;

    /** @var bool Set to false to hide toolbar and page title */
    protected $show_toolbar = true;

    /** @var bool Set to true to show toolbar and page title for options */
    protected $show_toolbar_options = false;

    /** @var int Number of results in list */
    protected $_listTotal = 0;

    /** @var bool Automatically join language table if true */
    public $lang = false;

    /** @var array WHERE clause determined by filter fields */
    protected $_filter;

    /** @var string */
    protected $_filterHaving;

    /** @var array Temporary SQL table WHERE clause determined by filter fields */
    protected $_tmpTableFilter = '';

    /** @var array Number of results in list per page (used in select field) */
    protected $_pagination = array(20, 50, 100, 300, 1000);

    /** @var int Default number of results in list per page */
    protected $_default_pagination = 50;

    /** @var string ORDER BY clause determined by field/arrows in list header */
    protected $_orderBy;

    /** @var string Order way (ASC, DESC) determined by arrows in list header */
    protected $_orderWay;

    /** @var array List of available actions for each list row - default actions are view, edit, delete, duplicate */
    protected $actions_available = array('view', 'edit', 'duplicate', 'delete');

    /** @var array List of required actions for each list row */
    protected $actions = array();

    /** @var array List of row ids associated with a given action for witch this action have to not be available */
    protected $list_skip_actions = array();

    /* @var bool Don't show header & footer */
    protected $lite_display = false;

    /** @var bool List content lines are clickable if true */
    protected $list_no_link = false;

    /** @var bool */
    protected $allow_export = false;

    /** @var array Cache for translations */
    public static $cache_lang = array();

    /** @var array Required_fields to display in the Required Fields form */
    public $required_fields = array();

    /** @var HelperList */
    protected $helper;

    /**
     * Actions to execute on multiple selections.
     *
     * Usage:
     *
     * array(
     *      'actionName' => array(
     *      'text' => $this->l('Message displayed on the submit button (mandatory)'),
     *      'confirm' => $this->l('If set, this confirmation message will pop-up (optional)')),
     *      'anotherAction' => array(...)
     * );
     *
     * If your action is named 'actionName', you need to have a method named bulkactionName() that will be executed when the button is clicked.
     *
     * @var array
     */
    protected $bulk_actions;

    /* @var array Ids of the rows selected */
    protected $boxes;

    /** @var string Do not automatically select * anymore but select only what is necessary */
    protected $explicitSelect = false;

    /** @var string Add fields into data query to display list */
    protected $_select;

    /** @var string Join tables into data query to display list */
    protected $_join;

    /** @var string Add conditions into data query to display list */
    protected $_where;

    /** @var string Group rows into data query to display list */
    protected $_group;

    /** @var string Having rows into data query to display list */
    protected $_having;

    /** @var string Use SQL_CALC_FOUND_ROWS / FOUND_ROWS to count the number of records */
    protected $_use_found_rows = true;

    /** @var bool */
    protected $is_cms = false;

    /** @var string Identifier to use for changing positions in lists (can be omitted if positions cannot be changed) */
    protected $position_identifier;

    /** @var string|int */
    protected $position_group_identifier;

    /** @var bool Table records are not deleted but marked as deleted if set to true */
    protected $deleted = false;

    /**  @var bool Is a list filter set */
    protected $filter;

    /** @var bool */
    protected $noLink;

    /** @var bool|null */
    protected $specificConfirmDelete = null;

    /** @var bool */
    protected $colorOnBackground;

    /** @var bool If true, activates color on hover */
    protected $row_hover = true;

    /** @var string Action to perform : 'edit', 'view', 'add', ... */
    protected $action;

    /** @var string */
    protected $display;

    /** @var bool */
    protected $_includeContainer = true;

    /** @var array */
    protected $tab_modules_list = array('default_list' => array(), 'slider_list' => array());

    /** @var string */
    public $tpl_folder;

    /** @var string */
    protected $bo_theme;

    /** @var bool Redirect or not after a creation */
    protected $_redirect = true;

    /** @var array Name and directory where class image are located */
    public $fieldImageSettings = array();

    /** @var string Image type */
    public $imageType = 'jpg';

    /** @var ObjectModel Instantiation of the class associated with the AdminController */
    protected $object;

    /** @var int Current object ID */
    protected $id_object;

    /** @var string Current controller name without suffix */
    public $controller_name;

    /** @var int */
    public $multishop_context = -1;

    /** @var false */
    public $multishop_context_group = true;

    /** @var array Current breadcrumb position as an array of tab names */
    protected $breadcrumbs;

    /** @var bool Bootstrap variable */
    public $show_page_header_toolbar = false;

    /** @var string Bootstrap variable */
    public $page_header_toolbar_title;

    /** @var array|Traversable Bootstrap variable */
    public $page_header_toolbar_btn = array();

    /** @var bool Bootstrap variable */
    public $show_form_cancel_button;

    /** @var string */
    public $admin_webpath;

    /** @var array */
    protected $list_natives_modules = array();

    /** @var array */
    protected $list_partners_modules = array();

    /** @var array */
    public $modals = array();

    /** @var bool */
    protected $logged_on_addons = false;

    /** @var bool if logged employee has access to AdminImport */
    protected $can_import = false;

    public function __construct()
    {
        global $timer_start;
        $this->timer_start = $timer_start;
        // Has to be remove for the next Prestashop version
        global $token;

        $this->controller_type = 'admin';
        $this->controller_name = get_class($this);
        if (strpos($this->controller_name, 'Controller')) {
            $this->controller_name = substr($this->controller_name, 0, -10);
        }
        parent::__construct();

        if ($this->multishop_context == -1) {
            $this->multishop_context = Shop::CONTEXT_ALL | Shop::CONTEXT_GROUP | Shop::CONTEXT_SHOP;
        }

        $default_theme_name = 'default';

        if (defined('_PS_BO_DEFAULT_THEME_') && _PS_BO_DEFAULT_THEME_
            && @filemtime(_PS_BO_ALL_THEMES_DIR_._PS_BO_DEFAULT_THEME_.DIRECTORY_SEPARATOR.'template')) {
            $default_theme_name = _PS_BO_DEFAULT_THEME_;
        }

        $this->bo_theme = ((Validate::isLoadedObject($this->context->employee)
            && $this->context->employee->bo_theme) ? $this->context->employee->bo_theme : $default_theme_name);

        if (!@filemtime(_PS_BO_ALL_THEMES_DIR_.$this->bo_theme.DIRECTORY_SEPARATOR.'template')) {
            $this->bo_theme = $default_theme_name;
        }

        $this->bo_css = ((Validate::isLoadedObject($this->context->employee)
            && $this->context->employee->bo_css) ? $this->context->employee->bo_css : 'admin-theme.css');

        if (!@filemtime(_PS_BO_ALL_THEMES_DIR_.$this->bo_theme.DIRECTORY_SEPARATOR.'css'.DIRECTORY_SEPARATOR.$this->bo_css)) {
            $this->bo_css = 'admin-theme.css';
        }

        $this->context->smarty->setTemplateDir(array(
            _PS_BO_ALL_THEMES_DIR_.$this->bo_theme.DIRECTORY_SEPARATOR.'template',
            _PS_OVERRIDE_DIR_.'controllers'.DIRECTORY_SEPARATOR.'admin'.DIRECTORY_SEPARATOR.'templates'
        ));

        $this->id = Tab::getIdFromClassName($this->controller_name);
        $this->token = Tools::getAdminToken($this->controller_name.(int)$this->id.(int)$this->context->employee->id);

        $token = $this->token;

        $this->_conf = array(
            1 => $this->l('Successful deletion'),
            2 => $this->l('The selection has been successfully deleted.'),
            3 => $this->l('Successful creation'),
            4 => $this->l('Successful update'),
            5 => $this->l('The status has been successfully updated.'),
            6 => $this->l('The settings have been successfully updated.'),
            7 => $this->l('The image was successfully deleted.'),
            8 => $this->l('The module was successfully downloaded.'),
            9 => $this->l('The thumbnails were successfully regenerated.'),
            10 => $this->l('The message was successfully sent to the customer.'),
            11 => $this->l('Comment successfully added'),
            12 => $this->l('Module(s) installed successfully.'),
            13 => $this->l('Module(s) uninstalled successfully.'),
            14 => $this->l('The translation was successfully copied.'),
            15 => $this->l('The translations have been successfully added.'),
            16 => $this->l('The module transplanted successfully to the hook.'),
            17 => $this->l('The module was successfully removed from the hook.'),
            18 => $this->l('Successful upload'),
            19 => $this->l('Duplication was completed successfully.'),
            20 => $this->l('The translation was added successfully, but the language has not been created.'),
            21 => $this->l('Module reset successfully.'),
            22 => $this->l('Module deleted successfully.'),
            23 => $this->l('Localization pack imported successfully.'),
            24 => $this->l('Localization pack imported successfully.'),
            25 => $this->l('The selected images have successfully been moved.'),
            26 => $this->l('Your cover image selection has been saved.'),
            27 => $this->l('The image\'s shop association has been modified.'),
            28 => $this->l('A zone has been assigned to the selection successfully.'),
            29 => $this->l('Successful upgrade'),
            30 => $this->l('A partial refund was successfully created.'),
            31 => $this->l('The discount was successfully generated.'),
            32 => $this->l('Successfully signed in to PrestaShop Addons')
        );

        if (!$this->identifier) {
            $this->identifier = 'id_'.$this->table;
        }
        if (!$this->_defaultOrderBy) {
            $this->_defaultOrderBy = $this->identifier;
        }
        $this->tabAccess = Profile::getProfileAccess($this->context->employee->id_profile, $this->id);

        // Fix for homepage
        if ($this->controller_name == 'AdminDashboard') {
            $_POST['token'] = $this->token;
        }

        if (!Shop::isFeatureActive()) {
            $this->shopLinkType = '';
        }

        //$this->base_template_folder = _PS_BO_ALL_THEMES_DIR_.$this->bo_theme.'/template';
        $this->override_folder = Tools::toUnderscoreCase(substr($this->controller_name, 5)).'/';
        // Get the name of the folder containing the custom tpl files
        $this->tpl_folder = Tools::toUnderscoreCase(substr($this->controller_name, 5)).'/';

        $this->initShopContext();

        $this->context->currency = new Currency(Configuration::get('PS_CURRENCY_DEFAULT'));

        $this->admin_webpath = str_ireplace(_PS_CORE_DIR_, '', _PS_ADMIN_DIR_);
        $this->admin_webpath = preg_replace('/^'.preg_quote(DIRECTORY_SEPARATOR, '/').'/', '', $this->admin_webpath);

        // Check if logged on Addons
        $this->logged_on_addons = false;
        if (isset($this->context->cookie->username_addons) && isset($this->context->cookie->password_addons) && !empty($this->context->cookie->username_addons) && !empty($this->context->cookie->password_addons)) {
            $this->logged_on_addons = true;
        }

        // Set context mode
        if (defined('_PS_HOST_MODE_') && _PS_HOST_MODE_) {
            if (isset($this->context->cookie->is_contributor) && (int)$this->context->cookie->is_contributor === 1) {
                $this->context->mode = Context::MODE_HOST_CONTRIB;
            } else {
                $this->context->mode = Context::MODE_HOST;
            }
        } elseif (isset($this->context->cookie->is_contributor) && (int)$this->context->cookie->is_contributor === 1) {
            $this->context->mode = Context::MODE_STD_CONTRIB;
        } else {
            $this->context->mode = Context::MODE_STD;
        }

        //* Check if logged employee has access to AdminImport controller */
        $import_access = Profile::getProfileAccess($this->context->employee->id_profile, Tab::getIdFromClassName('AdminImport'));
        if (is_array($import_access) && isset($import_access['view']) && $import_access['view'] == 1) {
            $this->can_import = true;
        }

        $this->context->smarty->assign(array(
            'context_mode' => $this->context->mode,
            'logged_on_addons' => $this->logged_on_addons,
            'can_import' => $this->can_import,
        ));
    }

    /**
     * Set breadcrumbs array for the controller page
     *
     * @param int|null $tab_id
     * @param array|null $tabs
     */
    public function initBreadcrumbs($tab_id = null, $tabs = null)
    {
        if (is_array($tabs) || count($tabs)) {
            $tabs = array();
        }

        if (is_null($tab_id)) {
            $tab_id = $this->id;
        }

        $tabs = Tab::recursiveTab($tab_id, $tabs);

        $dummy = array('name' => '', 'href' => '', 'icon' => '');
        $breadcrumbs2 = array(
            'container' => $dummy,
            'tab' => $dummy,
            'action' => $dummy
        );
        if (isset($tabs[0])) {
            $this->addMetaTitle($tabs[0]['name']);
            $breadcrumbs2['tab']['name'] = $tabs[0]['name'];
            $breadcrumbs2['tab']['href'] = __PS_BASE_URI__.basename(_PS_ADMIN_DIR_).'/'.$this->context->link->getAdminLink($tabs[0]['class_name']);
            if (!isset($tabs[1])) {
                $breadcrumbs2['tab']['icon'] = 'icon-'.$tabs[0]['class_name'];
            }
        }
        if (isset($tabs[1])) {
            $breadcrumbs2['container']['name'] = $tabs[1]['name'];
            $breadcrumbs2['container']['href'] = __PS_BASE_URI__.basename(_PS_ADMIN_DIR_).'/'.$this->context->link->getAdminLink($tabs[1]['class_name']);
            $breadcrumbs2['container']['icon'] = 'icon-'.$tabs[1]['class_name'];
        }

        /* content, edit, list, add, details, options, view */
        switch ($this->display) {
            case 'add':
                $breadcrumbs2['action']['name'] = $this->l('Add', null, null, false);
                $breadcrumbs2['action']['icon'] = 'icon-plus';
                break;
            case 'edit':
                $breadcrumbs2['action']['name'] = $this->l('Edit', null, null, false);
                $breadcrumbs2['action']['icon'] = 'icon-pencil';
                break;
            case '':
            case 'list':
                $breadcrumbs2['action']['name'] = $this->l('List', null, null, false);
                $breadcrumbs2['action']['icon'] = 'icon-th-list';
                break;
            case 'details':
            case 'view':
                $breadcrumbs2['action']['name'] = $this->l('View details', null, null, false);
                $breadcrumbs2['action']['icon'] = 'icon-zoom-in';
                break;
            case 'options':
                $breadcrumbs2['action']['name'] = $this->l('Options', null, null, false);
                $breadcrumbs2['action']['icon'] = 'icon-cogs';
                break;
            case 'generator':
                $breadcrumbs2['action']['name'] = $this->l('Generator', null, null, false);
                $breadcrumbs2['action']['icon'] = 'icon-flask';
                break;
        }

        $this->context->smarty->assign(array(
            'breadcrumbs2' => $breadcrumbs2,
            'quick_access_current_link_name' => $breadcrumbs2['tab']['name'].(isset($breadcrumbs2['action']) ? ' - '.$breadcrumbs2['action']['name'] : ''),
            'quick_access_current_link_icon' => $breadcrumbs2['container']['icon']
        ));

        /* BEGIN - Backward compatibility < 1.6.0.3 */
        $this->breadcrumbs[] = $tabs[0]['name'];
        $navigation_pipe = (Configuration::get('PS_NAVIGATION_PIPE') ? Configuration::get('PS_NAVIGATION_PIPE') : '>');
        $this->context->smarty->assign('navigationPipe', $navigation_pipe);
        /* END - Backward compatibility < 1.6.0.3 */
    }

    /**
     * Set default toolbar_title to admin breadcrumb
     *
     * @return void
     */
    public function initToolbarTitle()
    {
        $this->toolbar_title = is_array($this->breadcrumbs) ? array_unique($this->breadcrumbs) : array($this->breadcrumbs);

        switch ($this->display) {
            case 'edit':
                $this->toolbar_title[] = $this->l('Edit', null, null, false);
                $this->addMetaTitle($this->l('Edit', null, null, false));
                break;

            case 'add':
                $this->toolbar_title[] = $this->l('Add new', null, null, false);
                $this->addMetaTitle($this->l('Add new', null, null, false));
                break;

            case 'view':
                $this->toolbar_title[] = $this->l('View', null, null, false);
                $this->addMetaTitle($this->l('View', null, null, false));
                break;
        }

        if ($filter = $this->addFiltersToBreadcrumbs()) {
            $this->toolbar_title[] = Tools::htmlentitiesDecodeUTF8($filter);
        }
    }

    /**
     * @return string|void
     */
    public function addFiltersToBreadcrumbs()
    {
        if ($this->filter && is_array($this->fields_list)) {
            $filters = array();

            foreach ($this->fields_list as $field => $t) {
                if (isset($t['filter_key'])) {
                    $field = $t['filter_key'];
                }
                if ($val = Tools::getValue($this->table.'Filter_'.$field)) {
                    if (!is_array($val)) {
                        $filter_value = '';
                        if (isset($t['type']) && $t['type'] == 'bool') {
                            $filter_value = ((bool)$val) ? $this->l('yes') : $this->l('no');
                        } elseif (is_string($val)) {
                            $filter_value = htmlspecialchars($val, ENT_QUOTES, 'UTF-8');
                        }
                        if (!empty($filter_value)) {
                            $filters[] = sprintf($this->l('%s: %s'), $t['title'], $filter_value);
                        }
                    } else {
                        $filter_value = '';
                        foreach ($val as $v) {
                            if (is_string($v) && !empty($v)) {
                                $filter_value .= ' - '.htmlspecialchars($v, ENT_QUOTES, 'UTF-8');
                            }
                        }
                        $filter_value = ltrim($filter_value, ' -');
                        if (!empty($filter_value)) {
                            $filters[] = sprintf($this->l('%s: %s'), $t['title'], $filter_value);
                        }
                    }
                }
            }

            if (count($filters)) {
                return sprintf($this->l('filter by %s'), implode(', ', $filters));
            }
        }
    }

    /**
     * Check rights to view the current tab
     *
     * @param bool $disable
     * @return bool
     */
    public function viewAccess($disable = false)
    {
        if ($disable) {
            return true;
        }

        if ($this->tabAccess['view'] === '1') {
            return true;
        }
        return false;
    }

    /**
     * Check for security token
     *
     * @return bool
     */
    public function checkToken()
    {
        $token = Tools::getValue('token');
        if (!empty($token) && $token === $this->token) {
            return true;
        }

        if (count($_POST) || !isset($_GET['controller']) || !Validate::isControllerName($_GET['controller']) || $token) {
            return false;
        }

        foreach ($_GET as $key => $value) {
            if (is_array($value) || !in_array($key, array('controller', 'controllerUri'))) {
                return false;
            }
        }

        $cookie = Context::getContext()->cookie;
        $whitelist = array('date_add', 'id_lang', 'id_employee', 'email', 'profile', 'passwd', 'remote_addr', 'shopContext', 'collapse_menu', 'checksum');
        foreach ($cookie->getAll() as $key => $value) {
            if (!in_array($key, $whitelist)) {
                unset($cookie->$key);
            }
        }

        $cookie->write();

        return true;
    }

    /**
     * Set the filters used for the list display
     */
    public function processFilter()
    {
        Hook::exec('action'.$this->controller_name.'ListingFieldsModifier', array(
            'fields' => &$this->fields_list,
        ));

        if (!isset($this->list_id)) {
            $this->list_id = $this->table;
        }

        $prefix = str_replace(array('admin', 'controller'), '', Tools::strtolower(get_class($this)));

        if (isset($this->list_id)) {
            foreach ($_POST as $key => $value) {
                if ($value === '') {
                    unset($this->context->cookie->{$prefix.$key});
                } elseif (stripos($key, $this->list_id.'Filter_') === 0) {
                    $this->context->cookie->{$prefix.$key} = !is_array($value) ? $value : serialize($value);
                } elseif (stripos($key, 'submitFilter') === 0) {
                    $this->context->cookie->$key = !is_array($value) ? $value : serialize($value);
                }
            }

            foreach ($_GET as $key => $value) {
                if (stripos($key, $this->list_id.'Filter_') === 0) {
                    $this->context->cookie->{$prefix.$key} = !is_array($value) ? $value : serialize($value);
                } elseif (stripos($key, 'submitFilter') === 0) {
                    $this->context->cookie->$key = !is_array($value) ? $value : serialize($value);
                }
                if (stripos($key, $this->list_id.'Orderby') === 0 && Validate::isOrderBy($value)) {
                    if ($value === '' || $value == $this->_defaultOrderBy) {
                        unset($this->context->cookie->{$prefix.$key});
                    } else {
                        $this->context->cookie->{$prefix.$key} = $value;
                    }
                } elseif (stripos($key, $this->list_id.'Orderway') === 0 && Validate::isOrderWay($value)) {
                    if ($value === '' || $value == $this->_defaultOrderWay) {
                        unset($this->context->cookie->{$prefix.$key});
                    } else {
                        $this->context->cookie->{$prefix.$key} = $value;
                    }
                }
            }
        }

        $filters = $this->context->cookie->getFamily($prefix.$this->list_id.'Filter_');
        $definition = ObjectModel::getDefinition($this->className);

        foreach ($filters as $key => $value) {
            /* Extracting filters from $_POST on key filter_ */
            if ($value != null && !strncmp($key, $prefix.$this->list_id.'Filter_', 7 + Tools::strlen($prefix.$this->list_id))) {
                $key = Tools::substr($key, 7 + Tools::strlen($prefix.$this->list_id));
                /* Table alias could be specified using a ! eg. alias!field */
                $tmp_tab = explode('!', $key);
                $filter = count($tmp_tab) > 1 ? $tmp_tab[1] : $tmp_tab[0];

                if ($field = $this->filterToField($key, $filter)) {
                    $type = (array_key_exists('filter_type', $field) ? $field['filter_type'] : (array_key_exists('type', $field) ? $field['type'] : false));
                    if (($type == 'date' || $type == 'datetime') && is_string($value)) {
                        $value = Tools::unSerialize($value);
                    }
                    $key = isset($tmp_tab[1]) ? $tmp_tab[0].'.`'.$tmp_tab[1].'`' : '`'.$tmp_tab[0].'`';

                    // Assignment by reference
                    if (array_key_exists('tmpTableFilter', $field)) {
                        $sql_filter = & $this->_tmpTableFilter;
                    } elseif (array_key_exists('havingFilter', $field)) {
                        $sql_filter = & $this->_filterHaving;
                    } else {
                        $sql_filter = & $this->_filter;
                    }

                    /* Only for date filtering (from, to) */
                    if (is_array($value)) {
                        if (isset($value[0]) && !empty($value[0])) {
                            if (!Validate::isDate($value[0])) {
                                $this->errors[] = Tools::displayError('The \'From\' date format is invalid (YYYY-MM-DD)');
                            } else {
                                $sql_filter .= ' AND '.pSQL($key).' >= \''.pSQL(Tools::dateFrom($value[0])).'\'';
                            }
                        }

                        if (isset($value[1]) && !empty($value[1])) {
                            if (!Validate::isDate($value[1])) {
                                $this->errors[] = Tools::displayError('The \'To\' date format is invalid (YYYY-MM-DD)');
                            } else {
                                $sql_filter .= ' AND '.pSQL($key).' <= \''.pSQL(Tools::dateTo($value[1])).'\'';
                            }
                        }
                    } else {
                        $sql_filter .= ' AND ';
                        $check_key = ($key == $this->identifier || $key == '`'.$this->identifier.'`');
                        $alias = ($definition && !empty($definition['fields'][$filter]['shop'])) ? 'sa' : 'a';

                        if ($type == 'int' || $type == 'bool') {
                            $sql_filter .= (($check_key || $key == '`active`') ?  $alias.'.' : '').pSQL($key).' = '.(int)$value.' ';
                        } elseif ($type == 'decimal') {
                            $sql_filter .= ($check_key ?  $alias.'.' : '').pSQL($key).' = '.(float)$value.' ';
                        } elseif ($type == 'select') {
                            $sql_filter .= ($check_key ?  $alias.'.' : '').pSQL($key).' = \''.pSQL($value).'\' ';
                        } elseif ($type == 'price') {
                            $value = (float)str_replace(',', '.', $value);
                            $sql_filter .= ($check_key ?  $alias.'.' : '').pSQL($key).' = '.pSQL(trim($value)).' ';
                        } else {
<<<<<<< HEAD
=======
                            
>>>>>>> 13d8b03e
                            $sql_filter .= ($check_key ?  $alias.'.' : '').pSQL($key).' LIKE \'%'.pSQL(trim($value)).'%\' ';
                        }
                    }
                }
            }
        }
    }

    /**
     * @TODO uses redirectAdmin only if !$this->ajax
     * @return bool
     */
    public function postProcess()
    {
        try {
            if ($this->ajax) {
                // from ajax-tab.php
                $action = Tools::getValue('action');
                // no need to use displayConf() here
                if (!empty($action) && method_exists($this, 'ajaxProcess'.Tools::toCamelCase($action))) {
                    Hook::exec('actionAdmin'.ucfirst($this->action).'Before', array('controller' => $this));
                    Hook::exec('action'.get_class($this).ucfirst($this->action).'Before', array('controller' => $this));

                    $return = $this->{'ajaxProcess'.Tools::toCamelCase($action)}();

                    Hook::exec('actionAdmin'.ucfirst($this->action).'After', array('controller' => $this, 'return' => $return));
                    Hook::exec('action'.get_class($this).ucfirst($this->action).'After', array('controller' => $this, 'return' => $return));

                    return $return;
                } elseif (!empty($action) && $this->controller_name == 'AdminModules' && Tools::getIsset('configure')) {
                    $module_obj = Module::getInstanceByName(Tools::getValue('configure'));
                    if (Validate::isLoadedObject($module_obj) && method_exists($module_obj, 'ajaxProcess'.$action)) {
                        return $module_obj->{'ajaxProcess'.$action}();
                    }
                } elseif (method_exists($this, 'ajaxProcess')) {
                    return $this->ajaxProcess();
                }
            } else {
                // Process list filtering
                if ($this->filter && $this->action != 'reset_filters') {
                    $this->processFilter();
                }

                // If the method named after the action exists, call "before" hooks, then call action method, then call "after" hooks
                if (!empty($this->action) && method_exists($this, 'process'.ucfirst(Tools::toCamelCase($this->action)))) {
                    // Hook before action
                    Hook::exec('actionAdmin'.ucfirst($this->action).'Before', array('controller' => $this));
                    Hook::exec('action'.get_class($this).ucfirst($this->action).'Before', array('controller' => $this));
                    // Call process
                    $return = $this->{'process'.Tools::toCamelCase($this->action)}();
                    // Hook After Action
                    Hook::exec('actionAdmin'.ucfirst($this->action).'After', array('controller' => $this, 'return' => $return));
                    Hook::exec('action'.get_class($this).ucfirst($this->action).'After', array('controller' => $this, 'return' => $return));
                    return $return;
                }
            }
        } catch (PrestaShopException $e) {
            $this->errors[] = $e->getMessage();
        };
        return false;
    }

    /**
     * Object Delete images
     *
     * @return ObjectModel|false
     */
    public function processDeleteImage()
    {
        if (Validate::isLoadedObject($object = $this->loadObject())) {
            if (($object->deleteImage())) {
                $redirect = self::$currentIndex.'&add'.$this->table.'&'.$this->identifier.'='.Tools::getValue($this->identifier).'&conf=7&token='.$this->token;
                if (!$this->ajax) {
                    $this->redirect_after = $redirect;
                } else {
                    $this->content = 'ok';
                }
            }
        }
        $this->errors[] = Tools::displayError('An error occurred while attempting to delete the image. (cannot load object).');
        return $object;
    }

    /**
     * @param string $text_delimiter
     * @throws PrestaShopException
     */
    public function processExport($text_delimiter = '"')
    {
        // clean buffer
        if (ob_get_level() && ob_get_length() > 0) {
            ob_clean();
        }
        $this->getList($this->context->language->id, null, null, 0, false);
        if (!count($this->_list)) {
            return;
        }

        header('Content-type: text/csv');
        header('Content-Type: application/force-download; charset=UTF-8');
        header('Cache-Control: no-store, no-cache');
        header('Content-disposition: attachment; filename="'.$this->table.'_'.date('Y-m-d_His').'.csv"');

        $fd = fopen('php://output', 'wb');
        $headers = array();
        foreach ($this->fields_list as $key => $datas) {
            if ($datas['title'] == 'PDF') {
                unset($this->fields_list[$key]);
            } else {
                $headers[] = Tools::htmlentitiesDecodeUTF8($datas['title']);
            }
        }
        fputcsv($fd, $headers, ';', $text_delimiter);
        
        foreach ($this->_list as $i => $row) {
            $content = array();
            $path_to_image = false;
            foreach ($this->fields_list as $key => $params) {
                $field_value = isset($row[$key]) ? Tools::htmlentitiesDecodeUTF8(Tools::nl2br($row[$key])) : '';
                if ($key == 'image') {
                    if ($params['image'] != 'p' || Configuration::get('PS_LEGACY_IMAGES')) {
                        $path_to_image = Tools::getShopDomain(true)._PS_IMG_.$params['image'].'/'.$row['id_'.$this->table].(isset($row['id_image']) ? '-'.(int)$row['id_image'] : '').'.'.$this->imageType;
                    } else {
                        $path_to_image = Tools::getShopDomain(true)._PS_IMG_.$params['image'].'/'.Image::getImgFolderStatic($row['id_image']).(int)$row['id_image'].'.'.$this->imageType;
                    }
                    if ($path_to_image) {
                        $field_value = $path_to_image;
                    }
                }
                if (isset($params['callback'])) {
                    $callback_obj = (isset($params['callback_object'])) ? $params['callback_object'] : $this->context->controller;
                    if (!preg_match('/<([a-z]+)([^<]+)*(?:>(.*)<\/\1>|\s+\/>)/ism', call_user_func_array(array($callback_obj, $params['callback']), array($field_value, $row)))) {
                        $field_value = call_user_func_array(array($callback_obj, $params['callback']), array($field_value, $row));
                    }
                }
                $content[] = $field_value;
            }
            fputcsv($fd, $content, ';', $text_delimiter);
        }
        @fclose($fd);
        die;
    }

    /**
     * Object Delete
     *
     * @return ObjectModel|false
     * @throws PrestaShopException
     */
    public function processDelete()
    {
        if (Validate::isLoadedObject($object = $this->loadObject())) {
            $res = true;
            // check if request at least one object with noZeroObject
            if (isset($object->noZeroObject) && count(call_user_func(array($this->className, $object->noZeroObject))) <= 1) {
                $this->errors[] = Tools::displayError('You need at least one object.').
                    ' <b>'.$this->table.'</b><br />'.
                    Tools::displayError('You cannot delete all of the items.');
            } elseif (array_key_exists('delete', $this->list_skip_actions) && in_array($object->id, $this->list_skip_actions['delete'])) { //check if some ids are in list_skip_actions and forbid deletion
                    $this->errors[] = Tools::displayError('You cannot delete this item.');
            } else {
                if ($this->deleted) {
                    if (!empty($this->fieldImageSettings)) {
                        $res = $object->deleteImage();
                    }

                    if (!$res) {
                        $this->errors[] = Tools::displayError('Unable to delete associated images.');
                    }

                    $object->deleted = 1;
                    if ($res = $object->update()) {
                        $this->redirect_after = self::$currentIndex.'&conf=1&token='.$this->token;
                    }
                } elseif ($res = $object->delete()) {
                    $this->redirect_after = self::$currentIndex.'&conf=1&token='.$this->token;
                }
                $this->errors[] = Tools::displayError('An error occurred during deletion.');
                if ($res) {
                    PrestaShopLogger::addLog(sprintf($this->l('%s deletion', 'AdminTab', false, false), $this->className), 1, null, $this->className, (int)$this->object->id, true, (int)$this->context->employee->id);
                }
            }
        } else {
            $this->errors[] = Tools::displayError('An error occurred while deleting the object.').
                ' <b>'.$this->table.'</b> '.
                Tools::displayError('(cannot load object)');
        }
        return $object;
    }

    /**
     * Call the right method for creating or updating object
     *
     * @return ObjectModel|false|void
     */
    public function processSave()
    {
        if ($this->id_object) {
            $this->object = $this->loadObject();
            return $this->processUpdate();
        } else {
            return $this->processAdd();
        }
    }

    /**
     * Object creation
     *
     * @return ObjectModel|false
     * @throws PrestaShopException
     */
    public function processAdd()
    {
        if (!isset($this->className) || empty($this->className)) {
            return false;
        }

        $this->validateRules();
        if (count($this->errors) <= 0) {
            $this->object = new $this->className();

            $this->copyFromPost($this->object, $this->table);
            $this->beforeAdd($this->object);
            if (method_exists($this->object, 'add') && !$this->object->add()) {
                $this->errors[] = Tools::displayError('An error occurred while creating an object.').
                    ' <b>'.$this->table.' ('.Db::getInstance()->getMsgError().')</b>';
            } elseif (($_POST[$this->identifier] = $this->object->id /* voluntary do affectation here */) && $this->postImage($this->object->id) && !count($this->errors) && $this->_redirect) {
                PrestaShopLogger::addLog(sprintf($this->l('%s addition', 'AdminTab', false, false), $this->className), 1, null, $this->className, (int)$this->object->id, true, (int)$this->context->employee->id);
                $parent_id = (int)Tools::getValue('id_parent', 1);
                $this->afterAdd($this->object);
                $this->updateAssoShop($this->object->id);
                // Save and stay on same form
                if (empty($this->redirect_after) && $this->redirect_after !== false && Tools::isSubmit('submitAdd'.$this->table.'AndStay')) {
                    $this->redirect_after = self::$currentIndex.'&'.$this->identifier.'='.$this->object->id.'&conf=3&update'.$this->table.'&token='.$this->token;
                }
                // Save and back to parent
                if (empty($this->redirect_after) && $this->redirect_after !== false && Tools::isSubmit('submitAdd'.$this->table.'AndBackToParent')) {
                    $this->redirect_after = self::$currentIndex.'&'.$this->identifier.'='.$parent_id.'&conf=3&token='.$this->token;
                }
                // Default behavior (save and back)
                if (empty($this->redirect_after) && $this->redirect_after !== false) {
                    $this->redirect_after = self::$currentIndex.($parent_id ? '&'.$this->identifier.'='.$this->object->id : '').'&conf=3&token='.$this->token;
                }
            }
        }

        $this->errors = array_unique($this->errors);
        if (!empty($this->errors)) {
            // if we have errors, we stay on the form instead of going back to the list
            $this->display = 'edit';
            return false;
        }

        return $this->object;
    }

    /**
     * Object update
     *
     * @return ObjectModel|false|void
     * @throws PrestaShopException
     */
    public function processUpdate()
    {
        /* Checking fields validity */
        $this->validateRules();
        if (empty($this->errors)) {
            $id = (int)Tools::getValue($this->identifier);

            /* Object update */
            if (isset($id) && !empty($id)) {
                /** @var ObjectModel $object */
                $object = new $this->className($id);
                if (Validate::isLoadedObject($object)) {
                    /* Specific to objects which must not be deleted */
                    if ($this->deleted && $this->beforeDelete($object)) {
                        // Create new one with old objet values
                        /** @var ObjectModel $object_new */
                        $object_new = $object->duplicateObject();
                        if (Validate::isLoadedObject($object_new)) {
                            // Update old object to deleted
                            $object->deleted = 1;
                            $object->update();

                            // Update new object with post values
                            $this->copyFromPost($object_new, $this->table);
                            $result = $object_new->update();
                            if (Validate::isLoadedObject($object_new)) {
                                $this->afterDelete($object_new, $object->id);
                            }
                        }
                    } else {
                        $this->copyFromPost($object, $this->table);
                        $result = $object->update();
                        $this->afterUpdate($object);
                    }

                    if ($object->id) {
                        $this->updateAssoShop($object->id);
                    }

                    if (!$result) {
                        $this->errors[] = Tools::displayError('An error occurred while updating an object.').
                            ' <b>'.$this->table.'</b> ('.Db::getInstance()->getMsgError().')';
                    } elseif ($this->postImage($object->id) && !count($this->errors) && $this->_redirect) {
                        $parent_id = (int)Tools::getValue('id_parent', 1);
                        // Specific back redirect
                        if ($back = Tools::getValue('back')) {
                            $this->redirect_after = urldecode($back).'&conf=4';
                        }
                        // Specific scene feature
                        // @todo change stay_here submit name (not clear for redirect to scene ... )
                        if (Tools::getValue('stay_here') == 'on' || Tools::getValue('stay_here') == 'true' || Tools::getValue('stay_here') == '1') {
                            $this->redirect_after = self::$currentIndex.'&'.$this->identifier.'='.$object->id.'&conf=4&updatescene&token='.$this->token;
                        }
                        // Save and stay on same form
                        // @todo on the to following if, we may prefer to avoid override redirect_after previous value
                        if (Tools::isSubmit('submitAdd'.$this->table.'AndStay')) {
                            $this->redirect_after = self::$currentIndex.'&'.$this->identifier.'='.$object->id.'&conf=4&update'.$this->table.'&token='.$this->token;
                        }
                        // Save and back to parent
                        if (Tools::isSubmit('submitAdd'.$this->table.'AndBackToParent')) {
                            $this->redirect_after = self::$currentIndex.'&'.$this->identifier.'='.$parent_id.'&conf=4&token='.$this->token;
                        }

                        // Default behavior (save and back)
                        if (empty($this->redirect_after) && $this->redirect_after !== false) {
                            $this->redirect_after = self::$currentIndex.($parent_id ? '&'.$this->identifier.'='.$object->id : '').'&conf=4&token='.$this->token;
                        }
                    }
                    PrestaShopLogger::addLog(sprintf($this->l('%s modification', 'AdminTab', false, false), $this->className), 1, null, $this->className, (int)$object->id, true, (int)$this->context->employee->id);
                } else {
                    $this->errors[] = Tools::displayError('An error occurred while updating an object.').
                        ' <b>'.$this->table.'</b> '.Tools::displayError('(cannot load object)');
                }
            }
        }
        $this->errors = array_unique($this->errors);
        if (!empty($this->errors)) {
            // if we have errors, we stay on the form instead of going back to the list
            $this->display = 'edit';
            return false;
        }

        if (isset($object)) {
            return $object;
        }
        return;
    }

    /**
     * Change object required fields
     *
     * @return ObjectModel
     */
    public function processUpdateFields()
    {
        if (!is_array($fields = Tools::getValue('fieldsBox'))) {
            $fields = array();
        }

        /** @var $object ObjectModel */
        $object = new $this->className();

        if (!$object->addFieldsRequiredDatabase($fields)) {
            $this->errors[] = Tools::displayError('An error occurred when attempting to update the required fields.');
        } else {
            $this->redirect_after = self::$currentIndex.'&conf=4&token='.$this->token;
        }

        return $object;
    }

    /**
     * Change object status (active, inactive)
     *
     * @return ObjectModel|false
     * @throws PrestaShopException
     */
    public function processStatus()
    {
        if (Validate::isLoadedObject($object = $this->loadObject())) {
            if ($object->toggleStatus()) {
                $matches = array();
                if (preg_match('/[\?|&]controller=([^&]*)/', (string)$_SERVER['HTTP_REFERER'], $matches) !== false
                    && strtolower($matches[1]) != strtolower(preg_replace('/controller/i', '', get_class($this)))) {
                    $this->redirect_after = preg_replace('/[\?|&]conf=([^&]*)/i', '', (string)$_SERVER['HTTP_REFERER']);
                } else {
                    $this->redirect_after = self::$currentIndex.'&token='.$this->token;
                }

                $id_category = (($id_category = (int)Tools::getValue('id_category')) && Tools::getValue('id_product')) ? '&id_category='.$id_category : '';

                $page = (int)Tools::getValue('page');
                $page = $page > 1 ? '&submitFilter'.$this->table.'='.(int)$page : '';
                $this->redirect_after .= '&conf=5'.$id_category.$page;
            } else {
                $this->errors[] = Tools::displayError('An error occurred while updating the status.');
            }
        } else {
            $this->errors[] = Tools::displayError('An error occurred while updating the status for an object.').
                ' <b>'.$this->table.'</b> '.
                Tools::displayError('(cannot load object)');
        }

        return $object;
    }

    /**
     * Change object position
     *
     * @return ObjectModel|false
     */
    public function processPosition()
    {
        if (!Validate::isLoadedObject($object = $this->loadObject())) {
            $this->errors[] = Tools::displayError('An error occurred while updating the status for an object.').
                ' <b>'.$this->table.'</b> '.Tools::displayError('(cannot load object)');
        } elseif (!$object->updatePosition((int)Tools::getValue('way'), (int)Tools::getValue('position'))) {
            $this->errors[] = Tools::displayError('Failed to update the position.');
        } else {
            $id_identifier_str = ($id_identifier = (int)Tools::getValue($this->identifier)) ? '&'.$this->identifier.'='.$id_identifier : '';
            $redirect = self::$currentIndex.'&'.$this->table.'Orderby=position&'.$this->table.'Orderway=asc&conf=5'.$id_identifier_str.'&token='.$this->token;
            $this->redirect_after = $redirect;
        }
        return $object;
    }

    /**
     * Cancel all filters for this tab
     *
     * @param int|null $list_id
     */
    public function processResetFilters($list_id = null)
    {
        if ($list_id === null) {
            $list_id = isset($this->list_id) ? $this->list_id : $this->table;
        }

        $prefix = str_replace(array('admin', 'controller'), '', Tools::strtolower(get_class($this)));
        $filters = $this->context->cookie->getFamily($prefix.$list_id.'Filter_');
        foreach ($filters as $cookie_key => $filter) {
            if (strncmp($cookie_key, $prefix.$list_id.'Filter_', 7 + Tools::strlen($prefix.$list_id)) == 0) {
                $key = substr($cookie_key, 7 + Tools::strlen($prefix.$list_id));
                if (is_array($this->fields_list) && array_key_exists($key, $this->fields_list)) {
                    $this->context->cookie->$cookie_key = null;
                }
                unset($this->context->cookie->$cookie_key);
            }
        }

        if (isset($this->context->cookie->{'submitFilter'.$list_id})) {
            unset($this->context->cookie->{'submitFilter'.$list_id});
        }
        if (isset($this->context->cookie->{$prefix.$list_id.'Orderby'})) {
            unset($this->context->cookie->{$prefix.$list_id.'Orderby'});
        }
        if (isset($this->context->cookie->{$prefix.$list_id.'Orderway'})) {
            unset($this->context->cookie->{$prefix.$list_id.'Orderway'});
        }

        $_POST = array();
        $this->_filter = false;
        unset($this->_filterHaving);
        unset($this->_having);
    }

    /**
     * Update options and preferences
     */
    protected function processUpdateOptions()
    {
        $this->beforeUpdateOptions();

        $languages = Language::getLanguages(false);

        $hide_multishop_checkbox = (Shop::getTotalShops(false, null) < 2) ? true : false;
        foreach ($this->fields_options as $category_data) {
            if (!isset($category_data['fields'])) {
                continue;
            }

            $fields = $category_data['fields'];

            foreach ($fields as $field => $values) {
                if (isset($values['type']) && $values['type'] == 'selectLang') {
                    foreach ($languages as $lang) {
                        if (Tools::getValue($field.'_'.strtoupper($lang['iso_code']))) {
                            $fields[$field.'_'.strtoupper($lang['iso_code'])] = array(
                                'type' => 'select',
                                'cast' => 'strval',
                                'identifier' => 'mode',
                                'list' => $values['list']
                            );
                        }
                    }
                }
            }

            // Validate fields
            foreach ($fields as $field => $values) {
                // We don't validate fields with no visibility
                if (!$hide_multishop_checkbox && Shop::isFeatureActive() && isset($values['visibility']) && $values['visibility'] > Shop::getContext()) {
                    continue;
                }

                // Check if field is required
                if ((!Shop::isFeatureActive() && isset($values['required']) && $values['required'])
                    || (Shop::isFeatureActive() && isset($_POST['multishopOverrideOption'][$field]) && isset($values['required']) && $values['required'])) {
                    if (isset($values['type']) && $values['type'] == 'textLang') {
                        foreach ($languages as $language) {
                            if (($value = Tools::getValue($field.'_'.$language['id_lang'])) == false && (string)$value != '0') {
                                $this->errors[] = sprintf(Tools::displayError('field %s is required.'), $values['title']);
                            }
                        }
                    } elseif (($value = Tools::getValue($field)) == false && (string)$value != '0') {
                        $this->errors[] = sprintf(Tools::displayError('field %s is required.'), $values['title']);
                    }
                }

                // Check field validator
                if (isset($values['type']) && $values['type'] == 'textLang') {
                    foreach ($languages as $language) {
                        if (Tools::getValue($field.'_'.$language['id_lang']) && isset($values['validation'])) {
                            if (!Validate::$values['validation'](Tools::getValue($field.'_'.$language['id_lang']))) {
                                $this->errors[] = sprintf(Tools::displayError('field %s is invalid.'), $values['title']);
                            }
                        }
                    }
                } elseif (Tools::getValue($field) && isset($values['validation'])) {
                    if (!Validate::$values['validation'](Tools::getValue($field))) {
                        $this->errors[] = sprintf(Tools::displayError('field %s is invalid.'), $values['title']);
                    }
                }

                // Set default value
                if (Tools::getValue($field) === false && isset($values['default'])) {
                    $_POST[$field] = $values['default'];
                }
            }

            if (!count($this->errors)) {
                foreach ($fields as $key => $options) {
                    if (Shop::isFeatureActive() && isset($options['visibility']) && $options['visibility'] > Shop::getContext()) {
                        continue;
                    }

                    if (!$hide_multishop_checkbox && Shop::isFeatureActive() && Shop::getContext() != Shop::CONTEXT_ALL && empty($options['no_multishop_checkbox']) && empty($_POST['multishopOverrideOption'][$key])) {
                        Configuration::deleteFromContext($key);
                        continue;
                    }

                    // check if a method updateOptionFieldName is available
                    $method_name = 'updateOption'.Tools::toCamelCase($key, true);
                    if (method_exists($this, $method_name)) {
                        $this->$method_name(Tools::getValue($key));
                    } elseif (isset($options['type']) && in_array($options['type'], array('textLang', 'textareaLang'))) {
                        $list = array();
                        foreach ($languages as $language) {
                            $key_lang = Tools::getValue($key.'_'.$language['id_lang']);
                            $val = (isset($options['cast']) ? $options['cast']($key_lang) : $key_lang);
                            if ($this->validateField($val, $options)) {
                                if (Validate::isCleanHtml($val)) {
                                    $list[$language['id_lang']] = $val;
                                } else {
                                    $this->errors[] = Tools::displayError('Can not add configuration '.$key.' for lang '.Language::getIsoById((int)$language['id_lang']));
                                }
                            }
                        }
                        Configuration::updateValue($key, $list, isset($values['validation']) && isset($options['validation']) && $options['validation'] == 'isCleanHtml' ? true : false);
                    } else {
                        $val = (isset($options['cast']) ? $options['cast'](Tools::getValue($key)) : Tools::getValue($key));
                        if ($this->validateField($val, $options)) {
                            if (Validate::isCleanHtml($val)) {
                                Configuration::updateValue($key, $val);
                            } else {
                                $this->errors[] = Tools::displayError('Can not add configuration '.$key);
                            }
                        }
                    }
                }
            }
        }

        $this->display = 'list';
        if (empty($this->errors)) {
            $this->confirmations[] = $this->_conf[6];
        }
    }

    public function initPageHeaderToolbar()
    {
        if (empty($this->toolbar_title)) {
            $this->initToolbarTitle();
        }

        if (!is_array($this->toolbar_title)) {
            $this->toolbar_title = array($this->toolbar_title);
        }

        switch ($this->display) {
            case 'view':
                // Default cancel button - like old back link
                $back = Tools::safeOutput(Tools::getValue('back', ''));
                if (empty($back)) {
                    $back = self::$currentIndex.'&token='.$this->token;
                }
                if (!Validate::isCleanHtml($back)) {
                    die(Tools::displayError());
                }
                if (!$this->lite_display) {
                    $this->page_header_toolbar_btn['back'] = array(
                        'href' => $back,
                        'desc' => $this->l('Back to list')
                    );
                }
                $obj = $this->loadObject(true);
                if (Validate::isLoadedObject($obj) && isset($obj->{$this->identifier_name}) && !empty($obj->{$this->identifier_name})) {
                    array_pop($this->toolbar_title);
                    array_pop($this->meta_title);
                    $this->toolbar_title[] = is_array($obj->{$this->identifier_name}) ? $obj->{$this->identifier_name}[$this->context->employee->id_lang] : $obj->{$this->identifier_name};
                    $this->addMetaTitle($this->toolbar_title[count($this->toolbar_title) - 1]);
                }
                break;
            case 'edit':
                $obj = $this->loadObject(true);
                if (Validate::isLoadedObject($obj) && isset($obj->{$this->identifier_name}) && !empty($obj->{$this->identifier_name})) {
                    array_pop($this->toolbar_title);
                    array_pop($this->meta_title);
                    $this->toolbar_title[] = sprintf($this->l('Edit: %s'), (is_array($obj->{$this->identifier_name}) && isset($obj->{$this->identifier_name}[$this->context->employee->id_lang])) ? $obj->{$this->identifier_name}[$this->context->employee->id_lang] : $obj->{$this->identifier_name});
                    $this->addMetaTitle($this->toolbar_title[count($this->toolbar_title) - 1]);
                }
                break;
        }

        if (is_array($this->page_header_toolbar_btn)
            && $this->page_header_toolbar_btn instanceof Traversable
            || count($this->toolbar_title)) {
            $this->show_page_header_toolbar = true;
        }

        if (empty($this->page_header_toolbar_title)) {
            $this->page_header_toolbar_title = $this->toolbar_title[count($this->toolbar_title) - 1];
        }
        $this->addPageHeaderToolBarModulesListButton();

        $this->context->smarty->assign('help_link', 'http://help.prestashop.com/'.Language::getIsoById($this->context->employee->id_lang).'/doc/'
            .Tools::getValue('controller').'?version='._PS_VERSION_.'&country='.Language::getIsoById($this->context->employee->id_lang));
    }

    /**
     * assign default action in toolbar_btn smarty var, if they are not set.
     * uses override to specifically add, modify or remove items
     *
     */
    public function initToolbar()
    {
        switch ($this->display) {
            case 'add':
            case 'edit':
                // Default save button - action dynamically handled in javascript
                $this->toolbar_btn['save'] = array(
                    'href' => '#',
                    'desc' => $this->l('Save')
                );
                $back = Tools::safeOutput(Tools::getValue('back', ''));
                if (empty($back)) {
                    $back = self::$currentIndex.'&token='.$this->token;
                }
                if (!Validate::isCleanHtml($back)) {
                    die(Tools::displayError());
                }
                if (!$this->lite_display) {
                    $this->toolbar_btn['cancel'] = array(
                        'href' => $back,
                        'desc' => $this->l('Cancel')
                    );
                }
                break;
            case 'view':
                // Default cancel button - like old back link
                $back = Tools::safeOutput(Tools::getValue('back', ''));
                if (empty($back)) {
                    $back = self::$currentIndex.'&token='.$this->token;
                }
                if (!Validate::isCleanHtml($back)) {
                    die(Tools::displayError());
                }
                if (!$this->lite_display) {
                    $this->toolbar_btn['back'] = array(
                        'href' => $back,
                        'desc' => $this->l('Back to list')
                    );
                }
                break;
            case 'options':
                $this->toolbar_btn['save'] = array(
                    'href' => '#',
                    'desc' => $this->l('Save')
                );
                break;
            default:
                // list
                $this->toolbar_btn['new'] = array(
                    'href' => self::$currentIndex.'&add'.$this->table.'&token='.$this->token,
                    'desc' => $this->l('Add new')
                );
                if ($this->allow_export) {
                    $this->toolbar_btn['export'] = array(
                        'href' => self::$currentIndex.'&export'.$this->table.'&token='.$this->token,
                        'desc' => $this->l('Export')
                    );
                }
        }
        $this->addToolBarModulesListButton();
    }

    /**
     * Load class object using identifier in $_GET (if possible)
     * otherwise return an empty object, or die
     *
     * @param bool $opt Return an empty object if load fail
     * @return ObjectModel|false
     */
    protected function loadObject($opt = false)
    {
        if (!isset($this->className) || empty($this->className)) {
            return true;
        }

        $id = (int)Tools::getValue($this->identifier);
        if ($id && Validate::isUnsignedId($id)) {
            if (!$this->object) {
                $this->object = new $this->className($id);
            }
            if (Validate::isLoadedObject($this->object)) {
                return $this->object;
            }
            // throw exception
            $this->errors[] = Tools::displayError('The object cannot be loaded (or found)');
            return false;
        } elseif ($opt) {
            if (!$this->object) {
                $this->object = new $this->className();
            }
            return $this->object;
        } else {
            $this->errors[] = Tools::displayError('The object cannot be loaded (the identifier is missing or invalid)');
            return false;
        }
    }

    /**
     * Check if the token is valid, else display a warning page
     *
     * @return bool
     */
    public function checkAccess()
    {
        if (!$this->checkToken()) {
            // If this is an XSS attempt, then we should only display a simple, secure page
            // ${1} in the replacement string of the regexp is required,
            // because the token may begin with a number and mix up with it (e.g. $17)
            $url = preg_replace('/([&?]token=)[^&]*(&.*)?$/', '${1}'.$this->token.'$2', $_SERVER['REQUEST_URI']);
            if (false === strpos($url, '?token=') && false === strpos($url, '&token=')) {
                $url .= '&token='.$this->token;
            }
            if (strpos($url, '?') === false) {
                $url = str_replace('&token', '?controller=AdminDashboard&token', $url);
            }

            $this->context->smarty->assign('url', htmlentities($url));
            return false;
        }
        return true;
    }

    /**
     * @param string $key
     * @param string $filter
     * @return array|false
     */
    protected function filterToField($key, $filter)
    {
        if (!isset($this->fields_list)) {
            return false;
        }

        foreach ($this->fields_list as $field) {
            if (array_key_exists('filter_key', $field) && $field['filter_key'] == $key) {
                return $field;
            }
        }
        if (array_key_exists($filter, $this->fields_list)) {
            return $this->fields_list[$filter];
        }
        return false;
    }

    public function displayNoSmarty()
    {
    }

    /**
     * @return void
     */
    public function displayAjax()
    {
        if ($this->json) {
            $this->context->smarty->assign(array(
                'json' => true,
                'status' => $this->status,
            ));
        }
        $this->layout = 'layout-ajax.tpl';
        $this->display_header = false;
        $this->display_header_javascript = false;
        $this->display_footer = false;
        return $this->display();
    }

    protected function redirect()
    {
        Tools::redirectAdmin($this->redirect_after);
    }

    /**
     * @return void
     * @throws Exception
     * @throws SmartyException
     */
    public function display()
    {
        $this->context->smarty->assign(array(
            'display_header' => $this->display_header,
            'display_header_javascript'=> $this->display_header_javascript,
            'display_footer' => $this->display_footer,
            'js_def' => Media::getJsDef(),
        ));

        // Use page title from meta_title if it has been set else from the breadcrumbs array
        if (!$this->meta_title) {
            $this->meta_title = $this->toolbar_title;
        }
        if (is_array($this->meta_title)) {
            $this->meta_title = strip_tags(implode(' '.Configuration::get('PS_NAVIGATION_PIPE').' ', $this->meta_title));
        }
        $this->context->smarty->assign('meta_title', $this->meta_title);

        $template_dirs = $this->context->smarty->getTemplateDir();

        // Check if header/footer have been overriden
        $dir = $this->context->smarty->getTemplateDir(0).'controllers'.DIRECTORY_SEPARATOR.trim($this->override_folder, '\\/').DIRECTORY_SEPARATOR;
        $module_list_dir = $this->context->smarty->getTemplateDir(0).'helpers'.DIRECTORY_SEPARATOR.'modules_list'.DIRECTORY_SEPARATOR;

        $header_tpl = file_exists($dir.'header.tpl') ? $dir.'header.tpl' : 'header.tpl';
        $page_header_toolbar = file_exists($dir.'page_header_toolbar.tpl') ? $dir.'page_header_toolbar.tpl' : 'page_header_toolbar.tpl';
        $footer_tpl = file_exists($dir.'footer.tpl') ? $dir.'footer.tpl' : 'footer.tpl';
        $modal_module_list = file_exists($module_list_dir.'modal.tpl') ? $module_list_dir.'modal.tpl' : 'modal.tpl';
        $tpl_action = $this->tpl_folder.$this->display.'.tpl';

        // Check if action template has been overriden
        foreach ($template_dirs as $template_dir) {
            if (file_exists($template_dir.DIRECTORY_SEPARATOR.$tpl_action) && $this->display != 'view' && $this->display != 'options') {
                if (method_exists($this, $this->display.Tools::toCamelCase($this->className))) {
                    $this->{$this->display.Tools::toCamelCase($this->className)}();
                }
                $this->context->smarty->assign('content', $this->context->smarty->fetch($tpl_action));
                break;
            }
        }

        if (!$this->ajax) {
            $template = $this->createTemplate($this->template);
            $page = $template->fetch();
        } else {
            $page = $this->content;
        }

        if ($conf = Tools::getValue('conf')) {
            $this->context->smarty->assign('conf', $this->json ? json_encode($this->_conf[(int)$conf]) : $this->_conf[(int)$conf]);
        }

        foreach (array('errors', 'warnings', 'informations', 'confirmations') as $type) {
            if (!is_array($this->$type)) {
                $this->$type = (array)$this->$type;
            }
            $this->context->smarty->assign($type, $this->json ? json_encode(array_unique($this->$type)) : array_unique($this->$type));
        }

        if ($this->show_page_header_toolbar && !$this->lite_display) {
            $this->context->smarty->assign(
                array(
                    'page_header_toolbar' => $this->context->smarty->fetch($page_header_toolbar),
                    'modal_module_list' => $this->context->smarty->fetch($modal_module_list),
                )
            );
        }

        $this->context->smarty->assign(
            array(
                'page' =>  $this->json ? json_encode($page) : $page,
                'header' => $this->context->smarty->fetch($header_tpl),
                'footer' => $this->context->smarty->fetch($footer_tpl),
        ));

        $this->smartyOutputContent($this->layout);
    }

    /**
     * Add a warning message to display at the top of the page
     *
     * @param string $msg
     */
    protected function displayWarning($msg)
    {
        $this->warnings[] = $msg;
    }

    /**
     * Add a info message to display at the top of the page
     *
     * @param string $msg
     */
    protected function displayInformation($msg)
    {
        $this->informations[] = $msg;
    }

    /**
     * Assign smarty variables for the header
     */
    public function initHeader()
    {
        header('Cache-Control: no-store, no-cache');

        // Multishop
        $is_multishop = Shop::isFeatureActive();

        // Quick access
        if ((int)$this->context->employee->id) {
            $quick_access = QuickAccess::getQuickAccesses($this->context->language->id);
            foreach ($quick_access as $index => $quick) {
                if ($quick['link'] == '../' && Shop::getContext() == Shop::CONTEXT_SHOP) {
                    $url = $this->context->shop->getBaseURL();
                    if (!$url) {
                        unset($quick_access[$index]);
                        continue;
                    }
                    $quick_access[$index]['link'] = $url;
                } else {
                    preg_match('/controller=(.+)(&.+)?$/', $quick['link'], $admin_tab);
                    if (isset($admin_tab[1])) {
                        if (strpos($admin_tab[1], '&')) {
                            $admin_tab[1] = substr($admin_tab[1], 0, strpos($admin_tab[1], '&'));
                        }

                        $token = Tools::getAdminToken($admin_tab[1].(int)Tab::getIdFromClassName($admin_tab[1]).(int)$this->context->employee->id);
                        $quick_access[$index]['target'] = $admin_tab[1];
                        $quick_access[$index]['link'] .= '&token='.$token;
                    }
                }
            }
        }

        // Tab list
        $tabs = Tab::getTabs($this->context->language->id, 0);
        $current_id = Tab::getCurrentParentId();
        foreach ($tabs as $index => $tab) {
            if (!Tab::checkTabRights($tab['id_tab'])
                || ($tab['class_name'] == 'AdminStock' && Configuration::get('PS_ADVANCED_STOCK_MANAGEMENT') == 0)
                || $tab['class_name'] == 'AdminCarrierWizard') {
                unset($tabs[$index]);
                continue;
            }

            $img_cache_url = 'themes/'.$this->context->employee->bo_theme.'/img/t/'.$tab['class_name'].'.png';
            $img_exists_cache = Tools::file_exists_cache(_PS_ADMIN_DIR_.$img_cache_url);
            // retrocompatibility : change png to gif if icon not exists
            if (!$img_exists_cache) {
                $img_exists_cache = Tools::file_exists_cache(_PS_ADMIN_DIR_.str_replace('.png', '.gif', $img_cache_url));
            }

            if ($img_exists_cache) {
                $path_img = $img = $img_exists_cache;
            } else {
                $path_img = _PS_IMG_DIR_.'t/'.$tab['class_name'].'.png';
                // Relative link will always work, whatever the base uri set in the admin
                $img = '../img/t/'.$tab['class_name'].'.png';
            }

            if (trim($tab['module']) != '') {
                $path_img = _PS_MODULE_DIR_.$tab['module'].'/'.$tab['class_name'].'.png';
                // Relative link will always work, whatever the base uri set in the admin
                $img = '../modules/'.$tab['module'].'/'.$tab['class_name'].'.png';
            }

            // retrocompatibility
            if (!file_exists($path_img)) {
                $img = str_replace('png', 'gif', $img);
            }
            // tab[class_name] does not contains the "Controller" suffix
            $tabs[$index]['current'] = ($tab['class_name'].'Controller' == get_class($this)) || ($current_id == $tab['id_tab']);
            $tabs[$index]['img'] = $img;
            $tabs[$index]['href'] = $this->context->link->getAdminLink($tab['class_name']);

            $sub_tabs = Tab::getTabs($this->context->language->id, $tab['id_tab']);
            foreach ($sub_tabs as $index2 => $sub_tab) {
                //check if module is enable and
                if (isset($sub_tab['module']) && !empty($sub_tab['module'])) {
                    $module = Module::getInstanceByName($sub_tab['module']);
                    if (is_object($module) && !$module->isEnabledForShopContext()) {
                        unset($sub_tabs[$index2]);
                        continue;
                    }
                }

                // class_name is the name of the class controller
                if (Tab::checkTabRights($sub_tab['id_tab']) === true && (bool)$sub_tab['active'] && $sub_tab['class_name'] != 'AdminCarrierWizard') {
                    $sub_tabs[$index2]['href'] = $this->context->link->getAdminLink($sub_tab['class_name']);
                    $sub_tabs[$index2]['current'] = ($sub_tab['class_name'].'Controller' == get_class($this) || $sub_tab['class_name'] == Tools::getValue('controller'));
                } elseif ($sub_tab['class_name'] == 'AdminCarrierWizard' && $sub_tab['class_name'].'Controller' == get_class($this)) {
                    foreach ($sub_tabs as $i => $tab) {
                        if ($tab['class_name'] == 'AdminCarriers') {
                            break;
                        }
                    }

                    $sub_tabs[$i]['current'] = true;
                    unset($sub_tabs[$index2]);
                } else {
                    unset($sub_tabs[$index2]);
                }
            }
            $tabs[$index]['sub_tabs'] = array_values($sub_tabs);
        }

        if (Validate::isLoadedObject($this->context->employee)) {
            $accesses = Profile::getProfileAccesses($this->context->employee->id_profile, 'class_name');
            $helperShop = new HelperShop();
            /* Hooks are voluntary out the initialize array (need those variables already assigned) */
            $bo_color = empty($this->context->employee->bo_color) ? '#FFFFFF' : $this->context->employee->bo_color;
            $this->context->smarty->assign(array(
                'autorefresh_notifications' => Configuration::get('PS_ADMINREFRESH_NOTIFICATION'),
                'help_box' => Configuration::get('PS_HELPBOX'),
                'round_mode' => Configuration::get('PS_PRICE_ROUND_MODE'),
                'brightness' => Tools::getBrightness($bo_color) < 128 ? 'white' : '#383838',
                'bo_width' => (int)$this->context->employee->bo_width,
                'bo_color' => isset($this->context->employee->bo_color) ? Tools::htmlentitiesUTF8($this->context->employee->bo_color) : null,
                'show_new_orders' => Configuration::get('PS_SHOW_NEW_ORDERS') && isset($accesses['AdminOrders']) && $accesses['AdminOrders']['view'],
                'show_new_customers' => Configuration::get('PS_SHOW_NEW_CUSTOMERS') && isset($accesses['AdminCustomers']) && $accesses['AdminCustomers']['view'],
                'show_new_messages' => Configuration::get('PS_SHOW_NEW_MESSAGES') && isset($accesses['AdminCustomerThreads']) && $accesses['AdminCustomerThreads']['view'],
                'employee' => $this->context->employee,
                'search_type' => Tools::getValue('bo_search_type'),
                'bo_query' => Tools::safeOutput(Tools::stripslashes(Tools::getValue('bo_query'))),
                'quick_access' => $quick_access,
                'multi_shop' => Shop::isFeatureActive(),
                'shop_list' => $helperShop->getRenderedShopList(),
                'shop' => $this->context->shop,
                'shop_group' => new ShopGroup((int)Shop::getContextShopGroupID()),
                'is_multishop' => $is_multishop,
                'multishop_context' => $this->multishop_context,
                'default_tab_link' => $this->context->link->getAdminLink(Tab::getClassNameById((int)Context::getContext()->employee->default_tab)),
                'login_link' => $this->context->link->getAdminLink('AdminLogin'),
                'collapse_menu' => isset($this->context->cookie->collapse_menu) ? (int)$this->context->cookie->collapse_menu : 0,
            ));
        } else {
            $this->context->smarty->assign('default_tab_link', $this->context->link->getAdminLink('AdminDashboard'));
        }

        // Shop::initialize() in config.php may empty $this->context->shop->virtual_uri so using a new shop instance for getBaseUrl()
        $this->context->shop = new Shop((int)$this->context->shop->id);

        $cldrRepository = new Cldr\Repository($this->context->language->language_code);

        $this->context->smarty->assign(array(
            'img_dir' => _PS_IMG_,
            'iso' => $this->context->language->iso_code,
            'class_name' => $this->className,
            'iso_user' => $this->context->language->iso_code,
            'country_iso_code' => $this->context->country->iso_code,
            'version' => _PS_VERSION_,
            'lang_iso' => $this->context->language->iso_code,
            'full_language_code' => $this->context->language->language_code,
            'full_cldr_language_code' => $cldrRepository->getCulture(),
            'link' => $this->context->link,
            'shop_name' => Configuration::get('PS_SHOP_NAME'),
            'base_url' => $this->context->shop->getBaseURL(),
            'tab' => isset($tab) ? $tab : null, // Deprecated, this tab is declared in the foreach, so it's the last tab in the foreach
            'current_parent_id' => (int)Tab::getCurrentParentId(),
            'tabs' => $tabs,
            'install_dir_exists' => file_exists(_PS_ADMIN_DIR_.'/../install'),
            'pic_dir' => _THEME_PROD_PIC_DIR_,
            'controller_name' => htmlentities(Tools::getValue('controller')),
            'currentIndex' => self::$currentIndex,
            'bootstrap' => $this->bootstrap,
            'default_language' => (int)Configuration::get('PS_LANG_DEFAULT'),
            'display_addons_connection' => Tab::checkTabRights(Tab::getIdFromClassName('AdminModulesController'))
        ));

        $module = Module::getInstanceByName('themeconfigurator');
        if (is_object($module) && $module->active && (int)Configuration::get('PS_TC_ACTIVE') == 1 && $this->context->shop->getBaseURL()) {
            $request =
            'live_configurator_token='.$module->getLiveConfiguratorToken()
            .'&id_employee='.(int)$this->context->employee->id
            .'&id_shop='.(int)$this->context->shop->id
            .(Configuration::get('PS_TC_THEME') != '' ? '&theme='.Configuration::get('PS_TC_THEME') : '')
            .(Configuration::get('PS_TC_FONT') != '' ? '&theme_font='.Configuration::get('PS_TC_FONT') : '');
            $this->context->smarty->assign('base_url_tc', $this->context->link->getPageLink('index', null, $id_lang = null, $request));
        }
    }

    /**
     * Declare an action to use for each row in the list
     *
     * @param string $action
     */
    public function addRowAction($action)
    {
        $action = strtolower($action);
        $this->actions[] = $action;
    }

    /**
     * Add an action to use for each row in the list
     *
     * @param string $action
     * @param array $list
     */
    public function addRowActionSkipList($action, $list)
    {
        $action = strtolower($action);
        $list = (array)$list;

        if (array_key_exists($action, $this->list_skip_actions)) {
            $this->list_skip_actions[$action] = array_merge($this->list_skip_actions[$action], $list);
        } else {
            $this->list_skip_actions[$action] = $list;
        }
    }

    /**
     * Assign smarty variables for all default views, list and form, then call other init functions
     */
    public function initContent()
    {
        if (!$this->viewAccess()) {
            $this->errors[] = Tools::displayError('You do not have permission to view this.');
            return;
        }

        $this->getLanguages();
        $this->initToolbar();
        $this->initTabModuleList();
        $this->initPageHeaderToolbar();

        if ($this->display == 'edit' || $this->display == 'add') {
            if (!$this->loadObject(true)) {
                return;
            }

            $this->content .= $this->renderForm();
        } elseif ($this->display == 'view') {
            // Some controllers use the view action without an object
            if ($this->className) {
                $this->loadObject(true);
            }
            $this->content .= $this->renderView();
        } elseif ($this->display == 'details') {
            $this->content .= $this->renderDetails();
        } elseif (!$this->ajax) {
            $this->content .= $this->renderModulesList();
            $this->content .= $this->renderKpis();
            $this->content .= $this->renderList();
            $this->content .= $this->renderOptions();

            // if we have to display the required fields form
            if ($this->required_database) {
                $this->content .= $this->displayRequiredFields();
            }
        }

        $this->context->smarty->assign(array(
            'maintenance_mode' => !(bool)Configuration::get('PS_SHOP_ENABLE'),
            'content' => $this->content,
            'lite_display' => $this->lite_display,
            'url_post' => self::$currentIndex.'&token='.$this->token,
            'show_page_header_toolbar' => $this->show_page_header_toolbar,
            'page_header_toolbar_title' => $this->page_header_toolbar_title,
            'title' => $this->page_header_toolbar_title,
            'toolbar_btn' => $this->page_header_toolbar_btn,
            'page_header_toolbar_btn' => $this->page_header_toolbar_btn
        ));
    }

    /**
     * Init tab modules list and add button in toolbar
     */
    protected function initTabModuleList()
    {
        if (!$this->isFresh(Module::CACHE_FILE_MUST_HAVE_MODULES_LIST, 86400)) {
            @file_put_contents(_PS_ROOT_DIR_.Module::CACHE_FILE_MUST_HAVE_MODULES_LIST, Tools::addonsRequest('must-have'));
        }
        if (!$this->isFresh(Module::CACHE_FILE_TAB_MODULES_LIST, 604800)) {
            $this->refresh(Module::CACHE_FILE_TAB_MODULES_LIST, _PS_TAB_MODULE_LIST_URL_);
        }

        $this->tab_modules_list = Tab::getTabModulesList($this->id);

        if (is_array($this->tab_modules_list['default_list']) && count($this->tab_modules_list['default_list'])) {
            $this->filter_modules_list = $this->tab_modules_list['default_list'];
        } elseif (is_array($this->tab_modules_list['slider_list']) && count($this->tab_modules_list['slider_list'])) {
            $this->addToolBarModulesListButton();
            $this->addPageHeaderToolBarModulesListButton();
            $this->context->smarty->assign(array(
                'tab_modules_list' => implode(',', $this->tab_modules_list['slider_list']),
                'admin_module_ajax_url' => $this->context->link->getAdminLink('AdminModules'),
                'back_tab_modules_list' => $this->context->link->getAdminLink(Tools::getValue('controller')),
                'tab_modules_open' => (int)Tools::getValue('tab_modules_open')
            ));
        }
    }

    protected function addPageHeaderToolBarModulesListButton()
    {
        $this->filterTabModuleList();

        if (is_array($this->tab_modules_list['slider_list']) && count($this->tab_modules_list['slider_list'])) {
            $this->page_header_toolbar_btn['modules-list'] = array(
                'href' => '#',
                'desc' => $this->l('Recommended Modules and Services')
            );
        }
    }

    protected function addToolBarModulesListButton()
    {
        $this->filterTabModuleList();

        if (is_array($this->tab_modules_list['slider_list']) && count($this->tab_modules_list['slider_list'])) {
            $this->toolbar_btn['modules-list'] = array(
                'href' => '#',
                'desc' => $this->l('Recommended Modules and Services')
            );
        }
    }

    protected function filterTabModuleList()
    {
        static $list_is_filtered = null;

        if ($list_is_filtered !== null) {
            return;
        }

        if (!$this->isFresh(Module::CACHE_FILE_DEFAULT_COUNTRY_MODULES_LIST, 86400)) {
            file_put_contents(_PS_ROOT_DIR_.Module::CACHE_FILE_DEFAULT_COUNTRY_MODULES_LIST, Tools::addonsRequest('native'));
        }

        if (!$this->isFresh(Module::CACHE_FILE_ALL_COUNTRY_MODULES_LIST, 86400)) {
            file_put_contents(_PS_ROOT_DIR_.Module::CACHE_FILE_ALL_COUNTRY_MODULES_LIST, Tools::addonsRequest('native_all'));
        }

        if (!$this->isFresh(Module::CACHE_FILE_MUST_HAVE_MODULES_LIST, 86400)) {
            @file_put_contents(_PS_ROOT_DIR_.Module::CACHE_FILE_MUST_HAVE_MODULES_LIST, Tools::addonsRequest('must-have'));
        }

        libxml_use_internal_errors(true);

        $country_module_list = file_get_contents(_PS_ROOT_DIR_.Module::CACHE_FILE_DEFAULT_COUNTRY_MODULES_LIST);
        $must_have_module_list = file_get_contents(_PS_ROOT_DIR_.Module::CACHE_FILE_MUST_HAVE_MODULES_LIST);
        $all_module_list = array();

        if (!empty($country_module_list) && $country_module_list_xml = @simplexml_load_string($country_module_list)) {
            $country_module_list_array = array();
            if (is_object($country_module_list_xml->module)) {
                foreach ($country_module_list_xml->module as $k => $m) {
                    $all_module_list[] = (string)$m->name;
                }
            }
        } else {
            foreach (libxml_get_errors() as $error) {
                $this->errors[] = Tools::displayError(sprintf('Error found : %1$s in country_module_list.xml file.', $error->message));
            }
        }

        libxml_clear_errors();



        if (!empty($must_have_module_list) && $must_have_module_list_xml = @simplexml_load_string($must_have_module_list)) {
            $must_have_module_list_array = array();
            if (is_object($country_module_list_xml->module)) {
                foreach ($must_have_module_list_xml->module as $l => $mo) {
                    $all_module_list[] = (string)$mo->name;
                }
            }
        } else {
            foreach (libxml_get_errors() as $error) {
                $this->errors[] = Tools::displayError(sprintf('Error found : %1$s in must_have_module_list.xml file.', $error->message));
            }
        }

        libxml_clear_errors();

        $this->tab_modules_list['slider_list'] = array_intersect($this->tab_modules_list['slider_list'], $all_module_list);

        $list_is_filtered = true;
    }

    /**
     * Initialize the invalid doom page of death
     *
     * @return void
     */
    public function initCursedPage()
    {
        $this->layout = 'invalid_token.tpl';
    }

    /**
     * Assign smarty variables for the footer
     */
    public function initFooter()
    {
        //RTL Support
        //rtl.js overrides inline styles
        //iso_code.css overrides default fonts for every language (optional)
        if ($this->context->language->is_rtl) {
            $this->addJS(_PS_JS_DIR_.'rtl.js');
            $this->addCSS(__PS_BASE_URI__.$this->admin_webpath.'/themes/'.$this->bo_theme.'/css/'.$this->context->language->iso_code.'.css', 'all', false);
        }

        // We assign js and css files on the last step before display template, because controller can add many js and css files
        $this->context->smarty->assign('css_files', $this->css_files);
        $this->context->smarty->assign('js_files', array_unique($this->js_files));

        $this->context->smarty->assign(array(
            'ps_version' => _PS_VERSION_,
            'timer_start' => $this->timer_start,
            'iso_is_fr' => strtoupper($this->context->language->iso_code) == 'FR',
            'modals' => $this->renderModal(),
        ));
    }

    /**
     * @throws Exception
     * @throws SmartyException
     */
    public function initModal()
    {
        if ($this->logged_on_addons) {
            $this->context->smarty->assign(array(
                'logged_on_addons' => 1,
                'username_addons' => $this->context->cookie->username_addons
            ));
        }

        // Iso needed to generate Addons login
        $iso_code_caps = strtoupper($this->context->language->iso_code);

        $this->context->smarty->assign(array(
            'check_url_fopen' => (ini_get('allow_url_fopen') ? 'ok' : 'ko'),
            'check_openssl' => (extension_loaded('openssl') ? 'ok' : 'ko'),
            'add_permission' => 1,
            'addons_register_link' => 'https://addons.prestashop.com/'.$this->context->language->iso_code.'/login?'
                .'email='.urlencode($this->context->employee->email)
                .'&firstname='.urlencode($this->context->employee->firstname)
                .'&lastname='.urlencode($this->context->employee->lastname)
                .'&website='.urlencode($this->context->shop->getBaseURL())
                .'&utm_source=back-office&utm_medium=connect-to-addons'
                .'&utm_campaign=back-office-'.Tools::strtoupper($this->context->language->iso_code)
                .'&utm_content='.(defined('_PS_HOST_MODE_') ? 'cloud' : 'download').'#createnow',
            'addons_forgot_password_link' => '//addons.prestashop.com/'.$this->context->language->iso_code.'/forgot-your-password'
        ));

        $this->modals[] = array(
            'modal_id' => 'modal_addons_connect',
            'modal_class' => 'modal-md',
            'modal_title' => '<i class="icon-puzzle-piece"></i> <a target="_blank" href="http://addons.prestashop.com/'
            .'?utm_source=back-office&utm_medium=modules'
            .'&utm_campaign=back-office-'.Tools::strtoupper($this->context->language->iso_code)
            .'&utm_content='.(defined('_PS_HOST_MODE_') ? 'cloud' : 'download').'">PrestaShop Addons</a>',
            'modal_content' => $this->context->smarty->fetch('controllers/modules/login_addons.tpl'),
        );
    }

    /**
     * @return string
     * @throws Exception
     * @throws SmartyException
     */
    public function renderModal()
    {
        $modal_render = '';
        if (is_array($this->modals) && count($this->modals)) {
            foreach ($this->modals as $modal) {
                $this->context->smarty->assign($modal);
                $modal_render .= $this->context->smarty->fetch('modal.tpl');
            }
        }
        return $modal_render;
    }

    /**
     * @param string|bool $tracking_source Source information for URL used by "Install" button
     * @return string
     */
    public function renderModulesList($tracking_source = false)
    {
        // Load cache file modules list (natives and partners modules)
        $xml_modules = false;
        if (file_exists(_PS_ROOT_DIR_.Module::CACHE_FILE_MODULES_LIST)) {
            $xml_modules = @simplexml_load_file(_PS_ROOT_DIR_.Module::CACHE_FILE_MODULES_LIST);
        }
        if ($xml_modules) {
            foreach ($xml_modules->children() as $xml_module) {
                /** @var SimpleXMLElement $xml_module */
                foreach ($xml_module->children() as $module) {
                    /** @var SimpleXMLElement $module */
                    foreach ($module->attributes() as $key => $value) {
                        if ($xml_module->attributes() == 'native' && $key == 'name') {
                            $this->list_natives_modules[] = (string)$value;
                        }
                        if ($xml_module->attributes() == 'partner' && $key == 'name') {
                            $this->list_partners_modules[] = (string)$value;
                        }
                    }
                }
            }
        }

        if ($this->getModulesList($this->filter_modules_list, $tracking_source)) {
            $tmp = array();
            foreach ($this->modules_list as $key => $module) {
                if ($module->active) {
                    $tmp[] = $module;
                    unset($this->modules_list[$key]);
                }
            }

            $this->modules_list = array_merge($tmp, $this->modules_list);

            foreach ($this->modules_list as $key => $module) {
                if (in_array($module->name, $this->list_partners_modules)) {
                    $this->modules_list[$key]->type = 'addonsPartner';
                }
                if (isset($module->description_full) && trim($module->description_full) != '') {
                    $module->show_quick_view = true;
                }
            }
            $helper = new Helper();
            return $helper->renderModulesList($this->modules_list);
        }
    }

    /**
     * Function used to render the list to display for this controller
     *
     * @return string|false
     * @throws PrestaShopException
     */
    public function renderList()
    {
        if (!($this->fields_list && is_array($this->fields_list))) {
            return false;
        }
        $this->getList($this->context->language->id);

        // If list has 'active' field, we automatically create bulk action
        if (isset($this->fields_list) && is_array($this->fields_list) && array_key_exists('active', $this->fields_list)
            && !empty($this->fields_list['active'])) {
            if (!is_array($this->bulk_actions)) {
                $this->bulk_actions = array();
            }

            $this->bulk_actions = array_merge(array(
                'enableSelection' => array(
                    'text' => $this->l('Enable selection'),
                    'icon' => 'icon-power-off text-success'
                ),
                'disableSelection' => array(
                    'text' => $this->l('Disable selection'),
                    'icon' => 'icon-power-off text-danger'
                ),
                'divider' => array(
                    'text' => 'divider'
                )
            ), $this->bulk_actions);
        }

        $helper = new HelperList();

        // Empty list is ok
        if (!is_array($this->_list)) {
            $this->displayWarning($this->l('Bad SQL query', 'Helper').'<br />'.htmlspecialchars($this->_list_error));
            return false;
        }

        $this->setHelperDisplay($helper);
        $helper->_default_pagination = $this->_default_pagination;
        $helper->_pagination = $this->_pagination;
        $helper->tpl_vars = $this->getTemplateListVars();
        $helper->tpl_delete_link_vars = $this->tpl_delete_link_vars;

        // For compatibility reasons, we have to check standard actions in class attributes
        foreach ($this->actions_available as $action) {
            if (!in_array($action, $this->actions) && isset($this->$action) && $this->$action) {
                $this->actions[] = $action;
            }
        }

        $helper->is_cms = $this->is_cms;
        $helper->sql = $this->_listsql;
        $list = $helper->generateList($this->_list, $this->fields_list);

        return $list;
    }

    public function getTemplateListVars()
    {
        return $this->tpl_list_vars;
    }

    /**
     * Override to render the view page
     *
     * @return string
     */
    public function renderView()
    {
        $helper = new HelperView($this);
        $this->setHelperDisplay($helper);
        $helper->tpl_vars = $this->getTemplateViewVars();
        if (!is_null($this->base_tpl_view)) {
            $helper->base_tpl = $this->base_tpl_view;
        }
        $view = $helper->generateView();

        return $view;
    }

    public function getTemplateViewVars()
    {
        return $this->tpl_view_vars;
    }

    /**
     * Override to render the view page
     *
     * @return string|false
     */
    public function renderDetails()
    {
        return $this->renderList();
    }

    /**
     * Function used to render the form for this controller
     *
     * @return string
     * @throws Exception
     * @throws SmartyException
     */
    public function renderForm()
    {
        if (!$this->default_form_language) {
            $this->getLanguages();
        }

        if (Tools::getValue('submitFormAjax')) {
            $this->content .= $this->context->smarty->fetch('form_submit_ajax.tpl');
        }

        if ($this->fields_form && is_array($this->fields_form)) {
            if (!$this->multiple_fieldsets) {
                $this->fields_form = array(array('form' => $this->fields_form));
            }

            // For add a fields via an override of $fields_form, use $fields_form_override
            if (is_array($this->fields_form_override) && !empty($this->fields_form_override)) {
                $this->fields_form[0]['form']['input'] = array_merge($this->fields_form[0]['form']['input'], $this->fields_form_override);
            }

            $fields_value = $this->getFieldsValue($this->object);

            Hook::exec('action'.$this->controller_name.'FormModifier', array(
                'fields' => &$this->fields_form,
                'fields_value' => &$fields_value,
                'form_vars' => &$this->tpl_form_vars,
            ));

            $helper = new HelperForm($this);
            $this->setHelperDisplay($helper);
            $helper->fields_value = $fields_value;
            $helper->submit_action = $this->submit_action;
            $helper->tpl_vars = $this->getTemplateFormVars();
            $helper->show_cancel_button = (isset($this->show_form_cancel_button)) ? $this->show_form_cancel_button : ($this->display == 'add' || $this->display == 'edit');

            $back = Tools::safeOutput(Tools::getValue('back', ''));
            if (empty($back)) {
                $back = self::$currentIndex.'&token='.$this->token;
            }
            if (!Validate::isCleanHtml($back)) {
                die(Tools::displayError());
            }

            $helper->back_url = $back;
            !is_null($this->base_tpl_form) ? $helper->base_tpl = $this->base_tpl_form : '';
            if ($this->tabAccess['view']) {
                if (Tools::getValue('back')) {
                    $helper->tpl_vars['back'] = Tools::safeOutput(Tools::getValue('back'));
                } else {
                    $helper->tpl_vars['back'] = Tools::safeOutput(Tools::getValue(self::$currentIndex.'&token='.$this->token));
                }
            }
            $form = $helper->generateForm($this->fields_form);

            return $form;
        }
    }

    public function getTemplateFormVars()
    {
        return $this->tpl_form_vars;
    }

    public function renderKpis()
    {
    }

    /**
     * Function used to render the options for this controller
     *
     * @return string
     */
    public function renderOptions()
    {
        Hook::exec('action'.$this->controller_name.'OptionsModifier', array(
            'options' => &$this->fields_options,
            'option_vars' => &$this->tpl_option_vars,
        ));

        if ($this->fields_options && is_array($this->fields_options)) {
            if (isset($this->display) && $this->display != 'options' && $this->display != 'list') {
                $this->show_toolbar = false;
            } else {
                $this->display = 'options';
            }

            unset($this->toolbar_btn);
            $this->initToolbar();
            $helper = new HelperOptions($this);
            $this->setHelperDisplay($helper);
            $helper->id = $this->id;
            $helper->tpl_vars = $this->tpl_option_vars;
            $options = $helper->generateOptions($this->fields_options);

            return $options;
        }
    }

    /**
     * This function sets various display options for helper list
     *
     * @param Helper $helper
     * @return void
     */
    public function setHelperDisplay(Helper $helper)
    {
        if (empty($this->toolbar_title)) {
            $this->initToolbarTitle();
        }
        // tocheck
        if ($this->object && $this->object->id) {
            $helper->id = $this->object->id;
        }

        // @todo : move that in Helper
        $helper->title = is_array($this->toolbar_title) ? implode(' '.Configuration::get('PS_NAVIGATION_PIPE').' ', $this->toolbar_title) : $this->toolbar_title;
        $helper->toolbar_btn = $this->toolbar_btn;
        $helper->show_toolbar = $this->show_toolbar;
        $helper->toolbar_scroll = $this->toolbar_scroll;
        $helper->override_folder = $this->tpl_folder;
        $helper->actions = $this->actions;
        $helper->simple_header = $this->list_simple_header;
        $helper->bulk_actions = $this->bulk_actions;
        $helper->currentIndex = self::$currentIndex;
        $helper->className = $this->className;
        $helper->table = $this->table;
        $helper->name_controller = Tools::getValue('controller');
        $helper->orderBy = $this->_orderBy;
        $helper->orderWay = $this->_orderWay;
        $helper->listTotal = $this->_listTotal;
        $helper->shopLink = $this->shopLink;
        $helper->shopLinkType = $this->shopLinkType;
        $helper->identifier = $this->identifier;
        $helper->token = $this->token;
        $helper->languages = $this->_languages;
        $helper->specificConfirmDelete = $this->specificConfirmDelete;
        $helper->imageType = $this->imageType;
        $helper->no_link = $this->list_no_link;
        $helper->colorOnBackground = $this->colorOnBackground;
        $helper->ajax_params = (isset($this->ajax_params) ? $this->ajax_params : null);
        $helper->default_form_language = $this->default_form_language;
        $helper->allow_employee_form_lang = $this->allow_employee_form_lang;
        $helper->multiple_fieldsets = $this->multiple_fieldsets;
        $helper->row_hover = $this->row_hover;
        $helper->position_identifier = $this->position_identifier;
        $helper->position_group_identifier = $this->position_group_identifier;
        $helper->controller_name = $this->controller_name;
        $helper->list_id = isset($this->list_id) ? $this->list_id : $this->table;
        $helper->bootstrap = $this->bootstrap;

        // For each action, try to add the corresponding skip elements list
        $helper->list_skip_actions = $this->list_skip_actions;

        $this->helper = $helper;
    }

    /**
     * @deprecated 1.6.0
     */
    public function setDeprecatedMedia()
    {
    }

    public function setMedia()
    {
        //Bootstrap
        $this->addCSS(__PS_BASE_URI__.$this->admin_webpath.'/themes/'.$this->bo_theme.'/css/'.$this->bo_css, 'all', 0);
        $this->addCSS(__PS_BASE_URI__.$this->admin_webpath.'/themes/'.$this->bo_theme.'/css/vendor/titatoggle-min.css', 'all', 0);

        $this->addJquery();
        $this->addjQueryPlugin(array('scrollTo', 'alerts', 'chosen', 'autosize', 'fancybox' ));
        $this->addjQueryPlugin('growl', null, false);
        $this->addJqueryUI(array('ui.slider', 'ui.datepicker'));
        
        Media::addJsDef(array('host_mode' => (defined('_PS_HOST_MODE_') && _PS_HOST_MODE_)));
        Media::addJsDef(array('baseDir' => _PS_BASE_URL_.__PS_BASE_URI__));

        Media::addJsDef(array('currency' => array(
            'iso_code' => Context::getContext()->currency->iso_code,
            'sign' => Context::getContext()->currency->sign,
            'name' => Context::getContext()->currency->name,
            'format' => Context::getContext()->currency->format
        )));
        
        $this->addJS(array(
            _PS_JS_DIR_.'admin.js',
            _PS_JS_DIR_.'cldr.js',
            _PS_JS_DIR_.'tools.js',
            _PS_JS_DIR_.'jquery/plugins/timepicker/jquery-ui-timepicker-addon.js',
            _PS_JS_DIR_.'vendor/node_modules/cldrjs/dist/cldr.js',
            _PS_JS_DIR_.'vendor/node_modules/cldrjs/dist/cldr/event.js',
            _PS_JS_DIR_.'vendor/node_modules/cldrjs/dist/cldr/supplemental.js',
            _PS_JS_DIR_.'vendor/node_modules/globalize/dist/globalize.js',
            _PS_JS_DIR_.'vendor/node_modules/globalize/dist/globalize/message.js',
            _PS_JS_DIR_.'vendor/node_modules/globalize/dist/globalize/number.js',
            _PS_JS_DIR_.'vendor/node_modules/globalize/dist/globalize/plural.js',
            _PS_JS_DIR_.'vendor/node_modules/globalize/dist/globalize/date.js',
            _PS_JS_DIR_.'vendor/node_modules/globalize/dist/globalize/currency.js',
            _PS_JS_DIR_.'vendor/node_modules/globalize/dist/globalize/relative-time.js'
        ));

        //loads specific javascripts for the admin theme
        $this->addJS(__PS_BASE_URI__.$this->admin_webpath.'/themes/'.$this->bo_theme.'/js/vendor/bootstrap.min.js');
        $this->addJS(__PS_BASE_URI__.$this->admin_webpath.'/themes/'.$this->bo_theme.'/js/vendor/modernizr.min.js');
        $this->addJS(__PS_BASE_URI__.$this->admin_webpath.'/themes/'.$this->bo_theme.'/js/modernizr-loads.js');
        $this->addJS(__PS_BASE_URI__.$this->admin_webpath.'/themes/'.$this->bo_theme.'/js/vendor/moment-with-langs.min.js');

        if (!$this->lite_display) {
            $this->addJS(__PS_BASE_URI__.$this->admin_webpath.'/themes/'.$this->bo_theme.'/js/help.js');
        }

        if (!Tools::getValue('submitFormAjax')) {
            $this->addJS(_PS_JS_DIR_.'admin/notifications.js');
        }

        if (defined('_PS_HOST_MODE_') && _PS_HOST_MODE_) {
            $this->addJS('https://cdn.statuspage.io/se-v2.js');

            Media::addJsDefL('status_operational', $this->l('Operational', null, true, false));
            Media::addJsDefL('status_degraded_performance', $this->l('Degraded Performance', null, true, false));
            Media::addJsDefL('status_partial_outage', $this->l('Partial Outage', null, true, false));
            Media::addJsDefL('status_major_outage', $this->l('Major Outage', null, true, false));
            Media::addJsDef(array('host_cluster' => defined('_PS_HOST_CLUSTER_') ? _PS_HOST_CLUSTER_ : 'fr1'));
        }

        // Execute Hook AdminController SetMedia
        Hook::exec('actionAdminControllerSetMedia');

        // Specific Admin Theme
        $this->addCSS(__PS_BASE_URI__.$this->admin_webpath.'/themes/'.$this->bo_theme.'/css/overrides.css', 'all', PHP_INT_MAX);
    }

    /**
     * Non-static method which uses AdminController::translate()
     *
     * @param string  $string Term or expression in english
     * @param string|null $class Name of the class
     * @param bool $addslashes If set to true, the return value will pass through addslashes(). Otherwise, stripslashes().
     * @param bool $htmlentities If set to true(default), the return value will pass through htmlentities($string, ENT_QUOTES, 'utf-8')
     * @return string The translation if available, or the english default text.
     */
    protected function l($string, $class = null, $addslashes = false, $htmlentities = true)
    {
        if ($class === null || $class == 'AdminTab') {
            $class = substr(get_class($this), 0, -10);
        } elseif (strtolower(substr($class, -10)) == 'controller') {
            /* classname has changed, from AdminXXX to AdminXXXController, so we remove 10 characters and we keep same keys */
            $class = substr($class, 0, -10);
        }
        return Translate::getAdminTranslation($string, $class, $addslashes, $htmlentities);
    }

    /**
     * Init context and dependencies, handles POST and GET
     */
    public function init()
    {
        // Has to be removed for the next Prestashop version
        global $currentIndex;

        parent::init();

        if (Tools::getValue('ajax')) {
            $this->ajax = '1';
        }

        /* Server Params */
        $protocol_link = (Tools::usingSecureMode() && Configuration::get('PS_SSL_ENABLED')) ? 'https://' : 'http://';
        $protocol_content = (Tools::usingSecureMode() && Configuration::get('PS_SSL_ENABLED')) ? 'https://' : 'http://';

        $this->context->link = new Link($protocol_link, $protocol_content);

        if (isset($_GET['logout'])) {
            $this->context->employee->logout();
        }

        if (isset(Context::getContext()->cookie->last_activity)) {
            if ($this->context->cookie->last_activity + 900 < time()) {
                $this->context->employee->logout();
            } else {
                $this->context->cookie->last_activity = time();
            }
        }

        if ($this->controller_name != 'AdminLogin' && (!isset($this->context->employee) || !$this->context->employee->isLoggedBack())) {
            if (isset($this->context->employee)) {
                $this->context->employee->logout();
            }

            $email = false;
            if (Tools::getValue('email') && Validate::isEmail(Tools::getValue('email'))) {
                $email = Tools::getValue('email');
            }

            Tools::redirectAdmin($this->context->link->getAdminLink('AdminLogin').((!isset($_GET['logout']) && $this->controller_name != 'AdminNotFound' && Tools::getValue('controller')) ? '&redirect='.$this->controller_name : '').($email ? '&email='.$email : ''));
        }

        // Set current index
        $current_index = 'index.php'.(($controller = Tools::getValue('controller')) ? '?controller='.$controller : '');
        if ($back = Tools::getValue('back')) {
            $current_index .= '&back='.urlencode($back);
        }
        self::$currentIndex = $current_index;
        $currentIndex = $current_index;

        if ((int)Tools::getValue('liteDisplaying')) {
            $this->display_header = false;
            $this->display_header_javascript = true;
            $this->display_footer = false;
            $this->content_only = false;
            $this->lite_display = true;
        }

        if ($this->ajax && method_exists($this, 'ajaxPreprocess')) {
            $this->ajaxPreProcess();
        }

        $this->context->smarty->assign(array(
            'table' => $this->table,
            'current' => self::$currentIndex,
            'token' => $this->token,
            'host_mode' => defined('_PS_HOST_MODE_') ? 1 : 0,
            'stock_management' => (int)Configuration::get('PS_STOCK_MANAGEMENT')
        ));

        if ($this->display_header) {
            $this->context->smarty->assign('displayBackOfficeHeader', Hook::exec('displayBackOfficeHeader', array()));
        }

        $this->context->smarty->assign(array(
            'displayBackOfficeTop' => Hook::exec('displayBackOfficeTop', array()),
            'submit_form_ajax' => (int)Tools::getValue('submitFormAjax')
        ));

        Employee::setLastConnectionDate($this->context->employee->id);

        $this->initProcess();
        $this->initBreadcrumbs();
        $this->initModal();
    }

    /**
     * @throws PrestaShopException
     */
    public function initShopContext()
    {
        if (!$this->context->employee->isLoggedBack()) {
            return;
        }

        // Change shop context ?
        if (Shop::isFeatureActive() && Tools::getValue('setShopContext') !== false) {
            $this->context->cookie->shopContext = Tools::getValue('setShopContext');
            $url = parse_url($_SERVER['REQUEST_URI']);
            $query = (isset($url['query'])) ? $url['query'] : '';
            parse_str($query, $parse_query);
            unset($parse_query['setShopContext'], $parse_query['conf']);
            $this->redirect_after = $url['path'].'?'.http_build_query($parse_query, '', '&');
        } elseif (!Shop::isFeatureActive()) {
            $this->context->cookie->shopContext = 's-'.(int)Configuration::get('PS_SHOP_DEFAULT');
        } elseif (Shop::getTotalShops(false, null) < 2) {
            $this->context->cookie->shopContext = 's-'.(int)$this->context->employee->getDefaultShopID();
        }

        $shop_id = '';
        Shop::setContext(Shop::CONTEXT_ALL);
        if ($this->context->cookie->shopContext) {
            $split = explode('-', $this->context->cookie->shopContext);
            if (count($split) == 2) {
                if ($split[0] == 'g') {
                    if ($this->context->employee->hasAuthOnShopGroup((int)$split[1])) {
                        Shop::setContext(Shop::CONTEXT_GROUP, (int)$split[1]);
                    } else {
                        $shop_id = (int)$this->context->employee->getDefaultShopID();
                        Shop::setContext(Shop::CONTEXT_SHOP, $shop_id);
                    }
                } elseif (Shop::getShop($split[1]) && $this->context->employee->hasAuthOnShop($split[1])) {
                    $shop_id = (int)$split[1];
                    Shop::setContext(Shop::CONTEXT_SHOP, $shop_id);
                } else {
                    $shop_id = (int)$this->context->employee->getDefaultShopID();
                    Shop::setContext(Shop::CONTEXT_SHOP, $shop_id);
                }
            }
        }

        // Check multishop context and set right context if need
        if (!($this->multishop_context & Shop::getContext())) {
            if (Shop::getContext() == Shop::CONTEXT_SHOP && !($this->multishop_context & Shop::CONTEXT_SHOP)) {
                Shop::setContext(Shop::CONTEXT_GROUP, Shop::getContextShopGroupID());
            }
            if (Shop::getContext() == Shop::CONTEXT_GROUP && !($this->multishop_context & Shop::CONTEXT_GROUP)) {
                Shop::setContext(Shop::CONTEXT_ALL);
            }
        }

        // Replace existing shop if necessary
        if (!$shop_id) {
            $this->context->shop = new Shop((int)Configuration::get('PS_SHOP_DEFAULT'));
        } elseif ($this->context->shop->id != $shop_id) {
            $this->context->shop = new Shop((int)$shop_id);
        }

        if ($this->context->shop->id_theme != $this->context->theme->id) {
            $this->context->theme = new Theme((int)$this->context->shop->id_theme);
        }

        // Replace current default country
        $this->context->country = new Country((int)Configuration::get('PS_COUNTRY_DEFAULT'));
    }

    /**
     * Retrieve GET and POST value and translate them to actions
     */
    public function initProcess()
    {
        if (!isset($this->list_id)) {
            $this->list_id = $this->table;
        }

        // Manage list filtering
        if (Tools::isSubmit('submitFilter'.$this->list_id)
            || $this->context->cookie->{'submitFilter'.$this->list_id} !== false
            || Tools::getValue($this->list_id.'Orderby')
            || Tools::getValue($this->list_id.'Orderway')) {
            $this->filter = true;
        }

        $this->id_object = (int)Tools::getValue($this->identifier);

        /* Delete object image */
        if (isset($_GET['deleteImage'])) {
            if ($this->tabAccess['delete'] === '1') {
                $this->action = 'delete_image';
            } else {
                $this->errors[] = Tools::displayError('You do not have permission to delete this.');
            }
        } elseif (isset($_GET['delete'.$this->table])) {
            /* Delete object */
            if ($this->tabAccess['delete'] === '1') {
                $this->action = 'delete';
            } else {
                $this->errors[] = Tools::displayError('You do not have permission to delete this.');
            }
        } elseif ((isset($_GET['status'.$this->table]) || isset($_GET['status'])) && Tools::getValue($this->identifier)) {
            /* Change object statuts (active, inactive) */
            if ($this->tabAccess['edit'] === '1') {
                $this->action = 'status';
            } else {
                $this->errors[] = Tools::displayError('You do not have permission to edit this.');
            }
        } elseif (isset($_GET['position'])) {
            /* Move an object */
            if ($this->tabAccess['edit'] == '1') {
                $this->action = 'position';
            } else {
                $this->errors[] = Tools::displayError('You do not have permission to edit this.');
            }
        } elseif (Tools::isSubmit('submitAdd'.$this->table)
                 || Tools::isSubmit('submitAdd'.$this->table.'AndStay')
                 || Tools::isSubmit('submitAdd'.$this->table.'AndPreview')
                 || Tools::isSubmit('submitAdd'.$this->table.'AndBackToParent')) {
            // case 1: updating existing entry
            if ($this->id_object) {
                if ($this->tabAccess['edit'] === '1') {
                    $this->action = 'save';
                    if (Tools::isSubmit('submitAdd'.$this->table.'AndStay')) {
                        $this->display = 'edit';
                    } else {
                        $this->display = 'list';
                    }
                } else {
                    $this->errors[] = Tools::displayError('You do not have permission to edit this.');
                }
            } else {
                // case 2: creating new entry
                if ($this->tabAccess['add'] === '1') {
                    $this->action = 'save';
                    if (Tools::isSubmit('submitAdd'.$this->table.'AndStay')) {
                        $this->display = 'edit';
                    } else {
                        $this->display = 'list';
                    }
                } else {
                    $this->errors[] = Tools::displayError('You do not have permission to add this.');
                }
            }
        } elseif (isset($_GET['add'.$this->table])) {
            if ($this->tabAccess['add'] === '1') {
                $this->action = 'new';
                $this->display = 'add';
            } else {
                $this->errors[] = Tools::displayError('You do not have permission to add this.');
            }
        } elseif (isset($_GET['update'.$this->table]) && isset($_GET[$this->identifier])) {
            $this->display = 'edit';
            if ($this->tabAccess['edit'] !== '1') {
                $this->errors[] = Tools::displayError('You do not have permission to edit this.');
            }
        } elseif (isset($_GET['view'.$this->table])) {
            if ($this->tabAccess['view'] === '1') {
                $this->display = 'view';
                $this->action = 'view';
            } else {
                $this->errors[] = Tools::displayError('You do not have permission to view this.');
            }
        } elseif (isset($_GET['details'.$this->table])) {
            if ($this->tabAccess['view'] === '1') {
                $this->display = 'details';
                $this->action = 'details';
            } else {
                $this->errors[] = Tools::displayError('You do not have permission to view this.');
            }
        } elseif (isset($_GET['export'.$this->table])) {
            if ($this->tabAccess['view'] === '1') {
                $this->action = 'export';
            }
        } elseif (isset($_POST['submitReset'.$this->list_id])) {
            /* Cancel all filters for this tab */
            $this->action = 'reset_filters';
        } elseif (Tools::isSubmit('submitOptions'.$this->table) || Tools::isSubmit('submitOptions')) {
            /* Submit options list */
            $this->display = 'options';
            if ($this->tabAccess['edit'] === '1') {
                $this->action = 'update_options';
            } else {
                $this->errors[] = Tools::displayError('You do not have permission to edit this.');
            }
        } elseif (Tools::getValue('action') && method_exists($this, 'process'.ucfirst(Tools::toCamelCase(Tools::getValue('action'))))) {
            $this->action = Tools::getValue('action');
        } elseif (Tools::isSubmit('submitFields') && $this->required_database && $this->tabAccess['add'] === '1' && $this->tabAccess['delete'] === '1') {
            $this->action = 'update_fields';
        } elseif (is_array($this->bulk_actions)) {
            $submit_bulk_actions = array_merge(array(
                'enableSelection' => array(
                    'text' => $this->l('Enable selection'),
                    'icon' => 'icon-power-off text-success'
                ),
                'disableSelection' => array(
                    'text' => $this->l('Disable selection'),
                    'icon' => 'icon-power-off text-danger'
                )
            ), $this->bulk_actions);
            foreach ($submit_bulk_actions as $bulk_action => $params) {
                if (Tools::isSubmit('submitBulk'.$bulk_action.$this->table) || Tools::isSubmit('submitBulk'.$bulk_action)) {
                    if ($bulk_action === 'delete') {
                        if ($this->tabAccess['delete'] === '1') {
                            $this->action = 'bulk'.$bulk_action;
                            $this->boxes = Tools::getValue($this->table.'Box');
                            if (empty($this->boxes) && $this->table == 'attribute') {
                                $this->boxes = Tools::getValue($this->table.'_valuesBox');
                            }
                        } else {
                            $this->errors[] = Tools::displayError('You do not have permission to delete this.');
                        }
                        break;
                    } elseif ($this->tabAccess['edit'] === '1') {
                        $this->action = 'bulk'.$bulk_action;
                        $this->boxes = Tools::getValue($this->table.'Box');
                    } else {
                        $this->errors[] = Tools::displayError('You do not have permission to edit this.');
                    }
                    break;
                } elseif (Tools::isSubmit('submitBulk')) {
                    if ($bulk_action === 'delete') {
                        if ($this->tabAccess['delete'] === '1') {
                            $this->action = 'bulk'.$bulk_action;
                            $this->boxes = Tools::getValue($this->table.'Box');
                        } else {
                            $this->errors[] = Tools::displayError('You do not have permission to delete this.');
                        }
                        break;
                    } elseif ($this->tabAccess['edit'] === '1') {
                        $this->action = 'bulk'.Tools::getValue('select_submitBulk');
                        $this->boxes = Tools::getValue($this->table.'Box');
                    } else {
                        $this->errors[] = Tools::displayError('You do not have permission to edit this.');
                    }
                    break;
                }
            }
        } elseif (!empty($this->fields_options) && empty($this->fields_list)) {
            $this->display = 'options';
        }
    }

    /**
     * Get the current objects' list form the database
     *
     * @param int $id_lang Language used for display
     * @param string|null $order_by ORDER BY clause
     * @param string|null $order_way Order way (ASC, DESC)
     * @param int $start Offset in LIMIT clause
     * @param int|null $limit Row count in LIMIT clause
     * @param int|bool $id_lang_shop
     * @throws PrestaShopDatabaseException
     * @throws PrestaShopException
     */
    public function getList($id_lang, $order_by = null, $order_way = null, $start = 0, $limit = null, $id_lang_shop = false)
    {
        Hook::exec('action'.$this->controller_name.'ListingFieldsModifier', array(
            'select' => &$this->_select,
            'join' => &$this->_join,
            'where' => &$this->_where,
            'group_by' => &$this->_group,
            'order_by' => &$this->_orderBy,
            'order_way' => &$this->_orderWay,
            'fields' => &$this->fields_list,
        ));

        if (!isset($this->list_id)) {
            $this->list_id = $this->table;
        }

        /* Manage default params values */
        $use_limit = true;
        if ($limit === false) {
            $use_limit = false;
        } elseif (empty($limit)) {
            if (isset($this->context->cookie->{$this->list_id.'_pagination'}) && $this->context->cookie->{$this->list_id.'_pagination'}) {
                $limit = $this->context->cookie->{$this->list_id.'_pagination'};
            } else {
                $limit = $this->_default_pagination;
            }
        }

        if (!Validate::isTableOrIdentifier($this->table)) {
            throw new PrestaShopException(sprintf('Table name %s is invalid:', $this->table));
        }
        $prefix = str_replace(array('admin', 'controller'), '', Tools::strtolower(get_class($this)));
        if (empty($order_by)) {
            if ($this->context->cookie->{$prefix.$this->list_id.'Orderby'}) {
                $order_by = $this->context->cookie->{$prefix.$this->list_id.'Orderby'};
            } elseif ($this->_orderBy) {
                $order_by = $this->_orderBy;
            } else {
                $order_by = $this->_defaultOrderBy;
            }
        }

        if (empty($order_way)) {
            if ($this->context->cookie->{$prefix.$this->list_id.'Orderway'}) {
                $order_way = $this->context->cookie->{$prefix.$this->list_id.'Orderway'};
            } elseif ($this->_orderWay) {
                $order_way = $this->_orderWay;
            } else {
                $order_way = $this->_defaultOrderWay;
            }
        }

        $limit = (int)Tools::getValue($this->list_id.'_pagination', $limit);
        if (in_array($limit, $this->_pagination) && $limit != $this->_default_pagination) {
            $this->context->cookie->{$this->list_id.'_pagination'} = $limit;
        } else {
            unset($this->context->cookie->{$this->list_id.'_pagination'});
        }

        /* Check params validity */
        if (!Validate::isOrderBy($order_by) || !Validate::isOrderWay($order_way)
            || !is_numeric($start) || !is_numeric($limit)
            || !Validate::isUnsignedId($id_lang)) {
            throw new PrestaShopException('get list params is not valid');
        }

        if (!isset($this->fields_list[$order_by]['order_key']) && isset($this->fields_list[$order_by]['filter_key'])) {
            $this->fields_list[$order_by]['order_key'] = $this->fields_list[$order_by]['filter_key'];
        }

        if (isset($this->fields_list[$order_by]) && isset($this->fields_list[$order_by]['order_key'])) {
            $order_by = $this->fields_list[$order_by]['order_key'];
        }

        /* Determine offset from current page */
        $start = 0;
        if ((int)Tools::getValue('submitFilter'.$this->list_id)) {
            $start = ((int)Tools::getValue('submitFilter'.$this->list_id) - 1) * $limit;
        } elseif (empty($start) && isset($this->context->cookie->{$this->list_id.'_start'}) && Tools::isSubmit('export'.$this->table)) {
            $start = $this->context->cookie->{$this->list_id.'_start'};
        }

        // Either save or reset the offset in the cookie
        if ($start) {
            $this->context->cookie->{$this->list_id.'_start'} = $start;
        } elseif (isset($this->context->cookie->{$this->list_id.'_start'})) {
            unset($this->context->cookie->{$this->list_id.'_start'});
        }

        /* Cache */
        $this->_lang = (int)$id_lang;
        $this->_orderBy = $order_by;

        if (preg_match('/[.!]/', $order_by)) {
            $order_by_split = preg_split('/[.!]/', $order_by);
            $order_by = bqSQL($order_by_split[0]).'.`'.bqSQL($order_by_split[1]).'`';
        } elseif ($order_by) {
            $order_by = '`'.bqSQL($order_by).'`';
        }

        $this->_orderWay = Tools::strtoupper($order_way);

        /* SQL table : orders, but class name is Order */
        $sql_table = $this->table == 'order' ? 'orders' : $this->table;

        // Add SQL shop restriction
        $select_shop = $join_shop = $where_shop = '';
        if ($this->shopLinkType) {
            $select_shop = ', shop.name as shop_name ';
            $join_shop = ' LEFT JOIN '._DB_PREFIX_.$this->shopLinkType.' shop
                            ON a.id_'.$this->shopLinkType.' = shop.id_'.$this->shopLinkType;
            $where_shop = Shop::addSqlRestriction($this->shopShareDatas, 'a', $this->shopLinkType);
        }

        if ($this->multishop_context && Shop::isTableAssociated($this->table) && !empty($this->className)) {
            if (Shop::getContext() != Shop::CONTEXT_ALL || !$this->context->employee->isSuperAdmin()) {
                $test_join = !preg_match('#`?'.preg_quote(_DB_PREFIX_.$this->table.'_shop').'`? *sa#', $this->_join);
                if (Shop::isFeatureActive() && $test_join && Shop::isTableAssociated($this->table)) {
                    $this->_where .= ' AND EXISTS (
                        SELECT 1
                        FROM `'._DB_PREFIX_.$this->table.'_shop` sa
                        WHERE a.'.$this->identifier.' = sa.'.$this->identifier.' AND sa.id_shop IN ('.implode(', ', Shop::getContextListShopID()).')
                    )';
                }
            }
        }

        /* Query in order to get results with all fields */
        $lang_join = '';
        if ($this->lang) {
            $lang_join = 'LEFT JOIN `'._DB_PREFIX_.$this->table.'_lang` b ON (b.`'.$this->identifier.'` = a.`'.$this->identifier.'` AND b.`id_lang` = '.(int)$id_lang;
            if ($id_lang_shop) {
                if (!Shop::isFeatureActive()) {
                    $lang_join .= ' AND b.`id_shop` = '.(int)Configuration::get('PS_SHOP_DEFAULT');
                } elseif (Shop::getContext() == Shop::CONTEXT_SHOP) {
                    $lang_join .= ' AND b.`id_shop` = '.(int)$id_lang_shop;
                } else {
                    $lang_join .= ' AND b.`id_shop` = a.id_shop_default';
                }
            }
            $lang_join .= ')';
        }

        $having_clause = '';
        if (isset($this->_filterHaving) || isset($this->_having)) {
            $having_clause = ' HAVING ';
            if (isset($this->_filterHaving)) {
                $having_clause .= ltrim($this->_filterHaving, ' AND ');
            }
            if (isset($this->_having)) {
                $having_clause .= $this->_having.' ';
            }
        }

        do {
            $this->_listsql = '';

            if ($this->explicitSelect) {
                foreach ($this->fields_list as $key => $array_value) {
                    // Add it only if it is not already in $this->_select
                    if (isset($this->_select) && preg_match('/[\s]`?'.preg_quote($key, '/').'`?\s*,/', $this->_select)) {
                        continue;
                    }

                    if (isset($array_value['filter_key'])) {
                        $this->_listsql .= str_replace('!', '.`', $array_value['filter_key']).'` AS `'.$key.'`, ';
                    } elseif ($key == 'id_'.$this->table) {
                        $this->_listsql .= 'a.`'.bqSQL($key).'`, ';
                    } elseif ($key != 'image' && !preg_match('/'.preg_quote($key, '/').'/i', $this->_select)) {
                        $this->_listsql .= '`'.bqSQL($key).'`, ';
                    }
                }
                $this->_listsql = rtrim(trim($this->_listsql), ',');
            } else {
                $this->_listsql .= ($this->lang ? 'b.*,' : '').' a.*';
            }

            $this->_listsql .= '
            '.(isset($this->_select) ? ', '.rtrim($this->_select, ', ') : '').$select_shop;

            $sql_from = '
            FROM `'._DB_PREFIX_.$sql_table.'` a ';
            $sql_join = '
            '.$lang_join.'
            '.(isset($this->_join) ? $this->_join.' ' : '').'
            '.$join_shop;
            $sql_where = ' '.(isset($this->_where) ? $this->_where.' ' : '').($this->deleted ? 'AND a.`deleted` = 0 ' : '').
            (isset($this->_filter) ? $this->_filter : '').$where_shop.'
            '.(isset($this->_group) ? $this->_group.' ' : '').'
            '.$having_clause;
            $sql_order_by = ' ORDER BY '.((str_replace('`', '', $order_by) == $this->identifier) ? 'a.' : '').$order_by.' '.pSQL($order_way).
            ($this->_tmpTableFilter ? ') tmpTable WHERE 1'.$this->_tmpTableFilter : '');
            $sql_limit = ' '.(($use_limit === true) ? ' LIMIT '.(int)$start.', '.(int)$limit : '');

            if ($this->_use_found_rows || isset($this->_filterHaving) || isset($this->_having)) {
                $this->_listsql = 'SELECT SQL_CALC_FOUND_ROWS
                                '.($this->_tmpTableFilter ? ' * FROM (SELECT ' : '').$this->_listsql.$sql_from.$sql_join.' WHERE 1 '.$sql_where.
                                $sql_order_by.$sql_limit;
                $list_count = 'SELECT FOUND_ROWS() AS `'._DB_PREFIX_.$this->table.'`';
            } else {
                $this->_listsql = 'SELECT
                                '.($this->_tmpTableFilter ? ' * FROM (SELECT ' : '').$this->_listsql.$sql_from.$sql_join.' WHERE 1 '.$sql_where.
                                $sql_order_by.$sql_limit;
                $list_count = 'SELECT COUNT(*) AS `'._DB_PREFIX_.$this->table.'` '.$sql_from.$sql_join.' WHERE 1 '.$sql_where;
            }

            $this->_list = Db::getInstance()->executeS($this->_listsql, true, false);

            if ($this->_list === false) {
                $this->_list_error = Db::getInstance()->getMsgError();
                break;
            }

            $this->_listTotal = Db::getInstance()->getValue($list_count, false);

            if ($use_limit === true) {
                $start = (int)$start - (int)$limit;
                if ($start < 0) {
                    break;
                }
            } else {
                break;
            }
        } while (empty($this->_list));

        Hook::exec('action'.$this->controller_name.'ListingResultsModifier', array(
            'list' => &$this->_list,
            'list_total' => &$this->_listTotal,
        ));
    }

    /**
     * @param array|string $filter_modules_list
     * @param string|bool $tracking_source
     * @return bool
     * @throws PrestaShopException
     */
    public function getModulesList($filter_modules_list, $tracking_source = false)
    {
        if (!is_array($filter_modules_list) && !is_null($filter_modules_list)) {
            $filter_modules_list = array($filter_modules_list);
        }

        if (!count($filter_modules_list)) {
            return false;
        } //if there is no modules to display just return false;

        $all_modules = Module::getModulesOnDisk(true);
        $this->modules_list = array();
        foreach ($all_modules as $module) {
            $perm = true;
            if ($module->id) {
                $perm &= Module::getPermissionStatic($module->id, 'configure');
            } else {
                $id_admin_module = Tab::getIdFromClassName('AdminModules');
                $access = Profile::getProfileAccess($this->context->employee->id_profile, $id_admin_module);
                if (!$access['edit']) {
                    $perm &= false;
                }
            }

            if (in_array($module->name, $filter_modules_list) && $perm) {
                $this->fillModuleData($module, 'array', null, $tracking_source);
                $this->modules_list[array_search($module->name, $filter_modules_list)] = $module;
            }
        }
        ksort($this->modules_list);

        if (count($this->modules_list)) {
            return true;
        }

        return false; //no module found on disk just return false;
    }

    /**
     * @return array
     */
    public function getLanguages()
    {
        $cookie = $this->context->cookie;
        $this->allow_employee_form_lang = (int)Configuration::get('PS_BO_ALLOW_EMPLOYEE_FORM_LANG');
        if ($this->allow_employee_form_lang && !$cookie->employee_form_lang) {
            $cookie->employee_form_lang = (int)Configuration::get('PS_LANG_DEFAULT');
        }

        $lang_exists = false;
        $this->_languages = Language::getLanguages(false);
        foreach ($this->_languages as $lang) {
            if (isset($cookie->employee_form_lang) && $cookie->employee_form_lang == $lang['id_lang']) {
                $lang_exists = true;
            }
        }

        $this->default_form_language = $lang_exists ? (int)$cookie->employee_form_lang : (int)Configuration::get('PS_LANG_DEFAULT');

        foreach ($this->_languages as $k => $language) {
            $this->_languages[$k]['is_default'] = (int)($language['id_lang'] == $this->default_form_language);
        }

        return $this->_languages;
    }


    /**
     * Return the list of fields value
     *
     * @param ObjectModel $obj Object
     * @return array
     */
    public function getFieldsValue($obj)
    {
        foreach ($this->fields_form as $fieldset) {
            if (isset($fieldset['form']['input'])) {
                foreach ($fieldset['form']['input'] as $input) {
                    if (!isset($this->fields_value[$input['name']])) {
                        if (isset($input['type']) && $input['type'] == 'shop') {
                            if ($obj->id) {
                                $result = Shop::getShopById((int)$obj->id, $this->identifier, $this->table);
                                foreach ($result as $row) {
                                    $this->fields_value['shop'][$row['id_'.$input['type']]][] = $row['id_shop'];
                                }
                            }
                        } elseif (isset($input['lang']) && $input['lang']) {
                            foreach ($this->_languages as $language) {
                                $field_value = $this->getFieldValue($obj, $input['name'], $language['id_lang']);
                                if (empty($field_value)) {
                                    if (isset($input['default_value']) && is_array($input['default_value']) && isset($input['default_value'][$language['id_lang']])) {
                                        $field_value = $input['default_value'][$language['id_lang']];
                                    } elseif (isset($input['default_value'])) {
                                        $field_value = $input['default_value'];
                                    }
                                }
                                $this->fields_value[$input['name']][$language['id_lang']] = $field_value;
                            }
                        } else {
                            $field_value = $this->getFieldValue($obj, $input['name']);
                            if ($field_value === false && isset($input['default_value'])) {
                                $field_value = $input['default_value'];
                            }
                            $this->fields_value[$input['name']] = $field_value;
                        }
                    }
                }
            }
        }

        return $this->fields_value;
    }

    /**
     * Return field value if possible (both classical and multilingual fields)
     *
     * Case 1 : Return value if present in $_POST / $_GET
     * Case 2 : Return object value
     *
     * @param ObjectModel $obj Object
     * @param string $key Field name
     * @param int|null $id_lang Language id (optional)
     * @return string
     */
    public function getFieldValue($obj, $key, $id_lang = null)
    {
        if ($id_lang) {
            $default_value = (isset($obj->id) && $obj->id && isset($obj->{$key}[$id_lang])) ? $obj->{$key}[$id_lang] : false;
        } else {
            $default_value = isset($obj->{$key}) ? $obj->{$key} : false;
        }

        return Tools::getValue($key.($id_lang ? '_'.$id_lang : ''), $default_value);
    }

    /**
     * Manage page display (form, list...)
     *
     * @param string|bool $class_name Allow to validate a different class than the current one
     * @throws PrestaShopException
     */
    public function validateRules($class_name = false)
    {
        if (!$class_name) {
            $class_name = $this->className;
        }

        /** @var $object ObjectModel */
        $object = new $class_name();

        if (method_exists($this, 'getValidationRules')) {
            $definition = $this->getValidationRules();
        } else {
            $definition = ObjectModel::getDefinition($class_name);
        }

        $default_language = new Language((int)Configuration::get('PS_LANG_DEFAULT'));
        $languages = Language::getLanguages(false);

        foreach ($definition['fields'] as $field => $def) {
            $skip = array();
            if (in_array($field, array('passwd', 'no-picture'))) {
                $skip = array('required');
            }

            if (isset($def['lang']) && $def['lang']) {
                if (isset($def['required']) && $def['required']) {
                    $value = Tools::getValue($field.'_'.$default_language->id);
                    if (empty($value)) {
                        $this->errors[$field.'_'.$default_language->id] = sprintf(
                            Tools::displayError('The field %1$s is required at least in %2$s.'),
                            $object->displayFieldName($field, $class_name),
                            $default_language->name
                        );
                    }
                }

                foreach ($languages as $language) {
                    $value = Tools::getValue($field.'_'.$language['id_lang']);
                    if (!empty($value)) {
                        if (($error = $object->validateField($field, $value, $language['id_lang'], $skip, true)) !== true) {
                            $this->errors[$field.'_'.$language['id_lang']] = $error;
                        }
                    }
                }
            } elseif (($error = $object->validateField($field, Tools::getValue($field), null, $skip, true)) !== true) {
                $this->errors[$field] = $error;
            }
        }

        /* Overload this method for custom checking */
        $this->_childValidation();

        /* Checking for multilingual fields validity */
        if (isset($rules['validateLang']) && is_array($rules['validateLang'])) {
            foreach ($rules['validateLang'] as $field_lang => $function) {
                foreach ($languages as $language) {
                    if (($value = Tools::getValue($field_lang.'_'.$language['id_lang'])) !== false && !empty($value)) {
                        if (Tools::strtolower($function) == 'iscleanhtml' && Configuration::get('PS_ALLOW_HTML_IFRAME')) {
                            $res = Validate::$function($value, true);
                        } else {
                            $res = Validate::$function($value);
                        }
                        if (!$res) {
                            $this->errors[$field_lang.'_'.$language['id_lang']] = sprintf(
                                Tools::displayError('The %1$s field (%2$s) is invalid.'),
                                call_user_func(array($class_name, 'displayFieldName'), $field_lang, $class_name),
                                $language['name']
                            );
                        }
                    }
                }
            }
        }
    }

    /**
     * Overload this method for custom checking
     */
    protected function _childValidation()
    {
    }

    /**
     * Display object details
     */
    public function viewDetails()
    {
    }

    /**
     * Called before deletion
     *
     * @param ObjectModel $object Object
     * @return bool
     */
    protected function beforeDelete($object)
    {
        return false;
    }

    /**
     * Called before deletion
     *
     * @param ObjectModel $object Object
     * @param int $old_id
     * @return bool
     */
    protected function afterDelete($object, $old_id)
    {
        return true;
    }

    /**
     * @param ObjectModel $object
     * @return bool
     */
    protected function afterAdd($object)
    {
        return true;
    }

    /**
     * @param ObjectModel $object
     * @return bool
     */
    protected function afterUpdate($object)
    {
        return true;
    }

    /**
     * Check rights to view the current tab
     *
     * @return bool
     */
    protected function afterImageUpload()
    {
        return true;
    }

    /**
     * Copy data values from $_POST to object
     *
     * @param ObjectModel &$object Object
     * @param string $table Object table
     */
    protected function copyFromPost(&$object, $table)
    {
        /* Classical fields */
        foreach ($_POST as $key => $value) {
            if (array_key_exists($key, $object) && $key != 'id_'.$table) {
                /* Do not take care of password field if empty */
                if ($key == 'passwd' && Tools::getValue('id_'.$table) && empty($value)) {
                    continue;
                }
                /* Automatically encrypt password in MD5 */
                if ($key == 'passwd' && !empty($value)) {
                    $value = Tools::encrypt($value);
                }
                $object->{$key} = $value;
            }
        }

        /* Multilingual fields */
        $class_vars = get_class_vars(get_class($object));
        $fields = array();
        if (isset($class_vars['definition']['fields'])) {
            $fields = $class_vars['definition']['fields'];
        }

        foreach ($fields as $field => $params) {
            if (array_key_exists('lang', $params) && $params['lang']) {
                foreach (Language::getIDs(false) as $id_lang) {
                    if (Tools::isSubmit($field.'_'.(int)$id_lang)) {
                        $object->{$field}[(int)$id_lang] = Tools::getValue($field.'_'.(int)$id_lang);
                    }
                }
            }
        }
    }

    /**
     * Returns an array with selected shops and type (group or boutique shop)
     *
     * @param string $table
     * @return array
     */
    protected function getSelectedAssoShop($table)
    {
        if (!Shop::isFeatureActive() || !Shop::isTableAssociated($table)) {
            return array();
        }

        $shops = Shop::getShops(true, null, true);
        if (count($shops) == 1 && isset($shops[0])) {
            return array($shops[0], 'shop');
        }

        $assos = array();
        if (Tools::isSubmit('checkBoxShopAsso_'.$table)) {
            foreach (Tools::getValue('checkBoxShopAsso_'.$table) as $id_shop => $value) {
                $assos[] = (int)$id_shop;
            }
        } elseif (Shop::getTotalShops(false) == 1) {
            // if we do not have the checkBox multishop, we can have an admin with only one shop and being in multishop
            $assos[] = (int)Shop::getContextShopID();
        }
        return $assos;
    }

    /**
     * Update the associations of shops
     *
     * @param int $id_object
     * @return bool|void
     * @throws PrestaShopDatabaseException
     */
    protected function updateAssoShop($id_object)
    {
        if (!Shop::isFeatureActive()) {
            return;
        }

        if (!Shop::isTableAssociated($this->table)) {
            return;
        }

        $assos_data = $this->getSelectedAssoShop($this->table);

        // Get list of shop id we want to exclude from asso deletion
        $exclude_ids = $assos_data;
        foreach (Db::getInstance()->executeS('SELECT id_shop FROM '._DB_PREFIX_.'shop') as $row) {
            if (!$this->context->employee->hasAuthOnShop($row['id_shop'])) {
                $exclude_ids[] = $row['id_shop'];
            }
        }
        Db::getInstance()->delete($this->table.'_shop', '`'.bqSQL($this->identifier).'` = '.(int)$id_object.($exclude_ids ? ' AND id_shop NOT IN ('.implode(', ', array_map('intval', $exclude_ids)).')' : ''));

        $insert = array();
        foreach ($assos_data as $id_shop) {
            $insert[] = array(
                $this->identifier => (int)$id_object,
                'id_shop' => (int)$id_shop,
            );
        }
        return Db::getInstance()->insert($this->table.'_shop', $insert, false, true, Db::INSERT_IGNORE);
    }

    /**
     * @param mixed $value
     * @param array $field
     * @return bool
     */
    protected function validateField($value, $field)
    {
        if (isset($field['validation'])) {
            $valid_method_exists = method_exists('Validate', $field['validation']);
            if ((!isset($field['empty']) || !$field['empty'] || (isset($field['empty']) && $field['empty'] && $value)) && $valid_method_exists) {
                if (!Validate::$field['validation']($value)) {
                    $this->errors[] = Tools::displayError($field['title'].' : Incorrect value');
                    return false;
                }
            }
        }

        return true;
    }

    /**
     * Can be overridden
     */
    public function beforeUpdateOptions()
    {
    }

    /**
     * Overload this method for custom checking
     *
     * @param int $id Object id used for deleting images
     * @return bool
     */
    protected function postImage($id)
    {
        if (isset($this->fieldImageSettings['name']) && isset($this->fieldImageSettings['dir'])) {
            return $this->uploadImage($id, $this->fieldImageSettings['name'], $this->fieldImageSettings['dir'].'/');
        } elseif (!empty($this->fieldImageSettings)) {
            foreach ($this->fieldImageSettings as $image) {
                if (isset($image['name']) && isset($image['dir'])) {
                    $this->uploadImage($id, $image['name'], $image['dir'].'/');
                }
            }
        }
        return !count($this->errors) ? true : false;
    }

    /**
     * @param int $id
     * @param string $name
     * @param string $dir
     * @param string|bool $ext
     * @param int|null $width
     * @param int|null $height
     * @return bool
     */
    protected function uploadImage($id, $name, $dir, $ext = false, $width = null, $height = null)
    {
        if (isset($_FILES[$name]['tmp_name']) && !empty($_FILES[$name]['tmp_name'])) {
            // Delete old image
            if (Validate::isLoadedObject($object = $this->loadObject())) {
                $object->deleteImage();
            } else {
                return false;
            }

            // Check image validity
            $max_size = isset($this->max_image_size) ? $this->max_image_size : 0;
            if ($error = ImageManager::validateUpload($_FILES[$name], Tools::getMaxUploadSize($max_size))) {
                $this->errors[] = $error;
            }

            $tmp_name = tempnam(_PS_TMP_IMG_DIR_, 'PS');
            if (!$tmp_name) {
                return false;
            }

            if (!move_uploaded_file($_FILES[$name]['tmp_name'], $tmp_name)) {
                return false;
            }

            // Evaluate the memory required to resize the image: if it's too much, you can't resize it.
            if (!ImageManager::checkImageMemoryLimit($tmp_name)) {
                $this->errors[] = Tools::displayError('Due to memory limit restrictions, this image cannot be loaded. Please increase your memory_limit value via your server\'s configuration settings. ');
            }

            // Copy new image
            if (empty($this->errors) && !ImageManager::resize($tmp_name, _PS_IMG_DIR_.$dir.$id.'.'.$this->imageType, (int)$width, (int)$height, ($ext ? $ext : $this->imageType))) {
                $this->errors[] = Tools::displayError('An error occurred while uploading the image.');
            }

            if (count($this->errors)) {
                return false;
            }
            if ($this->afterImageUpload()) {
                unlink($tmp_name);
                return true;
            }
            return false;
        }
        return true;
    }

    /**
     * Delete multiple items
     *
     * @return bool true if success
     */
    protected function processBulkDelete()
    {
        if (is_array($this->boxes) && !empty($this->boxes)) {
            $object = new $this->className();

            if (isset($object->noZeroObject)) {
                $objects_count = count(call_user_func(array($this->className, $object->noZeroObject)));

                // Check if all object will be deleted
                if ($objects_count <= 1 || count($this->boxes) == $objects_count) {
                    $this->errors[] = Tools::displayError('You need at least one object.').
                        ' <b>'.$this->table.'</b><br />'.
                        Tools::displayError('You cannot delete all of the items.');
                }
            } else {
                $result = true;
                foreach ($this->boxes as $id) {
                    /** @var $to_delete ObjectModel */
                    $to_delete = new $this->className($id);
                    $delete_ok = true;
                    if ($this->deleted) {
                        $to_delete->deleted = 1;
                        if (!$to_delete->update()) {
                            $result = false;
                            $delete_ok = false;
                        }
                    } elseif (!$to_delete->delete()) {
                        $result = false;
                        $delete_ok = false;
                    }

                    if ($delete_ok) {
                        PrestaShopLogger::addLog(sprintf($this->l('%s deletion', 'AdminTab', false, false), $this->className), 1, null, $this->className, (int)$to_delete->id, true, (int)$this->context->employee->id);
                    } else {
                        $this->errors[] = sprintf(Tools::displayError('Can\'t delete #%d'), $id);
                    }
                }
                if ($result) {
                    $this->redirect_after = self::$currentIndex.'&conf=2&token='.$this->token;
                }
                $this->errors[] = Tools::displayError('An error occurred while deleting this selection.');
            }
        } else {
            $this->errors[] = Tools::displayError('You must select at least one element to delete.');
        }

        if (isset($result)) {
            return $result;
        } else {
            return false;
        }
    }

    protected function ajaxProcessOpenHelp()
    {
        $help_class_name = $_GET['controller'];
        $popup_content = "<!doctype html>
        <html>
            <head>
                <meta charset='UTF-8'>
                <title>PrestaShop Help</title>
                <link href='//help.prestashop.com/css/help.css' rel='stylesheet'>
                <link href='//fonts.googleapis.com/css?family=Open+Sans:400,700' rel='stylesheet'>
                <script src='"._PS_JS_DIR_."jquery/jquery-1.11.0.min.js'></script>
                <script src='"._PS_JS_DIR_."admin.js'></script>
                <script src='"._PS_JS_DIR_."tools.js'></script>
                <script>
                    help_class_name='".addslashes($help_class_name)."';
                    iso_user = '".addslashes($this->context->language->iso_code)."'
                </script>
                <script src='themes/default/js/help.js'></script>
                <script>
                    $(function(){
                        initHelp();
                    });
                </script>
            </head>
            <body><div id='help-container' class='help-popup'></div></body>
        </html>";
        die($popup_content);
    }

    /**
     * Enable multiple items
     *
     * @return bool true if success
     */
    protected function processBulkEnableSelection()
    {
        return $this->processBulkStatusSelection(1);
    }

    /**
     * Disable multiple items
     *
     * @return bool true if success
     */
    protected function processBulkDisableSelection()
    {
        return $this->processBulkStatusSelection(0);
    }

    /**
     * Toggle status of multiple items
     *
     * @param bool $status
     * @return bool true if success
     * @throws PrestaShopException
     */
    protected function processBulkStatusSelection($status)
    {
        $result = true;
        if (is_array($this->boxes) && !empty($this->boxes)) {
            foreach ($this->boxes as $id) {
                /** @var ObjectModel $object */
                $object = new $this->className((int)$id);
                $object->active = (int)$status;
                $result &= $object->update();
            }
        }
        return $result;
    }

    /**
     * @return bool
     */
    protected function processBulkAffectZone()
    {
        $result = false;
        if (is_array($this->boxes) && !empty($this->boxes)) {
            /** @var Country|State $object */
            $object = new $this->className();
            $result = $object->affectZoneToSelection(Tools::getValue($this->table.'Box'), Tools::getValue('zone_to_affect'));

            if ($result) {
                $this->redirect_after = self::$currentIndex.'&conf=28&token='.$this->token;
            }
            $this->errors[] = Tools::displayError('An error occurred while affecting a zone to the selection.');
        } else {
            $this->errors[] = Tools::displayError('You must select at least one element to affect a new zone.');
        }

        return $result;
    }

    /**
     * Called before Add
     *
     * @param ObjectModel $object Object
     * @return bool
     */
    protected function beforeAdd($object)
    {
        return true;
    }

    /**
     * Prepare the view to display the required fields form
     *
     * @return string|void
     */
    public function displayRequiredFields()
    {
        if (!$this->tabAccess['add'] || !$this->tabAccess['delete'] === '1' || !$this->required_database) {
            return;
        }

        $helper = new Helper();
        $helper->currentIndex = self::$currentIndex;
        $helper->token = $this->token;
        $helper->override_folder = $this->override_folder;
        return $helper->renderRequiredFields($this->className, $this->identifier, $this->required_fields);
    }

    /**
     * Create a template from the override file, else from the base file.
     *
     * @param string $tpl_name filename
     * @return Smarty_Internal_Template
     */
    public function createTemplate($tpl_name)
    {
        // Use override tpl if it exists
        // If view access is denied, we want to use the default template that will be used to display an error
        if ($this->viewAccess() && $this->override_folder) {
            if (!Configuration::get('PS_DISABLE_OVERRIDES') && file_exists($this->context->smarty->getTemplateDir(1).DIRECTORY_SEPARATOR.$this->override_folder.$tpl_name)) {
                return $this->context->smarty->createTemplate($this->override_folder.$tpl_name, $this->context->smarty);
            } elseif (file_exists($this->context->smarty->getTemplateDir(0).'controllers'.DIRECTORY_SEPARATOR.$this->override_folder.$tpl_name)) {
                return $this->context->smarty->createTemplate('controllers'.DIRECTORY_SEPARATOR.$this->override_folder.$tpl_name, $this->context->smarty);
            }
        }

        return $this->context->smarty->createTemplate($this->context->smarty->getTemplateDir(0).$tpl_name, $this->context->smarty);
    }

    /**
     * Shortcut to set up a json success payload
     *
     * @param string $message Success message
     */
    public function jsonConfirmation($message)
    {
        $this->json = true;
        $this->confirmations[] = $message;
        if ($this->status === '') {
            $this->status = 'ok';
        }
    }

    /**
     * Shortcut to set up a json error payload
     *
     * @param string $message Error message
     */
    public function jsonError($message)
    {
        $this->json = true;
        $this->errors[] = $message;
        if ($this->status === '') {
            $this->status = 'error';
        }
    }

    /**
     * @param string $file
     * @param int $timeout
     * @return bool
     */
    public function isFresh($file, $timeout = 604800)
    {
        if (($time = @filemtime(_PS_ROOT_DIR_.$file)) && filesize(_PS_ROOT_DIR_.$file) > 0) {
            return ((time() - $time) < $timeout);
        }

        return false;
    }

    /** @var bool */
    protected static $is_prestashop_up = true;

    /**
     * @param string $file_to_refresh
     * @param string $external_file
     * @return bool
     */
    public function refresh($file_to_refresh, $external_file)
    {
        if (self::$is_prestashop_up && $content = Tools::file_get_contents($external_file)) {
            return (bool)file_put_contents(_PS_ROOT_DIR_.$file_to_refresh, $content);
        }
        self::$is_prestashop_up = false;
        return false;
    }

    /**
     * @param Module $module
     * @param string $output_type
     * @param string|null $back
     * @param string|bool $install_source_tracking
     */
    public function fillModuleData(&$module, $output_type = 'link', $back = null, $install_source_tracking = false)
    {
        /** @var Module $obj */
        $obj = null;
        if ($module->onclick_option) {
            $obj = new $module->name();
        }
        // Fill module data
        $module->logo = '../../img/questionmark.png';

        if (@filemtime(_PS_ROOT_DIR_.DIRECTORY_SEPARATOR.basename(_PS_MODULE_DIR_).DIRECTORY_SEPARATOR.$module->name
            .DIRECTORY_SEPARATOR.'logo.gif')) {
            $module->logo = 'logo.gif';
        }
        if (@filemtime(_PS_ROOT_DIR_.DIRECTORY_SEPARATOR.basename(_PS_MODULE_DIR_).DIRECTORY_SEPARATOR.$module->name
            .DIRECTORY_SEPARATOR.'logo.png')) {
            $module->logo = 'logo.png';
        }

        $link_admin_modules = $this->context->link->getAdminLink('AdminModules', true);

        $module->options['install_url'] = $link_admin_modules.'&install='.urlencode($module->name).'&tab_module='.$module->tab.'&module_name='.$module->name
            .'&anchor='.ucfirst($module->name).($install_source_tracking ? '&source='.$install_source_tracking : '');
        $module->options['update_url'] = $link_admin_modules.'&update='.urlencode($module->name).'&tab_module='.$module->tab.'&module_name='.$module->name.'&anchor='.ucfirst($module->name);
        $module->options['uninstall_url'] = $link_admin_modules.'&uninstall='.urlencode($module->name).'&tab_module='.$module->tab.'&module_name='.$module->name.'&anchor='.ucfirst($module->name);

        // free modules get their source tracking data here
        $module->optionsHtml = $this->displayModuleOptions($module, $output_type, $back, $install_source_tracking);
        // pay modules get their source tracking data here
        if ($install_source_tracking && isset($module->addons_buy_url)) {
            $module->addons_buy_url .= ($install_source_tracking ? '&utm_term='.$install_source_tracking : '');
        }

        $module->options['uninstall_onclick'] = ((!$module->onclick_option) ?
            ((empty($module->confirmUninstall)) ? 'return confirm(\''.$this->l('Do you really want to uninstall this module?').'\');' : 'return confirm(\''.addslashes($module->confirmUninstall).'\');') :
            $obj->onclickOption('uninstall', $module->options['uninstall_url']));

        if ((Tools::getValue('module_name') == $module->name || in_array($module->name, explode('|', Tools::getValue('modules_list')))) && (int)Tools::getValue('conf') > 0) {
            $module->message = $this->_conf[(int)Tools::getValue('conf')];
        }

        if ((Tools::getValue('module_name') == $module->name || in_array($module->name, explode('|', Tools::getValue('modules_list')))) && (int)Tools::getValue('conf') > 0) {
            unset($obj);
        }
    }

    /** @var array */
    protected $translationsTab = array();

    /**
     * Display modules list
     *
     * @param Module $module
     * @param string $output_type (link or select)
     * @param string|null $back
     * @param string|bool $install_source_tracking
     * @return string|array
     */
    public function displayModuleOptions($module, $output_type = 'link', $back = null, $install_source_tracking = false)
    {
        if (!isset($module->enable_device)) {
            $module->enable_device = Context::DEVICE_COMPUTER | Context::DEVICE_TABLET | Context::DEVICE_MOBILE;
        }

        $this->translationsTab['confirm_uninstall_popup'] = (isset($module->confirmUninstall) ? $module->confirmUninstall : $this->l('Do you really want to uninstall this module?'));
        if (!isset($this->translationsTab['Disable this module'])) {
            $this->translationsTab['Disable this module'] = $this->l('Disable this module');
            $this->translationsTab['Enable this module for all shops'] = $this->l('Enable this module for all shops');
            $this->translationsTab['Disable'] = $this->l('Disable');
            $this->translationsTab['Enable'] = $this->l('Enable');
            $this->translationsTab['Disable on mobiles'] = $this->l('Disable on mobiles');
            $this->translationsTab['Disable on tablets'] = $this->l('Disable on tablets');
            $this->translationsTab['Disable on computers'] = $this->l('Disable on computers');
            $this->translationsTab['Display on mobiles'] = $this->l('Display on mobiles');
            $this->translationsTab['Display on tablets'] = $this->l('Display on tablets');
            $this->translationsTab['Display on computers'] = $this->l('Display on computers');
            $this->translationsTab['Reset'] = $this->l('Reset');
            $this->translationsTab['Configure'] = $this->l('Configure');
            $this->translationsTab['Delete'] = $this->l('Delete');
            $this->translationsTab['Install'] = $this->l('Install');
            $this->translationsTab['Uninstall'] = $this->l('Uninstall');
            $this->translationsTab['Would you like to delete the content related to this module ?'] = $this->l('Would you like to delete the content related to this module ?');
            $this->translationsTab['This action will permanently remove the module from the server. Are you sure you want to do this?'] = $this->l('This action will permanently remove the module from the server. Are you sure you want to do this?');
            $this->translationsTab['Remove from Favorites'] = $this->l('Remove from Favorites');
            $this->translationsTab['Mark as Favorite'] = $this->l('Mark as Favorite');
        }

        $link_admin_modules = $this->context->link->getAdminLink('AdminModules', true);
        $modules_options = array();

        $configure_module = array(
            'href' => $link_admin_modules.'&configure='.urlencode($module->name).'&tab_module='.$module->tab.'&module_name='.urlencode($module->name),
            'onclick' => $module->onclick_option && isset($module->onclick_option_content['configure']) ? $module->onclick_option_content['configure'] : '',
            'title' => '',
            'text' => $this->translationsTab['Configure'],
            'cond' => $module->id && isset($module->is_configurable) && $module->is_configurable,
            'icon' => 'wrench',
        );

        $desactive_module = array(
            'href' => $link_admin_modules.'&module_name='.urlencode($module->name).'&'.($module->active ? 'enable=0' : 'enable=1').'&tab_module='.$module->tab,
            'onclick' => $module->active && $module->onclick_option && isset($module->onclick_option_content['desactive']) ? $module->onclick_option_content['desactive'] : '' ,
            'title' => Shop::isFeatureActive() ? htmlspecialchars($module->active ? $this->translationsTab['Disable this module'] : $this->translationsTab['Enable this module for all shops']) : '',
            'text' => $module->active ? $this->translationsTab['Disable'] : $this->translationsTab['Enable'],
            'cond' => $module->id,
            'icon' => 'off',
        );
        $link_reset_module = $link_admin_modules.'&module_name='.urlencode($module->name).'&reset&tab_module='.$module->tab;

        $is_reset_ready = false;
        if (Validate::isModuleName($module->name)) {
            if (method_exists(Module::getInstanceByName($module->name), 'reset')) {
                $is_reset_ready = true;
            }
        }

        $reset_module = array(
            'href' => $link_reset_module,
            'onclick' => $module->onclick_option && isset($module->onclick_option_content['reset']) ? $module->onclick_option_content['reset'] : '',
            'title' => '',
            'text' => $this->translationsTab['Reset'],
            'cond' => $module->id && $module->active,
            'icon' => 'undo',
            'class' => ($is_reset_ready ? 'reset_ready' : '')
        );

        $delete_module = array(
            'href' => $link_admin_modules.'&delete='.urlencode($module->name).'&tab_module='.$module->tab.'&module_name='.urlencode($module->name),
            'onclick' => $module->onclick_option && isset($module->onclick_option_content['delete']) ? $module->onclick_option_content['delete'] : 'return confirm(\''.$this->translationsTab['This action will permanently remove the module from the server. Are you sure you want to do this?'].'\');',
            'title' => '',
            'text' => $this->translationsTab['Delete'],
            'cond' => true,
            'icon' => 'trash',
            'class' => 'text-danger'
        );

        $display_mobile = array(
            'href' => $link_admin_modules.'&module_name='.urlencode($module->name).'&'.($module->enable_device & Context::DEVICE_MOBILE ? 'disable_device' : 'enable_device').'='.Context::DEVICE_MOBILE.'&tab_module='.$module->tab,
            'onclick' => '',
            'title' => htmlspecialchars($module->enable_device & Context::DEVICE_MOBILE ? $this->translationsTab['Disable on mobiles'] : $this->translationsTab['Display on mobiles']),
            'text' => $module->enable_device & Context::DEVICE_MOBILE ? $this->translationsTab['Disable on mobiles'] : $this->translationsTab['Display on mobiles'],
            'cond' => $module->id,
            'icon' => 'mobile'
        );

        $display_tablet = array(
            'href' => $link_admin_modules.'&module_name='.urlencode($module->name).'&'.($module->enable_device & Context::DEVICE_TABLET ? 'disable_device' : 'enable_device').'='.Context::DEVICE_TABLET.'&tab_module='.$module->tab,
            'onclick' => '',
            'title' => htmlspecialchars($module->enable_device & Context::DEVICE_TABLET ? $this->translationsTab['Disable on tablets'] : $this->translationsTab['Display on tablets']),
            'text' => $module->enable_device & Context::DEVICE_TABLET ? $this->translationsTab['Disable on tablets'] : $this->translationsTab['Display on tablets'],
            'cond' => $module->id,
            'icon' => 'tablet'
        );

        $display_computer = array(
            'href' => $link_admin_modules.'&module_name='.urlencode($module->name).'&'.($module->enable_device & Context::DEVICE_COMPUTER ? 'disable_device' : 'enable_device').'='.Context::DEVICE_COMPUTER.'&tab_module='.$module->tab,
            'onclick' => '',
            'title' => htmlspecialchars($module->enable_device & Context::DEVICE_COMPUTER ? $this->translationsTab['Disable on computers'] : $this->translationsTab['Display on computers']),
            'text' => $module->enable_device & Context::DEVICE_COMPUTER ? $this->translationsTab['Disable on computers'] : $this->translationsTab['Display on computers'],
            'cond' => $module->id,
            'icon' => 'desktop'
        );

        $install = array(
            'href' => $link_admin_modules.'&install='.urlencode($module->name).'&tab_module='.$module->tab.'&module_name='.$module->name.'&anchor='.ucfirst($module->name)
                .(!is_null($back) ? '&back='.urlencode($back) : '').($install_source_tracking ? '&source='.$install_source_tracking : ''),
            'onclick' => '',
            'title' => $this->translationsTab['Install'],
            'text' => $this->translationsTab['Install'],
            'cond' => $module->id,
            'icon' => 'plus-sign-alt'
        );

        $uninstall = array(
            'href' => $link_admin_modules.'&uninstall='.urlencode($module->name).'&tab_module='.$module->tab.'&module_name='.$module->name.'&anchor='.ucfirst($module->name).(!is_null($back) ? '&back='.urlencode($back) : ''),
            'onclick' => (isset($module->onclick_option_content['uninstall']) ? $module->onclick_option_content['uninstall'] : 'return confirm(\''.$this->translationsTab['confirm_uninstall_popup'].'\');'),
            'title' => $this->translationsTab['Uninstall'],
            'text' => $this->translationsTab['Uninstall'],
            'cond' => $module->id,
            'icon' => 'minus-sign-alt'
        );

        $remove_from_favorite = array(
            'href' => '#',
            'class' => 'action_unfavorite toggle_favorite',
            'onclick' =>'',
            'title' => $this->translationsTab['Remove from Favorites'],
            'text' => $this->translationsTab['Remove from Favorites'],
            'cond' => $module->id,
            'icon' => 'star',
            'data-value' => '0',
            'data-module' => $module->name
        );

        $mark_as_favorite = array(
            'href' => '#',
            'class' => 'action_favorite toggle_favorite',
            'onclick' => '',
            'title' => $this->translationsTab['Mark as Favorite'],
            'text' => $this->translationsTab['Mark as Favorite'],
            'cond' => $module->id,
            'icon' => 'star',
            'data-value' => '1',
            'data-module' => $module->name
        );

        $update = array(
            'href' => $module->options['update_url'],
            'onclick' => '',
            'title' => 'Update it!',
            'text' => 'Update it!',
            'icon' => 'refresh',
            'cond' => $module->id,
        );

        $divider = array(
            'href' => '#',
            'onclick' => '',
            'title' => 'divider',
            'text' => 'divider',
            'cond' => $module->id,
        );

        if (isset($module->version_addons) && $module->version_addons) {
            $modules_options[] = $update;
        }

        if ($module->active) {
            $modules_options[] = $configure_module;
            $modules_options[] = $desactive_module;
            $modules_options[] = $display_mobile;
            $modules_options[] = $display_tablet;
            $modules_options[] = $display_computer;
        } else {
            $modules_options[] = $desactive_module;
            $modules_options[] = $configure_module;
        }

        $modules_options[] = $reset_module;

        if ($output_type == 'select') {
            if (!$module->id) {
                $modules_options[] = $install;
            } else {
                $modules_options[] = $uninstall;
            }
        } elseif ($output_type == 'array') {
            if ($module->id) {
                $modules_options[] = $uninstall;
            }
        }

        if (isset($module->preferences) && isset($module->preferences['favorite']) && $module->preferences['favorite'] == 1) {
            $remove_from_favorite['style'] = '';
            $mark_as_favorite['style'] = 'display:none;';
            $modules_options[] = $remove_from_favorite;
            $modules_options[] = $mark_as_favorite;
        } else {
            $mark_as_favorite['style'] = '';
            $remove_from_favorite['style'] = 'display:none;';
            $modules_options[] = $remove_from_favorite;
            $modules_options[] = $mark_as_favorite;
        }

        if ($module->id == 0) {
            $install['cond'] = 1;
            $install['flag_install'] = 1;
            $modules_options[] = $install;
        }
        $modules_options[] = $divider;
        $modules_options[] = $delete_module;

        $return = '';
        foreach ($modules_options as $option_name => $option) {
            if ($option['cond']) {
                if ($output_type == 'link') {
                    $return .= '<li><a class="'.$option_name.' action_module';
                    $return .= '" href="'.$option['href'].(!is_null($back) ? '&back='.urlencode($back) : '').'"';
                    $return .= ' onclick="'.$option['onclick'].'"  title="'.$option['title'].'"><i class="icon-'.(isset($option['icon']) && $option['icon'] ? $option['icon']:'cog').'"></i>&nbsp;'.$option['text'].'</a></li>';
                } elseif ($output_type == 'array') {
                    if (!is_array($return)) {
                        $return = array();
                    }

                    $html = '<a class="';

                    $is_install = isset($option['flag_install']) ? true : false;

                    if (isset($option['class'])) {
                        $html .= $option['class'];
                    }
                    if ($is_install) {
                        $html .= ' btn btn-success';
                    }
                    if (!$is_install && count($return) == 0) {
                        $html .= ' btn btn-default';
                    }

                    $html .= '"';

                    if (isset($option['data-value'])) {
                        $html .= ' data-value="'.$option['data-value'].'"';
                    }

                    if (isset($option['data-module'])) {
                        $html .= ' data-module="'.$option['data-module'].'"';
                    }

                    if (isset($option['style'])) {
                        $html .= ' style="'.$option['style'].'"';
                    }

                    $html .= ' href="'.htmlentities($option['href']).(!is_null($back) ? '&back='.urlencode($back) : '').'" onclick="'.$option['onclick'].'"  title="'.$option['title'].'"><i class="icon-'.(isset($option['icon']) && $option['icon'] ? $option['icon']:'cog').'"></i> '.$option['text'].'</a>';
                    $return[] = $html;
                } elseif ($output_type == 'select') {
                    $return .= '<option id="'.$option_name.'" data-href="'.htmlentities($option['href']).(!is_null($back) ? '&back='.urlencode($back) : '').'" data-onclick="'.$option['onclick'].'">'.$option['text'].'</option>';
                }
            }
        }

        if ($output_type == 'select') {
            $return = '<select id="select_'.$module->name.'">'.$return.'</select>';
        }

        return $return;
    }

    public function ajaxProcessGetModuleQuickView()
    {
        $modules = Module::getModulesOnDisk();

        foreach ($modules as $module) {
            if ($module->name == Tools::getValue('module')) {
                break;
            }
        }

        $url = $module->url;

        if (isset($module->type) && ($module->type == 'addonsPartner' || $module->type == 'addonsNative')) {
            $url = $this->context->link->getAdminLink('AdminModules').'&install='.urlencode($module->name).'&tab_module='.$module->tab.'&module_name='.$module->name.'&anchor='.ucfirst($module->name);
        }

        $this->context->smarty->assign(array(
            'displayName' => $module->displayName,
            'image' => $module->image,
            'nb_rates' => (int)$module->nb_rates[0],
            'avg_rate' => (int)$module->avg_rate[0],
            'badges' => $module->badges,
            'compatibility' => $module->compatibility,
            'description_full' => $module->description_full,
            'additional_description' => $module->additional_description,
            'is_addons_partner' => (isset($module->type) && ($module->type == 'addonsPartner' || $module->type == 'addonsNative')),
            'url' => $url,
            'price' => $module->price

        ));
        // Fetch the translations in the right place - they are not defined by our current controller!
        Context::getContext()->override_controller_name_for_translations = 'AdminModules';
        $this->smartyOutputContent('controllers/modules/quickview.tpl');
        die(1);
    }

    /**
     * Add an entry to the meta title.
     *
     * @param string $entry New entry.
     */
    public function addMetaTitle($entry)
    {
        // Only add entry if the meta title was not forced.
        if (is_array($this->meta_title)) {
            $this->meta_title[] = $entry;
        }
    }
}<|MERGE_RESOLUTION|>--- conflicted
+++ resolved
@@ -846,10 +846,6 @@
                             $value = (float)str_replace(',', '.', $value);
                             $sql_filter .= ($check_key ?  $alias.'.' : '').pSQL($key).' = '.pSQL(trim($value)).' ';
                         } else {
-<<<<<<< HEAD
-=======
-                            
->>>>>>> 13d8b03e
                             $sql_filter .= ($check_key ?  $alias.'.' : '').pSQL($key).' LIKE \'%'.pSQL(trim($value)).'%\' ';
                         }
                     }
@@ -963,7 +959,7 @@
             }
         }
         fputcsv($fd, $headers, ';', $text_delimiter);
-        
+
         foreach ($this->_list as $i => $row) {
             $content = array();
             $path_to_image = false;
@@ -2587,7 +2583,7 @@
         $this->addjQueryPlugin(array('scrollTo', 'alerts', 'chosen', 'autosize', 'fancybox' ));
         $this->addjQueryPlugin('growl', null, false);
         $this->addJqueryUI(array('ui.slider', 'ui.datepicker'));
-        
+
         Media::addJsDef(array('host_mode' => (defined('_PS_HOST_MODE_') && _PS_HOST_MODE_)));
         Media::addJsDef(array('baseDir' => _PS_BASE_URL_.__PS_BASE_URI__));
 
@@ -2597,7 +2593,7 @@
             'name' => Context::getContext()->currency->name,
             'format' => Context::getContext()->currency->format
         )));
-        
+
         $this->addJS(array(
             _PS_JS_DIR_.'admin.js',
             _PS_JS_DIR_.'cldr.js',
