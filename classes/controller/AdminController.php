--- conflicted
+++ resolved
@@ -1965,13 +1965,8 @@
                         array(
                             '[1]' => '<strong>',
                             '[/1]' => '</strong>',
-<<<<<<< HEAD
-                            '[2]' => '<a href="' . $this->context->link->getAdminLink('AdminCarts') . '&action=filterOnlyAbandonedCarts">',
+                            '[2]' => '<a href="' . $this->context->link->getAdminLink('AdminCarts', true, array(), array('action' => 'filterOnlyAbandonedCarts')) . '">',
                             '[/2]' => '</a>',
-=======
-                            '[2]' => '<a href="' . $this->context->link->getAdminLink('AdminCarts', true, array(), array('action' => 'filterOnlyAbandonedCarts')) . '">',
-                             '[/2]' => '</a>',
->>>>>>> d25604d6
                             '[3]' => '<br>',
                         ),
                         'Admin.Navigation.Notification'
