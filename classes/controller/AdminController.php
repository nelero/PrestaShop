--- conflicted
+++ resolved
@@ -680,14 +680,8 @@
 			'export_precontent' => "\xEF\xBB\xBF",
 			'export_headers' => $headers,
 			'export_content' => $content
-<<<<<<< HEAD
-		));
-			
-=======
 			)
 		);
-
->>>>>>> f9cfde9a
 		$this->layout = 'layout-export.tpl';
 	}
 
