--- conflicted
+++ resolved
@@ -27,10 +27,7 @@
 use PrestaShop\PrestaShop\Adapter\Presenter\Object\ObjectPresenter;
 use PrestaShop\PrestaShop\Adapter\Configuration as ConfigurationAdapter;
 use PrestaShop\PrestaShop\Adapter\Image\ImageRetriever;
-<<<<<<< HEAD
-=======
 use PrestaShop\PrestaShop\Adapter\ContainerBuilder;
->>>>>>> e87de7cc
 use Symfony\Component\Filesystem\Filesystem;
 use Symfony\Component\Debug\Debug;
 
@@ -1516,17 +1513,10 @@
         $urls['actions'] = array(
             'logout' => $this->context->link->getPageLink('index', true, null, 'mylogout'),
         );
-<<<<<<< HEAD
-        
-        $imageRetriever = new ImageRetriever($this->context->link);
-        $urls['no_picture_image'] =  $imageRetriever->getNoPictureImage($this->context->language);
-        
-=======
 
         $imageRetriever = new ImageRetriever($this->context->link);
         $urls['no_picture_image'] = $imageRetriever->getNoPictureImage($this->context->language);
 
->>>>>>> e87de7cc
         return $urls;
     }
 
