<?php
/**
 * Copyright since 2007 PrestaShop SA and Contributors
 * PrestaShop is an International Registered Trademark & Property of PrestaShop SA
 *
 * NOTICE OF LICENSE
 *
 * This source file is subject to the Open Software License (OSL 3.0)
 * that is bundled with this package in the file LICENSE.md.
 * It is also available through the world-wide-web at this URL:
 * https://opensource.org/licenses/OSL-3.0
 * If you did not receive a copy of the license and are unable to
 * obtain it through the world-wide-web, please send an email
 * to license@prestashop.com so we can send you a copy immediately.
 *
 * DISCLAIMER
 *
 * Do not edit or add to this file if you wish to upgrade PrestaShop to newer
 * versions in the future. If you wish to customize PrestaShop for your
 * needs please refer to https://devdocs.prestashop.com/ for more information.
 *
 * @author    PrestaShop SA and Contributors <contact@prestashop.com>
 * @copyright Since 2007 PrestaShop SA and Contributors
 * @license   https://opensource.org/licenses/OSL-3.0 Open Software License (OSL 3.0)
 */
use PrestaShop\PrestaShop\Adapter\Configuration as ConfigurationAdapter;
use PrestaShop\PrestaShop\Adapter\ContainerBuilder;
use PrestaShop\PrestaShop\Adapter\Image\ImageRetriever;
use PrestaShop\PrestaShop\Adapter\Presenter\Cart\CartPresenter;
use PrestaShop\PrestaShop\Adapter\Presenter\Object\ObjectPresenter;
use PrestaShop\PrestaShop\Core\Security\PasswordPolicyConfiguration;
use Symfony\Component\Filesystem\Filesystem;
use Symfony\Component\HttpFoundation\IpUtils;

class FrontControllerCore extends Controller
{
    /** @var array Controller warning notifications */
    public $warning = [];

    /** @var array Controller success notifications */
    public $success = [];

    /** @var array Controller info notifications */
    public $info = [];

    /** @var string Language ISO code */
    public $iso;

    /**
     * @deprecated Since 8.0 and will be removed in the next major.
     *
     * @var string ORDER BY field
     */
    public $orderBy;

    /**
     * @deprecated Since 8.0 and will be removed in the next major.
     *
     * @var string Order way string ('ASC', 'DESC')
     */
    public $orderWay;

    /**
     * @deprecated Since 8.0 and will be removed in the next major.
     *
     * @var int Current page number
     */
    public $p;

    /**
     * @deprecated Since 8.0 and will be removed in the next major.
     *
     * @var int Items (products) per page
     */
    public $n;

    /** @var bool If set to true, will redirected user to login page during init function. */
    public $auth = false;

    /**
     * If set to true, user can be logged in as guest when checking if logged in.
     *
     * @deprecated Since 8.0 and will be removed in the next major.
     * @see $auth
     *
     * @var bool
     */
    public $guestAllowed = false;

    /**
     * Route of PrestaShop page to redirect to after forced login.
     *
     * @see $auth
     *
     * @var bool|string
     */
    public $authRedirection = false;

    /** @var bool SSL connection flag */
    public $ssl = false;

    /** @var int If Country::GEOLOC_CATALOG_MODE, switches display to restricted country page during init. */
    protected $restrictedCountry = Country::GEOLOC_ALLOWED;

    /** @var bool If true, forces display to maintenance page. */
    protected $maintenance = false;

    /** @var string[] Adds excluded `$_GET` keys for redirection */
    protected $redirectionExtraExcludedKeys = [];

    /**
     * True if controller has already been initialized.
     * Prevents initializing controller more than once.
     *
     * @var bool
     */
    public static $initialized = false;

    /**
     * @var array Holds current customer's groups
     */
    protected static $currentCustomerGroups;

    /**
     * @deprecated Since 8.0 and will be removed in the next major.
     *
     * @var int
     */
    public $nb_items_per_page;

    /**
     * @var ObjectPresenter
     */
    public $objectPresenter;

    /**
     * @var object CartPresenter
     */
    public $cart_presenter;

    /**
     * @var object TemplateFinder
     */
    private $templateFinder;

    /**
     * @var object StylesheetManager
     */
    protected $stylesheetManager;

    /**
     * @var object JavascriptManager
     */
    protected $javascriptManager;

    /**
     * @var object CccReducer
     */
    protected $cccReducer;

    /**
     * @var array Contains the result of getTemplateVarUrls method
     */
    protected $urls;

    /**
     * Set this parameter to false if you don't want cart's invoice address
     * to be set automatically (this behavior is kept for legacy and BC purpose)
     *
     * @var bool automaticallyAllocateInvoiceAddress
     */
    protected $automaticallyAllocateInvoiceAddress = true;

    /**
     * Set this parameter to false if you don't want cart's delivery address
     * to be set automatically (this behavior is kept for legacy and BC purpose)
     *
     * @var bool automaticallyAllocateDeliveryAddress
     */
    protected $automaticallyAllocateDeliveryAddress = true;

    /** @var string Page name */
    public $page_name;

    /**
     * Controller constructor.
     *
     * @global bool $useSSL SSL connection flag
     */
    public function __construct()
    {
        $this->controller_type = 'front';

        global $useSSL;

        parent::__construct();

        if (Configuration::get('PS_SSL_ENABLED') && Configuration::get('PS_SSL_ENABLED_EVERYWHERE')) {
            $this->ssl = true;
        }

        if (isset($useSSL)) {
            $this->ssl = $useSSL;
        } else {
            $useSSL = $this->ssl;
        }

        $this->objectPresenter = new ObjectPresenter();
        $this->cart_presenter = new CartPresenter();
        $this->templateFinder = new TemplateFinder($this->context->smarty->getTemplateDir(), '.tpl');
        $this->stylesheetManager = new StylesheetManager(
            [_PS_THEME_URI_, _PS_PARENT_THEME_URI_, __PS_BASE_URI__],
            new ConfigurationAdapter()
        );
        $this->javascriptManager = new JavascriptManager(
            [_PS_THEME_URI_, _PS_PARENT_THEME_URI_, __PS_BASE_URI__],
            new ConfigurationAdapter()
        );
        $this->cccReducer = new CccReducer(
            _PS_THEME_DIR_ . 'assets/cache/',
            new ConfigurationAdapter(),
            new Filesystem()
        );
    }

    /**
     * Check if the controller is available for the current user/visitor.
     *
     * @see Controller::checkAccess()
     *
     * @return bool
     */
    public function checkAccess()
    {
        return true;
    }

    /**
     * Check if the current user/visitor has valid view permissions.
     *
     * @see Controller::viewAccess
     *
     * @return bool
     */
    public function viewAccess()
    {
        return true;
    }

    /**
     * Initializes front controller: sets smarty variables,
     * class properties, redirects depending on context, etc.
     *
     * @global bool     $useSSL           SSL connection flag
     *
     * @throws PrestaShopException
     */
    public function init()
    {
        Hook::exec(
            'actionFrontControllerInitBefore',
            [
                'controller' => $this,
            ]
        );

        /*
         * Globals are DEPRECATED as of version 1.5.0.1
         * Use the Context object to access objects instead.
         * Example: $this->context->cart
         */
        global $useSSL;

        if (self::$initialized) {
            return;
        }

        self::$initialized = true;

        parent::init();

        // If current URL use SSL, set it true (used a lot for module redirect)
        if (Tools::usingSecureMode()) {
            $useSSL = true;
        }

        // Redirect to SSL variant of the page if required and visited in non-ssl mode
        $this->sslRedirection();

        if ($this->ajax) {
            $this->display_header = false;
            $this->display_footer = false;
        }

        // If account created with the 2 steps register process, remove 'account_created' from cookie
        if (isset($this->context->cookie->account_created)) {
            unset($this->context->cookie->account_created);
        }

        ob_start();

        // Initialize URL provider in context, depending on SSL mode
        $protocol_link = (Configuration::get('PS_SSL_ENABLED') || Tools::usingSecureMode()) ? 'https://' : 'http://';
        $useSSL = ($this->ssl && Configuration::get('PS_SSL_ENABLED')) || Tools::usingSecureMode();
        $protocol_content = ($useSSL) ? 'https://' : 'http://';
        $link = new Link($protocol_link, $protocol_content);
        $this->context->link = $link;

        // Attempt to recover cart, if the user is using recovery link
        // This is used by abandoned cart modules or when sending a prepared order to customer from backoffice
        $this->recoverCart();

<<<<<<< HEAD
        // Redirect user to login page, if the controller requires authentication
        if ($this->auth && !$this->context->customer->isLogged($this->guestAllowed)) {
=======
        if ($this->auth && !$this->context->customer->isLogged()) {
>>>>>>> 1ceed123
            Tools::redirect('index.php?controller=authentication' . ($this->authRedirection ? '&back=' . $this->authRedirection : ''));
        }

        // If the theme is missing, we need to throw an Exception
        if (!is_dir(_PS_THEME_DIR_)) {
            throw new PrestaShopException($this->trans('Current theme is unavailable. Please check your theme\'s directory name ("%s") and permissions.', [basename(rtrim(_PS_THEME_DIR_, '/\\'))], 'Admin.Design.Notification'));
        }

        if (Configuration::get('PS_GEOLOCATION_ENABLED')) {
            if (($new_default = $this->geolocationManagement($this->context->country)) && Validate::isLoadedObject($new_default)) {
                $this->context->country = $new_default;
            }
        } elseif (Configuration::get('PS_DETECT_COUNTRY')) {
            $has_currency = isset($this->context->cookie->id_currency) && (int) $this->context->cookie->id_currency;
            $has_country = isset($this->context->cookie->iso_code_country) && $this->context->cookie->iso_code_country;
            $has_address_type = false;

            if ((int) $this->context->cookie->id_cart) {
                $cart = new Cart((int) $this->context->cookie->id_cart);
                if (Validate::isLoadedObject($cart)) {
                    $has_address_type = isset($cart->{Configuration::get('PS_TAX_ADDRESS_TYPE')}) && $cart->{Configuration::get('PS_TAX_ADDRESS_TYPE')};
                }
            }

            if ((!$has_currency || $has_country) && !$has_address_type) {
                if ($has_country && Validate::isLanguageIsoCode($this->context->cookie->iso_code_country)) {
                    $id_country = (int) Country::getByIso(strtoupper($this->context->cookie->iso_code_country));
                } elseif (Tools::isCountryFromBrowserAvailable()) {
                    $id_country = (int) Country::getByIso(Tools::getCountryIsoCodeFromHeader(), true);
                } else {
                    $id_country = Tools::getCountry();
                }

                $country = new Country($id_country, (int) $this->context->cookie->id_lang);

                if (!$has_currency && Validate::isLoadedObject($country) && $this->context->country->id !== $country->id) {
                    $this->context->country = $country;
                    $this->context->cookie->id_currency = (int) Currency::getCurrencyInstance($country->id_currency ? (int) $country->id_currency : Currency::getDefaultCurrencyId())->id;
                    $this->context->cookie->iso_code_country = strtoupper($country->iso_code);
                }
            }
        }

        $currency = Tools::setCurrency($this->context->cookie);

        if (isset($_GET['logout']) || ($this->context->customer->logged && Customer::isBanned($this->context->customer->id))) {
            $this->context->customer->logout();

            Tools::redirect(isset($_SERVER['HTTP_REFERER']) ? $_SERVER['HTTP_REFERER'] : null);
        } elseif (isset($_GET['mylogout'])) {
            $this->context->customer->mylogout();
            Tools::redirect(isset($_SERVER['HTTP_REFERER']) ? $_SERVER['HTTP_REFERER'] : null);
        }

        /* Cart already exists */
        if ((int) $this->context->cookie->id_cart) {
            if (!isset($cart)) {
                $cart = new Cart((int) $this->context->cookie->id_cart);
            }

            if (!Validate::isLoadedObject($cart) || $cart->orderExists()) {
                PrestaShopLogger::addLog('Frontcontroller::init - Cart cannot be loaded or an order has already been placed using this cart', 1, null, 'Cart', (int) $this->context->cookie->id_cart, true);
                unset($this->context->cookie->id_cart, $cart, $this->context->cookie->checkedTOS);
                $this->context->cookie->check_cgv = false;
            } elseif ((int) (Configuration::get('PS_GEOLOCATION_ENABLED'))
                && !in_array(strtoupper($this->context->cookie->iso_code_country), explode(';', Configuration::get('PS_ALLOWED_COUNTRIES')))
                && $cart->nbProducts()
                && (int) (Configuration::get('PS_GEOLOCATION_NA_BEHAVIOR')) != -1
                && !FrontController::isInWhitelistForGeolocation()
                && !in_array($_SERVER['SERVER_NAME'], ['localhost', '127.0.0.1', '::1'])
            ) {
                /* Delete product of cart, if user can't make an order from his country */
                PrestaShopLogger::addLog('Frontcontroller::init - GEOLOCATION is deleting a cart', 1, null, 'Cart', (int) $this->context->cookie->id_cart, true);
                unset($this->context->cookie->id_cart, $cart);
            } elseif ($this->context->cookie->id_customer != $cart->id_customer || $this->context->cookie->id_lang != $cart->id_lang || $currency->id != $cart->id_currency) {
                // update cart values
                if ($this->context->cookie->id_customer) {
                    $cart->id_customer = (int) $this->context->cookie->id_customer;
                }
                $cart->id_lang = (int) $this->context->cookie->id_lang;
                $cart->id_currency = (int) $currency->id;
                $cart->update();
            }
            /* Select an address if not set */
            if (isset($cart) && (!isset($cart->id_address_delivery) || $cart->id_address_delivery == 0 ||
                    !isset($cart->id_address_invoice) || $cart->id_address_invoice == 0) && $this->context->cookie->id_customer) {
                $to_update = false;
                if ($this->automaticallyAllocateDeliveryAddress && (!isset($cart->id_address_delivery) || $cart->id_address_delivery == 0)) {
                    $to_update = true;
                    $cart->id_address_delivery = (int) Address::getFirstCustomerAddressId($cart->id_customer);
                }
                if ($this->automaticallyAllocateInvoiceAddress && (!isset($cart->id_address_invoice) || $cart->id_address_invoice == 0)) {
                    $to_update = true;
                    $cart->id_address_invoice = (int) Address::getFirstCustomerAddressId($cart->id_customer);
                }
                if ($to_update) {
                    $cart->update();
                }
            }
        }

        if (!isset($cart) || !$cart->id) {
            $cart = new Cart();
            $cart->id_lang = (int) $this->context->cookie->id_lang;
            $cart->id_currency = (int) $this->context->cookie->id_currency;
            $cart->id_guest = (int) $this->context->cookie->id_guest;
            $cart->id_shop_group = (int) $this->context->shop->id_shop_group;
            $cart->id_shop = $this->context->shop->id;
            if ($this->context->cookie->id_customer) {
                $cart->id_customer = (int) $this->context->cookie->id_customer;
                $cart->id_address_delivery = (int) Address::getFirstCustomerAddressId($cart->id_customer);
                $cart->id_address_invoice = (int) $cart->id_address_delivery;
            } else {
                $cart->id_address_delivery = 0;
                $cart->id_address_invoice = 0;
            }

            // Needed if the merchant want to give a free product to every visitors
            $this->context->cart = $cart;
            CartRule::autoAddToCart($this->context);
        } else {
            $this->context->cart = $cart;
            $this->context->cart->checkAndUpdateAddresses();
        }

        $this->context->smarty->assign('request_uri', Tools::safeOutput(urldecode($_SERVER['REQUEST_URI'])));

        // Automatically redirect to the canonical URL if needed
        if (!empty($this->php_self) && !Tools::getValue('ajax')) {
            $this->canonicalRedirection($this->context->link->getPageLink($this->php_self, $this->ssl, $this->context->language->id));
        }

        Product::initPricesComputation();

        if (isset($cart->{Configuration::get('PS_TAX_ADDRESS_TYPE')}) && $cart->{Configuration::get('PS_TAX_ADDRESS_TYPE')}) {
            $infos = Address::getCountryAndState((int) $cart->{Configuration::get('PS_TAX_ADDRESS_TYPE')});
            $country = new Country((int) $infos['id_country']);
            $this->context->country = $country;
        }

        $this->displayMaintenancePage();

        if (Country::GEOLOC_FORBIDDEN == $this->restrictedCountry) {
            $this->displayRestrictedCountryPage();
        }

        $this->context->cart = $cart;
        $this->context->currency = $currency;

        Hook::exec(
            'actionFrontControllerInitAfter',
            [
                'controller' => $this,
            ]
        );
    }

    /**
     * Method that is executed after init() and checkAccess().
     * Used to process user input.
     *
     * @see Controller::run()
     */
    public function postProcess()
    {
    }

    protected function assignGeneralPurposeVariables()
    {
        if (Validate::isLoadedObject($this->context->cart)) {
            $cart = $this->context->cart;
        } else {
            $cart = new Cart();
        }

        $templateVars = [
            'cart' => $this->cart_presenter->present($cart),
            'currency' => $this->getTemplateVarCurrency(),
            'customer' => $this->getTemplateVarCustomer(),
            'country' => $this->objectPresenter->present($this->context->country),
            'language' => $this->objectPresenter->present($this->context->language),
            'page' => $this->getTemplateVarPage(),
            'shop' => $this->getTemplateVarShop(),
            'core_js_public_path' => $this->getCoreJsPublicPath(),
            'urls' => $this->getTemplateVarUrls(),
            'configuration' => $this->getTemplateVarConfiguration(),
            'field_required' => $this->context->customer->validateFieldsRequiredDatabase(),
            'breadcrumb' => $this->getBreadcrumb(),
            'link' => $this->context->link,
            'time' => time(),
            'static_token' => Tools::getToken(false),
            'token' => Tools::getToken(),
            'debug' => _PS_MODE_DEV_,
        ];

        $modulesVariables = Hook::exec(
            'actionFrontControllerSetVariables',
            [
                'templateVars' => &$templateVars,
            ],
            null,
            true
        );

        if (is_array($modulesVariables)) {
            foreach ($modulesVariables as $moduleName => $variables) {
                $templateVars['modules'][$moduleName] = $variables;
            }
        }

        $this->context->smarty->assign($templateVars);

        Media::addJsDef([
            'prestashop' => $this->buildFrontEndObject($templateVars),
        ]);
    }

    /**
     * Builds the "prestashop" javascript object that will be sent to the front end.
     *
     * @param array $object Variables inserted in the template (see FrontController::assignGeneralPurposeVariables)
     *
     * @return array Variables to be inserted in the "prestashop" javascript object
     *
     * @throws \PrestaShop\PrestaShop\Core\Filter\FilterException
     * @throws PrestaShopException
     */
    protected function buildFrontEndObject($object)
    {
        $object = $this->get('prestashop.core.filter.front_end_object.main')
            ->filter($object);

        Hook::exec('actionBuildFrontEndObject', [
            'obj' => &$object,
        ]);

        return $object;
    }

    /**
     * Initializes common front page content: header, footer and side columns.
     */
    public function initContent()
    {
        $this->assignGeneralPurposeVariables();
        $this->process();

        if (!isset($this->context->cart)) {
            $this->context->cart = new Cart();
        }

        $this->context->smarty->assign([
            'HOOK_HEADER' => Hook::exec('displayHeader'),
        ]);
    }

    public function initFooter()
    {
    }

    /**
     * Initialize the invalid doom page of death.
     */
    public function initCursedPage()
    {
        header('HTTP/1.1 403 Forbidden');

        $this->registerStylesheet('theme-error', '/assets/css/error.css', ['media' => 'all', 'priority' => 50]);
        $this->context->smarty->assign([
            'layout' => 'layouts/layout-error.tpl',
            'urls' => $this->getTemplateVarUrls(),
            'shop' => $this->getTemplateVarShop(),
            'stylesheets' => $this->getStylesheets(),
        ]);
        $this->layout = 'errors/forbidden.tpl';
    }

    /**
     * Called before compiling common page sections (header, footer, columns).
     * Good place to modify smarty variables.
     *
     * @see FrontController::initContent()
     */
    public function process()
    {
    }

    /**
     * @return mixed
     */
    public function getStylesheets()
    {
        $cssFileList = $this->stylesheetManager->getList();

        if (Configuration::get('PS_CSS_THEME_CACHE')) {
            $cssFileList = $this->cccReducer->reduceCss($cssFileList);
        }

        return $cssFileList;
    }

    /**
     * @return mixed
     */
    public function getJavascript()
    {
        $jsFileList = $this->javascriptManager->getList();

        if (Configuration::get('PS_JS_THEME_CACHE')) {
            $jsFileList = $this->cccReducer->reduceJs($jsFileList);
        }

        return $jsFileList;
    }

    /**
     * Redirects to redirect_after link.
     *
     * @see $redirect_after
     */
    protected function redirect()
    {
        Tools::redirect($this->redirect_after);
    }

    public function redirectWithNotifications()
    {
        $notifications = json_encode([
            'error' => $this->errors,
            'warning' => $this->warning,
            'success' => $this->success,
            'info' => $this->info,
        ]);

        if (session_status() == PHP_SESSION_ACTIVE) {
            $_SESSION['notifications'] = $notifications;
        } elseif (session_status() == PHP_SESSION_NONE) {
            session_start();
            $_SESSION['notifications'] = $notifications;
        } else {
            setcookie('notifications', $notifications);
        }

        return call_user_func_array(['Tools', 'redirect'], func_get_args());
    }

    /**
     * Renders page content.
     * Used for retrocompatibility with PS 1.4.
     */
    public function displayContent()
    {
    }

    /**
     * Compiles and outputs full page content.
     *
     * @return bool
     *
     * @throws Exception
     * @throws SmartyException
     */
    public function display()
    {
        $this->context->smarty->assign([
            'layout' => $this->getLayout(),
            'stylesheets' => $this->getStylesheets(),
            'javascript' => $this->getJavascript(),
            'js_custom_vars' => Media::getJsDef(),
            'notifications' => $this->prepareNotifications(),
        ]);

        $this->smartyOutputContent($this->template);

        return true;
    }

    protected function smartyOutputContent($content)
    {
        $this->context->cookie->write();

        $html = '';

        $theme = $this->context->shop->theme->getName();

        if (is_array($content)) {
            foreach ($content as $tpl) {
                $html .= $this->context->smarty->fetch($tpl, null, $theme . $this->getLayout());
            }
        } else {
            $html = $this->context->smarty->fetch($content, null, $theme . $this->getLayout());
        }

        Hook::exec('actionOutputHTMLBefore', ['html' => &$html]);
        echo trim($html);
    }

    protected function prepareNotifications()
    {
        $notifications = [
            'error' => $this->errors,
            'warning' => $this->warning,
            'success' => $this->success,
            'info' => $this->info,
        ];

        if (session_status() == PHP_SESSION_NONE) {
            session_start();
        }

        if (session_status() == PHP_SESSION_ACTIVE && isset($_SESSION['notifications'])) {
            $notifications = array_merge($notifications, json_decode($_SESSION['notifications'], true));
            unset($_SESSION['notifications']);
        } elseif (isset($_COOKIE['notifications'])) {
            $notifications = array_merge($notifications, json_decode($_COOKIE['notifications'], true));
            unset($_COOKIE['notifications']);
        }

        return $notifications;
    }

    /**
     * Displays maintenance page if shop is closed.
     */
    protected function displayMaintenancePage()
    {
        if ($this->maintenance == true || !(int) Configuration::get('PS_SHOP_ENABLE')) {
            $this->maintenance = true;

            $is_admin = (int) (new Cookie('psAdmin'))->id_employee;
            $maintenance_allow_admins = (bool) Configuration::get('PS_MAINTENANCE_ALLOW_ADMINS');
            if ($is_admin && $maintenance_allow_admins) {
                return;
            }

            $allowed_ips = array_map('trim', explode(',', Configuration::get('PS_MAINTENANCE_IP')));
            if (!IpUtils::checkIp(Tools::getRemoteAddr(), $allowed_ips)) {
                header('HTTP/1.1 503 Service Unavailable');
                header('Retry-After: 3600');

                $this->registerStylesheet('theme-error', '/assets/css/error.css', ['media' => 'all', 'priority' => 50]);
                $this->context->smarty->assign([
                    'urls' => $this->getTemplateVarUrls(),
                    'shop' => $this->getTemplateVarShop(),
                    'HOOK_MAINTENANCE' => Hook::exec('displayMaintenance', []),
                    'maintenance_text' => Configuration::get('PS_MAINTENANCE_TEXT', (int) $this->context->language->id),
                    'stylesheets' => $this->getStylesheets(),
                ]);
                $this->smartyOutputContent('errors/maintenance.tpl');

                exit;
            }
        }
    }

    /**
     * Displays 'country restricted' page if user's country is not allowed.
     */
    protected function displayRestrictedCountryPage()
    {
        header('HTTP/1.1 403 Forbidden');

        $this->registerStylesheet('theme-error', '/assets/css/error.css', ['media' => 'all', 'priority' => 50]);
        $this->context->smarty->assign([
            'urls' => $this->getTemplateVarUrls(),
            'shop' => $this->getTemplateVarShop(),
            'stylesheets' => $this->getStylesheets(),
        ]);
        $this->smartyOutputContent('errors/restricted-country.tpl');

        exit;
    }

    /**
     * Redirects to correct protocol if settings and request methods don't match.
     */
    protected function sslRedirection()
    {
        // If we call a SSL controller without SSL or a non SSL controller with SSL, we redirect with the right protocol
        if (Configuration::get('PS_SSL_ENABLED') && $_SERVER['REQUEST_METHOD'] != 'POST' && $this->ssl != Tools::usingSecureMode()) {
            $this->context->cookie->disallowWriting();
            header('HTTP/1.1 301 Moved Permanently');
            header('Cache-Control: no-cache');
            if ($this->ssl) {
                header('Location: ' . Tools::getShopDomainSsl(true) . $_SERVER['REQUEST_URI']);
            } else {
                header('Location: ' . Tools::getShopDomain(true) . $_SERVER['REQUEST_URI']);
            }
            exit();
        }
    }

    /**
     * Redirects to canonical URL.
     *
     * @param string $canonical_url
     */
    protected function canonicalRedirection($canonical_url = '')
    {
        if (!$canonical_url || !Configuration::get('PS_CANONICAL_REDIRECT') || strtoupper($_SERVER['REQUEST_METHOD']) != 'GET') {
            return;
        }

        $canonical_url = preg_replace('/#.*$/', '', $canonical_url);

        $match_url = rawurldecode(Tools::getCurrentUrlProtocolPrefix() . $_SERVER['HTTP_HOST'] . $_SERVER['REQUEST_URI']);
        if (!preg_match('/^' . Tools::pRegexp(rawurldecode($canonical_url), '/') . '([&?].*)?$/', $match_url)) {
            $final_url = $this->sanitizeUrl($canonical_url);

            // Don't send any cookie
            Context::getContext()->cookie->disallowWriting();
            if (defined('_PS_MODE_DEV_') && _PS_MODE_DEV_ && $_SERVER['REQUEST_URI'] != __PS_BASE_URI__) {
                die('[Debug] This page has moved<br />Please use the following URL instead: <a href="' . $final_url . '">' . $final_url . '</a>');
            }

            $redirect_type = Configuration::get('PS_CANONICAL_REDIRECT') == 2 ? '301' : '302';
            header('HTTP/1.0 ' . $redirect_type . ' Moved');
            header('Cache-Control: no-cache');
            Tools::redirect($final_url);
        }
    }

    /**
     * Geolocation management.
     *
     * @param Country $defaultCountry
     *
     * @return Country|false
     */
    protected function geolocationManagement($defaultCountry)
    {
        if (!in_array(Tools::getRemoteAddr(), ['127.0.0.1', '::1'])) {
            /* Check if Maxmind Database exists */
            if (@filemtime(_PS_GEOIP_DIR_ . _PS_GEOIP_CITY_FILE_)) {
                if (!isset($this->context->cookie->iso_code_country) || (isset($this->context->cookie->iso_code_country) && !in_array(strtoupper($this->context->cookie->iso_code_country), explode(';', Configuration::get('PS_ALLOWED_COUNTRIES'))))) {
                    $reader = new GeoIp2\Database\Reader(_PS_GEOIP_DIR_ . _PS_GEOIP_CITY_FILE_);

                    try {
                        $record = $reader->city(Tools::getRemoteAddr());
                    } catch (\GeoIp2\Exception\AddressNotFoundException $e) {
                        $record = null;
                    }

                    if (is_object($record) && Validate::isLanguageIsoCode($record->country->isoCode) && (int) Country::getByIso(strtoupper($record->country->isoCode)) != 0) {
                        if (!in_array(strtoupper($record->country->isoCode), explode(';', Configuration::get('PS_ALLOWED_COUNTRIES'))) && !FrontController::isInWhitelistForGeolocation()) {
                            if (Configuration::get('PS_GEOLOCATION_BEHAVIOR') == _PS_GEOLOCATION_NO_CATALOG_) {
                                $this->restrictedCountry = Country::GEOLOC_FORBIDDEN;
                            } elseif (Configuration::get('PS_GEOLOCATION_BEHAVIOR') == _PS_GEOLOCATION_NO_ORDER_) {
                                $this->restrictedCountry = Country::GEOLOC_CATALOG_MODE;
                                $this->warning[] = $this->trans('You cannot place a new order from your country (%s).', [$record->country->name], 'Shop.Notifications.Warning');
                            }
                        } else {
                            $hasBeenSet = !isset($this->context->cookie->iso_code_country);
                            $this->context->cookie->iso_code_country = strtoupper($record->country->isoCode);
                        }
                    }
                }

                if (isset($this->context->cookie->iso_code_country) && $this->context->cookie->iso_code_country && !Validate::isLanguageIsoCode($this->context->cookie->iso_code_country)) {
                    $this->context->cookie->iso_code_country = Country::getIsoById((int) Configuration::get('PS_COUNTRY_DEFAULT'));
                }

                if (isset($this->context->cookie->iso_code_country) && ($idCountry = (int) Country::getByIso(strtoupper($this->context->cookie->iso_code_country)))) {
                    /* Update defaultCountry */
                    if ($defaultCountry->iso_code != $this->context->cookie->iso_code_country) {
                        $defaultCountry = new Country($idCountry);
                    }
                    if (isset($hasBeenSet) && $hasBeenSet) {
                        $this->context->cookie->id_currency = (int) ($defaultCountry->id_currency ? (int) $defaultCountry->id_currency : Currency::getDefaultCurrencyId());
                    }

                    return $defaultCountry;
                } elseif (Configuration::get('PS_GEOLOCATION_NA_BEHAVIOR') == _PS_GEOLOCATION_NO_CATALOG_ && !FrontController::isInWhitelistForGeolocation()) {
                    $this->restrictedCountry = Country::GEOLOC_FORBIDDEN;
                } elseif (Configuration::get('PS_GEOLOCATION_NA_BEHAVIOR') == _PS_GEOLOCATION_NO_ORDER_ && !FrontController::isInWhitelistForGeolocation()) {
                    $this->restrictedCountry = Country::GEOLOC_CATALOG_MODE;
                    $countryName = $this->trans('Undefined', [], 'Shop.Theme.Global');
                    if (isset($record->country->name) && $record->country->name) {
                        $countryName = $record->country->name;
                    }
                    $this->warning[] = $this->trans(
                        'You cannot place a new order from your country (%s).',
                        [$countryName],
                        'Shop.Notifications.Warning'
                    );
                }
            }
        }

        return false;
    }

    /**
     * Sets controller CSS and JS files.
     *
     * @return bool
     */
    public function setMedia()
    {
        $this->registerStylesheet('theme-main', '/assets/css/theme.css', ['media' => 'all', 'priority' => 50]);
        $this->registerStylesheet('theme-custom', '/assets/css/custom.css', ['media' => 'all', 'priority' => 1000]);

        if ($this->context->language->is_rtl) {
            $this->registerStylesheet('theme-rtl', '/assets/css/rtl.css', ['media' => 'all', 'priority' => 900]);
        }

        if ($this->context->shop->theme->requiresCoreScripts()) {
            $this->registerJavascript('corejs', '/themes/core.js', ['position' => 'bottom', 'priority' => 0]);
        }
        $this->registerJavascript('theme-main', '/assets/js/theme.js', ['position' => 'bottom', 'priority' => 50]);
        $this->registerJavascript('theme-custom', '/assets/js/custom.js', ['position' => 'bottom', 'priority' => 1000]);

        $assets = $this->context->shop->theme->getPageSpecificAssets($this->php_self);
        if (!empty($assets)) {
            foreach ($assets['css'] as $css) {
                $this->registerStylesheet($css['id'], $css['path'], $css);
            }
            foreach ($assets['js'] as $js) {
                $this->registerJavascript($js['id'], $js['path'], $js);
            }
        }

        // Execute Hook FrontController SetMedia
        Hook::exec('actionFrontControllerSetMedia', []);

        return true;
    }

    /**
     * Initializes page header variables.
     */
    public function initHeader()
    {
    }

    /**
     * Sets and returns customer groups that the current customer(visitor) belongs to.
     *
     * @return array
     *
     * @throws PrestaShopDatabaseException
     */
    public static function getCurrentCustomerGroups()
    {
        if (!Group::isFeatureActive()) {
            return [];
        }

        $context = Context::getContext();
        if (!isset($context->customer) || !$context->customer->id) {
            return [];
        }

        if (!is_array(self::$currentCustomerGroups)) {
            self::$currentCustomerGroups = [];
            $result = Db::getInstance()->executeS('SELECT id_group FROM ' . _DB_PREFIX_ . 'customer_group WHERE id_customer = ' . (int) $context->customer->id);
            foreach ($result as $row) {
                self::$currentCustomerGroups[] = $row['id_group'];
            }
        }

        return self::$currentCustomerGroups;
    }

    /**
     * Checks if user's location is whitelisted.
     *
     * @staticvar bool|null $allowed
     *
     * @return bool
     */
    protected static function isInWhitelistForGeolocation()
    {
        static $allowed = null;

        if ($allowed !== null) {
            return $allowed;
        }

        $allowed = false;
        $user_ip = Tools::getRemoteAddr();
        $ips = [];

        // retrocompatibility
        $ips_old = explode(';', Configuration::get('PS_GEOLOCATION_WHITELIST'));
        foreach ($ips_old as $ip) {
            $ips = array_merge($ips, explode("\n", $ip));
        }

        $ips = array_map('trim', $ips);
        foreach ($ips as $ip) {
            if (!empty($ip) && preg_match('/^' . $ip . '.*/', $user_ip)) {
                $allowed = true;
            }
        }

        return $allowed;
    }

    /**
     * Checks if token is valid.
     *
     * @since 1.5.0.1
     *
     * @return bool
     */
    public function isTokenValid()
    {
        if (!Configuration::get('PS_TOKEN_ENABLE')) {
            return true;
        }

        return strcasecmp(Tools::getToken(false), Tools::getValue('token')) == 0;
    }

    public function registerStylesheet($id, $relativePath, $params = [])
    {
        if (!is_array($params)) {
            $params = [];
        }

        $default_params = [
            'media' => AbstractAssetManager::DEFAULT_MEDIA,
            'priority' => AbstractAssetManager::DEFAULT_PRIORITY,
            'inline' => false,
            'server' => 'local',
            'version' => null,
            'needRtl' => true,
        ];
        $params = array_merge($default_params, $params);

        if (Tools::hasMediaServer() && !Configuration::get('PS_CSS_THEME_CACHE')) {
            $relativePath = Tools::getCurrentUrlProtocolPrefix() . Tools::getMediaServer($relativePath)
                . ($this->stylesheetManager->getFullPath($relativePath) ?? $relativePath);
            $params['server'] = 'remote';
        }

        $this->stylesheetManager->register($id, $relativePath, $params['media'], $params['priority'], $params['inline'], $params['server'], $params['needRtl'], $params['version']);
    }

    public function unregisterStylesheet($id)
    {
        $this->stylesheetManager->unregisterById($id);
    }

    public function registerJavascript($id, $relativePath, $params = [])
    {
        if (!is_array($params)) {
            $params = [];
        }

        $default_params = [
            'position' => AbstractAssetManager::DEFAULT_JS_POSITION,
            'priority' => AbstractAssetManager::DEFAULT_PRIORITY,
            'inline' => false,
            'attributes' => null,
            'server' => 'local',
            'version' => null,
        ];
        $params = array_merge($default_params, $params);

        if (Tools::hasMediaServer() && !Configuration::get('PS_JS_THEME_CACHE')) {
            $relativePath = Tools::getCurrentUrlProtocolPrefix() . Tools::getMediaServer($relativePath)
                . ($this->javascriptManager->getFullPath($relativePath) ?? $relativePath);
            $params['server'] = 'remote';
        }
        $this->javascriptManager->register($id, $relativePath, $params['position'], $params['priority'], $params['inline'], $params['attributes'], $params['server'], $params['version']);
    }

    public function unregisterJavascript($id)
    {
        $this->javascriptManager->unregisterById($id);
    }

    /**
     * @deprecated 1.7 This function shouldn't be used, use $this->registerStylesheet() instead
     */
    public function addCSS($css_uri, $css_media_type = 'all', $offset = null, $check_path = true)
    {
        /*
        This is deprecated in PrestaShop 1.7 and has no effect in PrestaShop 1.7 theme.
        You should use registerStylesheet($id, $path, $params)
        */

        if (!is_array($css_uri)) {
            $css_uri = (array) $css_uri;
        }

        foreach ($css_uri as $legacy_uri) {
            if ($uri = $this->getAssetUriFromLegacyDeprecatedMethod($legacy_uri)) {
                $this->registerStylesheet(sha1($uri), $uri, ['media' => $css_media_type, 'priority' => 80]);
            }
        }
    }

    /**
     * @deprecated 1.7 This function has no effect in PrestaShop 1.7 theme, use $this->unregisterStylesheet() instead
     */
    public function removeCSS($css_uri, $css_media_type = 'all', $check_path = true)
    {
        /*
        This is deprecated in PrestaShop 1.7 and has no effect in PrestaShop 1.7 theme.
        You should use unregisterStylesheet($id)
        */

        if (!is_array($css_uri)) {
            $css_uri = (array) $css_uri;
        }

        foreach ($css_uri as $legacy_uri) {
            if ($uri = $this->getAssetUriFromLegacyDeprecatedMethod($legacy_uri)) {
                $this->unregisterStylesheet(sha1($uri));
            }
        }
    }

    /**
     * @deprecated 1.7 This function has no effect in PrestaShop 1.7 theme, use $this->registerJavascript() instead
     */
    public function addJS($js_uri, $check_path = true)
    {
        /*
        This is deprecated in PrestaShop 1.7 and has no effect in PrestaShop 1.7 theme.
        You should use registerJavascript($id, $path, $params)
        */

        if (!is_array($js_uri)) {
            $js_uri = (array) $js_uri;
        }

        foreach ($js_uri as $legacy_uri) {
            if ($uri = $this->getAssetUriFromLegacyDeprecatedMethod($legacy_uri)) {
                $this->registerJavascript(sha1($uri), $uri, ['position' => 'bottom', 'priority' => 80]);
            }
        }
    }

    /**
     * @deprecated 1.7 This function has no effect in PrestaShop 1.7 theme, use $this->unregisterJavascript() instead
     */
    public function removeJS($js_uri, $check_path = true)
    {
        /*
        This is deprecated in PrestaShop 1.7 and has no effect in PrestaShop 1.7 theme.
        You should use unregisterJavascript($id)
        */

        if (!is_array($js_uri)) {
            $js_uri = (array) $js_uri;
        }

        foreach ($js_uri as $legacy_uri) {
            if ($uri = $this->getAssetUriFromLegacyDeprecatedMethod($legacy_uri)) {
                $this->unregisterJavascript(sha1($uri));
            }
        }
    }

    /**
     * Adds jQuery UI component(s) to queued JS file list.
     *
     * @param string|array $component
     * @param string $theme
     * @param bool $check_dependencies
     */
    public function addJqueryUI($component, $theme = 'base', $check_dependencies = true)
    {
        $css_theme_path = '/js/jquery/ui/themes/' . $theme . '/minified/jquery.ui.theme.min.css';
        $css_path = '/js/jquery/ui/themes/' . $theme . '/minified/jquery-ui.min.css';
        $js_path = '/js/jquery/ui/jquery-ui.min.js';

        $this->registerStylesheet('jquery-ui-theme', $css_theme_path, ['media' => 'all', 'priority' => 95]);
        $this->registerStylesheet('jquery-ui', $css_path, ['media' => 'all', 'priority' => 90]);
        $this->registerJavascript('jquery-ui', $js_path, ['position' => 'bottom', 'priority' => 49]);
    }

    /**
     * Add Library not included with classic theme.
     */
    public function requireAssets(array $libraries)
    {
        foreach ($libraries as $library) {
            if ($assets = PrestashopAssetsLibraries::getAssetsLibraries($library)) {
                foreach ($assets as $asset) {
                    $this->{$asset['type']}($library, $asset['path'], $asset['params']);
                }
            }
        }
    }

    /**
     * Adds jQuery plugin(s) to queued JS file list.
     *
     * @param string|array $name
     * @param string|null $folder
     * @param bool $css
     */
    public function addJqueryPlugin($name, $folder = null, $css = true)
    {
        if (!is_array($name)) {
            $name = [$name];
        }

        foreach ($name as $plugin) {
            $plugin_path = Media::getJqueryPluginPath($plugin, $folder);

            if (!empty($plugin_path['js'])) {
                $this->registerJavascript(
                    str_replace(_PS_JS_DIR_ . 'jquery/plugins/', '', $plugin_path['js']),
                    str_replace(_PS_JS_DIR_, 'js/', $plugin_path['js']),
                    ['position' => 'bottom', 'priority' => 100]
                );
            }
            if ($css && !empty($plugin_path['css'])) {
                $this->registerStylesheet(
                    str_replace(_PS_JS_DIR_ . 'jquery/plugins/', '', key($plugin_path['css'])),
                    str_replace(_PS_JS_DIR_, 'js/', key($plugin_path['css'])),
                    ['media' => 'all', 'priority' => 100]
                );
            }
        }
    }

    /**
     * Recovers cart information.
     *
     * @return int|false
     */
    protected function recoverCart()
    {
        if (!Tools::isSubmit('recover_cart')) {
            return false;
        }

        // Get ID cart from URL
        $id_cart = (int) Tools::getValue('recover_cart');

        // Check if token in URL matches, otherwise, ignore it, probably malicious intentions
        if (Tools::getValue('token_cart') != md5(_COOKIE_KEY_ . 'recover_cart_' . $id_cart)) {
            return false;
        }

        // Create cart object and check if it's still valid. It can be deleted by automated cleaners or manually.
        $cart = new Cart($id_cart);
        if (!Validate::isLoadedObject($cart)) {
            $this->errors[] = $this->trans('This cart has expired.', [], 'Shop.Notifications.Error');

            return false;
        }

        // Customer - same scenario. It can be deleted by automated cleaners or manually.
        $customer = new Customer((int) $cart->id_customer);
        if (!Validate::isLoadedObject($customer)) {
            $this->errors[] = $this->trans('This cart has expired.', [], 'Shop.Notifications.Error');

            return false;
        }

        // Check if there is already a finished order with this cart, we notify the customer nicely
        if ($cart->orderExists()) {
            $this->errors[] = $this->trans('This cart was already used in an order and has expired.', [], 'Shop.Notifications.Error');

            return false;
        }

        // Initialize this data into cookie, FrontController will use it later
        $customer->logged = true;
        $this->context->customer = $customer;
        $this->context->cookie->id_customer = (int) $customer->id;
        $this->context->cookie->customer_lastname = $customer->lastname;
        $this->context->cookie->customer_firstname = $customer->firstname;
        $this->context->cookie->logged = true;
        $this->context->cookie->check_cgv = 1;
        $this->context->cookie->is_guest = $customer->isGuest();
        $this->context->cookie->passwd = $customer->passwd;
        $this->context->cookie->email = $customer->email;
        $this->context->cookie->id_guest = (int) $cart->id_guest;
        $this->context->cookie->id_cart = $id_cart;

        // Return the value for backward compatibility
        return $id_cart;
    }

    /**
     * Sets template file for page content output.
     *
     * @param string $template
     */
    public function setTemplate($template, $params = [], $locale = null)
    {
        parent::setTemplate(
            $this->getTemplateFile($template, $params, $locale)
        );
    }

    /**
     * Removed in PrestaShop 1.7.
     *
     * @return bool
     */
    protected function useMobileTheme()
    {
        return false;
    }

    /**
     * Returns theme directory (regular or mobile).
     *
     * @return string
     */
    protected function getThemeDir()
    {
        return _PS_THEME_DIR_;
    }

    /**
     * Returns the layout's full path corresponding to the current page by using the override system
     * Ex:
     * On the url: http://localhost/index.php?id_product=1&controller=product, this method will
     * check if the layout exists in the following files (in that order), and return the first found:
     * - /themes/default/override/layout-product-1.tpl
     * - /themes/default/override/layout-product.tpl
     * - /themes/default/layout.tpl.
     *
     * @since 1.5.0.13
     *
     * @return bool|string
     */
    public function getLayout()
    {
        // Primary identifier to search for a template is php_self property,
        // For modules, we will use page_name
        $entity = $this->php_self;
        if (empty($entity)) {
            $entity = $this->getPageName();
        }

        // Get layout set in prestashop configuration
        $layout = $this->context->shop->theme->getLayoutNameForPage($entity);

        // Check if we are in content_only mode (used for displaying terms and conditions in a popup for example)
        $content_only = (int) Tools::getValue('content_only');

        // If a module provides its own custom layout, we ignore what is set in configuration
        if ($overridden_layout = Hook::exec(
            'overrideLayoutTemplate',
            [
                'default_layout' => $layout,
                'entity' => $entity,
                'locale' => $this->context->language->locale,
                'controller' => $this,
                'content_only' => $content_only,
            ]
        )) {
            return $overridden_layout;
        }

        // When using content_only, there will be no header, footer and sidebars
        if ($content_only) {
            $layout = 'layout-content-only';
        }

        return $this->context->shop->theme->getLayoutPath($layout);
    }

    /**
     * Returns layout name for the current controller. Used to display layout name in <body> tag.
     *
     * @return string layout name
     */
    protected function getLayoutName()
    {
        return str_replace(['.tpl'], '', basename($this->getLayout()));
    }

    /**
     * Returns template path.
     *
     * @param string $template
     *
     * @return string
     */
    public function getTemplatePath($template)
    {
        return $template;
    }

    public function getTemplateFile($template, $params = [], $locale = null)
    {
        if (!isset($params['entity'])) {
            $params['entity'] = null;
        }
        if (!isset($params['id'])) {
            $params['id'] = null;
        }

        if (null === $locale) {
            $locale = $this->context->language->locale;
        }

        if ($overridden_template = Hook::exec(
            'displayOverrideTemplate',
            [
                'controller' => $this,
                'template_file' => $template,
                'entity' => $params['entity'],
                'id' => $params['id'],
                'locale' => $locale,
            ]
        )) {
            return $overridden_template;
        }

        return $this->getTemplateFinder()->getTemplate(
            $template,
            $params['entity'],
            $params['id'],
            $locale
        );
    }

    /**
     * Renders and adds color list HTML for each product in a list.
     *
     * @param array $products
     */
    public function addColorsToProductList(&$products)
    {
        if (!is_array($products) || !count($products) || !file_exists(_PS_THEME_DIR_ . 'product-list-colors.tpl')) {
            return;
        }

        $products_need_cache = [];
        foreach ($products as $product) {
            if (!$this->isCached(_PS_THEME_DIR_ . 'product-list-colors.tpl', $this->getColorsListCacheId($product['id_product']))) {
                $products_need_cache[] = (int) $product['id_product'];
            }
        }

        $colors = false;
        if (count($products_need_cache)) {
            $colors = Product::getAttributesColorList($products_need_cache);
        }

        Tools::enableCache();
        foreach ($products as &$product) {
            $tpl = $this->context->smarty->createTemplate(_PS_THEME_DIR_ . 'product-list-colors.tpl', $this->getColorsListCacheId($product['id_product']));
            $tpl->assign([
                'id_product' => $product['id_product'],
                'colors_list' => isset($colors[$product['id_product']]) ? $colors[$product['id_product']] : null,
                'link' => Context::getContext()->link,
                'img_col_dir' => _THEME_COL_DIR_,
                'col_img_dir' => _PS_COL_IMG_DIR_,
            ]);
            $product['color_list'] = $tpl->fetch(_PS_THEME_DIR_ . 'product-list-colors.tpl', $this->getColorsListCacheId($product['id_product']));
        }
        Tools::restoreCacheSettings();
    }

    /**
     * Returns cache ID for product color list.
     *
     * @param int $id_product
     *
     * @return string
     */
    protected function getColorsListCacheId($id_product)
    {
        return Product::getColorsListCacheId($id_product);
    }

    public function getTemplateVarUrls()
    {
        if ($this->urls === null) {
            $http = Tools::getCurrentUrlProtocolPrefix();
            $base_url = $this->context->shop->getBaseURL(true, true);

            $urls = [
                'base_url' => $base_url,
                'current_url' => $this->context->shop->getBaseURL(true, false) . $_SERVER['REQUEST_URI'],
                'shop_domain_url' => $this->context->shop->getBaseURL(true, false),
            ];

            $assign_array = [
                'img_ps_url' => _PS_IMG_,
                'img_cat_url' => _THEME_CAT_DIR_,
                'img_lang_url' => _THEME_LANG_DIR_,
                'img_prod_url' => _THEME_PROD_DIR_,
                'img_manu_url' => _THEME_MANU_DIR_,
                'img_sup_url' => _THEME_SUP_DIR_,
                'img_ship_url' => _THEME_SHIP_DIR_,
                'img_store_url' => _THEME_STORE_DIR_,
                'img_col_url' => _THEME_COL_DIR_,
                'img_url' => _THEME_IMG_DIR_,
                'css_url' => _THEME_CSS_DIR_,
                'js_url' => _THEME_JS_DIR_,
                'pic_url' => _THEME_PROD_PIC_DIR_,
                'theme_assets' => _THEME_DIR_ . 'assets/',
                'theme_dir' => $this->getThemeDir(),
            ];

            $themeAssetsConfig = $this->context->shop->theme->get('assets', false);

            if (!empty($themeAssetsConfig['use_parent_assets'])) {
                $assign_array['theme_assets'] = _PS_PARENT_THEME_URI_ . 'assets/';
                $assign_array['img_url'] = $assign_array['theme_assets'] . 'img/';
                $assign_array['css_url'] = $assign_array['theme_assets'] . 'css/';
                $assign_array['js_url'] = $assign_array['theme_assets'] . 'js/';
                $assign_array['child_theme_assets'] = _THEME_DIR_ . 'assets/';
                $assign_array['child_img_url'] = $assign_array['child_theme_assets'] . 'img/';
                $assign_array['child_css_url'] = $assign_array['child_theme_assets'] . 'css/';
                $assign_array['child_js_url'] = $assign_array['child_theme_assets'] . 'js/';
            }

            foreach ($assign_array as $assign_key => $assign_value) {
                $urls[$assign_key] = $http . Tools::getMediaServer($assign_value) . $assign_value;
            }

            $pages = [];
            $p = [
                'address', 'addresses', 'authentication', 'manufacturer', 'cart', 'category', 'cms', 'contact',
                'discount', 'guest-tracking', 'history', 'identity', 'index', 'my-account',
                'order-confirmation', 'order-detail', 'order-follow', 'order', 'order-return',
                'order-slip', 'pagenotfound', 'password', 'pdf-invoice', 'pdf-order-return', 'pdf-order-slip',
                'prices-drop', 'product', 'registration', 'search', 'sitemap', 'stores', 'supplier', 'new-products',
            ];
            foreach ($p as $page_name) {
                $index = str_replace('-', '_', $page_name);
                $pages[$index] = $this->context->link->getPageLink($page_name, $this->ssl);
            }
            $pages['brands'] = $pages['manufacturer'];
            $pages['register'] = $this->context->link->getPageLink('registration', true);
            $pages['order_login'] = $this->context->link->getPageLink('order', true, null, ['login' => '1']);
            $urls['pages'] = $pages;

            $urls['alternative_langs'] = $this->getAlternativeLangsUrl();

            $urls['actions'] = [
                'logout' => $this->context->link->getPageLink('index', true, null, 'mylogout'),
            ];

            $imageRetriever = new ImageRetriever($this->context->link);
            $urls['no_picture_image'] = $imageRetriever->getNoPictureImage($this->context->language);

            $this->urls = $urls;
        }

        return $this->urls;
    }

    public function getTemplateVarConfiguration()
    {
        $quantity_discount_price = Configuration::get('PS_DISPLAY_DISCOUNT_PRICE');

        return [
            'display_taxes_label' => $this->getDisplayTaxesLabel(),
            'display_prices_tax_incl' => (bool) (new TaxConfiguration())->includeTaxes(),
            'taxes_enabled' => (bool) Configuration::get('PS_TAX'),
            'low_quantity_threshold' => (int) Configuration::get('PS_LAST_QTIES'),
            'is_b2b' => (bool) Configuration::get('PS_B2B_ENABLE'),
            'is_catalog' => (bool) Configuration::isCatalogMode(),
            'show_prices' => (bool) Configuration::showPrices(),
            'opt_in' => [
                'partner' => (bool) Configuration::get('PS_CUSTOMER_OPTIN'),
            ],
            'quantity_discount' => [
                'type' => ($quantity_discount_price) ? 'price' : 'discount',
                'label' => ($quantity_discount_price)
                    ? $this->getTranslator()->trans('Unit price', [], 'Shop.Theme.Catalog')
                    : $this->getTranslator()->trans('Unit discount', [], 'Shop.Theme.Catalog'),
            ],
            'voucher_enabled' => (int) CartRule::isFeatureActive(),
            'return_enabled' => (int) Configuration::get('PS_ORDER_RETURN'),
            'number_of_days_for_return' => (int) Configuration::get('PS_ORDER_RETURN_NB_DAYS'),
            'password_policy' => [
                'minimum_length' => (int) Configuration::get(PasswordPolicyConfiguration::CONFIGURATION_MINIMUM_LENGTH),
                'maximum_length' => (int) Configuration::get(PasswordPolicyConfiguration::CONFIGURATION_MAXIMUM_LENGTH),
                'minimum_score' => (int) Configuration::get(PasswordPolicyConfiguration::CONFIGURATION_MINIMUM_SCORE),
            ],
        ];
    }

    protected function getDisplayTaxesLabel()
    {
        return (Module::isEnabled('ps_legalcompliance') && (bool) Configuration::get('AEUC_LABEL_TAX_INC_EXC')) || $this->context->country->display_tax_label;
    }

    public function getTemplateVarCurrency()
    {
        $curr = [];
        $fields = ['id', 'name', 'iso_code', 'iso_code_num', 'sign'];
        foreach ($fields as $field_name) {
            $curr[$field_name] = $this->context->currency->{$field_name};
        }

        return $curr;
    }

    public function getTemplateVarCustomer($customer = null)
    {
        if (Validate::isLoadedObject($customer)) {
            $cust = $this->objectPresenter->present($customer);
        } else {
            $cust = $this->objectPresenter->present($this->context->customer);
        }

        unset(
            $cust['secure_key'],
            $cust['passwd'],
            $cust['show_public_prices'],
            $cust['deleted'],
            $cust['id_lang']
        );

        $cust['id'] = $this->context->customer->id;
        $cust['is_logged'] = $this->context->customer->isLogged();

        $cust['gender'] = $this->objectPresenter->present(new Gender($cust['id_gender']));
        unset($cust['id_gender']);

        $cust['risk'] = $this->objectPresenter->present(new Risk($cust['id_risk']));
        unset($cust['id_risk']);

        $addresses = $this->context->customer->getSimpleAddresses();
        foreach ($addresses as &$a) {
            $a['formatted'] = AddressFormat::generateAddress(new Address($a['id']), [], '<br>');
        }
        $cust['addresses'] = $addresses;

        return $cust;
    }

    /**
     * Get the shop logo with its dimensions
     *
     * @return array<string, string|int>
     */
    public function getShopLogo(): array
    {
        if (!Configuration::hasKey('PS_LOGO')) {
            return [];
        }

        $logoFileName = Configuration::get('PS_LOGO');
        $logoFileDir = _PS_IMG_DIR_ . $logoFileName;

        if (!file_exists($logoFileDir)) {
            return [];
        }

        list($logoWidth, $logoHeight) = getimagesize($logoFileDir);

        return [
            'src' => ($this->getTemplateVarUrls()['img_ps_url'] ?? _PS_IMG_) . $logoFileName,
            'width' => $logoWidth,
            'height' => $logoHeight,
        ];
    }

    public function getCoreJsPublicPath()
    {
        return $this->context->shop->physical_uri . 'themes/';
    }

    public function getTemplateVarShop()
    {
        $address = $this->context->shop->getAddress();

        $urls = $this->getTemplateVarUrls();
        $psImageUrl = $urls['img_ps_url'] ?? _PS_IMG_;

        $shop = [
            'id' => $this->context->shop->id,
            'name' => Configuration::get('PS_SHOP_NAME'),
            'email' => Configuration::get('PS_SHOP_EMAIL'),
            'registration_number' => Configuration::get('PS_SHOP_DETAILS'),

            'long' => Configuration::get('PS_STORES_CENTER_LONG'),
            'lat' => Configuration::get('PS_STORES_CENTER_LAT'),

            'logo' => Configuration::hasKey('PS_LOGO') ? $psImageUrl . Configuration::get('PS_LOGO') : '',
            'logo_details' => $this->getShopLogo(),
            'stores_icon' => Configuration::hasKey('PS_STORES_ICON') ? $psImageUrl . Configuration::get('PS_STORES_ICON') : '',
            'favicon' => Configuration::hasKey('PS_FAVICON') ? $psImageUrl . Configuration::get('PS_FAVICON') : '',
            'favicon_update_time' => Configuration::get('PS_IMG_UPDATE_TIME'),

            'address' => [
                'formatted' => AddressFormat::generateAddress($address, [], '<br>'),
                'address1' => $address->address1,
                'address2' => $address->address2,
                'postcode' => $address->postcode,
                'city' => $address->city,
                'state' => (new State($address->id_state))->name,
                'country' => (new Country($address->id_country))->name[$this->context->language->id],
            ],
            'phone' => Configuration::get('PS_SHOP_PHONE'),
            'fax' => Configuration::get('PS_SHOP_FAX'),
        ];

        return $shop;
    }

    public function getTemplateVarPage()
    {
        $page_name = $this->getPageName();
        $meta_tags = Meta::getMetaTags($this->context->language->id, $page_name);

        $my_account_controllers = [
            'address',
            'authentication',
            'discount',
            'history',
            'identity',
            'order-follow',
            'order-slip',
            'password',
            'registration',
            'guest-tracking',
        ];

        $body_classes = [
            'lang-' . $this->context->language->iso_code => true,
            'lang-rtl' => (bool) $this->context->language->is_rtl,
            'country-' . $this->context->country->iso_code => true,
            'currency-' . $this->context->currency->iso_code => true,
            $this->getLayoutName() => true,
            'page-' . $this->php_self => true,
            'tax-display-' . ($this->getDisplayTaxesLabel() ? 'enabled' : 'disabled') => true,
            'page-customer-account' => false,
        ];

        $page = [
            'title' => '',
            'canonical' => $this->getCanonicalURL(),
            'meta' => [
                'title' => $meta_tags['meta_title'],
                'description' => $meta_tags['meta_description'],
                'keywords' => $meta_tags['meta_keywords'],
                'robots' => 'index',
            ],
            'page_name' => $page_name,
            'body_classes' => $body_classes,
            'admin_notifications' => [],
            'password-policy' => [
                'feedbacks' => [
                    0 => $this->getTranslator()->trans('Very weak', [], 'Shop.Theme.Global'),
                    1 => $this->getTranslator()->trans('Weak', [], 'Shop.Theme.Global'),
                    2 => $this->getTranslator()->trans('Average', [], 'Shop.Theme.Global'),
                    3 => $this->getTranslator()->trans('Strong', [], 'Shop.Theme.Global'),
                    4 => $this->getTranslator()->trans('Very strong', [], 'Shop.Theme.Global'),
                    'Straight rows of keys are easy to guess' => $this->getTranslator()->trans('Straight rows of keys are easy to guess', [], 'Shop.Theme.Global'),
                    'Short keyboard patterns are easy to guess' => $this->getTranslator()->trans('Short keyboard patterns are easy to guess', [], 'Shop.Theme.Global'),
                    'Use a longer keyboard pattern with more turns' => $this->getTranslator()->trans('Use a longer keyboard pattern with more turns', [], 'Shop.Theme.Global'),
                    'Repeats like "aaa" are easy to guess' => $this->getTranslator()->trans('Repeats like "aaa" are easy to guess', [], 'Shop.Theme.Global'),
                    'Repeats like "abcabcabc" are only slightly harder to guess than "abc"' => $this->getTranslator()->trans('Repeats like "abcabcabc" are only slightly harder to guess than "abc"', [], 'Shop.Theme.Global'),
                    'Sequences like abc or 6543 are easy to guess' => $this->getTranslator()->trans('Sequences like "abc" or "6543" are easy to guess', [], 'Shop.Theme.Global'),
                    'Recent years are easy to guess' => $this->getTranslator()->trans('Recent years are easy to guess', [], 'Shop.Theme.Global'),
                    'Dates are often easy to guess' => $this->getTranslator()->trans('Dates are often easy to guess', [], 'Shop.Theme.Global'),
                    'This is a top-10 common password' => $this->getTranslator()->trans('This is a top-10 common password', [], 'Shop.Theme.Global'),
                    'This is a top-100 common password' => $this->getTranslator()->trans('This is a top-100 common password', [], 'Shop.Theme.Global'),
                    'This is a very common password' => $this->getTranslator()->trans('This is a very common password', [], 'Shop.Theme.Global'),
                    'This is similar to a commonly used password' => $this->getTranslator()->trans('This is similar to a commonly used password', [], 'Shop.Theme.Global'),
                    'A word by itself is easy to guess' => $this->getTranslator()->trans('A word by itself is easy to guess', [], 'Shop.Theme.Global'),
                    'Names and surnames by themselves are easy to guess' => $this->getTranslator()->trans('Names and surnames by themselves are easy to guess', [], 'Shop.Theme.Global'),
                    'Common names and surnames are easy to guess' => $this->getTranslator()->trans('Common names and surnames are easy to guess', [], 'Shop.Theme.Global'),
                    'Use a few words, avoid common phrases' => $this->getTranslator()->trans('Use a few words, avoid common phrases', [], 'Shop.Theme.Global'),
                    'No need for symbols, digits, or uppercase letters' => $this->getTranslator()->trans('No need for symbols, digits, or uppercase letters', [], 'Shop.Theme.Global'),
                    'Avoid repeated words and characters' => $this->getTranslator()->trans('Avoid repeated words and characters', [], 'Shop.Theme.Global'),
                    'Avoid sequences' => $this->getTranslator()->trans('Avoid sequences', [], 'Shop.Theme.Global'),
                    'Avoid recent years' => $this->getTranslator()->trans('Avoid recent years', [], 'Shop.Theme.Global'),
                    'Avoid years that are associated with you' => $this->getTranslator()->trans('Avoid years that are associated with you', [], 'Shop.Theme.Global'),
                    'Avoid dates and years that are associated with you' => $this->getTranslator()->trans('Avoid dates and years that are associated with you', [], 'Shop.Theme.Global'),
                    'Capitalization doesn\'t help very much' => $this->getTranslator()->trans('Capitalization doesn\'t help very much', [], 'Shop.Theme.Global'),
                    'All-uppercase is almost as easy to guess as all-lowercase' => $this->getTranslator()->trans('All-uppercase is almost as easy to guess as all-lowercase', [], 'Shop.Theme.Global'),
                    'Reversed words aren\'t much harder to guess' => $this->getTranslator()->trans('Reversed words aren\'t much harder to guess', [], 'Shop.Theme.Global'),
                    'Predictable substitutions like \'@\' instead of \'a\' don\'t help very much' => $this->getTranslator()->trans('Predictable substitutions like "@" instead of "a" don\'t help very much', [], 'Shop.Theme.Global'),
                    'Add another word or two. Uncommon words are better.' => $this->getTranslator()->trans('Add another word or two. Uncommon words are better.', [], 'Shop.Theme.Global'),
                ],
            ],
        ];

        if (in_array($this->php_self, $my_account_controllers)) {
            $page['body_classes']['page-customer-account'] = true;
        }

        return $page;
    }

    public function getBreadcrumb()
    {
        $breadcrumb = $this->getBreadcrumbLinks();
        $breadcrumb['count'] = count($breadcrumb['links']);

        return $breadcrumb;
    }

    protected function getBreadcrumbLinks()
    {
        $breadcrumb = [];

        $breadcrumb['links'][] = [
            'title' => $this->getTranslator()->trans('Home', [], 'Shop.Theme.Global'),
            'url' => $this->context->link->getPageLink('index', true),
        ];

        return $breadcrumb;
    }

    protected function getCategoryPath($category)
    {
        if ($category->id_parent != 0 && !$category->is_root_category) {
            return [
                'title' => $category->name,
                'url' => $this->context->link->getCategoryLink($category),
            ];
        }
    }

    protected function addMyAccountToBreadcrumb()
    {
        return [
            'title' => $this->getTranslator()->trans('Your account', [], 'Shop.Theme.Customeraccount'),
            'url' => $this->context->link->getPageLink('my-account', true),
        ];
    }

    /**
     * Generate the canonical URL of the current page
     *
     * Mainly used for ProductController and CategoryController
     * but can be implemented by other classes inheriting from FrontController
     *
     * @return string|void
     */
    public function getCanonicalURL()
    {
    }

    /**
     * Generate a URL corresponding to the current page but
     * with the query string altered.
     *
     * If $extraParams is set to NULL, then all query params are stripped.
     *
     * Otherwise, params from $extraParams that have a null value are stripped,
     * and other params are added. Params not in $extraParams are unchanged.
     */
    protected function updateQueryString(array $extraParams = null)
    {
        $uriWithoutParams = explode('?', $_SERVER['REQUEST_URI'])[0];
        $url = Tools::getCurrentUrlProtocolPrefix() . $_SERVER['HTTP_HOST'] . $uriWithoutParams;
        $params = [];
        $paramsFromUri = '';
        if (strpos($_SERVER['REQUEST_URI'], '?') !== false) {
            $paramsFromUri = explode('?', $_SERVER['REQUEST_URI'])[1];
        }
        parse_str($paramsFromUri, $params);

        if (null !== $extraParams) {
            foreach ($extraParams as $key => $value) {
                if (null === $value) {
                    unset($params[$key]);
                } else {
                    $params[$key] = $value;
                }
            }
        }

        if (null !== $extraParams) {
            foreach ($params as $key => $param) {
                if ('' === $param) {
                    unset($params[$key]);
                }
            }
        } else {
            $params = [];
        }

        $queryString = str_replace('%2F', '/', http_build_query($params, '', '&'));

        return $url . ($queryString ? "?$queryString" : '');
    }

    protected function getCurrentURL()
    {
        return Tools::getCurrentUrl();
    }

    public function getPageName()
    {
        // Are we in a payment module
        $module_name = '';
        if (Validate::isModuleName(Tools::getValue('module'))) {
            $module_name = Tools::getValue('module');
        }

        if (!empty($this->page_name)) {
            $page_name = $this->page_name;
        } elseif (!empty($this->php_self)) {
            $page_name = $this->php_self;
        } elseif (Tools::getValue('fc') == 'module' && $module_name != '' && (Module::getInstanceByName($module_name) instanceof PaymentModule)) {
            $page_name = 'module-payment-submit';
        } elseif (preg_match('#^' . preg_quote($this->context->shop->physical_uri, '#') . 'modules/([a-zA-Z0-9_-]+?)/(.*)$#', $_SERVER['REQUEST_URI'], $m)) {
            /** @retrocompatibility Are we in a module ? */
            $page_name = 'module-' . $m[1] . '-' . str_replace(['.php', '/'], ['', '-'], $m[2]);
        } else {
            $page_name = Dispatcher::getInstance()->getController();
            $page_name = (preg_match('/^[0-9]/', $page_name) ? 'page_' . $page_name : $page_name);
        }

        return $page_name;
    }

    protected function render($template, array $params = [])
    {
        $templateContent = '';
        $scope = $this->context->smarty->createData(
            $this->context->smarty
        );

        $scope->assign($params);

        try {
            $tpl = $this->context->smarty->createTemplate(
                $this->getTemplateFile($template),
                $scope
            );

            $templateContent = $tpl->fetch();
        } catch (PrestaShopException $e) {
            PrestaShopLogger::addLog($e->getMessage());

            if (defined('_PS_MODE_DEV_') && _PS_MODE_DEV_) {
                $this->warning[] = $e->getMessage();
                $scope->assign(['notifications' => $this->prepareNotifications()]);

                $tpl = $this->context->smarty->createTemplate(
                    $this->getTemplateFile('_partials/notifications'),
                    $scope
                );

                $templateContent = $tpl->fetch();
            }
        }

        return $templateContent;
    }

    protected function getTranslator()
    {
        return $this->translator;
    }

    protected function makeLoginForm()
    {
        $form = new CustomerLoginForm(
            $this->context->smarty,
            $this->context,
            $this->getTranslator(),
            new CustomerLoginFormatter($this->getTranslator()),
            $this->getTemplateVarUrls()
        );

        $form->setAction($this->getCurrentURL());

        return $form;
    }

    protected function makeCustomerFormatter()
    {
        $formatter = new CustomerFormatter(
            $this->getTranslator(),
            $this->context->language
        );

        $customer = new Customer();

        $formatter
            ->setAskForPartnerOptin(Configuration::get('PS_CUSTOMER_OPTIN'))
            ->setAskForBirthdate(Configuration::get('PS_CUSTOMER_BIRTHDATE'))
            ->setPartnerOptinRequired($customer->isFieldRequired('optin'));

        return $formatter;
    }

    protected function makeCustomerForm()
    {
        $guestAllowedCheckout = Configuration::get('PS_GUEST_CHECKOUT_ENABLED');
        $form = new CustomerForm(
            $this->context->smarty,
            $this->context,
            $this->getTranslator(),
            $this->makeCustomerFormatter(),
            new CustomerPersister(
                $this->context,
                $this->get('hashing'),
                $this->getTranslator(),
                $guestAllowedCheckout
            ),
            $this->getTemplateVarUrls()
        );

        $form->setGuestAllowed($guestAllowedCheckout);

        $form->setAction($this->getCurrentURL());

        return $form;
    }

    protected function makeAddressPersister()
    {
        return new CustomerAddressPersister(
            $this->context->customer,
            $this->context->cart,
            Tools::getToken(true, $this->context)
        );
    }

    protected function makeAddressForm()
    {
        if (Configuration::get('PS_RESTRICT_DELIVERED_COUNTRIES')) {
            $availableCountries = Carrier::getDeliveredCountries($this->context->language->id, true, true);
        } else {
            $availableCountries = Country::getCountries($this->context->language->id, true);
        }

        $form = new CustomerAddressForm(
            $this->context->smarty,
            $this->context->language,
            $this->getTranslator(),
            $this->makeAddressPersister(),
            new CustomerAddressFormatter(
                $this->context->country,
                $this->getTranslator(),
                $availableCountries
            )
        );

        $form->setAction($this->getCurrentURL());

        return $form;
    }

    /**
     * Get templateFinder.
     *
     * @return object
     */
    public function getTemplateFinder()
    {
        return $this->templateFinder;
    }

    public function getRestrictedCountry()
    {
        return $this->restrictedCountry;
    }

    public function getAssetUriFromLegacyDeprecatedMethod($legacy_uri)
    {
        $success = preg_match('/modules\/.*/', $legacy_uri, $matches);
        if (!$success) {
            Tools::displayAsDeprecated(
                'Backward compatibility for this method couldn\'t be handled. Use $this->registerJavascript() instead'
            );

            return false;
        } else {
            return $matches[0];
        }
    }

    /**
     * {@inheritdoc}
     */
    protected function buildContainer()
    {
        return ContainerBuilder::getContainer('front', _PS_MODE_DEV_);
    }

    /**
     * @return array containing the URLs of the same page but for different languages
     */
    protected function getAlternativeLangsUrl()
    {
        $alternativeLangs = [];
        $languages = Language::getLanguages(true, $this->context->shop->id);

        if (count($languages) < 2) {
            // No need to display alternative lang if there is only one enabled
            return $alternativeLangs;
        }

        foreach ($languages as $lang) {
            $langUrl = $this->context->link->getLanguageLink($lang['id_lang']);
            $alternativeLangs[$lang['language_code']] = $this->sanitizeUrl($langUrl);
        }

        return $alternativeLangs;
    }

    /**
     * Sanitize / Clean params of an URL
     *
     * @param string $url URL to clean
     *
     * @return string cleaned URL
     */
    protected function sanitizeUrl(string $url): string
    {
        $params = [];
        $url_details = parse_url($url);

        if (!empty($url_details['query'])) {
            parse_str($url_details['query'], $query);
            $params = $this->sanitizeQueryOutput($query);
        }

        $excluded_key = ['isolang', 'id_lang', 'controller', 'fc', 'id_product', 'id_category', 'id_manufacturer', 'id_supplier', 'id_cms'];
        $excluded_key = array_merge($excluded_key, $this->redirectionExtraExcludedKeys);
        foreach ($_GET as $key => $value) {
            if (in_array($key, $excluded_key)
                || !Validate::isUrl($key)
                || !$this->validateInputAsUrl($value)
            ) {
                continue;
            }

            $params[Tools::safeOutput($key)] = is_array($value) ? array_walk_recursive($value, 'Tools::safeOutput') : Tools::safeOutput($value);
        }

        $str_params = http_build_query($params, '', '&');
        $sanitizedUrl = preg_replace('/^([^?]*)?.*$/', '$1', $url) . (!empty($str_params) ? '?' . $str_params : '');

        return $sanitizedUrl;
    }

    /**
     * Recursively sanitize output query
     *
     * @param array $query URL query
     *
     * @return array
     */
    protected function sanitizeQueryOutput(array $query): array
    {
        $params = [];
        foreach ($query as $key => $value) {
            if (is_array($value)) {
                $params[Tools::safeOutput($key)] = $this->sanitizeQueryOutput($value);
            } else {
                $params[Tools::safeOutput($key)] = Tools::safeOutput($value);
            }
        }

        return $params;
    }

    /**
     * Validate data recursively to be sure it's URL compliant
     *
     * @return bool
     */
    protected function validateInputAsUrl($data): bool
    {
        if (is_array($data)) {
            $returnStatement = true;
            foreach ($data as $value) {
                $returnStatement = $returnStatement && $this->validateInputAsUrl($value);
            }

            return $returnStatement;
        }

        return Validate::isUrl($data);
    }
}<|MERGE_RESOLUTION|>--- conflicted
+++ resolved
@@ -310,12 +310,8 @@
         // This is used by abandoned cart modules or when sending a prepared order to customer from backoffice
         $this->recoverCart();
 
-<<<<<<< HEAD
         // Redirect user to login page, if the controller requires authentication
-        if ($this->auth && !$this->context->customer->isLogged($this->guestAllowed)) {
-=======
         if ($this->auth && !$this->context->customer->isLogged()) {
->>>>>>> 1ceed123
             Tools::redirect('index.php?controller=authentication' . ($this->authRedirection ? '&back=' . $this->authRedirection : ''));
         }
 
