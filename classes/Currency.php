--- conflicted
+++ resolved
@@ -37,19 +37,11 @@
     public $name;
 
     /**
-<<<<<<< HEAD
-     * Currency's names, indexed by language id.
+     * Localized names of the currency
      *
      * @var string[]
      */
-    private $localizedNames;
-=======
-     * Localized names of the currency
-     *
-     * @var string[]
-     */
     protected $localizedNames;
->>>>>>> fc9f89eb
 
     /**
      * Alphabetic ISO 4217 code of this currency.
@@ -125,11 +117,7 @@
     public $symbol;
 
     /**
-<<<<<<< HEAD
-     * Currency's symbols, indexed by language id.
-=======
      * Localized Currency's symbol.
->>>>>>> fc9f89eb
      *
      * @var string[]
      */
