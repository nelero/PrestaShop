--- conflicted
+++ resolved
@@ -140,7 +140,7 @@
         if (!Module::getBatchMode()) {
             $context = Context::getContext();
             $id_lang = $context->language->id;
-        
+
             Db::getInstance()->execute('REPLACE INTO `'._DB_PREFIX_.'tag_count` (id_group, id_tag, id_lang, id_shop, counter)
 			SELECT cg.id_group, t.id_tag, t.id_lang, ps.id_shop, COUNT(pt.id_tag) AS times
 				FROM `'._DB_PREFIX_.'product_tag` pt
@@ -150,11 +150,7 @@
 					ON (product_shop.id_product = p.id_product)
 				JOIN (SELECT DISTINCT id_group FROM `'._DB_PREFIX_.'category_group`) cg
 				JOIN (SELECT DISTINCT id_shop FROM `'._DB_PREFIX_.'shop`) ps
-<<<<<<< HEAD
-				WHERE pt.`id_lang` = '.(int)$id_lang.' AND product_shop.`active` = 1
-=======
 				WHERE product_shop.`active` = 1
->>>>>>> 407a4f64
 				AND EXISTS(SELECT 1 FROM `'._DB_PREFIX_.'category_product` cp
 								LEFT JOIN `'._DB_PREFIX_.'category_group` cgo ON (cp.`id_category` = cgo.`id_category`)
 								WHERE cgo.`id_group` = cg.id_group AND p.`id_product` = cp.`id_product`)
@@ -168,11 +164,7 @@
 				INNER JOIN `'._DB_PREFIX_.'product_shop` product_shop
 					ON (product_shop.id_product = p.id_product)
 				JOIN (SELECT DISTINCT id_shop FROM `'._DB_PREFIX_.'shop`) ps
-<<<<<<< HEAD
-				WHERE pt.`id_lang` = '.(int)$id_lang.' AND product_shop.`active` = 1
-=======
 				WHERE product_shop.`active` = 1
->>>>>>> 407a4f64
 				AND product_shop.id_shop = ps.id_shop
 				GROUP BY pt.id_tag, pt.id_lang, ps.id_shop');
         }
