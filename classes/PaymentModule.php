--- conflicted
+++ resolved
@@ -322,25 +322,15 @@
             }
         }
 
-<<<<<<< HEAD
         // Amount paid by customer is not the right one -> Status = payment error
         // We don't use the following condition to avoid the float precision issues : http://www.php.net/manual/en/language.types.float.php
         // if ($order->total_paid != $order->total_paid_real)
-        // We use number_format in order to compare two string
-        if ($order_status->logable && number_format($cart_total_paid, Context::getContext()->getComputingPrecision()) != number_format($amount_paid, _PS_PRICE_COMPUTE_PRECISION_)) {
+        // We use number_format to convert the numbers to strings and strict inequality to compare them to avoid auto reconversions to numbers in PHP < 8.0
+        $comp_precision = Context::getContext()->getComputingPrecision();
+        if ($order_status->logable && (number_format($cart_total_paid, $comp_precision) !== number_format($amount_paid, $comp_precision))) {
+            PrestaShopLogger::addLog('PaymentModule::validateOrder - Total paid amount does not match cart total', 3, null, 'Cart', (int) $id_cart, true);
             $id_order_state = Configuration::get('PS_OS_ERROR');
         }
-=======
-            // Amount paid by customer is not the right one -> Status = payment error
-            // We don't use the following condition to avoid the float precision issues : http://www.php.net/manual/en/language.types.float.php
-            // if ($order->total_paid != $order->total_paid_real)
-            // We use number_format to convert the numbers to strings and strict inequality to compare them to avoid auto reconversions to numbers in PHP < 8.0
-            $comp_precision = Context::getContext()->getComputingPrecision();
-            if ($order_status->logable && (number_format($cart_total_paid, $comp_precision) !== number_format($amount_paid, $comp_precision))) {
-                PrestaShopLogger::addLog('PaymentModule::validateOrder - Total paid amount does not match cart total', 3, null, 'Cart', (int) $id_cart, true);
-                $id_order_state = Configuration::get('PS_OS_ERROR');
-            }
->>>>>>> f9655536
 
         foreach ($package_list as $id_address => $packageByAddress) {
             foreach ($packageByAddress as $id_package => $package) {
