<?php
/**
 * 2007-2017 PrestaShop
 *
 * NOTICE OF LICENSE
 *
 * This source file is subject to the Open Software License (OSL 3.0)
 * that is bundled with this package in the file LICENSE.txt.
 * It is also available through the world-wide-web at this URL:
 * http://opensource.org/licenses/osl-3.0.php
 * If you did not receive a copy of the license and are unable to
 * obtain it through the world-wide-web, please send an email
 * to license@prestashop.com so we can send you a copy immediately.
 *
 * DISCLAIMER
 *
 * Do not edit or add to this file if you wish to upgrade PrestaShop to newer
 * versions in the future. If you wish to customize PrestaShop for your
 * needs please refer to http://www.prestashop.com for more information.
 *
 * @author    PrestaShop SA <contact@prestashop.com>
 * @copyright 2007-2017 PrestaShop SA
 * @license   http://opensource.org/licenses/osl-3.0.php Open Software License (OSL 3.0)
 * International Registered Trademark & Property of PrestaShop SA
 */
namespace PrestaShop\PrestaShop\Core\Addon\Module;

use Employee;
use Exception;
use PrestaShop\PrestaShop\Adapter\Module\AdminModuleDataProvider;
use PrestaShop\PrestaShop\Adapter\Module\ModuleDataProvider;
use PrestaShop\PrestaShop\Adapter\Module\ModuleDataUpdater;
use PrestaShop\PrestaShop\Adapter\Module\ModuleZipManager;
use PrestaShop\PrestaShop\Core\Addon\AddonManagerInterface;
use PrestaShop\PrestaShop\Adapter\ServiceLocator;
<<<<<<< HEAD
=======
use PrestaShopBundle\Security\Voter\PageVoter;
>>>>>>> 916e112e
use PrestaShopBundle\Event\ModuleManagementEvent;
use Symfony\Component\EventDispatcher\EventDispatcherInterface;
use Symfony\Component\Translation\TranslatorInterface;
use Tools;

class ModuleManager implements AddonManagerInterface
{
    /**
     * Admin Module Data Provider
     * @var \PrestaShop\PrestaShop\Adapter\Module\AdminModuleDataProvider
     */
    private $adminModuleProvider;
    /**
     * Module Data Provider
     * @var \PrestaShop\PrestaShop\Adapter\Module\ModuleDataProvider
     */
    private $moduleProvider;
    /**
     * Module Data Provider
     * @var \PrestaShop\PrestaShop\Adapter\Module\ModuleDataUpdater
     */
    private $moduleUpdater;

    /**
     * Module Repository
     * @var \PrestaShop\PrestaShop\Core\Addon\Module\ModuleRepository
     */
    private $moduleRepository;

    /**
     * Module Zip Manager
     * @var \PrestaShop\PrestaShop\Adapter\Module\ModuleZipManager
     */
    private $moduleZipManager;

    /**
     * Translator
     * @var \Symfony\Component\Translation\TranslatorInterface
     */
    private $translator;

    /**
     * @var Employee Legacy employee class
     */
    private $employee;
    
    /**
     * @var EventDispatcherInterface
     */
    private $dispatcher;

    /**
     * @param AdminModuleDataProvider $adminModulesProvider
     * @param ModuleDataProvider $modulesProvider
     * @param ModuleDataUpdater $modulesUpdater
     * @param ModuleRepository $moduleRepository
     * @param ModuleZipManager $moduleZipManager
     * @param TranslatorInterface $translator
     * @param Employee|null $employee
     */
    public function __construct(
        AdminModuleDataProvider $adminModulesProvider,
        ModuleDataProvider $modulesProvider,
        ModuleDataUpdater $modulesUpdater,
        ModuleRepository $moduleRepository,
        ModuleZipManager $moduleZipManager,
        TranslatorInterface $translator,
        EventDispatcherInterface $dispatcher,
        Employee $employee = null
        )
    {
        $this->adminModuleProvider = $adminModulesProvider;
        $this->moduleProvider = $modulesProvider;
        $this->moduleUpdater = $modulesUpdater;
        $this->moduleRepository = $moduleRepository;
        $this->moduleZipManager = $moduleZipManager;
        $this->translator = $translator;
        $this->employee = $employee;
        $this->dispatcher = $dispatcher;
    }

    /**
     * @param callable $modulesPresenter
     * @return object
     */
    public function getModulesWithNotifications(callable $modulesPresenter)
    {
        $modules = $this->groupModulesByInstallationProgress();

        $modulesProvider = $this->adminModuleProvider;
        foreach ($modules as $moduleLabel => $modulesPart) {
            $modules->{$moduleLabel} = $modulesProvider->generateAddonsUrls($modulesPart, str_replace("to_", "", $moduleLabel));
            $modules->{$moduleLabel} = $modulesPresenter($modulesPart);
        }

        return $modules;
    }

    public function countModulesWithNotifications()
    {
        $modules = (array) $this->groupModulesByInstallationProgress();

        return array_reduce($modules, function ($carry, $item) {
            return $carry + count($item);
        }, 0);
    }

    /**
     * @return object
     */
    protected function groupModulesByInstallationProgress()
    {
        $installedProducts = $this->moduleRepository->getInstalledModules();

        $modules = (object) array(
            'to_configure' => array(),
            'to_update' => array(),
        );

        /**
         * @var \PrestaShop\PrestaShop\Adapter\Module\Module $installedProduct
         */
        foreach ($installedProducts as $installedProduct) {
            if ($this->shouldRecommendConfigurationForModule($installedProduct)) {
                $modules->to_configure[] = (object)$installedProduct;
            }

            if ($installedProduct->canBeUpgraded()) {
                $modules->to_update[] = (object)$installedProduct;
            }
        }

        return $modules;
    }

    /**
     * @param $installedProduct
     * @return bool
     */
    protected function shouldRecommendConfigurationForModule($installedProduct)
    {
        $warnings = $this->getModuleInstallationWarnings($installedProduct);

        return !empty($warnings);
    }

    /**
     * @param $installedProduct
     * @return array
     */
    protected function getModuleInstallationWarnings($installedProduct)
    {
        $warnings = array();
        $moduleName = $installedProduct->attributes->get('name');

        if ($this->moduleProvider->isModuleMainClassValid($moduleName)) {
            $moduleMainClassFilepath = _PS_MODULE_DIR_ . $moduleName . '/' . $moduleName . '.php';
            if (file_exists($moduleMainClassFilepath)) {
                require_once $moduleMainClassFilepath;
            }

            $module = ServiceLocator::get($moduleName);
            $warnings = $module->warning;
        }

        return $warnings;
    }

    /**
     * Add new module from zipball. This will unzip the file and move the content
     * to the right locations.
     * A theme can bundle modules, resources, docuementation, email templates and so on.
     *
     * @param string $source The source can be a module name (installed from either local disk or addons.prestashop.com).
     * or a location (url or path to the zip file)
     * @return bool true for success
     */
    public function install($source)
    {
        // in CLI mode, there is no employee set up
        if (!Tools::isPHPCLI()) {
            if (!$this->employee->can('edit', 'AdminModulessf')) {
                throw new Exception(
                    $this->translator->trans(
                        'You are not allowed to install modules.',
                        array(),
                        'Admin.Modules.Notification'));
            }
        }

        if (is_file($source)) {
            $name = $this->moduleZipManager->getName($source);
        } else {
            $name = $source;
            $source = null;
        }

        if ($this->moduleProvider->isInstalled($name)) {
            return $this->upgrade($name, 'latest', $source);
        }

        if (!empty($source)) {
            $this->moduleZipManager->storeInModulesFolder($source);
        }
        else if (! $this->moduleProvider->isOnDisk($name)) {
            $this->moduleUpdater->setModuleOnDiskFromAddons($name);
        }

        $module = $this->moduleRepository->getModule($name);
        $result = $module->onInstall();
        
        $this->dispatch(ModuleManagementEvent::INSTALL, $module);
        return $result;
    }

    /**
     * Remove all theme files, resources, documentation and specific modules
     *
     * @param string $name The source can be a module name (installed from either local disk or addons.prestashop.com).
     * or a location (url or path to the zip file)
     * @return bool true for success
     */
    public function uninstall($name, $file_deletion = false)
    {
        // Check permissions:
        // * Employee can delete
        // * Employee can delete this specific module
        if (!$this->employee->can('delete', 'AdminModulessf')
            || !$this->moduleProvider->can('uninstall', $name)) {
            throw new Exception(
                $this->translator->trans(
                    'You are not allowed to uninstall this module.',
                    array(),
                    'Admin.Modules.Notification'));
        }

        // Is module installed ?
        if (! $this->moduleProvider->isInstalled($name)) {
            return false;
        }

        // Get module instance and uninstall it
        $module = $this->moduleRepository->getModule($name);
        $result = $module->onUninstall();

        if ($result && (bool)$file_deletion) {
            $result &= $this->removeModuleFromDisk($name);
        }
        
        $this->dispatch(ModuleManagementEvent::UNINSTALL, $module);

        return $result;
    }

    /**
    * Download new files from source, backup old files, replace files with new ones
    * and execute all necessary migration scripts form current version to the new one.
    *
    * @param Addon $name the theme you want to upgrade
    * @param string $version the version you want to up upgrade to
    * @param string $source if the upgrade is not coming from addons, you need to specify the path to the zipball
    * @return bool true for success
    */
    public function upgrade($name, $version = 'latest', $source = null)
    {
        if (!$this->employee->can('edit', 'AdminModulessf')
            || !$this->moduleProvider->can('configure', $name)) {
            throw new Exception(
                $this->translator->trans(
                    'You are not allowed to upgrade this module.',
                    array(),
                    'Admin.Modules.Notification'));
        }

        if (! $this->moduleProvider->isInstalled($name)) {
            throw new Exception(
                $this->translator->trans(
                    'The module %module% must be installed first',
                    array('%module%' => $name),
                'Admin.Modules.Notification'));
        }

        // Get new module
        // 1- From source
        if ($source != null) {
            $this->moduleZipManager->storeInModulesFolder($source);
        }
        // 2- From Addons
        else {
            // This step is not mandatory (in case of local module),
            // we do not check the result
            $this->moduleUpdater->setModuleOnDiskFromAddons($name);
        }

        // Load and execute upgrade files
        $result = $this->moduleUpdater->upgrade($name);
        $this->dispatch(ModuleManagementEvent::UPGRADE, $this->moduleRepository->getModule($name));

        return $result;
    }

    /**
     * Disable a module without uninstalling it.
     * Allows the merchant to temporarly remove a module without uninstalling it
     *
     * @param  string $name The module name to disable
     * @return bool         True for success
     */
    public function disable($name)
    {
        if (!$this->employee->can('edit', 'AdminModulessf')
            || !$this->moduleProvider->can('configure', $name)) {
            throw new Exception(
                $this->translator->trans(
                    'You are not allowed to disable this module.',
                    array(),
                    'Admin.Modules.Notification'));
        }

        $module = $this->moduleRepository->getModule($name);
        try {
            $result = $module->onDisable();
        } catch (Exception $e) {
            throw new Exception(
                $this->translator->trans(
                    'Error when disabling module %module%. %error_details%.',
                    array(
                        '%module%' => $name,
                        '%error_details%' => $e->getMessage()),
                    'Admin.Modules.Notification'),
                0, $e);
        }
        
        $this->dispatch(ModuleManagementEvent::DISABLE, $module);

        return $result;
    }

    /**
     * Enable a module previously disabled
     *
     * @param  string $name The module name to enable
     * @return bool         True for success
     */
    public function enable($name)
    {
        if (!$this->employee->can('edit', 'AdminModulessf')
            || !$this->moduleProvider->can('configure', $name)) {
            throw new Exception(
                $this->translator->trans(
                    'You are not allowed to enable this module.',
                    array(),
                    'Admin.Modules.Notification'));
        }

        $module = $this->moduleRepository->getModule($name);
        try {
            $result = $module->onEnable();
        } catch (Exception $e) {
            throw new Exception(
                $this->translator->trans(
                    'Error when enabling module %module%. %error_details%.',
                    array('%module%' => $name,
                        '%error_details%' => $e->getMessage()),
                    'Admin.Modules.Notification'), 0, $e);
        }
        $this->dispatch(ModuleManagementEvent::ENABLE, $module);

        return $result;
    }

    /**
     * Disable a module specifically on mobile.
     * Not written in camel case because the route and the displayed action in the template
     * are related to this function name.
     *
     * @param  string $name The module name to disable
     * @return bool         True for success
     */
    public function disable_mobile($name)
    {
        if (!$this->employee->can('edit', 'AdminModulessf')
            || !$this->moduleProvider->can('configure', $name)) {
            throw new Exception(
                $this->translator->trans(
                    'You are not allowed to disable this module on mobile.',
                    array(),
                    'Admin.Modules.Notification'));
        }

        $module = $this->moduleRepository->getModule($name);
        try {
            return $module->onMobileDisable();
        } catch (Exception $e) {
            throw new Exception(
                $this->translator->trans(
                    'Error when disabling module %module% on mobile. %error_details%',
                    array(
                        '%module%' => $name,
                        '%error_details%' => $e->getMessage()),
                    'Admin.Modules.Notification'),
                0, $e);
        }
    }

    /**
     * Enable a module previously disabled on mobile
     * Not written in camel case because the route and the displayed action in the template
     * are related to this function name.
     *
     * @param  string $name The module name to enable
     * @return bool         True for success
     */
    public function enable_mobile($name)
    {
        if (!$this->employee->can('edit', 'AdminModulessf')
            || !$this->moduleProvider->can('configure', $name)) {
            throw new Exception(
                $this->translator->trans(
                    'You are not allowed to enable this module on mobile.',
                    array(),
                    'Admin.Modules.Notification'));
        }

        $module = $this->moduleRepository->getModule($name);
        try {
            return $module->onMobileEnable();
        } catch (Exception $e) {
            throw new Exception(
                $this->translator->trans(
                    'Error when enabling module %module% on mobile. %error_details%',
                    array(
                        '%module%' => $name,
                        '%error_details%' => $e->getMessage()),
                    'Admin.Modules.Notification'), 0, $e);
        }
    }

    /**
     * Actions to perform to restaure default settings
     *
     * @param  string $name The theme name to reset
     * @return bool         True for success
     */
    public function reset($name, $keep_data = false)
    {
        if (!$this->employee->can('add', 'AdminModulessf')
            || !$this->employee->can('delete', 'AdminModulessf')
            || !$this->moduleProvider->can('uninstall', $name)) {
            throw new Exception(
                $this->translator->trans(
                    'You are not allowed to reset this module.',
                    array(),
                    'Admin.Modules.Notification'));
        }

        $module = $this->moduleRepository->getModule($name);
        try {
            if ((bool)$keep_data && method_exists($this, 'reset')) {
                $status = $module->onReset();
            } else {
                $status = ($module->onUninstall() && $module->onInstall());
            }
        } catch (Exception $e) {
            throw new Exception(
                $this->translator->trans(
                    'Error when resetting module %module%. %error_details%',
                    array(
                        '%module%' => $name,
                        '%error_details%' => $e->getMessage()),
                    'Admin.Modules.Notification'),
                0, $e);
        }
        
        $this->dispatch(ModuleManagementEvent::RESET, $module);
        return $status;
    }

    /**
     * Shortcut to the module data provider in order to know if a module is enabled
     *
     * @param string $name The technical module name
     * @return bool
     */
    public function isEnabled($name)
    {
        return $this->moduleProvider->isEnabled($name);
    }

    /**
     * Shortcut to the module data provider in order to know if a module is installed
     *
     * @param string $name The technical module name
     * @return bool True is installed
    */
    public function isInstalled($name)
    {
        return $this->moduleProvider->isInstalled($name);
    }

    /**
     * Shortcut to the module data updater to remove the module from the disk
     *
     * @param string $name The technical module name
     * @return bool True if files were properly removed
     */
    public function removeModuleFromDisk($name)
    {
        return $this->moduleUpdater->removeModuleFromDisk($name);
    }

    /**
     * Returns the last error, if found
     *
     * @param string $name The technical module name
     * @return string|null The last error added to the module if found
     */
    public function getError($name)
    {
        $message = null;
        $module = $this->moduleRepository->getModule($name);
        if ($module->hasValidInstance()) {
            $errors = $module->getInstance()->getErrors();
            $message = array_pop($errors);
        }

        if (empty($message)) {
            $message = $this->translator->trans('Unfortunately, the module did not return additional details.',
                array(),
                'Admin.Modules.Notification');
        }

        return $message;
    }
    
    /**
     * This function is a refacto of the event dispatching
     * @param strig $event
     * @param \PrestaShop\PrestaShop\Core\Addon\Module\Module $module
     */
    private function dispatch($event, $module)
    {
        $this->dispatcher->dispatch($event, new ModuleManagementEvent($module));
    }
}<|MERGE_RESOLUTION|>--- conflicted
+++ resolved
@@ -33,12 +33,9 @@
 use PrestaShop\PrestaShop\Adapter\Module\ModuleZipManager;
 use PrestaShop\PrestaShop\Core\Addon\AddonManagerInterface;
 use PrestaShop\PrestaShop\Adapter\ServiceLocator;
-<<<<<<< HEAD
-=======
-use PrestaShopBundle\Security\Voter\PageVoter;
->>>>>>> 916e112e
 use PrestaShopBundle\Event\ModuleManagementEvent;
 use Symfony\Component\EventDispatcher\EventDispatcherInterface;
+use PrestaShopBundle\Security\Voter\PageVoter;
 use Symfony\Component\Translation\TranslatorInterface;
 use Tools;
 
@@ -82,7 +79,7 @@
      * @var Employee Legacy employee class
      */
     private $employee;
-    
+
     /**
      * @var EventDispatcherInterface
      */
@@ -247,7 +244,7 @@
 
         $module = $this->moduleRepository->getModule($name);
         $result = $module->onInstall();
-        
+
         $this->dispatch(ModuleManagementEvent::INSTALL, $module);
         return $result;
     }
@@ -285,7 +282,7 @@
         if ($result && (bool)$file_deletion) {
             $result &= $this->removeModuleFromDisk($name);
         }
-        
+
         $this->dispatch(ModuleManagementEvent::UNINSTALL, $module);
 
         return $result;
@@ -369,7 +366,7 @@
                     'Admin.Modules.Notification'),
                 0, $e);
         }
-        
+
         $this->dispatch(ModuleManagementEvent::DISABLE, $module);
 
         return $result;
@@ -510,7 +507,7 @@
                     'Admin.Modules.Notification'),
                 0, $e);
         }
-        
+
         $this->dispatch(ModuleManagementEvent::RESET, $module);
         return $status;
     }
@@ -571,7 +568,7 @@
 
         return $message;
     }
-    
+
     /**
      * This function is a refacto of the event dispatching
      * @param strig $event
