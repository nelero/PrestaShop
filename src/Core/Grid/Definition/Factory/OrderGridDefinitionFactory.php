<?php
/**
 * 2007-2020 PrestaShop SA and Contributors
 *
 * NOTICE OF LICENSE
 *
 * This source file is subject to the Open Software License (OSL 3.0)
 * that is bundled with this package in the file LICENSE.txt.
 * It is also available through the world-wide-web at this URL:
 * https://opensource.org/licenses/OSL-3.0
 * If you did not receive a copy of the license and are unable to
 * obtain it through the world-wide-web, please send an email
 * to license@prestashop.com so we can send you a copy immediately.
 *
 * DISCLAIMER
 *
 * Do not edit or add to this file if you wish to upgrade PrestaShop to newer
 * versions in the future. If you wish to customize PrestaShop for your
 * needs please refer to https://www.prestashop.com for more information.
 *
 * @author    PrestaShop SA <contact@prestashop.com>
 * @copyright 2007-2020 PrestaShop SA and Contributors
 * @license   https://opensource.org/licenses/OSL-3.0 Open Software License (OSL 3.0)
 * International Registered Trademark & Property of PrestaShop SA
 */

namespace PrestaShop\PrestaShop\Core\Grid\Definition\Factory;

use PrestaShop\PrestaShop\Core\ConfigurationInterface;
use PrestaShop\PrestaShop\Core\Feature\FeatureInterface;
use PrestaShop\PrestaShop\Core\Form\FormChoiceProviderInterface;
use PrestaShop\PrestaShop\Core\Grid\Action\Bulk\BulkActionCollection;
use PrestaShop\PrestaShop\Core\Grid\Action\Bulk\Type\ButtonBulkAction;
use PrestaShop\PrestaShop\Core\Grid\Action\Bulk\Type\ModalFormSubmitBulkAction;
use PrestaShop\PrestaShop\Core\Grid\Action\GridActionCollection;
use PrestaShop\PrestaShop\Core\Grid\Action\Row\AccessibilityChecker\AccessibilityCheckerInterface;
use PrestaShop\PrestaShop\Core\Grid\Action\Row\RowActionCollection;
use PrestaShop\PrestaShop\Core\Grid\Action\Row\Type\LinkRowAction;
use PrestaShop\PrestaShop\Core\Grid\Action\Type\LinkGridAction;
use PrestaShop\PrestaShop\Core\Grid\Action\Type\SimpleGridAction;
use PrestaShop\PrestaShop\Core\Grid\Column\ColumnCollection;
use PrestaShop\PrestaShop\Core\Grid\Column\Type\BooleanColumn;
use PrestaShop\PrestaShop\Core\Grid\Column\Type\Common\ActionColumn;
use PrestaShop\PrestaShop\Core\Grid\Column\Type\Common\BulkActionColumn;
use PrestaShop\PrestaShop\Core\Grid\Column\Type\Common\ChoiceColumn;
use PrestaShop\PrestaShop\Core\Grid\Column\Type\Common\DateTimeColumn;
use PrestaShop\PrestaShop\Core\Grid\Column\Type\Common\IdentifierColumn;
use PrestaShop\PrestaShop\Core\Grid\Column\Type\DataColumn;
use PrestaShop\PrestaShop\Core\Grid\Column\Type\DisableableLinkColumn;
use PrestaShop\PrestaShop\Core\Grid\Column\Type\OrderPriceColumn;
use PrestaShop\PrestaShop\Core\Grid\Column\Type\PreviewColumn;
use PrestaShop\PrestaShop\Core\Grid\Filter\Filter;
use PrestaShop\PrestaShop\Core\Grid\Filter\FilterCollection;
use PrestaShop\PrestaShop\Core\Hook\HookDispatcherInterface;
use PrestaShopBundle\Form\Admin\Type\DateRangeType;
use PrestaShopBundle\Form\Admin\Type\SearchAndResetType;
use PrestaShopBundle\Form\Admin\Type\YesAndNoChoiceType;
use Symfony\Component\Form\Extension\Core\Type\ChoiceType;
use Symfony\Component\Form\Extension\Core\Type\TextType;

/**
 * Creates definition for Orders grid
 */
final class OrderGridDefinitionFactory extends AbstractFilterableGridDefinitionFactory
{
    const GRID_ID = 'order';

    /**
     * @var ConfigurationInterface
     */
    private $configuration;

    /**
     * @var FormChoiceProviderInterface
     */
    private $orderCountriesChoiceProvider;

    /**
     * @var FormChoiceProviderInterface
     */
    private $orderStatusesChoiceProvider;

    /**
     * @var string
     */
    private $contextDateFormat;

    /**
     * @var FeatureInterface
     */
    private $multistoreFeature;
    /**
     * @var FormChoiceProviderInterface
     */
    private $orderStatesChoiceProvider;

    /**
     * @var AccessibilityCheckerInterface
     */
    private $printInvoiceAccessibilityChecker;

    /**
     * @var AccessibilityCheckerInterface
     */
    private $printDeliverySlipAccessibilityChecker;

    /**
     * @param HookDispatcherInterface $dispatcher
     * @param ConfigurationInterface $configuration
     * @param FormChoiceProviderInterface $orderCountriesChoiceProvider
     * @param FormChoiceProviderInterface $orderStatusesChoiceProvider
     * @param string $contextDateFormat
     * @param FeatureInterface $multistoreFeature
     * @param AccessibilityCheckerInterface $printInvoiceAccessibilityChecker
     * @param AccessibilityCheckerInterface $printDeliverySlipAccessibilityChecker
     * @param FormChoiceProviderInterface $orderStatesChoiceProvider
     */
    public function __construct(
        HookDispatcherInterface $dispatcher,
        ConfigurationInterface $configuration,
        FormChoiceProviderInterface $orderCountriesChoiceProvider,
        FormChoiceProviderInterface $orderStatusesChoiceProvider,
        $contextDateFormat,
        FeatureInterface $multistoreFeature,
        AccessibilityCheckerInterface $printInvoiceAccessibilityChecker,
        AccessibilityCheckerInterface $printDeliverySlipAccessibilityChecker,
        FormChoiceProviderInterface $orderStatesChoiceProvider
    ) {
        parent::__construct($dispatcher);

        $this->configuration = $configuration;
        $this->orderCountriesChoiceProvider = $orderCountriesChoiceProvider;
        $this->orderStatusesChoiceProvider = $orderStatusesChoiceProvider;
        $this->contextDateFormat = $contextDateFormat;
        $this->multistoreFeature = $multistoreFeature;
        $this->printInvoiceAccessibilityChecker = $printInvoiceAccessibilityChecker;
        $this->printDeliverySlipAccessibilityChecker = $printDeliverySlipAccessibilityChecker;
        $this->orderStatesChoiceProvider = $orderStatesChoiceProvider;
    }

    /**
     * {@inheritdoc}
     */
    protected function getId()
    {
        return self::GRID_ID;
    }

    /**
     * {@inheritdoc}
     */
    protected function getName()
    {
        return $this->trans('Orders', [], 'Admin.Navigation.Menu');
    }

    /**
     * {@inheritdoc}
     */
    protected function getColumns()
    {
        $previewColumn = (new PreviewColumn('preview'))
            ->setOptions([
                'icon_expand' => 'keyboard_arrow_down',
                'icon_collapse' => 'keyboard_arrow_up',
                'preview_data_route' => 'admin_orders_preview',
                'preview_route_params' => [
                    'orderId' => 'id_order',
                ],
            ])
        ;

        $columns = (new ColumnCollection())
            ->add(
                (new BulkActionColumn('orders_bulk'))
                    ->setOptions([
                        'bulk_field' => 'id_order',
                    ])
            )
            ->add((new IdentifierColumn('id_order'))
            ->setName($this->trans('ID', [], 'Admin.Global'))
            ->setOptions([
                'identifier_field' => 'id_order',
                'preview' => $previewColumn,
                'clickable' => false,
            ])
            )
            ->add((new DataColumn('reference'))
            ->setName($this->trans('Reference', [], 'Admin.Global'))
            ->setOptions([
                'field' => 'reference',
            ])
            )
            ->add((new BooleanColumn('new'))
            ->setName($this->trans('New client', [], 'Admin.Orderscustomers.Feature'))
            ->setOptions([
                'field' => 'new',
                'true_name' => $this->trans('Yes', [], 'Admin.Global'),
                'false_name' => $this->trans('No', [], 'Admin.Global'),
                'clickable' => true,
            ])
            )
            ->add((new DisableableLinkColumn('customer'))
            ->setName($this->trans('Customer', [], 'Admin.Global'))
            ->setOptions([
                'field' => 'customer',
                'disabled_field' => 'deleted_customer',
                'route' => 'admin_customers_view',
                'route_param_name' => 'customerId',
                'route_param_field' => 'id_customer',
                'target' => '_blank',
            ])
            )
            ->add((new OrderPriceColumn('total_paid_tax_incl'))
            ->setName($this->trans('Total', [], 'Admin.Global'))
            ->setOptions([
                'field' => 'total_paid_tax_incl',
                'is_paid_field' => 'paid',
                'clickable' => true,
            ])
            )
            ->add((new DataColumn('payment'))
            ->setName($this->trans('Payment', [], 'Admin.Global'))
            ->setOptions([
                'field' => 'payment',
            ])
            )
            ->add((new ChoiceColumn('osname'))
            ->setName($this->trans('Status', [], 'Admin.Global'))
            ->setOptions([
                'field' => 'current_state',
                'route' => 'admin_orders_list_update_status',
                'color_field' => 'color',
                'choice_provider' => $this->orderStatesChoiceProvider,
                'record_route_params' => [
                    'id_order' => 'orderId',
                ],
            ])
            )
            ->add((new DateTimeColumn('date_add'))
            ->setName($this->trans('Date', [], 'Admin.Global'))
            ->setOptions([
                'field' => 'date_add',
                'format' => $this->contextDateFormat,
                'clickable' => true,
            ])
            )
            ->add((new ActionColumn('actions'))
            ->setName($this->trans('Actions', [], 'Admin.Global'))
            ->setOptions([
                'actions' => $this->getRowActions(),
            ])
            )
        ;

        if ($this->orderCountriesChoiceProvider->getChoices()) {
            $columns->addAfter('new', (new DataColumn('country_name'))
                ->setName($this->trans('Delivery', [], 'Admin.Global'))
                ->setOptions([
                    'field' => 'country_name',
                ])
            );
        }

        if ($this->configuration->get('PS_B2B_ENABLE')) {
            $columns->addAfter('customer', (new DataColumn('company'))
                ->setName($this->trans('Company', [], 'Admin.Global'))
                ->setOptions([
                    'field' => 'company',
                ])
            );
        }

        if ($this->multistoreFeature->isUsed()) {
            $columns->addBefore('actions', (new DataColumn('shop_name'))
                ->setName($this->trans('Shop', [], 'Admin.Global'))
                ->setOptions([
                    'field' => 'shop_name',
                    'sortable' => false,
                ])
            );
        }

        return $columns;
    }

    /**
     * {@inheritdoc}
     */
    protected function getFilters()
    {
        $filters = new FilterCollection();

        $filters
            ->add((new Filter('id_order', TextType::class))
            ->setTypeOptions([
                'required' => false,
                'attr' => [
                    'placeholder' => $this->trans('Search ID', [], 'Admin.Actions'),
                ],
            ])
            ->setAssociatedColumn('id_order')
            )
            ->add((new Filter('reference', TextType::class))
<<<<<<< HEAD
            ->setTypeOptions([
                'required' => false,
                'attr' => [
                    'placeholder' => $this->trans('Search Reference', [], 'Admin.Actions'),
                ],
            ])
            ->setAssociatedColumn('reference')
=======
                ->setTypeOptions([
                    'required' => false,
                    'attr' => [
                        'placeholder' => $this->trans('Search reference', [], 'Admin.Actions'),
                    ],
                ])
                ->setAssociatedColumn('reference')
>>>>>>> 55605367
            )
            ->add((new Filter('new', YesAndNoChoiceType::class))
            ->setTypeOptions([
                'required' => false,
            ])
            ->setAssociatedColumn('new')
            )
            ->add((new Filter('customer', TextType::class))
<<<<<<< HEAD
            ->setTypeOptions([
                'required' => false,
                'attr' => [
                    'placeholder' => $this->trans('Search Customer', [], 'Admin.Actions'),
                ],
            ])
            ->setAssociatedColumn('customer')
            )
            ->add((new Filter('total_paid_tax_incl', TextType::class))
            ->setTypeOptions([
                'required' => false,
                'attr' => [
                    'placeholder' => $this->trans('Search Total', [], 'Admin.Actions'),
                ],
            ])
            ->setAssociatedColumn('total_paid_tax_incl')
            )
            ->add((new Filter('payment', TextType::class))
            ->setTypeOptions([
                'required' => false,
                'attr' => [
                    'placeholder' => $this->trans('Search Payment', [], 'Admin.Actions'),
                ],
            ])
            ->setAssociatedColumn('payment')
=======
                ->setTypeOptions([
                    'required' => false,
                    'attr' => [
                        'placeholder' => $this->trans('Search customer', [], 'Admin.Actions'),
                    ],
                ])
                ->setAssociatedColumn('customer')
            )
            ->add((new Filter('total_paid_tax_incl', TextType::class))
                ->setTypeOptions([
                    'required' => false,
                    'attr' => [
                        'placeholder' => $this->trans('Search total', [], 'Admin.Actions'),
                    ],
                ])
                ->setAssociatedColumn('total_paid_tax_incl')
            )
            ->add((new Filter('payment', TextType::class))
                ->setTypeOptions([
                    'required' => false,
                    'attr' => [
                        'placeholder' => $this->trans('Search payment', [], 'Admin.Actions'),
                    ],
                ])
                ->setAssociatedColumn('payment')
>>>>>>> 55605367
            )
            ->add((new Filter('osname', ChoiceType::class))
            ->setTypeOptions([
                'required' => false,
                'choices' => $this->orderStatusesChoiceProvider->getChoices(),
                'translation_domain' => false,
            ])
            ->setAssociatedColumn('osname')
            )
            ->add((new Filter('date_add', DateRangeType::class))
            ->setTypeOptions([
                'required' => false,
            ])
            ->setAssociatedColumn('date_add')
            )
            ->add((new Filter('actions', SearchAndResetType::class))
            ->setTypeOptions([
                'reset_route' => 'admin_common_reset_search_by_filter_id',
                'reset_route_params' => [
                    'filterId' => self::GRID_ID,
                ],
                'redirect_route' => 'admin_orders_index',
            ])
            ->setAssociatedColumn('actions')
            )
        ;

        $orderCountriesChoices = $this->orderCountriesChoiceProvider->getChoices();

        if (!empty($orderCountriesChoices)) {
            $filters->add((new Filter('country_name', ChoiceType::class))
                ->setTypeOptions([
                    'required' => false,
                    'choices' => $orderCountriesChoices,
                ])
                ->setAssociatedColumn('country_name')
            );
        }

        if ($this->configuration->get('PS_B2B_ENABLE')) {
            $filters->add((new Filter('company', TextType::class))
                ->setTypeOptions([
                    'required' => false,
                    'attr' => [
                        'placeholder' => $this->trans('Search company', [], 'Admin.Actions'),
                    ],
                ])
                ->setAssociatedColumn('company')
            );
        }

        return $filters;
    }

    /**
     * {@inheritdoc}
     */
    protected function getGridActions()
    {
        return (new GridActionCollection())
            ->add(
                (new LinkGridAction('export'))
                    ->setName($this->trans('Export', [], 'Admin.Actions'))
                    ->setIcon('cloud_download')
                    ->setOptions([
                        'route' => 'admin_orders_export',
                    ])
            )
            ->add(
                (new SimpleGridAction('common_refresh_list'))
                    ->setName($this->trans('Refresh list', [], 'Admin.Advparameters.Feature'))
                    ->setIcon('refresh')
            )
            ->add(
                (new SimpleGridAction('common_show_query'))
                    ->setName($this->trans('Show SQL query', [], 'Admin.Actions'))
                    ->setIcon('code')
            )
            ->add(
                (new SimpleGridAction('common_export_sql_manager'))
                    ->setName($this->trans('Export to SQL Manager', [], 'Admin.Actions'))
                    ->setIcon('storage')
            );
    }

    /**
     * {@inheritdoc}
     */
    protected function getBulkActions()
    {
        return (new BulkActionCollection())
            ->add((new ModalFormSubmitBulkAction('change_order_status'))
            ->setName($this->trans('Change Order Status', [], 'Admin.Orderscustomers.Feature'))
            ->setOptions([
                'submit_route' => 'admin_orders_change_orders_status',
                'modal_id' => 'changeOrdersStatusModal',
            ])
            )
            ->add((new ButtonBulkAction('open_tabs'))
            ->setName($this->trans('Open in new tabs', [], 'Admin.Orderscustomers.Feature'))
            ->setOptions([
                'class' => 'open_tabs',
                'attributes' => [
                    'data-route' => 'admin_orders_view',
                    'data-route-param-name' => 'orderId',
                    'data-tabs-blocked-message' => $this->trans(
                        'It looks like you have exceeded the number of tabs allowed. Check your browser settings to open multiple tabs.',
                        [],
                        'Admin.Orderscustomers.Feature'
                    ),
                ],
            ])
            )
        ;
    }

    /**
     * @return RowActionCollection
     */
    private function getRowActions(): RowActionCollection
    {
        return (new RowActionCollection())
            ->add(
                (new LinkRowAction('print_invoice'))
                    ->setName($this->trans('View invoice', [], 'Admin.Orderscustomers.Feature'))
                    ->setIcon('receipt')
                    ->setOptions([
                        'accessibility_checker' => $this->printInvoiceAccessibilityChecker,
                        'route' => 'admin_orders_generate_invoice_pdf',
                        'route_param_name' => 'orderId',
                        'route_param_field' => 'id_order',
                        'use_inline_display' => true,
                    ])
            )
            ->add(
                (new LinkRowAction('print_delivery_slip'))
                    ->setName($this->trans('View delivery slip', [], 'Admin.Orderscustomers.Feature'))
                    ->setIcon('local_shipping')
                    ->setOptions([
                        'accessibility_checker' => $this->printDeliverySlipAccessibilityChecker,
                        'route' => 'admin_orders_generate_delivery_slip_pdf',
                        'route_param_name' => 'orderId',
                        'route_param_field' => 'id_order',
                        'use_inline_display' => true,
                    ])
            )
            ->add(
                (new LinkRowAction('view'))
                    ->setName($this->trans('View', [], 'Admin.Actions'))
                    ->setIcon('zoom_in')
                    ->setOptions([
                        'route' => 'admin_orders_view',
                        'route_param_name' => 'orderId',
                        'route_param_field' => 'id_order',
                        'use_inline_display' => true,
                        'clickable_row' => true,
                    ])
            )
        ;
    }
}<|MERGE_RESOLUTION|>--- conflicted
+++ resolved
@@ -302,15 +302,6 @@
             ->setAssociatedColumn('id_order')
             )
             ->add((new Filter('reference', TextType::class))
-<<<<<<< HEAD
-            ->setTypeOptions([
-                'required' => false,
-                'attr' => [
-                    'placeholder' => $this->trans('Search Reference', [], 'Admin.Actions'),
-                ],
-            ])
-            ->setAssociatedColumn('reference')
-=======
                 ->setTypeOptions([
                     'required' => false,
                     'attr' => [
@@ -318,7 +309,6 @@
                     ],
                 ])
                 ->setAssociatedColumn('reference')
->>>>>>> 55605367
             )
             ->add((new Filter('new', YesAndNoChoiceType::class))
             ->setTypeOptions([
@@ -327,33 +317,6 @@
             ->setAssociatedColumn('new')
             )
             ->add((new Filter('customer', TextType::class))
-<<<<<<< HEAD
-            ->setTypeOptions([
-                'required' => false,
-                'attr' => [
-                    'placeholder' => $this->trans('Search Customer', [], 'Admin.Actions'),
-                ],
-            ])
-            ->setAssociatedColumn('customer')
-            )
-            ->add((new Filter('total_paid_tax_incl', TextType::class))
-            ->setTypeOptions([
-                'required' => false,
-                'attr' => [
-                    'placeholder' => $this->trans('Search Total', [], 'Admin.Actions'),
-                ],
-            ])
-            ->setAssociatedColumn('total_paid_tax_incl')
-            )
-            ->add((new Filter('payment', TextType::class))
-            ->setTypeOptions([
-                'required' => false,
-                'attr' => [
-                    'placeholder' => $this->trans('Search Payment', [], 'Admin.Actions'),
-                ],
-            ])
-            ->setAssociatedColumn('payment')
-=======
                 ->setTypeOptions([
                     'required' => false,
                     'attr' => [
@@ -379,7 +342,6 @@
                     ],
                 ])
                 ->setAssociatedColumn('payment')
->>>>>>> 55605367
             )
             ->add((new Filter('osname', ChoiceType::class))
             ->setTypeOptions([
