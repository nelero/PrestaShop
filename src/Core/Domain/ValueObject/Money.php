--- conflicted
+++ resolved
@@ -53,13 +53,8 @@
      */
     public function __construct(Number $amount, CurrencyId $currencyId)
     {
-<<<<<<< HEAD
-        if (!$amount->isGreaterOrEqualThan(new Number('0'))) {
-            throw new DomainConstraintException(sprintf('Money amount cannot be lower than zero, %s given', (string) $amount), DomainConstraintException::INVALID_MONEY_AMOUNT);
-=======
         if (!$amount->isGreaterOrEqualThanZero()) {
             throw new DomainConstraintException(sprintf('Money amount cannot be lower than zero, %f given', $amount), DomainConstraintException::INVALID_MONEY_AMOUNT);
->>>>>>> 26990793
         }
 
         $this->amount = $amount;
