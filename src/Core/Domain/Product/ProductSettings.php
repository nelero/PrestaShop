<?php
/**
 * Copyright since 2007 PrestaShop SA and Contributors
 * PrestaShop is an International Registered Trademark & Property of PrestaShop SA
 *
 * NOTICE OF LICENSE
 *
 * This source file is subject to the Open Software License (OSL 3.0)
 * that is bundled with this package in the file LICENSE.md.
 * It is also available through the world-wide-web at this URL:
 * https://opensource.org/licenses/OSL-3.0
 * If you did not receive a copy of the license and are unable to
 * obtain it through the world-wide-web, please send an email
 * to license@prestashop.com so we can send you a copy immediately.
 *
 * DISCLAIMER
 *
 * Do not edit or add to this file if you wish to upgrade PrestaShop to newer
 * versions in the future. If you wish to customize PrestaShop for your
 * needs please refer to https://devdocs.prestashop.com/ for more information.
 *
 * @author    PrestaShop SA and Contributors <contact@prestashop.com>
 * @copyright Since 2007 PrestaShop SA and Contributors
 * @license   https://opensource.org/licenses/OSL-3.0 Open Software License (OSL 3.0)
 */

declare(strict_types=1);

namespace PrestaShop\PrestaShop\Core\Domain\Product;

/**
 * Defines settings for product.
 * If related Value Object does not exist, then various settings (e.g. regex, length constraints) are saved here
 */
class ProductSettings
{
    /**
     * Class not supposed to be initialized, it only serves as static storage
     */
    private function __construct()
    {
    }

    /**
     * Bellow constants define maximum allowed length of product properties
     */
    public const MAX_NAME_LENGTH = 128;
    public const MAX_MPN_LENGTH = 40;
    public const MAX_META_TITLE_LENGTH = 70;
    public const MAX_META_DESCRIPTION_LENGTH = 160;
<<<<<<< HEAD
    public const MAX_DESCRIPTION_LENGTH = 21844;
    public const MAX_LINK_REWRITE_LENGTH = 128;

    /**
     * This is the default value for short description (a.k.a. summary) maximum length,
     * but this value is configurable,
     * it is saved in configuration named PS_PRODUCT_SHORT_DESC_LIMIT
     */
    public const MAX_DESCRIPTION_SHORT_LENGTH = 800;
=======
    public const MAX_DESCRIPTION_SHORT_LENGTH = 800;
    public const MAX_DESCRIPTION_LENGTH = 21844;
    public const MAX_LINK_REWRITE_LENGTH = 128;
    public const MAX_AVAILABLE_NOW_LABEL_LENGTH = 255;
    public const MAX_AVAILABLE_LATER_LABEL_LENGTH = 255;
>>>>>>> b3786605
}<|MERGE_RESOLUTION|>--- conflicted
+++ resolved
@@ -48,21 +48,15 @@
     public const MAX_MPN_LENGTH = 40;
     public const MAX_META_TITLE_LENGTH = 70;
     public const MAX_META_DESCRIPTION_LENGTH = 160;
-<<<<<<< HEAD
-    public const MAX_DESCRIPTION_LENGTH = 21844;
-    public const MAX_LINK_REWRITE_LENGTH = 128;
 
     /**
      * This is the default value for short description (a.k.a. summary) maximum length,
      * but this value is configurable,
      * it is saved in configuration named PS_PRODUCT_SHORT_DESC_LIMIT
      */
-    public const MAX_DESCRIPTION_SHORT_LENGTH = 800;
-=======
-    public const MAX_DESCRIPTION_SHORT_LENGTH = 800;
-    public const MAX_DESCRIPTION_LENGTH = 21844;
+    public const MAX_DESCRIPTION_SHORT_LENGTH = 800;    public const MAX_DESCRIPTION_LENGTH = 21844;
     public const MAX_LINK_REWRITE_LENGTH = 128;
     public const MAX_AVAILABLE_NOW_LABEL_LENGTH = 255;
     public const MAX_AVAILABLE_LATER_LABEL_LENGTH = 255;
->>>>>>> b3786605
+
 }