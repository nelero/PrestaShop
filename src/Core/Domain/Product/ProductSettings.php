--- conflicted
+++ resolved
@@ -50,10 +50,7 @@
     public const MAX_META_DESCRIPTION_LENGTH = 160;
     public const MAX_DESCRIPTION_SHORT_LENGTH = 800;
     public const MAX_DESCRIPTION_LENGTH = 21844;
-<<<<<<< HEAD
     public const MAX_LINK_REWRITE_LENGTH = 128;
-=======
     public const MAX_AVAILABLE_NOW_LABEL_LENGTH = 255;
     public const MAX_AVAILABLE_LATER_LABEL_LENGTH = 255;
->>>>>>> 620b4750
 }