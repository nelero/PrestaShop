--- conflicted
+++ resolved
@@ -123,12 +123,9 @@
     {
         return \ToolsCore::purifyHTML($html, $uri_unescape, $allow_style);
     }
-<<<<<<< HEAD
 
     public function refreshCaCertFile()
     {
         LegacyTools::refreshCaCertFile();
     }
-=======
->>>>>>> 9798dc82
 }