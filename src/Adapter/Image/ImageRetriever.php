<?php
/**
 * Copyright since 2007 PrestaShop SA and Contributors
 * PrestaShop is an International Registered Trademark & Property of PrestaShop SA
 *
 * NOTICE OF LICENSE
 *
 * This source file is subject to the Open Software License (OSL 3.0)
 * that is bundled with this package in the file LICENSE.md.
 * It is also available through the world-wide-web at this URL:
 * https://opensource.org/licenses/OSL-3.0
 * If you did not receive a copy of the license and are unable to
 * obtain it through the world-wide-web, please send an email
 * to license@prestashop.com so we can send you a copy immediately.
 *
 * DISCLAIMER
 *
 * Do not edit or add to this file if you wish to upgrade PrestaShop to newer
 * versions in the future. If you wish to customize PrestaShop for your
 * needs please refer to https://devdocs.prestashop.com/ for more information.
 *
 * @author    PrestaShop SA and Contributors <contact@prestashop.com>
 * @copyright Since 2007 PrestaShop SA and Contributors
 * @license   https://opensource.org/licenses/OSL-3.0 Open Software License (OSL 3.0)
 */

namespace PrestaShop\PrestaShop\Adapter\Image;

use Category;
use Configuration;
use FeatureFlag;
use Image;
use ImageManager;
use ImageType;
use Language;
use Link;
use Manufacturer;
use PrestaShop\PrestaShop\Core\FeatureFlag\FeatureFlagSettings;
use PrestaShopDatabaseException;
use PrestaShopException;
use Product;
use Store;
use Supplier;

/**
 * This class is mainly responsible of Product images.
 */
class ImageRetriever
{
    /**
     * @var Link
     */
    private $link;

    private $isMultipleImageFormatFeatureActive;

    public function __construct(Link $link)
    {
        $this->link = $link;
        $this->isMultipleImageFormatFeatureActive = FeatureFlag::isEnabled(FeatureFlagSettings::FEATURE_FLAG_MULTIPLE_IMAGE_FORMAT);
    }

    /**
     * @param array $product
     * @param Language $language
     *
     * @return array
     */
    public function getAllProductImages(array $product, Language $language)
    {
        $productInstance = new Product(
            $product['id_product'],
            false,
            $language->id
        );

        $images = $productInstance->getImages($language->id);

        if (empty($images)) {
            return [];
        }

        $combinationImages = $productInstance->getCombinationImages($language->id);
        if (!$combinationImages) {
            $combinationImages = [];
        }
        $imageToCombinations = [];

        foreach ($combinationImages as $imgs) {
            foreach ($imgs as $img) {
                $imageToCombinations[$img['id_image']][] = $img['id_product_attribute'];
            }
        }

        $images = array_map(function (array $image) use (
            $productInstance,
            $imageToCombinations
        ) {
            $image = array_merge($this->getImage(
                $productInstance,
                $image['id_image']
            ), $image);

            if (isset($imageToCombinations[$image['id_image']])) {
                $image['associatedVariants'] = $imageToCombinations[$image['id_image']];
            } else {
                $image['associatedVariants'] = [];
            }

            return $image;
        }, $images);

        return $images;
    }

    /**
     * @param array $product
     * @param Language $language
     *
     * @return array
     */
    public function getProductImages(array $product, Language $language)
    {
        $images = $this->getAllProductImages($product, $language);

        $productAttributeId = $product['id_product_attribute'];
        $filteredImages = [];

        foreach ($images as $image) {
            if (in_array($productAttributeId, $image['associatedVariants'])) {
                $filteredImages[] = $image;
            }
        }

        return (0 === count($filteredImages)) ? $images : $filteredImages;
    }

    /**
     * @param Product|Store|Category|Manufacturer|Supplier $object
     * @param int $id_image
     *
     * @return array|null
     *
     * @throws PrestaShopDatabaseException
     */
    public function getImage($object, $id_image)
    {
        if (!$id_image) {
            return null;
        }

        // Resolve functions we will use to get image links from Link class
        if ($object::class === 'Product') {
            $type = 'products';
            $getImageURL = 'getImageLink';
            // Product images are the only exception in path structure, they are placed in folder
            // tree according to their ID.
            $imageFolderPath = implode(DIRECTORY_SEPARATOR, [
                rtrim(_PS_PRODUCT_IMG_DIR_, DIRECTORY_SEPARATOR),
                rtrim(Image::getImgFolderStatic($id_image), DIRECTORY_SEPARATOR),
            ]);
        } elseif ($object::class === 'Store') {
            $type = 'stores';
            $getImageURL = 'getStoreImageLink';
            $imageFolderPath = rtrim(_PS_STORE_IMG_DIR_, DIRECTORY_SEPARATOR);
        } elseif ($object::class === 'Manufacturer') {
            $type = 'manufacturers';
            $getImageURL = 'getManufacturerImageLink';
            $imageFolderPath = rtrim(_PS_MANU_IMG_DIR_, DIRECTORY_SEPARATOR);
        } elseif ($object::class === 'Supplier') {
            $type = 'suppliers';
            $getImageURL = 'getSupplierImageLink';
            $imageFolderPath = rtrim(_PS_SUPP_IMG_DIR_, DIRECTORY_SEPARATOR);
        } else {
            $type = 'categories';
            $getImageURL = 'getCatImageLink';
            $imageFolderPath = rtrim(_PS_CAT_IMG_DIR_, DIRECTORY_SEPARATOR);
        }

        $urls = [];

<<<<<<< HEAD
        // Get path of original uploaded image we will use to get thumbnails (original image extension is always .jpg)
        $originalImagePath = implode(DIRECTORY_SEPARATOR, [
            $imageFolderPath,
            $id_image . '.jpg',
        ]);
=======
        // Should we generate all sizes also in double the resolution?
        // Obsolete solution, will be removed
        $generateHighDpiImages = (bool) Configuration::get('PS_HIGHT_DPI');
>>>>>>> 3a4f070f

        /*
         * Let's resolve which formats we will use for image generation.
         * In new image system, it's multiple formats. In case of legacy, it's only .jpg.
         *
         * In case of .jpg images, the actual format inside is decided by ImageManager.
         */
        if ($this->isMultipleImageFormatFeatureActive) {
            $configuredImageFormats = explode(',', Configuration::get('PS_IMAGE_FORMAT'));
        } else {
            $configuredImageFormats = ['jpg'];
        }

        // Primary (fake) image name is object rewrite, fallbacks are name and ID
        if (!empty($object->link_rewrite)) {
            $rewrite = $object->link_rewrite;
        } elseif (!empty($object->name)) {
            $rewrite = $object->name;
        } else {
            $rewrite = $id_image;
        }

        // Check and generate each thumbnail size
        $image_types = ImageType::getImagesTypes($type, true);
        foreach ($image_types as $image_type) {
            $sources = [];
            $formattedName = ImageType::getFormattedName('small');

            if ($type === 'categories' && $formattedName === $image_type['name']) {
                $originalFileName = $id_image . '_thumb.jpg';
            } else {
                $originalFileName = $id_image . '.jpg';
            }

            // Get path of original uploaded image we will use to get thumbnails (original image extension is always .jpg)
            $originalImagePath = implode(DIRECTORY_SEPARATOR, [
                $imageFolderPath,
                $originalFileName,
            ]);

            foreach ($configuredImageFormats as $imageFormat) {
                // Generate the thumbnail
                $this->checkOrGenerateImageType($originalImagePath, $imageFolderPath, $id_image, $image_type, $imageFormat);

                // Get the URL of the thumb and add it to sources
                // Manufacturer and supplier use only IDs
                if ($object::class === 'Manufacturer' || $object::class === 'Supplier') {
                    $sources[$imageFormat] = $this->link->$getImageURL($id_image, $image_type['name'], $imageFormat);
                // Products, categories and stores pass both rewrite and ID
                } else {
                    $sources[$imageFormat] = $this->link->$getImageURL($rewrite, $id_image, $image_type['name'], $imageFormat);
                }
            }

            // Let's resolve the base image URL we will use
            if (isset($sources['jpg'])) {
                $baseUrl = $sources['jpg'];
            } elseif (isset($sources['png'])) {
                $baseUrl = $sources['png'];
            } else {
                $baseUrl = reset($sources);
            }

            // And add this size to our list
            $urls[$image_type['name']] = [
                'url' => $baseUrl,
                'width' => (int) $image_type['width'],
                'height' => (int) $image_type['height'],
                'sources' => $sources,
            ];
        }

        // Sort thumbnails by size
        uasort($urls, function (array $a, array $b) {
            return $a['width'] * $a['height'] > $b['width'] * $b['height'] ? 1 : -1;
        });

        // Resolve some basic sizes - the smallest, middle and largest
        $keys = array_keys($urls);
        $small = $urls[$keys[0]];
        $large = end($urls);
        $medium = $urls[$keys[ceil((count($keys) - 1) / 2)]];

        return [
            'bySize' => $urls,
            'small' => $small,
            'medium' => $medium,
            'large' => $large,
            'legend' => !empty($object->meta_title) ? $object->meta_title : $object->name,
            'id_image' => $id_image,
        ];
    }

    /**
     * @param string $originalImagePath
     * @param string $imageFolderPath
     * @param int $idImage
     * @param array $imageTypeData
     * @param string $imageFormat
     *
     * @return void
     */
    private function checkOrGenerateImageType(string $originalImagePath, string $imageFolderPath, int $idImage, array $imageTypeData, string $imageFormat)
    {
        $fileName = sprintf('%s-%s.%s', $idImage, $imageTypeData['name'], $imageFormat);
        $resizedImagePath = implode(DIRECTORY_SEPARATOR, [
            $imageFolderPath,
            $fileName,
        ]);

        // For JPG images, we let Imagemanager decide what to do and choose between JPG/PNG.
        // For webp and avif extensions, we want it to follow our command and ignore the original format.
        $forceFormat = ($imageFormat !== 'jpg');

        // Check if the thumbnail exists and generate it if needed
        if (!file_exists($resizedImagePath)) {
            ImageManager::resize(
                $originalImagePath,
                $resizedImagePath,
                (int) $imageTypeData['width'],
                (int) $imageTypeData['height'],
                $imageFormat,
                $forceFormat
            );
        }
    }

    /**
     * @param string $imageHash
     *
     * @return array
     */
    public function getCustomizationImage($imageHash)
    {
        $large_image_url = $this->link->getPageLink('upload', null, null, ['file' => $imageHash]);
        $small_image_url = $this->link->getPageLink('upload', null, null, ['file' => $imageHash . '_small']);

        $small = [
            'url' => $small_image_url,
        ];

        $large = [
            'url' => $large_image_url,
        ];

        $medium = $large;

        return [
            'bySize' => [
                'small' => $small,
                'medium' => $medium,
                'large' => $large,
            ],
            'small' => $small,
            'medium' => $medium,
            'large' => $large,
            'legend' => '',
        ];
    }

    /**
     * @param Language $language
     *
     * @return array
     *
     * @throws PrestaShopDatabaseException
     * @throws PrestaShopException if the image type is not found
     */
    public function getNoPictureImage(Language $language)
    {
        $urls = [];
        $type = 'products';
        $imageTypes = ImageType::getImagesTypes($type, true);

        if (empty($imageTypes)) {
            throw new PrestaShopException(sprintf('There is no image type defined for "%s".', $type));
        }

        foreach ($imageTypes as $imageType) {
            $url = $this->link->getImageLink(
                '',
                $language->iso_code . '-default',
                $imageType['name']
            );

            $urls[$imageType['name']] = [
                'url' => $url,
                'width' => (int) $imageType['width'],
                'height' => (int) $imageType['height'],
            ];
        }

        uasort($urls, function (array $a, array $b) {
            return $a['width'] * $a['height'] > $b['width'] * $b['height'] ? 1 : -1;
        });

        $keys = array_keys($urls);

        $small = $urls[$keys[0]];
        $large = end($urls);
        $medium = $urls[$keys[ceil((count($keys) - 1) / 2)]];

        return [
            'bySize' => $urls,
            'small' => $small,
            'medium' => $medium,
            'large' => $large,
            'legend' => '',
        ];
    }
}<|MERGE_RESOLUTION|>--- conflicted
+++ resolved
@@ -179,17 +179,11 @@
 
         $urls = [];
 
-<<<<<<< HEAD
         // Get path of original uploaded image we will use to get thumbnails (original image extension is always .jpg)
         $originalImagePath = implode(DIRECTORY_SEPARATOR, [
             $imageFolderPath,
             $id_image . '.jpg',
         ]);
-=======
-        // Should we generate all sizes also in double the resolution?
-        // Obsolete solution, will be removed
-        $generateHighDpiImages = (bool) Configuration::get('PS_HIGHT_DPI');
->>>>>>> 3a4f070f
 
         /*
          * Let's resolve which formats we will use for image generation.
