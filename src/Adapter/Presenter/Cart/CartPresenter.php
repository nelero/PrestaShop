<?php
/**
 * 2007-2020 PrestaShop SA and Contributors
 *
 * NOTICE OF LICENSE
 *
 * This source file is subject to the Open Software License (OSL 3.0)
 * that is bundled with this package in the file LICENSE.txt.
 * It is also available through the world-wide-web at this URL:
 * https://opensource.org/licenses/OSL-3.0
 * If you did not receive a copy of the license and are unable to
 * obtain it through the world-wide-web, please send an email
 * to license@prestashop.com so we can send you a copy immediately.
 *
 * DISCLAIMER
 *
 * Do not edit or add to this file if you wish to upgrade PrestaShop to newer
 * versions in the future. If you wish to customize PrestaShop for your
 * needs please refer to https://www.prestashop.com for more information.
 *
 * @author    PrestaShop SA <contact@prestashop.com>
 * @copyright 2007-2020 PrestaShop SA and Contributors
 * @license   https://opensource.org/licenses/OSL-3.0 Open Software License (OSL 3.0)
 * International Registered Trademark & Property of PrestaShop SA
 */

namespace PrestaShop\PrestaShop\Adapter\Presenter\Cart;

use Cart;
use CartRule;
use Configuration;
use Context;
use Hook;
use PrestaShop\PrestaShop\Adapter\Image\ImageRetriever;
use PrestaShop\PrestaShop\Adapter\Presenter\PresenterInterface;
use PrestaShop\PrestaShop\Adapter\Presenter\Product\ProductListingPresenter;
use PrestaShop\PrestaShop\Adapter\Product\PriceFormatter;
use PrestaShop\PrestaShop\Adapter\Product\ProductColorsRetriever;
use PrestaShop\PrestaShop\Core\Product\ProductPresentationSettings;
use Product;
use Symfony\Component\Translation\TranslatorInterface;
use TaxConfiguration;
use Tools;

class CartPresenter implements PresenterInterface
{
    /**
     * @var PriceFormatter
     */
    private $priceFormatter;

    /**
     * @var \Link
     */
    private $link;

    /**
     * @var TranslatorInterface
     */
    private $translator;

    /**
     * @var ImageRetriever
     */
    private $imageRetriever;

    /**
     * @var TaxConfiguration
     */
    private $taxConfiguration;

    public function __construct()
    {
        $context = Context::getContext();
        $this->priceFormatter = new PriceFormatter();
        $this->link = $context->link;
        $this->translator = $context->getTranslator();
        $this->imageRetriever = new ImageRetriever($this->link);
        $this->taxConfiguration = new TaxConfiguration();
    }

    /**
     * @return bool
     */
    private function includeTaxes()
    {
        return $this->taxConfiguration->includeTaxes();
    }

    /**
     * @param array $rawProduct
     *
     * @return \PrestaShop\PrestaShop\Adapter\Presenter\Product\ProductLazyArray|\PrestaShop\PrestaShop\Adapter\Presenter\Product\ProductListingLazyArray
     */
    private function presentProduct(array $rawProduct)
    {
        $settings = new ProductPresentationSettings();

        $settings->catalog_mode = Configuration::isCatalogMode();
        $settings->catalog_mode_with_prices = (int) Configuration::get('PS_CATALOG_MODE_WITH_PRICES');
        $settings->include_taxes = $this->includeTaxes();
        $settings->allow_add_variant_to_cart_from_listing = (int) Configuration::get('PS_ATTRIBUTE_CATEGORY_DISPLAY');
        $settings->stock_management_enabled = Configuration::get('PS_STOCK_MANAGEMENT');
        $settings->showPrices = Configuration::showPrices();

        if (isset($rawProduct['attributes']) && is_string($rawProduct['attributes'])) {
            $rawProduct['attributes'] = $this->getAttributesArrayFromString($rawProduct['attributes']);
        }
        $rawProduct['remove_from_cart_url'] = $this->link->getRemoveFromCartURL(
            $rawProduct['id_product'],
            $rawProduct['id_product_attribute']
        );

        $rawProduct['up_quantity_url'] = $this->link->getUpQuantityCartURL(
            $rawProduct['id_product'],
            $rawProduct['id_product_attribute']
        );

        $rawProduct['down_quantity_url'] = $this->link->getDownQuantityCartURL(
            $rawProduct['id_product'],
            $rawProduct['id_product_attribute']
        );

        $rawProduct['update_quantity_url'] = $this->link->getUpdateQuantityCartURL(
            $rawProduct['id_product'],
            $rawProduct['id_product_attribute']
        );

        $resetFields = [
            'ecotax_rate',
            'specific_prices',
            'customizable',
            'online_only',
            'reduction',
            'reduction_without_tax',
            'new',
            'condition',
            'pack',
        ];
        foreach ($resetFields as $field) {
            if (!array_key_exists($field, $rawProduct)) {
                $rawProduct[$field] = '';
            }
        }

        if ($this->includeTaxes()) {
            $rawProduct['price_amount'] = $rawProduct['price_wt'];
            $rawProduct['price'] = $this->priceFormatter->format($rawProduct['price_wt']);
        } else {
            $rawProduct['price_amount'] = $rawProduct['price'];
            $rawProduct['price'] = $rawProduct['price_tax_exc'] = $this->priceFormatter->format($rawProduct['price']);
        }

        if ($rawProduct['price_amount'] && $rawProduct['unit_price_ratio'] > 0) {
            $rawProduct['unit_price'] = $rawProduct['price_amount'] / $rawProduct['unit_price_ratio'];
        }

        $rawProduct['total'] = $this->priceFormatter->format(
            $this->includeTaxes() ?
            $rawProduct['total_wt'] :
            $rawProduct['total']
        );

        $rawProduct['quantity_wanted'] = $rawProduct['cart_quantity'];

        $presenter = new ProductListingPresenter(
            $this->imageRetriever,
            $this->link,
            $this->priceFormatter,
            new ProductColorsRetriever(),
            $this->translator
        );

        return $presenter->present(
            $settings,
            $rawProduct,
            Context::getContext()->language
        );
    }

    /**
     * @param array $products
     * @param Cart $cart
     *
     * @return array
     */
    public function addCustomizedData(array $products, Cart $cart)
    {
        return array_map(function ($product) use ($cart) {
            $customizations = [];

            $data = Product::getAllCustomizedDatas($cart->id, null, true, null, (int) $product['id_customization']);

            if (!$data) {
                $data = [];
            }
            $id_product = (int) $product['id_product'];
            $id_product_attribute = (int) $product['id_product_attribute'];
            if (array_key_exists($id_product, $data)) {
                if (array_key_exists($id_product_attribute, $data[$id_product])) {
                    foreach ($data[$id_product] as $byAddress) {
                        foreach ($byAddress as $byAddressCustomizations) {
                            foreach ($byAddressCustomizations as $customization) {
                                $presentedCustomization = [
                                    'quantity' => $customization['quantity'],
                                    'fields' => [],
                                    'id_customization' => null,
                                ];

                                foreach ($customization['datas'] as $byType) {
                                    foreach ($byType as $data) {
                                        $field = [];
                                        switch ($data['type']) {
                                            case Product::CUSTOMIZE_FILE:
                                                $field['type'] = 'image';
                                                $field['image'] = $this->imageRetriever->getCustomizationImage(
                                                    $data['value']
                                                );

                                                break;
                                            case Product::CUSTOMIZE_TEXTFIELD:
                                                $field['type'] = 'text';
                                                $field['text'] = $data['value'];

                                                break;
                                            default:
                                                $field['type'] = null;
                                        }
                                        $field['label'] = $data['name'];
                                        $field['id_module'] = $data['id_module'];
                                        $presentedCustomization['id_customization'] = $data['id_customization'];
                                        $presentedCustomization['fields'][] = $field;
                                    }
                                }

                                $product['up_quantity_url'] = $this->link->getUpQuantityCartURL(
                                    $product['id_product'],
                                    $product['id_product_attribute'],
                                    $presentedCustomization['id_customization']
                                );
                                $product['down_quantity_url'] = $this->link->getDownQuantityCartURL(
                                    $product['id_product'],
                                    $product['id_product_attribute'],
                                    $presentedCustomization['id_customization']
                                );
                                $product['remove_from_cart_url'] = $this->link->getRemoveFromCartURL(
                                    $product['id_product'],
                                    $product['id_product_attribute'],
                                    $presentedCustomization['id_customization']
                                );
                                $product['update_quantity_url'] = $this->link->getUpdateQuantityCartURL(
                                    $product['id_product'],
                                    $product['id_product_attribute'],
                                    $presentedCustomization['id_customization']
                                );

                                $presentedCustomization['up_quantity_url'] = $this->link->getUpQuantityCartURL(
                                    $product['id_product'],
                                    $product['id_product_attribute'],
                                    $presentedCustomization['id_customization']
                                );

                                $presentedCustomization['down_quantity_url'] = $this->link->getDownQuantityCartURL(
                                    $product['id_product'],
                                    $product['id_product_attribute'],
                                    $presentedCustomization['id_customization']
                                );

                                $presentedCustomization['remove_from_cart_url'] = $this->link->getRemoveFromCartURL(
                                    $product['id_product'],
                                    $product['id_product_attribute'],
                                    $presentedCustomization['id_customization']
                                );

                                $presentedCustomization['update_quantity_url'] = $product['update_quantity_url'];

                                $customizations[] = $presentedCustomization;
                            }
                        }
                    }
                }
            }

            usort($customizations, function (array $a, array $b) {
                if (
                    $a['quantity'] > $b['quantity']
                    || count($a['fields']) > count($b['fields'])
                    || $a['id_customization'] > $b['id_customization']
                ) {
                    return -1;
                } else {
                    return 1;
                }
            });

            $product['customizations'] = $customizations;

            return $product;
        }, $products);
    }

    /**
     * @param Cart $cart
     * @param bool $shouldSeparateGifts
     *
     * @return array
     *
     * @throws \Exception
     */
    public function present($cart, $shouldSeparateGifts = false)
    {
        if (!is_a($cart, 'Cart')) {
            throw new \Exception('CartPresenter can only present instance of Cart');
        }

        if ($shouldSeparateGifts) {
            $rawProducts = $cart->getProductsWithSeparatedGifts();
        } else {
            $rawProducts = $cart->getProducts(true);
        }

        $products = array_map([$this, 'presentProduct'], $rawProducts);
        $products = $this->addCustomizedData($products, $cart);
        $subtotals = [];

        $productsTotalExcludingTax = $cart->getOrderTotal(false, Cart::ONLY_PRODUCTS);
        $total_excluding_tax = $cart->getOrderTotal(false);
        $total_including_tax = $cart->getOrderTotal(true);
        $total_discount = $cart->getDiscountSubtotalWithoutGifts($this->includeTaxes());
        $totalCartAmount = $cart->getOrderTotal($this->includeTaxes(), Cart::ONLY_PRODUCTS);

        $subtotals['products'] = [
            'type' => 'products',
            'label' => $this->translator->trans('Subtotal', [], 'Shop.Theme.Checkout'),
            'amount' => $totalCartAmount,
            'value' => $this->priceFormatter->format($totalCartAmount),
        ];

        if ($total_discount) {
            $subtotals['discounts'] = [
                'type' => 'discount',
                'label' => $this->translator->trans('Discount(s)', [], 'Shop.Theme.Checkout'),
                'amount' => $total_discount,
                'value' => $this->priceFormatter->format($total_discount),
            ];
        } else {
            $subtotals['discounts'] = null;
        }

        if ($cart->gift) {
            $giftWrappingPrice = ($cart->getGiftWrappingPrice($this->includeTaxes()) != 0)
                ? $cart->getGiftWrappingPrice($this->includeTaxes())
                : 0;

            $subtotals['gift_wrapping'] = [
                'type' => 'gift_wrapping',
                'label' => $this->translator->trans('Gift wrapping', [], 'Shop.Theme.Checkout'),
                'amount' => $giftWrappingPrice,
                'value' => ($giftWrappingPrice > 0)
                    ? $this->priceFormatter->convertAndFormat($giftWrappingPrice)
                    : $this->translator->trans('Free', [], 'Shop.Theme.Checkout'),
            ];
        }

        if (!$cart->isVirtualCart()) {
            $shippingCost = $cart->getTotalShippingCost(null, $this->includeTaxes());
        } else {
            $shippingCost = 0;
        }
        $subtotals['shipping'] = [
            'type' => 'shipping',
            'label' => $this->translator->trans('Shipping', [], 'Shop.Theme.Checkout'),
            'amount' => $shippingCost,
            'value' => $this->getShippingDisplayValue($cart, $shippingCost),
        ];

        $subtotals['tax'] = null;
        if (Configuration::get('PS_TAX_DISPLAY')) {
            $taxAmount = $total_including_tax - $total_excluding_tax;
            $subtotals['tax'] = [
                'type' => 'tax',
                'label' => ($this->includeTaxes())
                    ? $this->translator->trans('Included taxes', [], 'Shop.Theme.Checkout')
                    : $this->translator->trans('Taxes', [], 'Shop.Theme.Checkout'),
                'amount' => $taxAmount,
                'value' => $this->priceFormatter->format($taxAmount),
            ];
        }

        $totals = [
            'total' => [
                'type' => 'total',
                'label' => $this->translator->trans('Total', [], 'Shop.Theme.Checkout'),
                'amount' => $this->includeTaxes() ? $total_including_tax : $total_excluding_tax,
                'value' => $this->priceFormatter->format(
                    $this->includeTaxes() ? $total_including_tax : $total_excluding_tax
                ),
            ],
            'total_including_tax' => [
                'type' => 'total',
                'label' => $this->translator->trans('Total (tax incl.)', [], 'Shop.Theme.Checkout'),
                'amount' => $total_including_tax,
                'value' => $this->priceFormatter->format($total_including_tax),
            ],
            'total_excluding_tax' => [
                'type' => 'total',
                'label' => $this->translator->trans('Total (tax excl.)', [], 'Shop.Theme.Checkout'),
                'amount' => $total_excluding_tax,
                'value' => $this->priceFormatter->format($total_excluding_tax),
            ],
        ];

        $products_count = array_reduce($products, function ($count, $product) {
            return $count + $product['quantity'];
        }, 0);

        $summary_string = $products_count === 1 ?
            $this->translator->trans('1 item', [], 'Shop.Theme.Checkout') :
            $this->translator->trans('%count% items', ['%count%' => $products_count], 'Shop.Theme.Checkout');

        $minimalPurchase = $this->priceFormatter->convertAmount((float) Configuration::get('PS_PURCHASE_MINIMUM'));

        Hook::exec('overrideMinimalPurchasePrice', [
            'minimalPurchase' => &$minimalPurchase,
        ]);

        // TODO: move it to a common parent, since it's copied in OrderPresenter and ProductPresenter
        $labels = [
            'tax_short' => ($this->includeTaxes())
                ? $this->translator->trans('(tax incl.)', [], 'Shop.Theme.Global')
                : $this->translator->trans('(tax excl.)', [], 'Shop.Theme.Global'),
            'tax_long' => ($this->includeTaxes())
                ? $this->translator->trans('(tax included)', [], 'Shop.Theme.Global')
                : $this->translator->trans('(tax excluded)', [], 'Shop.Theme.Global'),
        ];

        $discounts = $cart->getDiscounts();
        $vouchers = $this->getTemplateVarVouchers($cart);

        $cartRulesIds = array_flip(array_map(
            function ($voucher) {
                return $voucher['id_cart_rule'];
            },
            $vouchers['added']
        ));

        $discounts = array_filter($discounts, function ($discount) use ($cartRulesIds, $cart) {
            $voucherCustomerId = (int) $discount['id_customer'];
            $voucherIsRestrictedToASingleCustomer = ($voucherCustomerId !== 0);
            if ($voucherIsRestrictedToASingleCustomer && $cart->id_customer !== $voucherCustomerId) {
                return false;
            }

            return !array_key_exists($discount['id_cart_rule'], $cartRulesIds);
        });

        return [
            'products' => $products,
            'totals' => $totals,
            'subtotals' => $subtotals,
            'products_count' => $products_count,
            'summary_string' => $summary_string,
            'labels' => $labels,
            'id_address_delivery' => $cart->id_address_delivery,
            'id_address_invoice' => $cart->id_address_invoice,
            'is_virtual' => $cart->isVirtualCart(),
            'vouchers' => $vouchers,
            'discounts' => $discounts,
            'minimalPurchase' => $minimalPurchase,
            'minimalPurchaseRequired' => ($productsTotalExcludingTax < $minimalPurchase) ?
                $this->translator->trans(
                    'A minimum shopping cart total of %amount% (tax excl.) is required to validate your order. Current cart total is %total% (tax excl.).',
                    [
                        '%amount%' => $this->priceFormatter->format($minimalPurchase),
                        '%total%' => $this->priceFormatter->format($productsTotalExcludingTax),
                    ],
                    'Shop.Theme.Checkout'
                ) :
                '',
        ];
    }

    /**
     * Accepts a cart object with the shipping cost amount and formats the shipping cost display value accordingly.
     * If the shipping cost is 0, then we must check if this is because of a free carrier and thus display 'Free' or
     * simply because the system was unable to determine shipping cost at this point and thus send an empty string to hide the shipping line.
     *
     * @param Cart $cart
     * @param float $shippingCost
     *
     * @return string
     */
    private function getShippingDisplayValue($cart, $shippingCost)
    {
        $shippingDisplayValue = '';

        // if one of the applied cart rules have free shipping, then the shipping display value is 'Free'
        foreach ($cart->getCartRules() as $rule) {
            if ($rule['free_shipping'] && !$rule['carrier_restriction']) {
                return $this->translator->trans('Free', [], 'Shop.Theme.Checkout');
            }
        }

        if ($shippingCost != 0) {
            $shippingDisplayValue = $this->priceFormatter->format($shippingCost);
        } else {
            $defaultCountry = null;

            if (isset(Context::getContext()->cookie->id_country)) {
                $defaultCountry = new Country(Context::getContext()->cookie->id_country);
            }

            $deliveryOptionList = $cart->getDeliveryOptionList($defaultCountry);

            if (isset($deliveryOptionList) && count($deliveryOptionList) > 0) {
                foreach ($deliveryOptionList as $option) {
                    foreach ($option as $currentCarrier) {
                        if (isset($currentCarrier['is_free']) && $currentCarrier['is_free'] > 0) {
                            $shippingDisplayValue = $this->translator->trans('Free', [], 'Shop.Theme.Checkout');
                            break 2;
                        }
                    }
                }
            }
        }

        return $shippingDisplayValue;
    }

    private function getTemplateVarVouchers(Cart $cart)
    {
        $cartVouchers = $cart->getCartRules();
        $vouchers = [];

        $cartHasTax = null === $cart->id ? false : $cart::getTaxesAverageUsed($cart);
        $freeShippingAlreadySet = false;
        foreach ($cartVouchers as $cartVoucher) {
            $vouchers[$cartVoucher['id_cart_rule']]['id_cart_rule'] = $cartVoucher['id_cart_rule'];
            $vouchers[$cartVoucher['id_cart_rule']]['name'] = $cartVoucher['name'];
            $vouchers[$cartVoucher['id_cart_rule']]['code'] = $cartVoucher['code'];
            $vouchers[$cartVoucher['id_cart_rule']]['reduction_percent'] = $cartVoucher['reduction_percent'];
            $vouchers[$cartVoucher['id_cart_rule']]['reduction_currency'] = $cartVoucher['reduction_currency'];

            // Voucher reduction depending of the cart tax rule
            // if $cartHasTax & voucher is tax excluded, set amount voucher to tax included
            if ($cartHasTax && $cartVoucher['reduction_tax'] == '0') {
                $cartVoucher['reduction_amount'] = $cartVoucher['reduction_amount'] * (1 + $cartHasTax / 100);
            }

            $vouchers[$cartVoucher['id_cart_rule']]['reduction_amount'] = $cartVoucher['reduction_amount'];

            if ($this->cartVoucherHasGiftProductReduction($cartVoucher)) {
                $cartVoucher['reduction_amount'] = $cartVoucher['value_real'];
            }

            $totalCartVoucherReduction = 0;

            if (!$this->cartVoucherHasPercentReduction($cartVoucher)
                && !$this->cartVoucherHasAmountReduction($cartVoucher)
                && !$this->cartVoucherHasGiftProductReduction($cartVoucher)) {
                $freeShippingOnly = true;
                if ($freeShippingAlreadySet) {
                    unset($vouchers[$cartVoucher['id_cart_rule']]);
                    continue;
                } else {
                    $freeShippingAlreadySet = true;
                }
            } else {
                $freeShippingOnly = false;
                $totalCartVoucherReduction = $this->includeTaxes() ? $cartVoucher['value_real'] : $cartVoucher['value_tax_exc'];
                $currencyFrom = new \Currency($cartVoucher['reduction_currency']);
                $currencyTo = new \Currency($cart->id_currency);
                if ($currencyFrom->conversion_rate == 0) {
                    $totalCartVoucherReduction = 0;
                } else {
                    // convert to default currency
                    $defaultCurrencyId = (int) Configuration::get('PS_CURRENCY_DEFAULT');
                    $totalCartVoucherReduction /= $currencyFrom->conversion_rate;
                    if ($defaultCurrencyId == $currencyTo->id) {
                        // convert to destination currency
                        $totalCartVoucherReduction *= $currencyTo->conversion_rate;
                    }
                }
            }

            // when a voucher has only a shipping reduction, the value displayed must be "Free Shipping"
            if ($freeShippingOnly) {
                $cartVoucher['reduction_formatted'] = $this->translator->trans(
                    'Free shipping',
                    [],
                    'Admin.Shipping.Feature'
                );
            } else {
<<<<<<< HEAD
                $cartVoucher['reduction_formatted'] = '-' . $this->priceFormatter->convertAndFormat($totalCartVoucherReduction);
=======
                // In all other cases, the value displayed should be the total of applied reductions for the current voucher
                $totalCartVoucherReduction = $shippingReduction + $amountReduction + $percentageReduction;
                $cartVoucher['reduction_formatted'] = '-' . $this->priceFormatter->format($totalCartVoucherReduction);
>>>>>>> 95cfe063
            }

            $vouchers[$cartVoucher['id_cart_rule']]['reduction_formatted'] = $cartVoucher['reduction_formatted'];
            $vouchers[$cartVoucher['id_cart_rule']]['delete_url'] = $this->link->getPageLink(
                'cart',
                true,
                null,
                [
                    'deleteDiscount' => $cartVoucher['id_cart_rule'],
                    'token' => Tools::getToken(false),
                ]
            );
        }

        return [
            'allowed' => (int) CartRule::isFeatureActive(),
            'added' => $vouchers,
        ];
    }

    /**
     * @param array $cartVoucher
     *
     * @return bool
     */
    private function cartVoucherHasFreeShipping($cartVoucher)
    {
        return !empty($cartVoucher['free_shipping']);
    }

    /**
     * @param array $cartVoucher
     *
     * @return bool
     */
    private function cartVoucherHasPercentReduction($cartVoucher)
    {
        return isset($cartVoucher['reduction_percent'])
            && $cartVoucher['reduction_percent'] > 0
            && $cartVoucher['reduction_amount'] == '0.00';
    }

    /**
     * @param array $cartVoucher
     *
     * @return bool
     */
    private function cartVoucherHasAmountReduction($cartVoucher)
    {
        return isset($cartVoucher['reduction_amount']) && $cartVoucher['reduction_amount'] > 0;
    }

    /**
     * @param array $cartVoucher
     *
     * @return bool
     */
    private function cartVoucherHasGiftProductReduction($cartVoucher)
    {
        return !empty($cartVoucher['gift_product']);
    }

    /**
     * Receives a string containing a list of attributes affected to the product and returns them as an array.
     *
     * @param string $attributes
     *
     * @return array Converted attributes in an array
     */
    protected function getAttributesArrayFromString($attributes)
    {
        $separator = Configuration::get('PS_ATTRIBUTE_ANCHOR_SEPARATOR');
        $pattern = '/(?>(?P<attribute>[^:]+:[^:]+)' . $separator . '+(?!' . $separator . '([^:' . $separator . '])+:))/';
        $attributesArray = [];
        $matches = [];
        if (!preg_match_all($pattern, $attributes . $separator, $matches)) {
            return $attributesArray;
        }

        foreach ($matches['attribute'] as $attribute) {
            list($key, $value) = explode(':', $attribute);
            $attributesArray[trim($key)] = ltrim($value);
        }

        return $attributesArray;
    }
}<|MERGE_RESOLUTION|>--- conflicted
+++ resolved
@@ -591,15 +591,9 @@
                     'Admin.Shipping.Feature'
                 );
             } else {
-<<<<<<< HEAD
                 $cartVoucher['reduction_formatted'] = '-' . $this->priceFormatter->convertAndFormat($totalCartVoucherReduction);
-=======
-                // In all other cases, the value displayed should be the total of applied reductions for the current voucher
-                $totalCartVoucherReduction = $shippingReduction + $amountReduction + $percentageReduction;
-                $cartVoucher['reduction_formatted'] = '-' . $this->priceFormatter->format($totalCartVoucherReduction);
->>>>>>> 95cfe063
-            }
-
+            }
+          
             $vouchers[$cartVoucher['id_cart_rule']]['reduction_formatted'] = $cartVoucher['reduction_formatted'];
             $vouchers[$cartVoucher['id_cart_rule']]['delete_url'] = $this->link->getPageLink(
                 'cart',
