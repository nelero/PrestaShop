<?php
/**
 * Copyright since 2007 PrestaShop SA and Contributors
 * PrestaShop is an International Registered Trademark & Property of PrestaShop SA
 *
 * NOTICE OF LICENSE
 *
 * This source file is subject to the Open Software License (OSL 3.0)
 * that is bundled with this package in the file LICENSE.md.
 * It is also available through the world-wide-web at this URL:
 * https://opensource.org/licenses/OSL-3.0
 * If you did not receive a copy of the license and are unable to
 * obtain it through the world-wide-web, please send an email
 * to license@prestashop.com so we can send you a copy immediately.
 *
 * DISCLAIMER
 *
 * Do not edit or add to this file if you wish to upgrade PrestaShop to newer
 * versions in the future. If you wish to customize PrestaShop for your
 * needs please refer to https://devdocs.prestashop.com/ for more information.
 *
 * @author    PrestaShop SA and Contributors <contact@prestashop.com>
 * @copyright Since 2007 PrestaShop SA and Contributors
 * @license   https://opensource.org/licenses/OSL-3.0 Open Software License (OSL 3.0)
 */

namespace PrestaShop\PrestaShop\Adapter;

use Combination;
use PrestaShop\Decimal\DecimalNumber;
use PrestaShop\PrestaShop\Adapter\Product\ProductDataProvider;
use PrestaShop\PrestaShop\Core\Localization\Locale;
use PrestaShopBundle\Form\Admin\Type\CommonAbstractType;
use Product;
use Tax;

/**
 * This class will provide data from DB / ORM about product combination.
 */
class CombinationDataProvider
{
    /**
     * @var LegacyContext
     */
    private $context;

    /**
     * @var ProductDataProvider
     */
    private $productAdapter;

    /**
     * @var Locale
     */
    private $locale;

    /**
     * @param Locale $locale
     */
    public function __construct(Locale $locale)
    {
        $this->context = new LegacyContext();
        $this->productAdapter = new ProductDataProvider();
        $this->locale = $locale;
    }

    /**
     * Get a combination values.
     *
     * @deprecated since 1.7.3.1 really slow, use getFormCombinations instead.
     *
     * @param int $combinationId The id_product_attribute
     *
     * @return array combinations
     */
    public function getFormCombination($combinationId)
    {
        $product = new Product((new Combination($combinationId))->id_product);

        return $this->completeCombination(
            $product->getAttributeCombinationsById(
                $combinationId,
                $this->context->getContext()->language->id
            ),
            $product
        );
    }

    /**
     * Retrieve combinations data for a specific language id.
     *
     * @param array $combinationIds
     * @param int $languageId
     *
     * @return array a list of formatted combinations
     *
     * @throws \PrestaShopDatabaseException
     * @throws \PrestaShopException
     */
    public function getFormCombinations(array $combinationIds, $languageId)
    {
        $productId = (new Combination($combinationIds[0]))->id_product;
        $product = new Product($productId);
        $combinations = [];

        foreach ($combinationIds as $combinationId) {
            $combinations[$combinationId] = $this->completeCombination(
                $product->getAttributeCombinationsById(
                    $combinationId,
                    $languageId
                ),
                $product
            );
        }

        return $combinations;
    }

    /**
     * @param array $attributesCombinations
     * @param Product $product
     *
     * @return array
     */
    public function completeCombination($attributesCombinations, $product)
    {
        $combination = $attributesCombinations[0];

        $attribute_price_impact = 0;
        if ($combination['price'] > 0) {
            $attribute_price_impact = 1;
        } elseif ($combination['price'] < 0) {
            $attribute_price_impact = -1;
        }

        $attribute_weight_impact = 0;
        if ($combination['weight'] > 0) {
            $attribute_weight_impact = 1;
        } elseif ($combination['weight'] < 0) {
            $attribute_weight_impact = -1;
        }

        $attribute_unity_price_impact = 0;
        if ($combination['unit_price_impact'] > 0) {
            $attribute_unity_price_impact = 1;
        } elseif ($combination['unit_price_impact'] < 0) {
            $attribute_unity_price_impact = -1;
        }

<<<<<<< HEAD
        $finalPrice = (new DecimalNumber((string) $product->price))
            ->plus(new DecimalNumber((string) $combination['price']))
=======
        $productTaxRate = $product->getTaxesRate();

        // Get product basic prices
        $productPrice = new Number((string) $product->price);
        $productPriceIncluded = $productPrice->times(new Number((string) (1 + ($productTaxRate / 100))));
        $productEcotax = new Number((string) $product->ecotax);
        $productEcotaxIncluded = $productEcotax->times(new Number((string) (1 + (Tax::getProductEcotaxRate() / 100))));

        // Get combination prices and impacts
        $combinationEcotax = new Number((string) $combination['ecotax_tax_excluded']);
        $combinationEcotaxIncluded = new Number((string) $combination['ecotax_tax_included']);
        $combinationImpactTaxExcluded = new Number((string) $combination['price']);
        $combinationImpactTaxIncluded = $combinationImpactTaxExcluded->times(new Number((string) (1 + ($productTaxRate / 100))));

        $ecotax = $combinationEcotax->equalsZero() ? $productEcotax : $combinationEcotax;
        $finalPrice = $productPrice
            ->plus($ecotax)
            ->plus($combinationImpactTaxExcluded)
            ->toPrecision(CommonAbstractType::PRESTASHOP_DECIMALS);

        $ecotaxIncluded = $combinationEcotaxIncluded->equalsZero() ? $productEcotaxIncluded : $combinationEcotaxIncluded;
        $finalPriceIncluded = $productPriceIncluded
            ->plus($ecotaxIncluded)
            ->plus($combinationImpactTaxIncluded)
>>>>>>> cd845125
            ->toPrecision(CommonAbstractType::PRESTASHOP_DECIMALS);

        return [
            'id_product_attribute' => $combination['id_product_attribute'],
            'attribute_reference' => $combination['reference'],
            'attribute_ean13' => $combination['ean13'],
            'attribute_isbn' => $combination['isbn'],
            'attribute_upc' => $combination['upc'],
            'attribute_mpn' => $combination['mpn'],
            'attribute_wholesale_price' => $combination['wholesale_price'],
            'attribute_price_impact' => $attribute_price_impact,
            'attribute_price' => $combinationImpactTaxExcluded->toPrecision(CommonAbstractType::PRESTASHOP_DECIMALS),
            'attribute_price_display' => $this->locale->formatPrice((string) $combinationImpactTaxExcluded, $this->context->getContext()->currency->iso_code),
            'final_price' => $finalPrice,
            'final_price_tax_included' => $finalPriceIncluded,
            'attribute_priceTI' => '',
            // The value is displayed with tax included
            'product_ecotax' => $productEcotaxIncluded->toPrecision(CommonAbstractType::PRESTASHOP_DECIMALS),
            'attribute_ecotax' => $combination['ecotax_tax_included'],
            'attribute_weight_impact' => $attribute_weight_impact,
            'attribute_weight' => $combination['weight'],
            'attribute_unit_impact' => $attribute_unity_price_impact,
            'attribute_unity' => $combination['unit_price_impact'],
            'attribute_minimal_quantity' => $combination['minimal_quantity'],
            'attribute_low_stock_threshold' => $combination['low_stock_threshold'],
            'attribute_low_stock_alert' => (bool) $combination['low_stock_alert'],
            'available_date_attribute' => $combination['available_date'],
            'attribute_default' => (bool) $combination['default_on'],
            'attribute_location' => $this->productAdapter->getLocation($product->id, $combination['id_product_attribute']),
            'attribute_quantity' => $this->productAdapter->getQuantity($product->id, $combination['id_product_attribute']),
            'name' => $this->getCombinationName($attributesCombinations),
            'id_product' => $product->id,
        ];
    }

    /**
     * @param array $attributesCombinations
     *
     * @return string
     */
    private function getCombinationName($attributesCombinations)
    {
        $name = [];

        foreach ($attributesCombinations as $attribute) {
            $name[] = $attribute['group_name'] . ' - ' . $attribute['attribute_name'];
        }

        return implode(', ', $name);
    }
}<|MERGE_RESOLUTION|>--- conflicted
+++ resolved
@@ -147,23 +147,19 @@
             $attribute_unity_price_impact = -1;
         }
 
-<<<<<<< HEAD
-        $finalPrice = (new DecimalNumber((string) $product->price))
-            ->plus(new DecimalNumber((string) $combination['price']))
-=======
         $productTaxRate = $product->getTaxesRate();
 
         // Get product basic prices
-        $productPrice = new Number((string) $product->price);
-        $productPriceIncluded = $productPrice->times(new Number((string) (1 + ($productTaxRate / 100))));
-        $productEcotax = new Number((string) $product->ecotax);
-        $productEcotaxIncluded = $productEcotax->times(new Number((string) (1 + (Tax::getProductEcotaxRate() / 100))));
+        $productPrice = new DecimalNumber((string) $product->price);
+        $productPriceIncluded = $productPrice->times(new DecimalNumber((string) (1 + ($productTaxRate / 100))));
+        $productEcotax = new DecimalNumber((string) $product->ecotax);
+        $productEcotaxIncluded = $productEcotax->times(new DecimalNumber((string) (1 + (Tax::getProductEcotaxRate() / 100))));
 
         // Get combination prices and impacts
-        $combinationEcotax = new Number((string) $combination['ecotax_tax_excluded']);
-        $combinationEcotaxIncluded = new Number((string) $combination['ecotax_tax_included']);
-        $combinationImpactTaxExcluded = new Number((string) $combination['price']);
-        $combinationImpactTaxIncluded = $combinationImpactTaxExcluded->times(new Number((string) (1 + ($productTaxRate / 100))));
+        $combinationEcotax = new DecimalNumber((string) $combination['ecotax_tax_excluded']);
+        $combinationEcotaxIncluded = new DecimalNumber((string) $combination['ecotax_tax_included']);
+        $combinationImpactTaxExcluded = new DecimalNumber((string) $combination['price']);
+        $combinationImpactTaxIncluded = $combinationImpactTaxExcluded->times(new DecimalNumber((string) (1 + ($productTaxRate / 100))));
 
         $ecotax = $combinationEcotax->equalsZero() ? $productEcotax : $combinationEcotax;
         $finalPrice = $productPrice
@@ -175,7 +171,6 @@
         $finalPriceIncluded = $productPriceIncluded
             ->plus($ecotaxIncluded)
             ->plus($combinationImpactTaxIncluded)
->>>>>>> cd845125
             ->toPrecision(CommonAbstractType::PRESTASHOP_DECIMALS);
 
         return [
