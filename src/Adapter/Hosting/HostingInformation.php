<?php
/**
 * 2007-2018 PrestaShop.
 *
 * NOTICE OF LICENSE
 *
 * This source file is subject to the Open Software License (OSL 3.0)
 * that is bundled with this package in the file LICENSE.txt.
 * It is also available through the world-wide-web at this URL:
 * https://opensource.org/licenses/OSL-3.0
 * If you did not receive a copy of the license and are unable to
 * obtain it through the world-wide-web, please send an email
 * to license@prestashop.com so we can send you a copy immediately.
 *
 * DISCLAIMER
 *
 * Do not edit or add to this file if you wish to upgrade PrestaShop to newer
 * versions in the future. If you wish to customize PrestaShop for your
 * needs please refer to http://www.prestashop.com for more information.
 *
 * @author    PrestaShop SA <contact@prestashop.com>
 * @copyright 2007-2018 PrestaShop SA
 * @license   https://opensource.org/licenses/OSL-3.0 Open Software License (OSL 3.0)
 * International Registered Trademark & Property of PrestaShop SA
 */

namespace PrestaShop\PrestaShop\Adapter\Hosting;

use Tools;
use Db;

/**
 * Provides hosting system information.
 */
class HostingInformation
{
    /**
     * @return array
     */
    public function getDatabaseInformation()
    {
        return array(
            'version' => Db::getInstance()->getVersion(),
            'server' => _DB_SERVER_,
            'name' => _DB_NAME_,
            'user' => _DB_USER_,
            'prefix' => _DB_PREFIX_,
            'engine' => _MYSQL_ENGINE_,
            'driver' => Db::getClass(),
        );
    }

    /**
     * @return array
     */
    public function getServerInformation()
    {
<<<<<<< HEAD
        return array(
            'version' => isset($_SERVER['SERVER_SOFTWARE']) ? $_SERVER['SERVER_SOFTWARE'] : null,
=======
        return [
            'version' => isset($_SERVER['SERVER_SOFTWARE']) ? $_SERVER['SERVER_SOFTWARE'] : 'n/a',
>>>>>>> d4e8d148
            'php' => $this->getPhpInformation(),
        ];
    }

    /**
     * @return array
     */
    private function getPhpInformation()
    {
        return array(
            'version' => phpversion(),
            'memoryLimit' => ini_get('memory_limit'),
            'maxExecutionTime' => ini_get('max_execution_time'),
            'maxFileSizeUpload' => ini_get('upload_max_filesize'),
        );
    }

    /**
     * @return string
     */
    public function getUname()
    {
        return function_exists('php_uname') ? php_uname('s') . ' ' . php_uname('v') . ' ' . php_uname('m') : '';
    }

    /**
     * @return bool
     */
    public function isApacheInstawebModule()
    {
        return Tools::apacheModExists('mod_instaweb');
    }

    /**
     * Check if the shop is hosted on PrestaCloud.
     *
     * @return bool
     */
    public function isHostMode()
    {
        return defined('_PS_HOST_MODE_');
    }
}<|MERGE_RESOLUTION|>--- conflicted
+++ resolved
@@ -55,13 +55,8 @@
      */
     public function getServerInformation()
     {
-<<<<<<< HEAD
-        return array(
-            'version' => isset($_SERVER['SERVER_SOFTWARE']) ? $_SERVER['SERVER_SOFTWARE'] : null,
-=======
         return [
             'version' => isset($_SERVER['SERVER_SOFTWARE']) ? $_SERVER['SERVER_SOFTWARE'] : 'n/a',
->>>>>>> d4e8d148
             'php' => $this->getPhpInformation(),
         ];
     }
