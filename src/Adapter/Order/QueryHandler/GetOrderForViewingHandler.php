--- conflicted
+++ resolved
@@ -436,18 +436,12 @@
                     $conf[$this->contextLanguageId] ?? '',
                     $document->delivery_number
                 );
-<<<<<<< HEAD
                 $amount = $this->locale->formatPrice(
-                    $document->total_shipping_tax_incl,
+                    $document->total_paid_tax_incl,
                     $currency->iso_code
                 );
-                $numericAmount = $document->total_shipping_tax_incl;
+                $numericAmount = $document->total_paid_tax_incl;
             } elseif (OrderDocumentType::CREDIT_SLIP === $type) {
-=======
-                $amount = $this->locale->formatPrice($document->total_paid_tax_incl, $currency->iso_code);
-                $numericAmount = $document->total_paid_tax_incl;
-            } elseif (OrderDocumentType::CREDIT_SLIP) {
->>>>>>> 81ea7922
                 $conf = $this->configuration->get('PS_CREDIT_SLIP_PREFIX');
                 $number = sprintf(
                     '%s%06d',
