--- conflicted
+++ resolved
@@ -100,12 +100,9 @@
             $orderDetail->unit_price_tax_excl = $unitProductPriceTaxExcl;
             $orderDetail->total_price_tax_incl = Tools::ps_round($unitProductPriceTaxIncl * $productQuantity, $computingPrecision);
             $orderDetail->total_price_tax_excl = Tools::ps_round($unitProductPriceTaxExcl * $productQuantity, $computingPrecision);
-<<<<<<< HEAD
-=======
             if (null !== $orderInvoice) {
                 $orderDetail->id_order_invoice = $orderInvoice->id;
             }
->>>>>>> 09e6d3da
             if (!$orderDetail->save()) {
                 throw new OrderException('An error occurred while editing the product line.');
             }
