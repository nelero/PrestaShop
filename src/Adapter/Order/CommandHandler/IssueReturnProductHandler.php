--- conflicted
+++ resolved
@@ -30,12 +30,8 @@
 use Hook;
 use Order;
 use OrderCarrier;
-<<<<<<< HEAD
 use PrestaShop\Decimal\DecimalNumber;
-=======
-use PrestaShop\Decimal\Number;
 use PrestaShop\PrestaShop\Adapter\ContextStateManager;
->>>>>>> cad078f5
 use PrestaShop\PrestaShop\Adapter\Order\Refund\OrderRefundCalculator;
 use PrestaShop\PrestaShop\Adapter\Order\Refund\OrderRefundSummary;
 use PrestaShop\PrestaShop\Adapter\Order\Refund\OrderRefundUpdater;
@@ -126,9 +122,6 @@
         }
         $this->setOrderContext($this->contextStateManager, $order);
 
-<<<<<<< HEAD
-        $shippingRefundAmount = new DecimalNumber((string) ($command->refundShippingCost() ? $order->total_shipping_tax_incl : 0));
-=======
         try {
             $this->issueReturn($command, $order);
         } finally {
@@ -138,8 +131,7 @@
 
     private function issueReturn(IssueReturnProductCommand $command, Order $order): void
     {
-        $shippingRefundAmount = new Number((string) ($command->refundShippingCost() ? $order->total_shipping_tax_incl : 0));
->>>>>>> cad078f5
+        $shippingRefundAmount = new DecimalNumber((string) ($command->refundShippingCost() ? $order->total_shipping_tax_incl : 0));
         /** @var OrderRefundSummary $orderRefundSummary */
         $orderRefundSummary = $this->orderRefundCalculator->computeOrderRefund(
             $order,
