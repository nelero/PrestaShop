--- conflicted
+++ resolved
@@ -104,35 +104,8 @@
                 $this->orderAmountUpdater->update($order, $cart);
             }
 
-<<<<<<< HEAD
-        // Update order_carrier
-        $orderCarrier->tracking_number = pSQL($trackingNumber);
-        if (!$orderCarrier->update()) {
-            throw new OrderException('The order carrier cannot be updated.');
-        }
-
-        //send mail only if tracking number is different AND not empty
-        if (!empty($trackingNumber) && $oldTrackingNumber != $trackingNumber) {
-            $customer = new Customer((int) $order->id_customer);
-            $carrier = new Carrier((int) $order->id_carrier, (int) $order->getAssociatedLanguage()->getId());
-
-            Hook::exec('actionAdminOrdersTrackingNumberUpdate', [
-                'order' => $order,
-                'customer' => $customer,
-                'carrier' => $carrier,
-            ], null, false, true, false, $order->id_shop);
-
-            if (!$orderCarrier->sendInTransitEmail($order)) {
-                throw new TransistEmailSendingException('An error occurred while sending an email to the customer.');
-            }
-=======
             //load fresh order carrier because updated just before
             $orderCarrier = new OrderCarrier((int) $order->getIdOrderCarrier());
-
-            // update shipping number
-            // Keep these two following lines for backward compatibility, remove on 1.6 version
-            $order->shipping_number = $trackingNumber;
-            $order->update();
 
             // Update order_carrier
             $orderCarrier->tracking_number = pSQL($trackingNumber);
@@ -157,7 +130,6 @@
             }
         } finally {
             $this->contextStateManager->restorePreviousContext();
->>>>>>> f8c44717
         }
     }
 }