--- conflicted
+++ resolved
@@ -98,12 +98,8 @@
         $this->lowStockThreshold = $lowStockThreshold;
         $this->lowStockAlertEnabled = $lowStockAlertEnabled;
         $this->availableDate = $availableDate;
-<<<<<<< HEAD
-        $this->stockModification = $stockModification;
         $this->localizedAvailableNowLabels = $localizedAvailableNowLabels;
         $this->localizedAvailableLaterLabels = $localizedAvailableLaterLabels;
-=======
->>>>>>> ada44353
     }
 
     /**
