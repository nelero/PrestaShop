<?php
/**
 * Copyright since 2007 PrestaShop SA and Contributors
 * PrestaShop is an International Registered Trademark & Property of PrestaShop SA
 *
 * NOTICE OF LICENSE
 *
 * This source file is subject to the Open Software License (OSL 3.0)
 * that is bundled with this package in the file LICENSE.md.
 * It is also available through the world-wide-web at this URL:
 * https://opensource.org/licenses/OSL-3.0
 * If you did not receive a copy of the license and are unable to
 * obtain it through the world-wide-web, please send an email
 * to license@prestashop.com so we can send you a copy immediately.
 *
 * DISCLAIMER
 *
 * Do not edit or add to this file if you wish to upgrade PrestaShop to newer
 * versions in the future. If you wish to customize PrestaShop for your
 * needs please refer to https://devdocs.prestashop.com/ for more information.
 *
 * @author    PrestaShop SA and Contributors <contact@prestashop.com>
 * @copyright Since 2007 PrestaShop SA and Contributors
 * @license   https://opensource.org/licenses/OSL-3.0 Open Software License (OSL 3.0)
 */

namespace PrestaShop\PrestaShop\Adapter;

use AdminController;
use AdminLegacyLayoutControllerCore;
use Context;
use Currency;
use Employee;
use Language;
use RuntimeException;
use Smarty;
use Symfony\Component\Process\Exception\LogicException;
use Tab;

/**
 * This adapter will complete the new architecture Context with legacy values.
 * A merge is done, but the legacy values will be transferred to the new Context
 * during legacy refactoring.
 */
class LegacyContext
{
<<<<<<< HEAD
    /** @var Currency|null */
=======
    /** @var Context */
    protected static $instance = null;

    /** @var Currency */
>>>>>>> 73f99cca
    private $employeeCurrency;

    /** @var string Contains the base uri for mail themes (by default https://domain.com/mails/themes/). Used for mails assets. */
    private $mailThemesUri;

    /** @var Tools */
    private $tools;

    /**
     * @param string|null $mailThemesUri
     * @param Tools|null $tools
     */
    public function __construct(
        $mailThemesUri = null,
        Tools $tools = null
    ) {
        $this->mailThemesUri = $mailThemesUri;
        $this->tools = null !== $tools ? $tools : new Tools();
    }

    /**
     * To be used only in Adapters. Should not been called by Core classes. Prefer to use Core\context class,
     * that will contains all you need in the Core architecture.
     *
     * @throws LogicException If legacy context is not set properly
     *
     * @return Context the Legacy context, for Adapter use only
     */
    public function getContext()
    {
        if (null === static::$instance) {
            $legacyContext = Context::getContext();

            if ($legacyContext && !empty($legacyContext->shop) && !isset($legacyContext->controller) && isset($legacyContext->employee)) {
                //init real legacy shop context
                $adminController = new AdminController();
                $adminController->initShopContext();
            }
            static::$instance = $legacyContext;
        }

        return static::$instance;
    }

    /**
     * Get smarty instance from legacy context.
     *
     * @return Smarty
     */
    public function getSmarty()
    {
        return $this->getContext()->smarty;
    }

    /**
     * Gets the Admin base url (actually random directory name).
     *
     * @return string
     */
    public function getAdminBaseUrl()
    {
        return __PS_BASE_URI__ . basename(_PS_ADMIN_DIR_) . '/';
    }

    /**
     * Adapter to get Admin HTTP link.
     *
     * @param string $controller the controller name
     * @param bool $withToken
     * @param array<string> $extraParams
     *
     * @return string
     */
    public function getAdminLink($controller, $withToken = true, $extraParams = [])
    {
        return $this->getContext()->link->getAdminLink($controller, $withToken, $extraParams, $extraParams);
    }

    /**
     * Returns the controller link in its legacy form, without trying to convert it in symfony url.
     *
     * @param string $controller
     * @param bool $withToken
     * @param array $extraParams
     *
     * @return string
     */
    public function getLegacyAdminLink($controller, $withToken = true, $extraParams = [])
    {
        return $this->getContext()->link->getLegacyAdminLink($controller, $withToken, $extraParams);
    }

    /**
     * Adapter to get Front controller HTTP link.
     *
     * @param string $controller the controller name
     *
     * @return string
     */
    public function getFrontUrl($controller)
    {
        $legacyContext = $this->getContext();

        return $legacyContext->link->getPageLink($controller);
    }

    /**
     * Adapter to get Root Url.
     *
     * @return string The lagacy root URL
     */
    public function getRootUrl()
    {
        return __PS_BASE_URI__;
    }

    /**
     * Adapter to get upload directory
     *
     * @return string
     */
    public function getUploadDirectory()
    {
        return _PS_UPLOAD_DIR_;
    }

    /**
     * Url to the mail themes folder
     *
     * @return string
     */
    public function getMailThemesUrl()
    {
        return $this->tools->getShopDomainSsl(true) . __PS_BASE_URI__ . $this->mailThemesUri;
    }

    /**
     * This fix is used to have a ready translation in the smarty 'l' function.
     * Called by AutoResponseFormatTrait in beforeActionSuggestResponseFormat().
     * So if you do not use this Trait, you must call this method by yourself in the action.
     *
     * @param string $legacyController
     */
    public function setupLegacyTranslationContext($legacyController = 'AdminTab')
    {
        Context::getContext()->override_controller_name_for_translations = $legacyController;
    }

    /**
     * Adapter to get admin legacy layout into legacy controller context.
     *
     * @param string $controllerName The legacy controller name
     * @param string $title The page title to override default one
     * @param array $headerToolbarBtn The header toolbar to override
     * @param string $displayType The legacy display type variable
     * @param bool $showContentHeader can force header toolbar (buttons and title) to be hidden with false value
     * @param string $headerTabContent
     * @param bool $enableSidebar Allow to use right sidebar to display docs for instance
     * @param string $helpLink If specified, will be used instead of legacy one
     * @param string[] $jsRouterMetadata array to provide base_url and security token for JS Router
     * @param string $metaTitle
     * @param bool $useRegularH1Structure allows complex <h1> structure if set to false
     *
     * @return string The html layout
     */
    public function getLegacyLayout(
        $controllerName,
        $title,
        $headerToolbarBtn,
        $displayType,
        $showContentHeader,
        $headerTabContent,
        $enableSidebar,
        $helpLink = '',
        $jsRouterMetadata = [],
        $metaTitle = '',
        $useRegularH1Structure = true
    ) {
        $originCtrl = new AdminLegacyLayoutControllerCore(
            $controllerName,
            $title,
            $headerToolbarBtn,
            $displayType,
            $showContentHeader,
            $headerTabContent,
            $enableSidebar,
            $helpLink,
            $jsRouterMetadata,
            $metaTitle,
            $useRegularH1Structure
        );
        $originCtrl->run();

        return $originCtrl->outPutHtml;
    }

    /**
     * Returns available languages. The first one is the employee default one.
     *
     * @param bool $active Select only active languages
     * @param int|bool $id_shop Shop ID
     * @param bool $ids_only If true, returns an array of language IDs
     *
     * @return array<int|array> Languages
     */
    public function getLanguages($active = true, $id_shop = false, $ids_only = false)
    {
        $languages = $this->getLegacyLanguages($active, $id_shop, $ids_only);
        $defaultLanguageFirst = $this->getLanguage();
        usort($languages, function ($a, $b) use ($defaultLanguageFirst) {
            if ($a['id_lang'] == $defaultLanguageFirst->id) {
                return -1; // $a is the default one.
            }
            if ($b['id_lang'] == $defaultLanguageFirst->id) {
                return 1; // $b is the default one.
            }

            return 0;
        });

        return $languages;
    }

    /**
     * Returns language ISO code set for the current employee.
     *
     * @return string Languages
     */
    public function getEmployeeLanguageIso()
    {
        return Language::getIsoById($this->getContext()->employee->id_lang);
    }

    /**
     * Returns Currency set for the current employee.
     *
     * @return Currency|null
     */
    public function getEmployeeCurrency()
    {
        if (null === $this->employeeCurrency && $this->getContext()->currency) {
            $this->employeeCurrency = $this->getContext()->currency;
        }

        return $this->employeeCurrency;
    }

    /**
     * @return Language
     */
    public function getLanguage()
    {
        $context = $this->getContext();

        if ($context->language instanceof Language) {
            return $context->language;
        }

        return new Language();
    }

    /**
     * Get employee's default tab name.
     *
     * @return string Default tab name for employee
     *
     * @throws RuntimeException Throws exception if employee does not exist in context
     */
    public function getDefaultEmployeeTab()
    {
        $employee = $this->getContext()->employee;

        if (!$employee instanceof Employee) {
            throw new RuntimeException('Cannot retrieve default employee tab. Employee does not exist in context!');
        }

        $idTab = $employee->default_tab;
        $tab = new Tab($idTab);

        return $tab->class_name;
    }

    /**
     * @return string
     */
    public function getMailThemesUri()
    {
        return $this->mailThemesUri;
    }

    /**
     * @return array Returns both enabled and disabled languages
     */
    public function getAvailableLanguages()
    {
        return $this->getLegacyLanguages(false);
    }

    /**
     * @param bool $active
     * @param bool|int $id_shop
     * @param bool $ids_only
     *
     * @return array
     */
    private function getLegacyLanguages(bool $active = true, $id_shop = false, bool $ids_only = false): array
    {
        return Language::getLanguages($active, $id_shop, $ids_only);
    }

    /**
     * @param Context $testInstance
     *                              Unit testing purpose only
     */
    public static function setInstanceForTesting(Context $testInstance)
    {
        static::$instance = $testInstance;
    }
}<|MERGE_RESOLUTION|>--- conflicted
+++ resolved
@@ -44,14 +44,10 @@
  */
 class LegacyContext
 {
-<<<<<<< HEAD
-    /** @var Currency|null */
-=======
     /** @var Context */
     protected static $instance = null;
 
-    /** @var Currency */
->>>>>>> 73f99cca
+    /** @var Currency|null */
     private $employeeCurrency;
 
     /** @var string Contains the base uri for mail themes (by default https://domain.com/mails/themes/). Used for mails assets. */
