--- conflicted
+++ resolved
@@ -144,11 +144,7 @@
 
         $id_shops = (new Context())->getContextListShopID();
         if (count($id_shops) > 0) {
-<<<<<<< HEAD
-            $select .= ', ms.`id_module` as active';
-=======
-            $select .= ', ms.`enable_device` as active_on_mobile';
->>>>>>> 4b01ba6e
+            $select .= ', ms.`id_module` as active, ms.`enable_device` as active_on_mobile';
             $from .= ' LEFT JOIN `' . _DB_PREFIX_ . 'module_shop` ms ON ms.`id_module` = m.`id_module`';
             $from .= ' AND ms.`id_shop` IN (' . implode(',', array_map('intval', $id_shops)) . ')';
         }
@@ -159,16 +155,12 @@
         /** @var array{id: int, name:string, version: string, installed: int}|array{id: int, name:string, version: string, installed: int, active:int} $module */
         foreach ($results as $module) {
             $module['installed'] = (bool) $module['installed'];
-<<<<<<< HEAD
             if (array_key_exists('active', $module)) {
                 $module['active'] = (bool) $module['active'];
             }
-=======
             if (array_key_exists('active_on_mobile', $module)) {
                 $module['active_on_mobile'] = (bool) ($module['active_on_mobile'] & AddonListFilterDeviceStatus::DEVICE_MOBILE);
             }
-            $module['active'] = $this->isModuleActive($module['id'], $id_shops);
->>>>>>> 4b01ba6e
             $modules[$module['name']] = $module;
         }
 
@@ -352,45 +344,4 @@
 
         return file_exists($path);
     }
-<<<<<<< HEAD
-=======
-
-    /**
-     * Check if the module has been enabled on mobile.
-     *
-     * @param string $name The technical module name to check
-     *
-     * @return int|false The devices enabled for this module
-     */
-    private function getDeviceStatus($name)
-    {
-        $id_shops = (new Context())->getContextListShopID();
-        // ToDo: Load list of all installed modules ?
-
-        $result = Db::getInstance()->getRow('SELECT m.`id_module` as `active`, ms.`id_module` as `shop_active`, ms.`enable_device` as `enable_device`
-            FROM `' . _DB_PREFIX_ . 'module` m
-            LEFT JOIN `' . _DB_PREFIX_ . 'module_shop` ms ON m.`id_module` = ms.`id_module`
-            WHERE `name` = "' . pSQL($name) . '"
-            AND ms.`id_shop` IN (' . implode(',', array_map('intval', $id_shops)) . ')');
-        if ($result) {
-            return (int) $result['enable_device'];
-        }
-
-        return false;
-    }
-
-    /**
-     * Checks if the module is active on at least one shop of the context.
-     */
-    private function isModuleActive(int $id, array $id_shops): bool
-    {
-        $result = Db::getInstance()->getRow('SELECT m.`active`, ms.`id_module` as `shop_active`, ms.`enable_device` as `enable_device`
-            FROM `' . _DB_PREFIX_ . 'module` m
-            LEFT JOIN `' . _DB_PREFIX_ . 'module_shop` ms ON m.`id_module` = ms.`id_module`
-            WHERE m.`id_module` = ' . $id . '
-            AND ms.`id_shop` IN (' . implode(',', $id_shops) . ')');
-
-        return !empty($result);
-    }
->>>>>>> 4b01ba6e
 }