--- conflicted
+++ resolved
@@ -35,23 +35,6 @@
 
 class FeaturesChoiceProvider implements FormChoiceProviderInterface
 {
-<<<<<<< HEAD
-    public function __construct(
-        protected readonly FeatureRepository $featureRepository,
-        protected readonly LegacyContext $legacyContext,
-        protected readonly ConfigurationInterface $configuration
-    ) {
-=======
-    /**
-     * @var FeatureRepository
-     */
-    private $featureRepository;
-
-    /**
-     * @var int
-     */
-    private $contextLanguageId;
-
     /**
      * Cache value to avoid performing the same request multiple times as the value should remain the same inside a request.
      *
@@ -60,12 +43,10 @@
     private $cacheFeatureChoices;
 
     public function __construct(
-        FeatureRepository $featureRepository,
-        LegacyContext $legacyContext
+        protected readonly FeatureRepository $featureRepository,
+        protected readonly LegacyContext $legacyContext,
+        protected readonly ConfigurationInterface $configuration
     ) {
-        $this->featureRepository = $featureRepository;
-        $this->contextLanguageId = (int) $legacyContext->getLanguage()->getId();
->>>>>>> 9f05ab23
     }
 
     /**
@@ -73,28 +54,16 @@
      */
     public function getChoices()
     {
-<<<<<<< HEAD
-        $defaultLangId = (int) $this->configuration->get('PS_LANG_DEFAULT');
-        $contextLangId = (int) $this->legacyContext->getLanguage()->getId();
-
-        $choices = [];
-        foreach ($this->featureRepository->getFeatures() as $feature) {
-            if (!empty($feature['localized_names'][$contextLangId])) {
-                $featureName = $feature['localized_names'][$contextLangId];
-            } else {
-                $featureName = $feature['localized_names'][$defaultLangId];
-            }
-            $choices[$featureName] = $feature['id_feature'];
-=======
         if (!empty($this->cacheFeatureChoices)) {
             return $this->cacheFeatureChoices;
         }
 
-        $features = $this->featureRepository->getFeaturesByLang($this->contextLanguageId);
+        $contextLangId = (int) $this->legacyContext->getLanguage()->getId();
+
+        $features = $this->featureRepository->getFeaturesByLang($contextLangId);
         $this->cacheFeatureChoices = [];
         foreach ($features as $feature) {
-            $this->cacheFeatureChoices[$feature['localized_names'][$this->contextLanguageId]] = $feature['id_feature'];
->>>>>>> 9f05ab23
+            $this->cacheFeatureChoices[$feature['localized_names'][$contextLangId]] = $feature['id_feature'];
         }
 
         return $this->cacheFeatureChoices;
