<?php
/**
 * Copyright since 2007 PrestaShop SA and Contributors
 * PrestaShop is an International Registered Trademark & Property of PrestaShop SA
 *
 * NOTICE OF LICENSE
 *
 * This source file is subject to the Open Software License (OSL 3.0)
 * that is bundled with this package in the file LICENSE.md.
 * It is also available through the world-wide-web at this URL:
 * https://opensource.org/licenses/OSL-3.0
 * If you did not receive a copy of the license and are unable to
 * obtain it through the world-wide-web, please send an email
 * to license@prestashop.com so we can send you a copy immediately.
 *
 * DISCLAIMER
 *
 * Do not edit or add to this file if you wish to upgrade PrestaShop to newer
 * versions in the future. If you wish to customize PrestaShop for your
 * needs please refer to https://devdocs.prestashop.com/ for more information.
 *
 * @author    PrestaShop SA and Contributors <contact@prestashop.com>
 * @copyright Since 2007 PrestaShop SA and Contributors
 * @license   https://opensource.org/licenses/OSL-3.0 Open Software License (OSL 3.0)
 */

namespace PrestaShopBundle\Controller\Admin;

use ImageManager;
use PrestaShop\PrestaShop\Adapter\Product\AdminProductWrapper;
<<<<<<< HEAD
=======
use PrestaShopBundle\Security\Annotation\AdminSecurity;
use Sensio\Bundle\FrameworkExtraBundle\Configuration\Template;
>>>>>>> fc2fad12
use Symfony\Component\Form\Extension\Core\Type\FormType;
use Symfony\Component\HttpFoundation\JsonResponse;
use Symfony\Component\HttpFoundation\Request;
use Symfony\Component\HttpFoundation\Response;
use Symfony\Component\Validator\Constraints as Assert;

/**
 * @deprecated since 8.1 and will be removed in next major.
 *
 * Admin controller for product images.
 */
class ProductImageController extends FrameworkBundleAdminController
{
    /**
     * Manage upload for product image.
     *
     * @AdminSecurity("is_granted('create', request.get('_legacy_controller')) || is_granted('update', request.get('_legacy_controller'))")
     *
     * @param int $idProduct
     * @param Request $request
     *
     * @return string
     */
    public function uploadImageAction($idProduct, Request $request)
    {
        $response = new JsonResponse();
        $adminProductWrapper = $this->get(AdminProductWrapper::class);
        $return_data = [];

        if ($idProduct == 0 || !$request->isXmlHttpRequest()) {
            return $response;
        }

        $form = $this->createFormBuilder(null, ['csrf_protection' => false])
            ->add('file', 'Symfony\Component\Form\Extension\Core\Type\FileType', [
                'error_bubbling' => true,
                'constraints' => [
                    new Assert\NotNull(['message' => $this->trans('Please select a file', 'Admin.Catalog.Feature')]),
                    new Assert\Image(['maxSize' => $this->getConfiguration()->get('PS_ATTACHMENT_MAXIMUM_SIZE') . 'M']),
                    new Assert\File([
                        'mimeTypes' => [
                            'image/gif',
                            'image/jpeg',
                            'image/png',
                            'image/webp',
                        ],
                        'mimeTypesMessage' => $this->trans(
                            'Image format not recognized, allowed formats are: %s',
                            'Admin.Notifications.Error',
                            [
                                implode(', ', ImageManager::EXTENSIONS_SUPPORTED),
                            ]
                        ),
                    ]),
                ],
            ])
            ->getForm();

        $form->handleRequest($request);

        if ($request->isMethod('POST')) {
            if ($form->isValid()) {
                $return_data = $adminProductWrapper->getInstance()->ajaxProcessaddProductImage($idProduct, 'form', false)[0];
                $return_data = array_merge($return_data, [
                    'url_update' => $this->generateUrl('admin_product_image_form', ['idImage' => $return_data['id']]),
                    'url_delete' => $this->generateUrl('admin_product_image_delete', ['idImage' => $return_data['id']]),
                ]);
            } else {
                $error_msg = [];
                foreach ($form->getErrors() as $error) {
                    $error_msg[] = $error->getMessage();
                }
                $return_data = ['message' => implode(' ', $error_msg)];
                $response->setStatusCode(400);
            }
        }

        return $response->setData($return_data);
    }

    /**
     * Update images positions.
     *
     * @AdminSecurity("is_granted('create', request.get('_legacy_controller')) || is_granted('update', request.get('_legacy_controller'))")
     *
     * @param Request $request
     *
     * @return JsonResponse
     */
    public function updateImagePositionAction(Request $request)
    {
        $response = new JsonResponse();
        $adminProductWrapper = $this->get(AdminProductWrapper::class);
        $json = $request->request->get('json');

        if (!empty($json) && $request->isXmlHttpRequest()) {
            $adminProductWrapper->ajaxProcessUpdateImagePosition(json_decode($json, true));
        }

        return $response;
    }

    /**
     * Manage form image.
     *
<<<<<<< HEAD
=======
     * @AdminSecurity("is_granted('create', request.get('_legacy_controller')) || is_granted('update', request.get('_legacy_controller'))")
     * @Template("@PrestaShop/Admin/ProductImage/form.html.twig")
     *
>>>>>>> fc2fad12
     * @param string|int $idImage
     * @param Request $request
     *
     * @return Response
     */
    public function formAction($idImage, Request $request): Response
    {
        $locales = $this->get('prestashop.adapter.legacy.context')->getLanguages();
        $adminProductWrapper = $this->get(AdminProductWrapper::class);
        $productAdapter = $this->get('prestashop.adapter.data_provider.product');

        if ($idImage == 0 || !$request->isXmlHttpRequest()) {
            return new Response();
        }

        $image = $productAdapter->getImage((int) $idImage);

        $form = $this->get('form.factory')->createNamedBuilder('form_image', FormType::class, $image, ['csrf_protection' => false])
            ->add('legend', 'PrestaShopBundle\Form\Admin\Type\TranslateType', [
                'type' => 'Symfony\Component\Form\Extension\Core\Type\TextareaType',
                'options' => [],
                'locales' => $locales,
                'hideTabs' => true,
                'label' => $this->trans('Caption', 'Admin.Catalog.Feature'),
                'required' => false,
            ])
            ->add('cover', 'Symfony\Component\Form\Extension\Core\Type\CheckboxType', [
                'label' => $this->trans('Cover image', 'Admin.Catalog.Feature'),
                'required' => false,
            ])
            ->getForm();

        $form->handleRequest($request);

        if ($request->isMethod('POST')) {
            $jsonResponse = new JsonResponse();

            if ($form->isValid()) {
                $jsonResponse->setData($adminProductWrapper->ajaxProcessUpdateImage($idImage, $form->getData()));
            } else {
                $error_msg = [];
                foreach ($form->getErrors() as $error) {
                    $error_msg[] = $error->getMessage();
                }

                $jsonResponse->setData(['message' => implode(' ', $error_msg)]);
                $jsonResponse->setStatusCode(400);
            }

            return $jsonResponse;
        }

        return $this->render('@PrestaShop/Admin/ProductImage/form.html.twig', [
            'image' => $image,
            'form' => $form->createView(),
        ]);
    }

    /**
     * Delete an image from its ID.
     *
     * @AdminSecurity("is_granted('create', request.get('_legacy_controller')) || is_granted('update', request.get('_legacy_controller'))")
     *
     * @param int $idImage
     * @param Request $request
     *
     * @return JsonResponse
     */
    public function deleteAction($idImage, Request $request)
    {
        $response = new JsonResponse();
        $adminProductWrapper = $this->get(AdminProductWrapper::class);

        if (!$request->isXmlHttpRequest()) {
            return $response;
        }

        $adminProductWrapper->getInstance()->ajaxProcessDeleteProductImage($idImage);

        return $response;
    }
}<|MERGE_RESOLUTION|>--- conflicted
+++ resolved
@@ -28,11 +28,8 @@
 
 use ImageManager;
 use PrestaShop\PrestaShop\Adapter\Product\AdminProductWrapper;
-<<<<<<< HEAD
-=======
 use PrestaShopBundle\Security\Annotation\AdminSecurity;
 use Sensio\Bundle\FrameworkExtraBundle\Configuration\Template;
->>>>>>> fc2fad12
 use Symfony\Component\Form\Extension\Core\Type\FormType;
 use Symfony\Component\HttpFoundation\JsonResponse;
 use Symfony\Component\HttpFoundation\Request;
@@ -138,12 +135,9 @@
     /**
      * Manage form image.
      *
-<<<<<<< HEAD
-=======
      * @AdminSecurity("is_granted('create', request.get('_legacy_controller')) || is_granted('update', request.get('_legacy_controller'))")
      * @Template("@PrestaShop/Admin/ProductImage/form.html.twig")
      *
->>>>>>> fc2fad12
      * @param string|int $idImage
      * @param Request $request
      *
