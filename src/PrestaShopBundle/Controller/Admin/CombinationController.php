--- conflicted
+++ resolved
@@ -42,32 +42,15 @@
         }
 
         $combinationDataProvider = $this->get('prestashop.adapter.data_provider.combination');
-<<<<<<< HEAD
-
-        foreach ($combinations as $combinationId) {
-            $form = $this->get('form.factory')
-                ->createNamed(
-                    "combination_$combinationId",
-                    ProductCombination::class,
-                    $combinationDataProvider->getFormCombination($combinationId)
-                );
-            $result .= $this->renderView(
-                '@Product/ProductPage/Forms/form_combination.html.twig',
-                array(
-                    'form' => $form->createView(),
-                )
-            );
-=======
         $combinations = $combinationDataProvider->getFormCombinations($combinationIds, $this->getContext()->language->id);
 
         $formFactory = $this->get('form.factory');
         foreach ($combinations as $combinationId => $combination) {
             $forms[] = $formFactory->createNamed(
                 "combination_$combinationId",
-                'PrestaShopBundle\Form\Admin\Product\ProductCombination',
+                ProductCombination::class,
                 $combination
             )->createView();
->>>>>>> ef3e183e
         }
 
         return $response->setContent($this->renderView(
