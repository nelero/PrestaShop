--- conflicted
+++ resolved
@@ -44,10 +44,7 @@
 use PrestaShopBundle\Service\DataProvider\StockInterface;
 use Symfony\Component\Form\Extension\Core\Type\HiddenType;
 use Symfony\Component\Form\Form;
-<<<<<<< HEAD
-=======
 use Symfony\Component\Form\FormInterface;
->>>>>>> e1ed70f0
 use Symfony\Component\HttpFoundation\File\UploadedFile;
 use Symfony\Component\HttpFoundation\RedirectResponse;
 use Symfony\Component\HttpFoundation\Request;
@@ -59,10 +56,6 @@
 use PrestaShopBundle\Exception\UpdateProductException;
 use PrestaShopBundle\Model\Product\AdminModelAdapter as ProductAdminModelAdapter;
 use Symfony\Component\HttpFoundation\JsonResponse;
-<<<<<<< HEAD
-use Symfony\Component\Translation\TranslatorInterface;
-=======
->>>>>>> e1ed70f0
 use Sensio\Bundle\FrameworkExtraBundle\Configuration\Template;
 use PrestaShopBundle\Form\Admin\Product\ProductCategories;
 use Product;
@@ -103,9 +96,6 @@
      * @param string $orderBy To order product list
      * @param string $sortOrder To order product list
      *
-<<<<<<< HEAD
-     * @return array Template vars
-=======
      * @return array|Template|RedirectResponse|Response
      *
      * @throws \Symfony\Component\Translation\Exception\InvalidArgumentException
@@ -115,7 +105,6 @@
      * @throws \Symfony\Component\Routing\Exception\InvalidParameterException
      * @throws \Symfony\Component\Form\Exception\LogicException
      * @throws \Symfony\Component\Form\Exception\AlreadySubmittedException
->>>>>>> e1ed70f0
      */
     public function catalogAction(
         Request $request,
@@ -128,57 +117,9 @@
             return $this->redirect('admin_dashboard');
         }
 
-<<<<<<< HEAD
-        /**
-         * Parameters can be overwritten with urls:.
-         *
-         * @example ?limit=100&offset=2&orderBy=name&sortOrder=desc
-         */
-        $limit = $request->query->get('limit', $limit);
-        $offset = $request->query->get('offset', $offset);
-        $orderBy = $request->query->get('orderBy', $orderBy);
-        $sortOrder = $request->query->get('sortOrder', $sortOrder);
-
-        $context = $this->get('prestashop.adapter.legacy.context')->getContext();
-        $request->getSession()->set('_locale', $context->language->locale);
-
-        // Redirect to legacy controller (FIXME: temporary behavior)
-        $pagePreference = $this->get('prestashop.core.admin.page_preference_interface');
-        /* @var $pagePreference AdminPagePreferenceInterface */
-        if ($pagePreference->getTemporaryShouldUseLegacyPage('product')) {
-            $legacyUrlGenerator = $this->get('prestashop.core.admin.url_generator_legacy');
-            /* @var $legacyUrlGenerator UrlGeneratorInterface */
-            $redirectionParams = [
-                // do not transmit limit & offset: go to the first page when redirecting
-                'productOrderby' => $orderBy,
-                'productOrderway' => $sortOrder,
-            ];
-
-            return $this->redirect($legacyUrlGenerator->generate('admin_product_catalog', $redirectionParams));
-        }
-
-        // If POST, then check/cast POST params formats
-        if ($request->isMethod('POST')) {
-            foreach ($request->request->all() as $param => $value) {
-                switch ($param) {
-                    case 'filter_category':
-                        if (!is_numeric($value)) {
-                            $request->request->set($param, '');
-                        }
-                        if (is_numeric($value) && $value < 0) {
-                            $request->request->set($param, '');
-                        }
-                }
-            }
-        }
-
-        /* @var $logger LoggerInterface */
-        $logger = $this->get('logger');
-=======
         $language = $this->getContext()->language;
         $request->getSession()->set('_locale', $language->locale);
         $request = $this->get('prestashop.adapter.product.filter_categories_request_purifier')->purify($request);
->>>>>>> e1ed70f0
 
         /* @var $productProvider ProductInterfaceProvider */
         $productProvider = $this->get('prestashop.core.admin.data_provider.product_interface');
@@ -232,19 +173,10 @@
             $paginationParameters['_route'] = 'admin_product_catalog';
             $categoriesForm = $this->createForm(ProductCategories::class);
             if (!empty($persistedFilterParameters['filter_category'])) {
-<<<<<<< HEAD
-                $categories->setData(
-                    [
-                        'tree' => [
-                            0 => $persistedFilterParameters['filter_category'],
-                        ],
-                    ]
-=======
                 $categoriesForm->setData(
                     array(
                         'tree' => array(0 => $persistedFilterParameters['filter_category']),
                     )
->>>>>>> e1ed70f0
                 );
             }
         }
@@ -303,11 +235,7 @@
      * @param string $sortOrder To order product list
      * @param string $view full|quicknav To change default template used to render the content
      *
-<<<<<<< HEAD
-     * @return array Template vars
-=======
      * @return array|Template|Response
->>>>>>> e1ed70f0
      */
     public function listAction(
         Request $request,
@@ -480,50 +408,7 @@
         $response = new JsonResponse();
         $modelMapper = $this->get('prestashop.adapter.admin.model.product');
         $adminProductWrapper = $this->get('prestashop.adapter.admin.wrapper.product');
-<<<<<<< HEAD
-
-        $form = $this->createFormBuilder($modelMapper->getFormData(), ['allow_extra_fields' => true])
-            ->add('id_product', 'Symfony\Component\Form\Extension\Core\Type\HiddenType')
-            ->add('step1', 'PrestaShopBundle\Form\Admin\Product\ProductInformation')
-            ->add('step2', 'PrestaShopBundle\Form\Admin\Product\ProductPrice')
-            ->add('step3', 'PrestaShopBundle\Form\Admin\Product\ProductQuantity')
-            ->add('step4', 'PrestaShopBundle\Form\Admin\Product\ProductShipping')
-            ->add('step5', 'PrestaShopBundle\Form\Admin\Product\ProductSeo', [
-                'mapping_type' => $product->getRedirectType(),
-            ])
-            ->add('step6', 'PrestaShopBundle\Form\Admin\Product\ProductOptions');
-
-        // Prepare combination form (fake but just to validate the form)
-        $combinations = $modelMapper->getAttributesResume();
-
-        if (is_array($combinations)) {
-            $maxInputVars = (int) ini_get('max_input_vars');
-            $combinationsCount = count($combinations) * 25;
-            $combinationsInputs = ceil($combinationsCount / 1000) * 1000;
-
-            if ($combinationsInputs > $maxInputVars) {
-                $this->addFlash(
-                    'error',
-                    $this->trans(
-                        'The value of the PHP.ini setting "max_input_vars" must be increased to %value% in order to be able to submit the product form.',
-                        'Admin.Notifications.Error',
-                        ['%value%' => $combinationsInputs]
-                    )
-                );
-            }
-
-            foreach ($combinations as $combination) {
-                $form->add(
-                    'combination_' . $combination['id_product_attribute'],
-                    'PrestaShopBundle\Form\Admin\Product\ProductCombination'
-                );
-            }
-        }
-
-        $form = $form->getForm();
-=======
         $form = $this->createProductForm($product, $modelMapper);
->>>>>>> e1ed70f0
 
         $formBulkCombinations = $this->createForm(
             ProductCombinationBulk::class,
@@ -541,11 +426,7 @@
         $postData = $request->request->all();
         $combinationsList = [];
         if (!empty($postData)) {
-<<<<<<< HEAD
-            foreach ((array) $postData as $postKey => $postValue) {
-=======
             foreach ($postData as $postKey => $postValue) {
->>>>>>> e1ed70f0
                 if (preg_match('/^combination_.*/', $postKey)) {
                     $combinationsList[$postKey] = $postValue;
                     $postData['form'][$postKey] = $postValue; // need to validate the form
@@ -1080,45 +961,11 @@
     /**
      * @return CsvResponse
      *
-<<<<<<< HEAD
-     * This action will allow the merchant to switch between the new and the old pages for Catalog & Products pages.
-     * This is a temporary behavior, that will be removed in a futur minor release. This is here to let the modules
-     * adapting their hooks to the new controller behavior during a short time.
-     *
-     * FIXME: This is a temporary behavior. (clean the route YML conf in the same time)
-     *
-     * @param bool $use True to use legacy version. False for refactored page.
-=======
      * @throws \Symfony\Component\Translation\Exception\InvalidArgumentException
->>>>>>> e1ed70f0
      */
     public function exportAction()
     {
-<<<<<<< HEAD
-        $pagePreference = $this->get('prestashop.core.admin.page_preference_interface');
-        /* @var $pagePreference AdminPagePreferenceInterface */
-        $pagePreference->setTemporaryShouldUseLegacyPage('product', $use);
-
-        $hookDispatcher = $this->get('prestashop.core.hook.dispatcher');
-        /* @var $hookDispatcher HookDispatcher */
-        $hookDispatcher->dispatch(
-            'shouldUseLegacyPage',
-            (new HookEvent())->setHookParameters(['page' => 'product', 'use_legacy' => $use])
-        );
-
-        $logger = $this->get('logger');
-        /* @var $logger LoggerInterface */
-        $logger->info('Changed setting to use ' . ($use ? 'legacy' : 'new version') . ' pages for ProductController.');
-
-        // Then redirect
-        $urlGenerator = $this->get(
-            $use ? 'prestashop.core.admin.url_generator_legacy' : 'prestashop.core.admin.url_generator'
-        );
-        /* @var $urlGenerator UrlGeneratorInterface */
-        return $this->redirect($urlGenerator->generate('admin_product_catalog'));
-=======
         return $this->get('prestashop.core.product.csv_exporter')->export();
->>>>>>> e1ed70f0
     }
 
     /**
@@ -1128,11 +975,8 @@
      *
      * @param int|string $quantity the quantity to set on the catalog filters persistence
      * @param string $active the activation state to set on the catalog filters persistence
-<<<<<<< HEAD
-=======
      *
      * @return RedirectResponse
->>>>>>> e1ed70f0
      */
     public function catalogFiltersAction($quantity = 'none', $active = 'none')
     {
@@ -1204,66 +1048,4 @@
             'formId' => $step . '_' . $fieldName . '_rendered',
         ]);
     }
-<<<<<<< HEAD
-
-    /**
-     * @param $action
-     * @param string $suffix
-     *
-     * @return bool
-     */
-    protected function shouldDenyAction($action, $suffix = '')
-    {
-        return (
-                $action === 'delete' . $suffix && !$this->isGranted(PageVoter::DELETE, 'ADMINPRODUCTS_')
-            ) || (
-                ($action === 'activate' . $suffix || $action === 'deactivate' . $suffix) &&
-                !$this->isGranted(PageVoter::UPDATE, 'ADMINPRODUCTS_')
-            ) || (
-                ($action === 'duplicate' . $suffix) &&
-                (!$this->isGranted(PageVoter::UPDATE, 'ADMINPRODUCTS_') || !$this->isGranted(PageVoter::CREATE, 'ADMINPRODUCTS_'))
-            )
-        ;
-    }
-
-    /**
-     * @param $action
-     * @param string $suffix
-     *
-     * @return string
-     *
-     * @throws Exception
-     */
-    protected function getForbiddenActionMessage($action, $suffix = '')
-    {
-        $translator = $this->get('translator');
-
-        if ($action === 'delete' . $suffix) {
-            return $translator->trans(
-                'You do not have permission to delete this.',
-                [],
-                'Admin.Notifications.Error'
-            );
-        }
-
-        if ($action === 'deactivate' . $suffix || $action === 'activate' . $suffix) {
-            return $translator->trans(
-                'You do not have permission to edit this.',
-                [],
-                'Admin.Notifications.Error'
-            );
-        }
-
-        if ($action === 'duplicate' . $suffix) {
-            return $translator->trans(
-                'You do not have permission to add this.',
-                [],
-                'Admin.Notifications.Error'
-            );
-        }
-
-        throw new Exception(sprintf('Invalid action (%s)', $action . $suffix));
-    }
-=======
->>>>>>> e1ed70f0
 }