<?php
/**
 * Copyright since 2007 PrestaShop SA and Contributors
 * PrestaShop is an International Registered Trademark & Property of PrestaShop SA
 *
 * NOTICE OF LICENSE
 *
 * This source file is subject to the Open Software License (OSL 3.0)
 * that is bundled with this package in the file LICENSE.md.
 * It is also available through the world-wide-web at this URL:
 * https://opensource.org/licenses/OSL-3.0
 * If you did not receive a copy of the license and are unable to
 * obtain it through the world-wide-web, please send an email
 * to license@prestashop.com so we can send you a copy immediately.
 *
 * DISCLAIMER
 *
 * Do not edit or add to this file if you wish to upgrade PrestaShop to newer
 * versions in the future. If you wish to customize PrestaShop for your
 * needs please refer to https://devdocs.prestashop.com/ for more information.
 *
 * @author    PrestaShop SA and Contributors <contact@prestashop.com>
 * @copyright Since 2007 PrestaShop SA and Contributors
 * @license   https://opensource.org/licenses/OSL-3.0 Open Software License (OSL 3.0)
 */

declare(strict_types=1);

namespace PrestaShopBundle\Controller\Admin\Configure\AdvancedParameters\AuthorizationServer;

use Exception;
use PrestaShop\PrestaShop\Core\Domain\AuthorizationServer\Exception\ApplicationConstraintException;
use PrestaShop\PrestaShop\Core\Domain\AuthorizationServer\Exception\ApplicationNotFoundException;
use PrestaShop\PrestaShop\Core\Domain\AuthorizationServer\Exception\DuplicateApplicationNameException;
use PrestaShop\PrestaShop\Core\Domain\AuthorizationServer\Query\GetApplicationForEditing;
use PrestaShop\PrestaShop\Core\Domain\AuthorizationServer\QueryResult\EditableApplication;
use PrestaShop\PrestaShop\Core\Domain\Customer\Exception\CustomerConstraintException;
use PrestaShop\PrestaShop\Core\Search\Filters\AuthorizedApplicationsFilters;
use PrestaShopBundle\Controller\Admin\FrameworkBundleAdminController;
<<<<<<< HEAD
use Symfony\Component\HttpFoundation\RedirectResponse;
use Symfony\Component\HttpFoundation\Request;
=======
use PrestaShopBundle\Exception\NotImplementedException;
>>>>>>> 46362be7
use Symfony\Component\HttpFoundation\Response;

/**
 * Manages the "Configure > Advanced Parameters > Authorization Server" page.
 */
class ApplicationController extends FrameworkBundleAdminController
{
    /**
     * @param AuthorizedApplicationsFilters $filters the list of filters from the request
     *
     * @return Response
     */
    public function indexAction(AuthorizedApplicationsFilters $filters): Response
    {
        $gridAuthorizedApplicationFactory = $this->get('prestashop.core.grid.factory.authorized_application');
        $grid = $gridAuthorizedApplicationFactory->getGrid($filters);

        return $this->render('@PrestaShop/Admin/Configure/AdvancedParameters/AuthorizationServer/index.html.twig', [
            'help_link' => $this->generateSidebarLink('AdminAuthorizationServer'),
            'layoutTitle' => $this->trans('Authorization Server Management', 'Admin.Navigation.Menu'),
            'requireBulkActions' => false,
            'showContentHeader' => true,
            'enableSidebar' => true,
            'layoutHeaderToolbarBtn' => $this->getApplicationToolbarButtons(),
            'grid' => $this->presentGrid($grid),
        ]);
    }

    public function viewAction(): void
    {
        // TODO: Implement viewAction() method in view PR.
        throw new NotImplementedException();
    }

    public function createAction(): void
    {
        // TODO: Implement createAction() method in create PR.
        throw new NotImplementedException();
    }

    public function editAction(): void
    {
        // TODO: Implement editAction() method in edit PR.
        throw new NotImplementedException();
    }

    public function deleteAction(): void
    {
        // TODO: Implement deleteAction() method in delete PR.
        throw new NotImplementedException();
    }

    /**
     * @param Request $request
     *
     * @return Response
     */
    public function createAction(Request $request): Response
    {
        $authorizedApplicationForm = $this->get('prestashop.core.form.identifiable_object.builder.application_form_builder')->getForm();
        $authorizedApplicationForm->handleRequest($request);

        try {
            $result = $this->get('prestashop.core.form.identifiable_object.handler.application_form_handler')->handle($authorizedApplicationForm);
            if ($result->isSubmitted() && $result->isValid() && null !== $result->getIdentifiableObjectId()) {
                $this->addFlash('success', $this->trans('Successful creation', 'Admin.Notifications.Success'));

                return $this->redirectToRoute('admin_authorized_applications_index');
            }
        } catch (Exception $e) {
            $this->addFlash('error', $this->getErrorMessageForException($e, $this->getErrorMessages($e)));
        }

        return $this->render('@PrestaShop/Admin/Configure/AdvancedParameters/AuthorizationServer/Application/create.html.twig', [
            'help_link' => $this->generateSidebarLink('AdminAuthorizationServer'),
            'enableSidebar' => true,
            'applicationForm' => $authorizedApplicationForm->createView(),
        ]);
    }

    /**
     * @param Request $request
     * @param int $applicationId
     *
     * @return RedirectResponse|Response
     */
    public function editAction(Request $request, int $applicationId): Response
    {
        try {
            /** @var EditableApplication $editableApplication */
            $editableApplication = $this->getQueryBus()->handle(new GetApplicationForEditing($applicationId));
            $authorizedApplicationForm = $this->get('prestashop.core.form.identifiable_object.builder.application_form_builder')->getFormFor($applicationId);
            $authorizedApplicationForm->handleRequest($request);
        } catch (Exception $e) {
            $this->addFlash('error', $this->getErrorMessageForException($e, $this->getErrorMessages($e)));

            return $this->redirectToRoute('admin_authorized_applications_index');
        }

        try {
            $result = $this->get('prestashop.core.form.identifiable_object.handler.application_form_handler')->handleFor($applicationId, $authorizedApplicationForm);
            if ($result->isSubmitted() && $result->isValid()) {
                $this->addFlash('success', $this->trans('Successful update', 'Admin.Notifications.Success'));

                return $this->redirectToRoute('admin_authorized_applications_index');
            }
        } catch (Exception $e) {
            $this->addFlash('error', $this->getErrorMessageForException($e, $this->getErrorMessages($e)));
        }

        return $this->render('@PrestaShop/Admin/Configure/AdvancedParameters/AuthorizationServer/Application/edit.html.twig', [
            'help_link' => $this->generateSidebarLink('AdminAuthorizationServer'),
            'enableSidebar' => true,
            'applicationForm' => $authorizedApplicationForm->createView(),
            'editableApplication' => $editableApplication,
        ]);
    }

    /**
     * @return array
     */
    private function getApplicationToolbarButtons(): array
    {
        $toolbarButtons = [];

        $toolbarButtons['addApplication'] = [
            'href' => $this->generateUrl('admin_authorized_applications_create'),
            'desc' => $this->trans('Add new authorized app', 'Admin.Actions'),
            'icon' => 'add_circle_outline',
            'class' => 'btn-primary',
        ];

        $toolbarButtons['addApiAccess'] = [
            'href' => $this->generateUrl('admin_api_accesses_create'),
            'desc' => $this->trans('Add new Api access', 'Admin.Actions'),
            'icon' => 'add_circle_outline',
            'class' => 'btn-primary',
        ];

        return $toolbarButtons;
    }

    /**
     * Provides error messages for exceptions
     *
     * @param Exception $e
     *
     * @return array
     */
    private function getErrorMessages(Exception $e): array
    {
        return [
            ApplicationNotFoundException::class => $this->trans(
                'This application does not exist.',
                'Admin.Notifications.Error'
            ),
            DuplicateApplicationNameException::class => sprintf(
                '%s %s',
                $this->trans(
                    'An application already exists with this name:',
                    'Admin.Notifications.Error'
                ),
                $e instanceof DuplicateApplicationNameException ? $e->getDuplicateActionName() : ''
            ),
            ApplicationConstraintException::class => [
                CustomerConstraintException::INVALID_ID => $this->trans(
                    'The %s field is invalid.',
                    'Admin.Notifications.Error',
                    [sprintf('"%s"', $this->trans('Id', 'Admin.Global'))]
                ),
            ],
        ];
    }
}<|MERGE_RESOLUTION|>--- conflicted
+++ resolved
@@ -28,21 +28,9 @@
 
 namespace PrestaShopBundle\Controller\Admin\Configure\AdvancedParameters\AuthorizationServer;
 
-use Exception;
-use PrestaShop\PrestaShop\Core\Domain\AuthorizationServer\Exception\ApplicationConstraintException;
-use PrestaShop\PrestaShop\Core\Domain\AuthorizationServer\Exception\ApplicationNotFoundException;
-use PrestaShop\PrestaShop\Core\Domain\AuthorizationServer\Exception\DuplicateApplicationNameException;
-use PrestaShop\PrestaShop\Core\Domain\AuthorizationServer\Query\GetApplicationForEditing;
-use PrestaShop\PrestaShop\Core\Domain\AuthorizationServer\QueryResult\EditableApplication;
-use PrestaShop\PrestaShop\Core\Domain\Customer\Exception\CustomerConstraintException;
 use PrestaShop\PrestaShop\Core\Search\Filters\AuthorizedApplicationsFilters;
 use PrestaShopBundle\Controller\Admin\FrameworkBundleAdminController;
-<<<<<<< HEAD
-use Symfony\Component\HttpFoundation\RedirectResponse;
-use Symfony\Component\HttpFoundation\Request;
-=======
 use PrestaShopBundle\Exception\NotImplementedException;
->>>>>>> 46362be7
 use Symfony\Component\HttpFoundation\Response;
 
 /**
@@ -96,72 +84,6 @@
     }
 
     /**
-     * @param Request $request
-     *
-     * @return Response
-     */
-    public function createAction(Request $request): Response
-    {
-        $authorizedApplicationForm = $this->get('prestashop.core.form.identifiable_object.builder.application_form_builder')->getForm();
-        $authorizedApplicationForm->handleRequest($request);
-
-        try {
-            $result = $this->get('prestashop.core.form.identifiable_object.handler.application_form_handler')->handle($authorizedApplicationForm);
-            if ($result->isSubmitted() && $result->isValid() && null !== $result->getIdentifiableObjectId()) {
-                $this->addFlash('success', $this->trans('Successful creation', 'Admin.Notifications.Success'));
-
-                return $this->redirectToRoute('admin_authorized_applications_index');
-            }
-        } catch (Exception $e) {
-            $this->addFlash('error', $this->getErrorMessageForException($e, $this->getErrorMessages($e)));
-        }
-
-        return $this->render('@PrestaShop/Admin/Configure/AdvancedParameters/AuthorizationServer/Application/create.html.twig', [
-            'help_link' => $this->generateSidebarLink('AdminAuthorizationServer'),
-            'enableSidebar' => true,
-            'applicationForm' => $authorizedApplicationForm->createView(),
-        ]);
-    }
-
-    /**
-     * @param Request $request
-     * @param int $applicationId
-     *
-     * @return RedirectResponse|Response
-     */
-    public function editAction(Request $request, int $applicationId): Response
-    {
-        try {
-            /** @var EditableApplication $editableApplication */
-            $editableApplication = $this->getQueryBus()->handle(new GetApplicationForEditing($applicationId));
-            $authorizedApplicationForm = $this->get('prestashop.core.form.identifiable_object.builder.application_form_builder')->getFormFor($applicationId);
-            $authorizedApplicationForm->handleRequest($request);
-        } catch (Exception $e) {
-            $this->addFlash('error', $this->getErrorMessageForException($e, $this->getErrorMessages($e)));
-
-            return $this->redirectToRoute('admin_authorized_applications_index');
-        }
-
-        try {
-            $result = $this->get('prestashop.core.form.identifiable_object.handler.application_form_handler')->handleFor($applicationId, $authorizedApplicationForm);
-            if ($result->isSubmitted() && $result->isValid()) {
-                $this->addFlash('success', $this->trans('Successful update', 'Admin.Notifications.Success'));
-
-                return $this->redirectToRoute('admin_authorized_applications_index');
-            }
-        } catch (Exception $e) {
-            $this->addFlash('error', $this->getErrorMessageForException($e, $this->getErrorMessages($e)));
-        }
-
-        return $this->render('@PrestaShop/Admin/Configure/AdvancedParameters/AuthorizationServer/Application/edit.html.twig', [
-            'help_link' => $this->generateSidebarLink('AdminAuthorizationServer'),
-            'enableSidebar' => true,
-            'applicationForm' => $authorizedApplicationForm->createView(),
-            'editableApplication' => $editableApplication,
-        ]);
-    }
-
-    /**
      * @return array
      */
     private function getApplicationToolbarButtons(): array
@@ -184,36 +106,4 @@
 
         return $toolbarButtons;
     }
-
-    /**
-     * Provides error messages for exceptions
-     *
-     * @param Exception $e
-     *
-     * @return array
-     */
-    private function getErrorMessages(Exception $e): array
-    {
-        return [
-            ApplicationNotFoundException::class => $this->trans(
-                'This application does not exist.',
-                'Admin.Notifications.Error'
-            ),
-            DuplicateApplicationNameException::class => sprintf(
-                '%s %s',
-                $this->trans(
-                    'An application already exists with this name:',
-                    'Admin.Notifications.Error'
-                ),
-                $e instanceof DuplicateApplicationNameException ? $e->getDuplicateActionName() : ''
-            ),
-            ApplicationConstraintException::class => [
-                CustomerConstraintException::INVALID_ID => $this->trans(
-                    'The %s field is invalid.',
-                    'Admin.Notifications.Error',
-                    [sprintf('"%s"', $this->trans('Id', 'Admin.Global'))]
-                ),
-            ],
-        ];
-    }
 }