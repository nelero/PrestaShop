<?php
/**
 * Copyright since 2007 PrestaShop SA and Contributors
 * PrestaShop is an International Registered Trademark & Property of PrestaShop SA
 *
 * NOTICE OF LICENSE
 *
 * This source file is subject to the Open Software License (OSL 3.0)
 * that is bundled with this package in the file LICENSE.md.
 * It is also available through the world-wide-web at this URL:
 * https://opensource.org/licenses/OSL-3.0
 * If you did not receive a copy of the license and are unable to
 * obtain it through the world-wide-web, please send an email
 * to license@prestashop.com so we can send you a copy immediately.
 *
 * DISCLAIMER
 *
 * Do not edit or add to this file if you wish to upgrade PrestaShop to newer
 * versions in the future. If you wish to customize PrestaShop for your
 * needs please refer to https://devdocs.prestashop.com/ for more information.
 *
 * @author    PrestaShop SA and Contributors <contact@prestashop.com>
 * @copyright Since 2007 PrestaShop SA and Contributors
 * @license   https://opensource.org/licenses/OSL-3.0 Open Software License (OSL 3.0)
 */

declare(strict_types=1);

namespace PrestaShopBundle\Controller\Admin\Configure\AdvancedParameters\AuthorizationServer;

use Exception;
use PrestaShop\PrestaShop\Core\Domain\AuthorizationServer\Exception\ApplicationConstraintException;
use PrestaShop\PrestaShop\Core\Domain\AuthorizationServer\Exception\ApplicationNotFoundException;
use PrestaShop\PrestaShop\Core\Domain\AuthorizationServer\Exception\DuplicateApplicationNameException;
use PrestaShop\PrestaShop\Core\Domain\AuthorizationServer\Query\GetApplicationForEditing;
use PrestaShop\PrestaShop\Core\Domain\AuthorizationServer\QueryResult\EditableApplication;
use PrestaShop\PrestaShop\Core\Domain\Customer\Exception\CustomerConstraintException;
use PrestaShop\PrestaShop\Core\Search\Filters\AuthorizedApplicationsFilters;
use PrestaShopBundle\Controller\Admin\FrameworkBundleAdminController;
use PrestaShopBundle\Exception\NotImplementedException;
<<<<<<< HEAD
use Symfony\Component\HttpFoundation\RedirectResponse;
use Symfony\Component\HttpFoundation\Request;
=======
use PrestaShopBundle\Security\Annotation\AdminSecurity;
>>>>>>> fc2fad12
use Symfony\Component\HttpFoundation\Response;

/**
 * Manages the "Configure > Advanced Parameters > Authorization Server" page.
 *
 * @experimental
 */
class ApplicationController extends FrameworkBundleAdminController
{
    /**
     * @AdminSecurity("is_granted('create', request.get('_legacy_controller')) || is_granted('update', request.get('_legacy_controller')) || is_granted('delete', request.get('_legacy_controller')) || is_granted('read', request.get('_legacy_controller'))")
     *
     * @param AuthorizedApplicationsFilters $filters the list of filters from the request
     *
     * @return Response
     */
    public function indexAction(AuthorizedApplicationsFilters $filters): Response
    {
        $gridAuthorizedApplicationFactory = $this->get('prestashop.core.grid.factory.authorized_application');
        $grid = $gridAuthorizedApplicationFactory->getGrid($filters);

        return $this->render('@PrestaShop/Admin/Configure/AdvancedParameters/AuthorizationServer/index.html.twig', [
            'help_link' => $this->generateSidebarLink('AdminAuthorizationServer'),
            'layoutTitle' => $this->trans('Authorization server management', 'Admin.Navigation.Menu'),
            'requireBulkActions' => false,
            'showContentHeader' => true,
            'enableSidebar' => true,
            'layoutHeaderToolbarBtn' => $this->getApplicationToolbarButtons(),
            'grid' => $this->presentGrid($grid),
        ]);
    }

    /**
     * @AdminSecurity("is_granted('create', request.get('_legacy_controller')) || is_granted('update', request.get('_legacy_controller')) || is_granted('delete', request.get('_legacy_controller')) || is_granted('read', request.get('_legacy_controller'))")
     */
    public function viewAction(): void
    {
        // TODO: Implement viewAction() method in view PR.
        throw new NotImplementedException();
    }

    /**
<<<<<<< HEAD
     * @param Request $request
     *
     * @return Response
     */
    public function createAction(Request $request): Response
=======
     * @AdminSecurity("is_granted('create', request.get('_legacy_controller'))")
     */
    public function createAction(): void
>>>>>>> fc2fad12
    {
        $authorizedApplicationForm = $this->get('prestashop.core.form.identifiable_object.builder.application_form_builder')->getForm();
        $authorizedApplicationForm->handleRequest($request);

        try {
            $result = $this->get('prestashop.core.form.identifiable_object.handler.application_form_handler')->handle($authorizedApplicationForm);
            if ($result->isSubmitted() && $result->isValid() && null !== $result->getIdentifiableObjectId()) {
                $this->addFlash('success', $this->trans('Successful creation', 'Admin.Notifications.Success'));

                return $this->redirectToRoute('admin_authorized_applications_index');
            }
        } catch (Exception $e) {
            $this->addFlash('error', $this->getErrorMessageForException($e, $this->getErrorMessages($e)));
        }

        return $this->render('@PrestaShop/Admin/Configure/AdvancedParameters/AuthorizationServer/Application/create.html.twig', [
            'help_link' => $this->generateSidebarLink('AdminAuthorizationServer'),
            'enableSidebar' => true,
            'applicationForm' => $authorizedApplicationForm->createView(),
            'layoutTitle' => $this->trans('New authorized application', 'Admin.Navigation.Menu'),
        ]);
    }

    /**
<<<<<<< HEAD
     * @param Request $request
     * @param int $applicationId
     *
     * @return RedirectResponse|Response
     */
    public function editAction(Request $request, int $applicationId): Response
=======
     * @AdminSecurity("is_granted('update', request.get('_legacy_controller'))")
     */
    public function editAction(): void
>>>>>>> fc2fad12
    {
        try {
            /** @var EditableApplication $editableApplication */
            $editableApplication = $this->getQueryBus()->handle(new GetApplicationForEditing($applicationId));
            $authorizedApplicationForm = $this->get('prestashop.core.form.identifiable_object.builder.application_form_builder')->getFormFor($applicationId);
            $authorizedApplicationForm->handleRequest($request);
        } catch (Exception $e) {
            $this->addFlash('error', $this->getErrorMessageForException($e, $this->getErrorMessages($e)));

            return $this->redirectToRoute('admin_authorized_applications_index');
        }

        try {
            $result = $this->get('prestashop.core.form.identifiable_object.handler.application_form_handler')->handleFor($applicationId, $authorizedApplicationForm);
            if ($result->isSubmitted() && $result->isValid()) {
                $this->addFlash('success', $this->trans('Successful update', 'Admin.Notifications.Success'));

                return $this->redirectToRoute('admin_authorized_applications_index');
            }
        } catch (Exception $e) {
            $this->addFlash('error', $this->getErrorMessageForException($e, $this->getErrorMessages($e)));
        }

        return $this->render('@PrestaShop/Admin/Configure/AdvancedParameters/AuthorizationServer/Application/edit.html.twig', [
            'help_link' => $this->generateSidebarLink('AdminAuthorizationServer'),
            'enableSidebar' => true,
            'applicationForm' => $authorizedApplicationForm->createView(),
            'editableApplication' => $editableApplication,
            'layoutTitle' => $this->trans(
                'Editing application %application_name%',
                'Admin.Navigation.Menu',
                [
                    '%application_name%' => $editableApplication->getname(),
                ]
            ),
        ]);
    }

    /**
     * @AdminSecurity("is_granted('delete', request.get('_legacy_controller'))")
     */
    public function deleteAction(): void
    {
        // TODO: Implement deleteAction() method in delete PR.
        throw new NotImplementedException();
    }

    /**
     * @return array
     */
    private function getApplicationToolbarButtons(): array
    {
        $toolbarButtons = [];

        $toolbarButtons['addApplication'] = [
            'href' => $this->generateUrl('admin_authorized_applications_create'),
            'desc' => $this->trans('Add new authorized app', 'Admin.Actions'),
            'icon' => 'add_circle_outline',
            'class' => 'btn-primary',
        ];

        $toolbarButtons['addApiAccess'] = [
            'href' => $this->generateUrl('admin_api_accesses_create'),
            'desc' => $this->trans('Add new API access', 'Admin.Actions'),
            'icon' => 'add_circle_outline',
            'class' => 'btn-primary',
        ];

        return $toolbarButtons;
    }

    /**
     * Provides error messages for exceptions
     *
     * @param Exception $e
     *
     * @return array
     */
    private function getErrorMessages(Exception $e): array
    {
        return [
            ApplicationNotFoundException::class => $this->trans(
                'This application does not exist.',
                'Admin.Notifications.Error'
            ),
            DuplicateApplicationNameException::class => sprintf(
                '%s %s',
                $this->trans(
                    'An application already exists with this name:',
                    'Admin.Notifications.Error'
                ),
                $e instanceof DuplicateApplicationNameException ? $e->getDuplicateActionName() : ''
            ),
            ApplicationConstraintException::class => [
                CustomerConstraintException::INVALID_ID => $this->trans(
                    'The %s field is invalid.',
                    'Admin.Notifications.Error',
                    [sprintf('"%s"', $this->trans('Id', 'Admin.Global'))]
                ),
            ],
        ];
    }
}<|MERGE_RESOLUTION|>--- conflicted
+++ resolved
@@ -35,15 +35,14 @@
 use PrestaShop\PrestaShop\Core\Domain\AuthorizationServer\Query\GetApplicationForEditing;
 use PrestaShop\PrestaShop\Core\Domain\AuthorizationServer\QueryResult\EditableApplication;
 use PrestaShop\PrestaShop\Core\Domain\Customer\Exception\CustomerConstraintException;
+use PrestaShop\PrestaShop\Core\Domain\AuthorizationServer\Query\GetApplicationForEditing;
+use PrestaShop\PrestaShop\Core\Domain\AuthorizationServer\QueryResult\EditableApplication;
 use PrestaShop\PrestaShop\Core\Search\Filters\AuthorizedApplicationsFilters;
 use PrestaShopBundle\Controller\Admin\FrameworkBundleAdminController;
 use PrestaShopBundle\Exception\NotImplementedException;
-<<<<<<< HEAD
+use PrestaShopBundle\Security\Annotation\AdminSecurity;
 use Symfony\Component\HttpFoundation\RedirectResponse;
 use Symfony\Component\HttpFoundation\Request;
-=======
-use PrestaShopBundle\Security\Annotation\AdminSecurity;
->>>>>>> fc2fad12
 use Symfony\Component\HttpFoundation\Response;
 
 /**
@@ -67,7 +66,7 @@
 
         return $this->render('@PrestaShop/Admin/Configure/AdvancedParameters/AuthorizationServer/index.html.twig', [
             'help_link' => $this->generateSidebarLink('AdminAuthorizationServer'),
-            'layoutTitle' => $this->trans('Authorization server management', 'Admin.Navigation.Menu'),
+            'layoutTitle' => $this->trans('Authorization Server Management', 'Admin.Navigation.Menu'),
             'requireBulkActions' => false,
             'showContentHeader' => true,
             'enableSidebar' => true,
@@ -86,17 +85,13 @@
     }
 
     /**
-<<<<<<< HEAD
+     * @AdminSecurity("is_granted('create', request.get('_legacy_controller'))")
+     *
      * @param Request $request
      *
      * @return Response
      */
-    public function createAction(Request $request): Response
-=======
-     * @AdminSecurity("is_granted('create', request.get('_legacy_controller'))")
-     */
-    public function createAction(): void
->>>>>>> fc2fad12
+    public function createAction(): Response
     {
         $authorizedApplicationForm = $this->get('prestashop.core.form.identifiable_object.builder.application_form_builder')->getForm();
         $authorizedApplicationForm->handleRequest($request);
@@ -121,18 +116,14 @@
     }
 
     /**
-<<<<<<< HEAD
+     * @AdminSecurity("is_granted('update', request.get('_legacy_controller'))")
+     *
      * @param Request $request
      * @param int $applicationId
      *
      * @return RedirectResponse|Response
      */
-    public function editAction(Request $request, int $applicationId): Response
-=======
-     * @AdminSecurity("is_granted('update', request.get('_legacy_controller'))")
-     */
-    public function editAction(): void
->>>>>>> fc2fad12
+    public function editAction(): Response
     {
         try {
             /** @var EditableApplication $editableApplication */
