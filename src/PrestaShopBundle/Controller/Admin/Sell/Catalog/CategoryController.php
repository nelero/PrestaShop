--- conflicted
+++ resolved
@@ -89,9 +89,6 @@
         $categoryViewDataProvider = $this->get('prestashop.adapter.category.category_view_data_provider');
         $categoryViewData = $categoryViewDataProvider->getViewData($currentCategoryId);
 
-<<<<<<< HEAD
-        $deleteCategoriesForm = $this->createForm(DeleteCategoriesType::class, ['categories_to_delete_parent' => (int) $currentCategoryId], []);
-=======
         $isItASearchRequest = $this->requestHasSearchParameters($request);
 
         $filters->addFilter(['is_home_category' => $categoryViewData['is_home_category']]);
@@ -100,8 +97,7 @@
         $categoryGridFactory = $this->get('prestashop.core.grid.factory.category_decorator');
         $categoryGrid = $categoryGridFactory->getGrid($filters);
 
-        $deleteCategoriesForm = $this->createForm(DeleteCategoriesType::class);
->>>>>>> dab7016d
+        $deleteCategoriesForm = $this->createForm(DeleteCategoriesType::class, ['categories_to_delete_parent' => (int) $currentCategoryId], []);
 
         $showcaseCardIsClosed = $this->getQueryBus()->handle(
             new GetShowcaseCardIsClosed((int) $this->getContext()->employee->id, ShowcaseCard::CATEGORIES_CARD)
