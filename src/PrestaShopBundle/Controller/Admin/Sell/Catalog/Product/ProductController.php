<?php
/**
 * Copyright since 2007 PrestaShop SA and Contributors
 * PrestaShop is an International Registered Trademark & Property of PrestaShop SA
 *
 * NOTICE OF LICENSE
 *
 * This source file is subject to the Open Software License (OSL 3.0)
 * that is bundled with this package in the file LICENSE.md.
 * It is also available through the world-wide-web at this URL:
 * https://opensource.org/licenses/OSL-3.0
 * If you did not receive a copy of the license and are unable to
 * obtain it through the world-wide-web, please send an email
 * to license@prestashop.com so we can send you a copy immediately.
 *
 * DISCLAIMER
 *
 * Do not edit or add to this file if you wish to upgrade PrestaShop to newer
 * versions in the future. If you wish to customize PrestaShop for your
 * needs please refer to https://devdocs.prestashop.com/ for more information.
 *
 * @author    PrestaShop SA and Contributors <contact@prestashop.com>
 * @copyright Since 2007 PrestaShop SA and Contributors
 * @license   https://opensource.org/licenses/OSL-3.0 Open Software License (OSL 3.0)
 */

declare(strict_types=1);

namespace PrestaShopBundle\Controller\Admin\Sell\Catalog\Product;

use Exception;
use PrestaShop\PrestaShop\Adapter\Product\Repository\ProductRepository;
use PrestaShop\PrestaShop\Adapter\Shop\Context;
use PrestaShop\PrestaShop\Adapter\Shop\Url\ProductPreviewProvider;
use PrestaShop\PrestaShop\Core\Domain\Product\Command\BulkDeleteProductCommand;
use PrestaShop\PrestaShop\Core\Domain\Product\Command\BulkDuplicateProductCommand;
use PrestaShop\PrestaShop\Core\Domain\Product\Command\BulkUpdateProductStatusCommand;
use PrestaShop\PrestaShop\Core\Domain\Product\Command\DeleteProductCommand;
use PrestaShop\PrestaShop\Core\Domain\Product\Command\DuplicateProductCommand;
use PrestaShop\PrestaShop\Core\Domain\Product\Command\UpdateProductCommand;
use PrestaShop\PrestaShop\Core\Domain\Product\Command\UpdateProductsPositionsCommand;
use PrestaShop\PrestaShop\Core\Domain\Product\Exception\BulkProductException;
use PrestaShop\PrestaShop\Core\Domain\Product\Exception\CannotBulkDeleteProductException;
use PrestaShop\PrestaShop\Core\Domain\Product\Exception\CannotDeleteProductException;
use PrestaShop\PrestaShop\Core\Domain\Product\Exception\InvalidProductTypeException;
use PrestaShop\PrestaShop\Core\Domain\Product\Exception\ProductConstraintException;
use PrestaShop\PrestaShop\Core\Domain\Product\Exception\ProductException;
use PrestaShop\PrestaShop\Core\Domain\Product\Exception\ProductNotFoundException;
use PrestaShop\PrestaShop\Core\Domain\Product\FeatureValue\Exception\DuplicateFeatureValueAssociationException;
use PrestaShop\PrestaShop\Core\Domain\Product\FeatureValue\Exception\InvalidAssociatedFeatureException;
use PrestaShop\PrestaShop\Core\Domain\Product\Query\GetProductForEditing;
use PrestaShop\PrestaShop\Core\Domain\Product\Query\SearchProductsForAssociation;
use PrestaShop\PrestaShop\Core\Domain\Product\QueryResult\ProductForAssociation;
use PrestaShop\PrestaShop\Core\Domain\Product\QueryResult\ProductForEditing;
use PrestaShop\PrestaShop\Core\Domain\Product\SpecificPrice\Exception\SpecificPriceConstraintException;
use PrestaShop\PrestaShop\Core\Domain\Product\ValueObject\ProductId;
use PrestaShop\PrestaShop\Core\Domain\Shop\Exception\ShopAssociationNotFound;
use PrestaShop\PrestaShop\Core\Domain\Shop\ValueObject\ShopConstraint;
use PrestaShop\PrestaShop\Core\Domain\Shop\ValueObject\ShopId;
use PrestaShop\PrestaShop\Core\FeatureFlag\FeatureFlagSettings;
use PrestaShop\PrestaShop\Core\Form\IdentifiableObject\Builder\FormBuilderInterface;
use PrestaShop\PrestaShop\Core\Form\IdentifiableObject\Handler\FormHandlerInterface;
use PrestaShop\PrestaShop\Core\Grid\Definition\Factory\GridDefinitionFactoryInterface;
use PrestaShop\PrestaShop\Core\Grid\Definition\Factory\ProductGridDefinitionFactory;
use PrestaShop\PrestaShop\Core\Search\Filters\ProductFilters;
use PrestaShop\PrestaShop\Core\Security\Permission;
use PrestaShopBundle\Controller\Admin\FrameworkBundleAdminController;
use PrestaShopBundle\Entity\AdminFilter;
use PrestaShopBundle\Entity\ProductDownload;
use PrestaShopBundle\Entity\Repository\FeatureFlagRepository;
use PrestaShopBundle\Form\Admin\Sell\Product\Category\CategoryFilterType;
use PrestaShopBundle\Form\Admin\Type\ShopSelectorType;
use PrestaShopBundle\Security\Annotation\AdminSecurity;
use PrestaShopBundle\Security\Annotation\DemoRestricted;
use PrestaShopBundle\Service\Grid\ResponseBuilder;
use Symfony\Component\Form\FormInterface;
use Symfony\Component\HttpFoundation\BinaryFileResponse;
use Symfony\Component\HttpFoundation\JsonResponse;
use Symfony\Component\HttpFoundation\RedirectResponse;
use Symfony\Component\HttpFoundation\Request;
use Symfony\Component\HttpFoundation\Response;
use Symfony\Component\HttpFoundation\ResponseHeaderBag;

/**
 * Admin controller for the Product pages using the Symfony architecture:
 * - product list (display, search)
 * - product form (creation, edition)
 * - ...
 *
 * Some component displayed in this form are based on ajax request which might implemented
 * in another Controller.
 *
 * This controller is a re-migration of the initial ProductController which was the first
 * one to be migrated but doesn't meet the standards of the recently migrated controller.
 * The retro-compatibility is dropped for the legacy Admin pages, the former hook are no longer
 * managed for backward compatibility, new hooks need to be used in the modules, migration process
 * is detailed in the devdoc. (@todo add devdoc link when ready?)
 */
class ProductController extends FrameworkBundleAdminController
{
    /**
     * Used to validate connected user authorizations.
     */
    private const PRODUCT_CONTROLLER_PERMISSION = 'ADMINPRODUCTS_';

    /**
     * Request key to retrieve product ids for various bulk actions
     */
    private const BULK_PRODUCT_IDS_KEY = 'product_bulk';

    /**
     * @var ProductRepository
     */
    private $productRepository;

    /**
     * @param ProductRepository $productRepository
     */
    public function __construct(ProductRepository $productRepository)
    {
        $this->productRepository = $productRepository;
    }

    /**
     * Shows products listing.
     *
     * @AdminSecurity("is_granted('create', request.get('_legacy_controller')) || is_granted('update', request.get('_legacy_controller')) || is_granted('read', request.get('_legacy_controller'))")
     *
     * @param Request $request
     * @param ProductFilters $filters
     *
     * @return Response
     */
    public function indexAction(Request $request, ProductFilters $filters): Response
    {
        if ($this->shouldRedirectToV1()) {
            return $this->redirectToRoute('admin_product_catalog');
        }

        $productGridFactory = $this->get('prestashop.core.grid.factory.product');
        $productGrid = $productGridFactory->getGrid($filters);

        $filteredCategoryId = null;
        if (isset($filters->getFilters()['id_category'])) {
            $filteredCategoryId = (int) $filters->getFilters()['id_category'];
        }
        $categoriesForm = $this->createForm(CategoryFilterType::class, $filteredCategoryId, [
            'action' => $this->generateUrl('admin_products_grid_category_filter'),
        ]);

        return $this->render('@PrestaShop/Admin/Sell/Catalog/Product/index.html.twig', [
            'categoryFilterForm' => $categoriesForm->createView(),
            'productGrid' => $this->presentGrid($productGrid),
            'enableSidebar' => true,
            'layoutHeaderToolbarBtn' => $this->getProductToolbarButtons($request->get('_legacy_controller')),
            'help_link' => $this->generateSidebarLink('AdminProducts'),
            'layoutTitle' => $this->trans('Products', 'Admin.Navigation.Menu'),
        ]);
    }

    /**
     * Process Grid search, but we need to add the category filter which is handled independently.
     *
     * @param Request $request
     *
     * @AdminSecurity("is_granted('create', request.get('_legacy_controller')) || is_granted('update', request.get('_legacy_controller')) || is_granted('read', request.get('_legacy_controller'))")
     *
     * @return RedirectResponse
     */
    public function searchGridAction(Request $request)
    {
        /** @var GridDefinitionFactoryInterface $definitionFactory */
        $definitionFactory = $this->get('prestashop.core.grid.definition.factory.product');

        $filterId = ProductGridDefinitionFactory::GRID_ID;

        $adminFilter = $this->getGridAdminFilter();
        if (isset($adminFilter)) {
            $currentFilters = json_decode($adminFilter->getFilter(), true);
            if (!empty($currentFilters['filters']['id_category'])) {
                $request->query->add([
                    'product[filters][id_category]' => $currentFilters['filters']['id_category'],
                ]);
            }
        }

        /** @var ResponseBuilder $responseBuilder */
        $responseBuilder = $this->get('prestashop.bundle.grid.response_builder');

        return $responseBuilder->buildSearchResponse(
            $definitionFactory,
            $request,
            $filterId,
            'admin_products_index',
            ['product[filters][id_category]']
        );
    }

    /**
     * Reset filters for the grid only (category is kept, it can be cleared via another dedicated action)
     *
     * @AdminSecurity("is_granted('create', request.get('_legacy_controller')) || is_granted('update', request.get('_legacy_controller')) || is_granted('read', request.get('_legacy_controller'))")
     *
     * @return JsonResponse
     */
    public function resetGridSearchAction(): JsonResponse
    {
        $adminFilter = $this->getGridAdminFilter();
        if (isset($adminFilter)) {
            $adminFiltersRepository = $this->get('prestashop.core.admin.admin_filter.repository');
            $currentFilters = json_decode($adminFilter->getFilter(), true);

            // This reset action only reset the filters from the Grid, we keep the filter by category if it was present (we still reset to page 1 though)
            if (!empty($currentFilters['filters']['id_category'])) {
                $adminFilter->setFilter(json_encode([
                    'filters' => [
                        'id_category' => $currentFilters['filters']['id_category'],
                    ],
                    'offset' => 0,
                ]));
                $adminFiltersRepository->updateFilter($adminFilter);
            } else {
                $adminFiltersRepository->unsetFilters($adminFilter);
            }
        }

        return new JsonResponse();
    }

    /**
     * Apply the category filter and redirect to list on first page.
     *
     * @AdminSecurity("is_granted('create', request.get('_legacy_controller')) || is_granted('update', request.get('_legacy_controller')) || is_granted('read', request.get('_legacy_controller'))")
     *
     * @return RedirectResponse
     */
    public function gridCategoryFilterAction(Request $request): RedirectResponse
    {
        $filteredCategoryId = $request->request->get('category_filter');
        $adminFilter = $this->getGridAdminFilter();
        if (isset($adminFilter)) {
            $adminFiltersRepository = $this->get('prestashop.core.admin.admin_filter.repository');
            $currentFilters = json_decode($adminFilter->getFilter(), true);
            if (empty($filteredCategoryId)) {
                unset($currentFilters['filters']['id_category']);
            } else {
                $currentFilters['filters']['id_category'] = $filteredCategoryId;
            }
            $currentFilters['offset'] = 0;
            $adminFilter->setFilter(json_encode($currentFilters));
            $adminFiltersRepository->updateFilter($adminFilter);
        }

        return $this->redirectToRoute('admin_products_index');
    }

    /**
     * Shows products shop details.
     *
     * @AdminSecurity("is_granted('create', request.get('_legacy_controller')) || is_granted('update', request.get('_legacy_controller')) || is_granted('read', request.get('_legacy_controller'))")
     *
     * @param ProductFilters $filters
     * @param int $productId
     * @param int|null $shopGroupId
     *
     * @return Response
     */
    public function productShopPreviewsAction(ProductFilters $filters, int $productId, ?int $shopGroupId): Response
    {
        $shopConstraint = !empty($shopGroupId) ? ShopConstraint::shopGroup($shopGroupId) : ShopConstraint::allShops();
        $gridFactory = $this->get('prestashop.core.grid.factory.product.shops');
        $filters = new ProductFilters(
            $shopConstraint,
            [
                'filters' => [
                    'id_product' => [
                        'min_field' => $productId,
                        'max_field' => $productId,
                    ],
                ],
            ],
            $filters->getFilterId()
        );
        $grid = $gridFactory->getGrid($filters);

        return $this->render('@PrestaShop/Admin/Sell/Catalog/Product/shop_previews.html.twig', [
            'shopDetailsGrid' => $this->presentGrid($grid),
        ]);
    }

    /**
     * @AdminSecurity("is_granted('read', 'AdminProducts')")
     *
     * @return Response
     */
    public function lightListAction(ProductFilters $filters, Request $request): Response
    {
        $gridFactory = $this->get('prestashop.core.grid.factory.product_light');
        $grid = $gridFactory->getGrid($filters);

        return $this->render('@PrestaShop/Admin/Sell/Catalog/Product/light_list.html.twig', [
            'lightDisplay' => $request->query->has('liteDisplaying'),
            'productLightGrid' => $this->presentGrid($grid),
        ]);
    }

    /**
     * The redirection URL is generation thanks to the ProductPreviewProvider however it can't be used in the grid
     * since the LinkRowAction expects a symfony route, so this action is merely used as a proxy for symfony routing
     * and redirects to the appropriate product preview url.
     *
     * @AdminSecurity("is_granted('read', 'AdminProducts')")
     *
     * @return RedirectResponse
     */
    public function previewAction(int $productId, ?int $shopId): RedirectResponse
    {
        $shopConstraint = !empty($shopId) ? ShopConstraint::shop($shopId) : ShopConstraint::allShops();
        /** @var ProductForEditing $productForEditing */
        $productForEditing = $this->getQueryBus()->handle(new GetProductForEditing(
            $productId,
            $shopConstraint,
            $this->getContextLangId()
        ));

        if (null === $shopId) {
            $shopId = $this->productRepository->getProductDefaultShopId(new ProductId($productId))->getValue();
        }

        /** @var ProductPreviewProvider $previewUrlProvider */
        $previewUrlProvider = $this->get('prestashop.adapter.shop.url.product_preview_provider');
        $previewUrl = $previewUrlProvider->getUrl($productId, $productForEditing->isActive(), $shopId);

        return $this->redirect($previewUrl);
    }

    /**
     * @AdminSecurity("is_granted('create', request.get('_legacy_controller'))", message="You do not have permission to create this.")
     *
     * @param Request $request
     * @param int $productId
     *
     * @return Response
     */
    public function selectProductShopsAction(Request $request, int $productId): Response
    {
        if (!$this->get('prestashop.adapter.shop.context')->isSingleShopContext()) {
            return $this->renderIncompatibleContext($productId);
        }

        $productShopsForm = $this->getProductShopsFormBuilder()->getFormFor($productId);

        try {
            $productShopsForm->handleRequest($request);

            $result = $this->getProductShopsFormHandler()->handleFor($productId, $productShopsForm);

            if ($result->isSubmitted() && $result->isValid()) {
                $this->addFlash('success', $this->trans('Successful update', 'Admin.Notifications.Success'));

                $redirectParams = ['productId' => $productId];
                if ($request->query->has('liteDisplaying')) {
                    $redirectParams['liteDisplaying'] = true;
                }

                return $this->redirectToRoute('admin_products_select_shops', $redirectParams);
            }
        } catch (Exception $e) {
            $this->addFlash('error', $this->getErrorMessageForException($e, $this->getErrorMessages($e)));
        }

        return $this->renderProductShopsForm($productShopsForm, $productId, $request->query->has('liteDisplaying'));
    }

    /**
     * @AdminSecurity("is_granted('create', request.get('_legacy_controller'))", message="You do not have permission to create this.")
     *
     * @param Request $request
     *
     * @return Response
     */
    public function createAction(Request $request): Response
    {
        if ($request->query->has('shopId')) {
            $data['shop_id'] = $request->query->get('shopId');
        } else {
            /** @var Context $shopContext */
            $shopContext = $this->get('prestashop.adapter.shop.context');

            $data['shop_id'] = $shopContext->getContextShopID();
        }
        $productForm = $this->getCreateProductFormBuilder()->getForm($data);

        try {
            $productForm->handleRequest($request);

            $result = $this->getProductFormHandler()->handle($productForm);

            if ($result->isSubmitted() && $result->isValid()) {
                $this->addFlash('success', $this->trans('Successful update', 'Admin.Notifications.Success'));

                $redirectParams = ['productId' => $result->getIdentifiableObjectId()];

                $createdData = $productForm->getData();
                if (!empty($createdData['shop_id'])) {
                    $this->addFlash('success', $this->trans('Your store context has been automatically modified.', 'Admin.Notifications.Success'));

                    // Force shop context switching to selected shop for creation (handled in admin-dev/init.php and/or AdminController)
                    $redirectParams['setShopContext'] = 's-' . $createdData['shop_id'];
                }

                return $this->redirectToRoute('admin_products_edit', $redirectParams);
            }
        } catch (Exception $e) {
            $this->addFlash('error', $this->getErrorMessageForException($e, $this->getErrorMessages($e)));
        }

        return $this->renderCreateProductForm($productForm, $request->query->has('liteDisplaying'));
    }

    /**
     * @AdminSecurity("is_granted('update', request.get('_legacy_controller'))", message="You do not have permission to update this.")
     *
     * @param Request $request
     * @param int $productId
     *
     * @return Response
     */
    public function editAction(Request $request, int $productId): Response
    {
        if ($this->shouldRedirectToV1()) {
            return $this->redirectToRoute('admin_product_form', ['id' => $productId]);
        }

        if ($request->query->get('switchToShop')) {
            $this->addFlash('success', $this->trans('Your store context has been automatically modified.', 'Admin.Notifications.Success'));

            return $this->redirectToRoute('admin_products_edit', [
                'productId' => $productId,
                // Force shop context switching to selected shop for creation (handled in admin-dev/init.php and/or AdminController)
                'setShopContext' => 's-' . $request->query->get('switchToShop'),
            ]);
        }

        if (!$this->get('prestashop.adapter.shop.context')->isSingleShopContext()) {
            return $this->renderIncompatibleContext($productId);
        }

        try {
            $productForm = $this->getEditProductFormBuilder()->getFormFor($productId, [], [
                'product_id' => $productId,
                'shop_id' => (int) $this->getContextShopId(),
                // @todo: patch/partial update doesn't work good for now (especially multiple empty values) so we use POST for now
                // 'method' => Request::METHOD_PATCH,
                'method' => Request::METHOD_POST,
            ]);
        } catch (ShopAssociationNotFound $e) {
            return $this->renderMissingAssociation($productId);
        } catch (ProductNotFoundException $e) {
            $this->addFlash('error', $this->getErrorMessageForException($e, $this->getErrorMessages($e)));

            return $this->redirectToRoute('admin_products_index');
        }

        try {
            $productForm->handleRequest($request);
            $result = $this->getProductFormHandler()->handleFor($productId, $productForm);

            if ($result->isSubmitted()) {
                if ($result->isValid()) {
                    $this->addFlash('success', $this->trans('Successful update', 'Admin.Notifications.Success'));

                    return $this->redirectToRoute('admin_products_edit', ['productId' => $productId]);
                } else {
                    // Display root level errors with flash messages
                    foreach ($productForm->getErrors() as $error) {
                        $this->addFlash('error', sprintf(
                            '%s: %s',
                            $error->getOrigin()->getName(),
                            $error->getMessage()
                        ));
                    }
                }
            }
        } catch (Exception $e) {
            $this->addFlash('error', $this->getErrorMessageForException($e, $this->getErrorMessages($e)));
        }

        return $this->renderEditProductForm($productForm, $productId);
    }

    /**
     * @AdminSecurity("is_granted('delete', request.get('_legacy_controller'))", message="You do not have permission to delete this.")
     *
     * @param int $productId
     *
     * @return Response
     */
    public function deleteFromAllShopsAction(int $productId): Response
    {
        try {
            $this->getCommandBus()->handle(new DeleteProductCommand($productId, ShopConstraint::allShops()));
            $this->addFlash(
                'success',
                $this->trans('Successful deletion', 'Admin.Notifications.Success')
            );
        } catch (Exception $e) {
            $this->addFlash('error', $this->getErrorMessageForException($e, $this->getErrorMessages($e)));
        }

        return $this->redirectToRoute('admin_products_index');
    }

    /**
     * @AdminSecurity("is_granted('delete', request.get('_legacy_controller'))", message="You do not have permission to delete this.")
     *
     * @param int $productId
     * @param int $shopId
     *
     * @return Response
     */
    public function deleteFromShopAction(int $productId, int $shopId): Response
    {
        try {
            $this->getCommandBus()->handle(new DeleteProductCommand($productId, ShopConstraint::shop($shopId)));
            $this->addFlash(
                'success',
                $this->trans('Successful deletion', 'Admin.Notifications.Success')
            );
        } catch (Exception $e) {
            $this->addFlash('error', $this->getErrorMessageForException($e, $this->getErrorMessages($e)));
        }

        return $this->redirectToRoute('admin_products_index');
    }

    /**
     * @AdminSecurity("is_granted('delete', request.get('_legacy_controller'))", message="You do not have permission to delete this.")
     *
     * @param int $productId
     * @param int $shopGroupId
     *
     * @return Response
     */
    public function deleteFromShopGroupAction(int $productId, int $shopGroupId): Response
    {
        try {
            $this->getCommandBus()->handle(new DeleteProductCommand($productId, ShopConstraint::shopGroup($shopGroupId)));
            $this->addFlash(
                'success',
                $this->trans('Successful deletion', 'Admin.Notifications.Success')
            );
        } catch (ProductException $e) {
            $this->addFlash('error', $this->getErrorMessageForException($e, $this->getErrorMessages($e)));
        }

        return $this->redirectToRoute('admin_products_index');
    }

    /**
     * @AdminSecurity("is_granted('delete', request.get('_legacy_controller'))", message="You do not have permission to delete this.")
     *
     * @param int $shopId
     *
     * @return Response
     */
    public function bulkDeleteFromShopAction(Request $request, int $shopId): Response
    {
        return $this->bulkDeleteByShopConstraint($request, ShopConstraint::shop($shopId));
    }

    /**
     * @AdminSecurity("is_granted('delete', request.get('_legacy_controller'))", message="You do not have permission to delete this.")
     *
     * @param int $shopGroupId
     *
     * @return Response
     */
    public function bulkDeleteFromShopGroupAction(Request $request, int $shopGroupId): Response
    {
        return $this->bulkDeleteByShopConstraint($request, ShopConstraint::shopGroup($shopGroupId));
    }

    /**
     * @AdminSecurity("is_granted('create', request.get('_legacy_controller'))", message="You do not have permission to create this.")
     *
     * @param int $productId
     *
     * @return Response
     */
    public function duplicateAllShopsAction(int $productId): Response
    {
        return $this->duplicateByShopConstraint($productId, ShopConstraint::allShops());
    }

    /**
     * @AdminSecurity("is_granted('create', request.get('_legacy_controller'))", message="You do not have permission to create this.")
     *
     * @param int $productId
     * @param int $shopId
     *
     * @return Response
     */
    public function duplicateShopAction(int $productId, int $shopId): Response
    {
        return $this->duplicateByShopConstraint($productId, ShopConstraint::shop($shopId));
    }

    /**
     * @AdminSecurity("is_granted('create', request.get('_legacy_controller'))", message="You do not have permission to create this.")
     *
     * @param int $productId
     * @param int $shopGroupId
     *
     * @return Response
     */
    public function duplicateShopGroupAction(int $productId, int $shopGroupId): Response
    {
        return $this->duplicateByShopConstraint($productId, ShopConstraint::shopGroup($shopGroupId));
    }

    /**
     * Toggles product status
     *
     * @AdminSecurity("is_granted('update', request.get('_legacy_controller'))", redirectRoute="admin_products_index")
     *
     * @param int $productId
     * @param int $shopId
     *
     * @return JsonResponse
     */
    public function toggleStatusForShopAction(int $productId, int $shopId): JsonResponse
    {
        $shopConstraint = ShopConstraint::shop($shopId);
        /** @var ProductForEditing $productForEditing */
        $productForEditing = $this->getQueryBus()->handle(new GetProductForEditing(
            $productId,
            $shopConstraint,
            $this->getContextLangId()
        ));

        try {
            $command = new UpdateProductCommand($productId, $shopConstraint);
            $command->setActive(!$productForEditing->isActive());
            $this->getCommandBus()->handle($command);
        } catch (Exception $e) {
            return $this->json([
                'status' => false,
                'message' => $this->getErrorMessageForException($e, $this->getErrorMessages($e)),
            ]);
        }

        return $this->json([
            'status' => true,
            'message' => $this->trans('The status has been successfully updated.', 'Admin.Notifications.Success'),
        ]);
    }

    /**
     * Enable product status for all shops and redirect to product list.
     *
     * @AdminSecurity("is_granted('update', request.get('_legacy_controller'))", redirectRoute="admin_products_index")
     *
     * @param int $productId
     *
     * @return RedirectResponse
     */
    public function enableForAllShopsAction(int $productId): RedirectResponse
    {
        return $this->updateProductStatusByShopConstraint($productId, true, ShopConstraint::allShops());
    }

    /**
     * Enable product status for shop group and redirect to product list.
     *
     * @AdminSecurity("is_granted('update', request.get('_legacy_controller'))", redirectRoute="admin_products_index")
     *
     * @param int $productId
     * @param int $shopGroupId
     *
     * @return RedirectResponse
     */
    public function enableForShopGroupAction(int $productId, int $shopGroupId): RedirectResponse
    {
        return $this->updateProductStatusByShopConstraint($productId, true, ShopConstraint::shopGroup($shopGroupId));
    }

    /**
     * Disable product status for shop group and redirect to product list.
     *
     * @AdminSecurity("is_granted('update', request.get('_legacy_controller'))", redirectRoute="admin_products_index")
     *
     * @param int $productId
     * @param int $shopGroupId
     *
     * @return RedirectResponse
     */
    public function disableForShopGroupAction(int $productId, int $shopGroupId): RedirectResponse
    {
        return $this->updateProductStatusByShopConstraint($productId, false, ShopConstraint::shopGroup($shopGroupId));
    }

    /**
     * Disable product status for all shops and redirect to product list.
     *
     * @AdminSecurity("is_granted('update', request.get('_legacy_controller'))", redirectRoute="admin_products_index")
     *
     * @param int $productId
     *
     * @return RedirectResponse
     */
    public function disableForAllShopsAction(int $productId): RedirectResponse
    {
        return $this->updateProductStatusByShopConstraint($productId, false, ShopConstraint::allShops());
    }

    /**
     * Updates product position.
     *
     * @AdminSecurity(
     *     "is_granted('update', request.get('_legacy_controller'))",
     *     redirectRoute="admin_products_index",
     *     redirectQueryParamsToKeep={"id_category"},
     *     message="You do not have permission to edit this."
     * )
     * @DemoRestricted(
     *     redirectRoute="admin_products_index",
     *     redirectQueryParamsToKeep={"id_category"}
     * )
     *
     * @param Request $request
     *
     * @return RedirectResponse
     */
    public function updatePositionAction(Request $request): RedirectResponse
    {
        try {
            $this->getCommandBus()->handle(
                new UpdateProductsPositionsCommand(
                    $request->request->get('positions'),
                    $request->query->getInt('id_category')
                )
            );
            $this->addFlash('success', $this->trans('Update successful', 'Admin.Notifications.Success'));
        } catch (Exception $e) {
            $this->addFlash('error', $this->getErrorMessageForException($e, $this->getErrorMessages($e)));

            return $this->redirectToRoute('admin_products_index');
        }

        return $this->redirectToRoute('admin_products_index');
    }

    /**
     * Delete products in bulk action.
     *
     * @AdminSecurity(
     *     "is_granted('delete', request.get('_legacy_controller'))",
     *     redirectRoute="admin_products_index",
     *     message="You do not have permission to delete this."
     * )
     *
     * @param Request $request
     *
     * @return JsonResponse
     */
    public function bulkDeleteFromAllShopsAction(Request $request): JsonResponse
    {
        try {
            $this->bulkDeleteByShopConstraint($request, ShopConstraint::allShops());
            $this->addFlash(
                'success',
                $this->trans('Successful deletion', 'Admin.Notifications.Success')
            );
        } catch (Exception $e) {
            if ($e instanceof BulkProductException) {
                return $this->jsonBulkErrors($e);
            } else {
                return $this->json(['error' => $this->getErrorMessageForException($e, $this->getErrorMessages($e))], Response::HTTP_BAD_REQUEST);
            }
        }

        return $this->json(['success' => true]);
    }

    /**
     * Enable products in bulk action.
     *
     * @AdminSecurity(
     *     "is_granted('update', request.get('_legacy_controller'))",
     *     redirectRoute="admin_products_index",
     *     message="You do not have permission to edit this."
     * )
     *
     * @param Request $request
     *
     * @return JsonResponse
     */
    public function bulkEnableAllShopsAction(Request $request): JsonResponse
    {
        return $this->bulkUpdateProductStatus($request, true, ShopConstraint::allShops());
    }

    /**
     * Enable products in bulk action for a specific shop.
     *
     * @AdminSecurity(
     *     "is_granted('update', request.get('_legacy_controller'))",
     *     redirectRoute="admin_products_index",
     *     message="You do not have permission to edit this."
     * )
     *
     * @param Request $request
     * @param int $shopId
     *
     * @return JsonResponse
     */
    public function bulkEnableShopAction(Request $request, int $shopId): JsonResponse
    {
        return $this->bulkUpdateProductStatus($request, true, ShopConstraint::shop($shopId));
    }

    /**
     * Enable products in bulk action for a specific shop group.
     *
     * @AdminSecurity(
     *     "is_granted('update', request.get('_legacy_controller'))",
     *     redirectRoute="admin_products_index",
     *     message="You do not have permission to edit this."
     * )
     *
     * @param Request $request
     * @param int $shopGroupId
     *
     * @return JsonResponse
     */
    public function bulkEnableShopGroupAction(Request $request, int $shopGroupId): JsonResponse
    {
        return $this->bulkUpdateProductStatus($request, true, ShopConstraint::shopGroup($shopGroupId));
    }

    /**
     * Disable products in bulk action.
     *
     * @AdminSecurity(
     *     "is_granted('update', request.get('_legacy_controller'))",
     *     redirectRoute="admin_products_index",
     *     message="You do not have permission to edit this."
     * )
     *
     * @param Request $request
     *
     * @return JsonResponse
     */
    public function bulkDisableAllShopsAction(Request $request): JsonResponse
    {
        return $this->bulkUpdateProductStatus($request, false, ShopConstraint::allShops());
    }

    /**
     * Disable products in bulk action for a specific shop.
     *
     * @AdminSecurity(
     *     "is_granted('update', request.get('_legacy_controller'))",
     *     redirectRoute="admin_products_index",
     *     message="You do not have permission to edit this."
     * )
     *
     * @param Request $request
     * @param int $shopId
     *
     * @return JsonResponse
     */
    public function bulkDisableShopAction(Request $request, int $shopId): JsonResponse
    {
        return $this->bulkUpdateProductStatus($request, false, ShopConstraint::shop($shopId));
    }

    /**
     * Disable products in bulk action for a specific shop group.
     *
     * @AdminSecurity(
     *     "is_granted('update', request.get('_legacy_controller'))",
     *     redirectRoute="admin_products_index",
     *     message="You do not have permission to edit this."
     * )
     *
     * @param Request $request
     * @param int $shopGroupId
     *
     * @return JsonResponse
     */
    public function bulkDisableShopGroupAction(Request $request, int $shopGroupId): JsonResponse
    {
        return $this->bulkUpdateProductStatus($request, false, ShopConstraint::shopGroup($shopGroupId));
    }

    /**
     * Duplicate products in bulk action.
     *
     * @AdminSecurity(
     *     "is_granted('create', request.get('_legacy_controller'))",
     *     redirectRoute="admin_products_index",
     *     message="You do not have permission to edit this."
     * )
     *
     * @param Request $request
     *
     * @return JsonResponse
     */
    public function bulkDuplicateAllShopsAction(Request $request): JsonResponse
    {
        return $this->bulkDuplicateByShopConstraint($request, ShopConstraint::allShops());
    }

    /**
     * Duplicate products in bulk action for specific shop.
     *
     * @AdminSecurity(
     *     "is_granted('create', request.get('_legacy_controller'))",
     *     redirectRoute="admin_products_index",
     *     message="You do not have permission to edit this."
     * )
     *
     * @param Request $request
     * @param int $shopId
     *
     * @return JsonResponse
     */
    public function bulkDuplicateShopAction(Request $request, int $shopId): JsonResponse
    {
        return $this->bulkDuplicateByShopConstraint($request, ShopConstraint::shop($shopId));
    }

    /**
     * Duplicate products in bulk action for specific shop group.
     *
     * @AdminSecurity(
     *     "is_granted('create', request.get('_legacy_controller'))",
     *     redirectRoute="admin_products_index",
     *     message="You do not have permission to edit this."
     * )
     *
     * @param Request $request
     * @param int $shopGroupId
     *
     * @return JsonResponse
     */
    public function bulkDuplicateShopGroupAction(Request $request, int $shopGroupId): JsonResponse
    {
        return $this->bulkDuplicateByShopConstraint($request, ShopConstraint::shopGroup($shopGroupId));
    }

    /**
     * @AdminSecurity("is_granted('read', request.get('_legacy_controller'))", message="You do not have permission to read this.")
     *
     * Download the content of the virtual product.
     *
     * @param int $virtualProductFileId
     *
     * @return BinaryFileResponse
     */
    public function downloadVirtualFileAction(int $virtualProductFileId): BinaryFileResponse
    {
        $configuration = $this->getConfiguration();
        $download = $this->getDoctrine()
            ->getRepository(ProductDownload::class)
            ->findOneBy([
                'id' => $virtualProductFileId,
            ]);

        $response = new BinaryFileResponse(
            $configuration->get('_PS_DOWNLOAD_DIR_') . $download->getFilename()
        );

        $response->setContentDisposition(
            ResponseHeaderBag::DISPOSITION_ATTACHMENT,
            $download->getDisplayFilename()
        );

        return $response;
    }

    /**
     * @AdminSecurity("is_granted(['read'], request.get('_legacy_controller'))")
     *
     * @param Request $request
     * @param string $languageCode
     *
     * @return JsonResponse
     */
    public function searchProductsForAssociationAction(Request $request, string $languageCode): JsonResponse
    {
        $langRepository = $this->get('prestashop.core.admin.lang.repository');
        $lang = $langRepository->getOneByLocaleOrIsoCode($languageCode);
        if (null === $lang) {
            return $this->json([
                'message' => sprintf(
                    'Invalid language code %s was used which matches no existing language in this shop.',
                    $languageCode
                ),
            ], Response::HTTP_BAD_REQUEST);
        }

        $shopId = $this->get('prestashop.adapter.shop.context')->getContextShopID();
        if (empty($shopId)) {
            $shopId = $this->getConfiguration()->getInt('PS_SHOP_DEFAULT');
        }

        try {
            /** @var ProductForAssociation[] $products */
            $products = $this->getQueryBus()->handle(new SearchProductsForAssociation(
                $request->get('query', ''),
                $lang->getId(),
                (int) $shopId,
                (int) $request->get('limit', 20)
            ));
        } catch (ProductConstraintException $e) {
            return $this->json([
                'message' => $e->getMessage(),
            ], Response::HTTP_BAD_REQUEST);
        }

        if (empty($products)) {
            return $this->json([], Response::HTTP_NOT_FOUND);
        }

        return $this->json($this->formatProductsForAssociation($products));
    }

    /**
     * @AdminSecurity("is_granted(['read'], request.get('_legacy_controller'))")
     *
     * @param int $productId
     * @param int $shopId
     *
     * @return JsonResponse
     */
    public function quantityAction(int $productId, int $shopId): JsonResponse
    {
        /** @var ProductForEditing $productForEditing */
        $productForEditing = $this->getQueryBus()->handle(
            new GetProductForEditing($productId, ShopConstraint::shop($shopId), $this->getContextLangId())
        );

        return $this->json(['quantity' => $productForEditing->getStockInformation()->getQuantity()]);
    }

    /**
     * @param ProductForAssociation[] $productsForAssociation
     *
     * @return array
     */
    private function formatProductsForAssociation(array $productsForAssociation): array
    {
        $productsData = [];
        foreach ($productsForAssociation as $productForAssociation) {
            $productName = $productForAssociation->getName();
            if (!empty($productForAssociation->getReference())) {
                $productName .= sprintf(' (ref: %s)', $productForAssociation->getReference());
            }

            $productsData[] = [
                'id' => $productForAssociation->getProductId(),
                'name' => $productName,
                'image' => $productForAssociation->getImageUrl(),
            ];
        }

        return $productsData;
    }

    /**
     * @param FormInterface $productForm
     *
     * @return Response
     */
    private function renderCreateProductForm(FormInterface $productForm, bool $lightDisplay): Response
    {
        return $this->render('@PrestaShop/Admin/Sell/Catalog/Product/create.html.twig', [
            'lightDisplay' => $lightDisplay,
            'showContentHeader' => false,
            'productForm' => $productForm->createView(),
            'helpLink' => $this->generateSidebarLink('AdminProducts'),
            'editable' => $this->isGranted(Permission::UPDATE, self::PRODUCT_CONTROLLER_PERMISSION),
        ]);
    }

    /**
     * @param FormInterface $productForm
     * @param int $productId
     *
     * @return Response
     */
    private function renderEditProductForm(FormInterface $productForm, int $productId): Response
    {
        $configuration = $this->getConfiguration();
        $categoryTreeFormBuilder = $this->get('prestashop.core.form.identifiable_object.builder.category_tree_selector_form_builder');

        $moduleDataProvider = $this->get('prestashop.adapter.data_provider.module');
        $statsModule = $moduleDataProvider->findByName('statsproduct');
        $statsLink = null;
        if (!empty($statsModule['active'])) {
            $statsLink = $this->getAdminLink('AdminStats', ['module' => 'statsproduct', 'id_product' => $productId]);
        }

        return $this->render('@PrestaShop/Admin/Sell/Catalog/Product/edit.html.twig', [
            'categoryTreeSelectorForm' => $categoryTreeFormBuilder->getForm()->createView(),
            'showContentHeader' => false,
            'productForm' => $productForm->createView(),
            'statsLink' => $statsLink,
            'helpLink' => $this->generateSidebarLink('AdminProducts'),
            'editable' => $this->isGranted(Permission::UPDATE, self::PRODUCT_CONTROLLER_PERMISSION),
            'taxEnabled' => (bool) $configuration->get('PS_TAX'),
            'stockEnabled' => (bool) $configuration->get('PS_STOCK_MANAGEMENT'),
            'isMultistoreActive' => $this->get('prestashop.adapter.multistore_feature')->isActive(),
        ]);
    }

    /**
     * @param FormInterface $productShopsForm
     *
     * @return Response
     */
    private function renderProductShopsForm(FormInterface $productShopsForm, int $productId, bool $lightDisplay): Response
    {
        return $this->render('@PrestaShop/Admin/Sell/Catalog/Product/shops.html.twig', [
            'productId' => $productId,
            'lightDisplay' => $lightDisplay,
            'showContentHeader' => false,
            'productShopsForm' => $productShopsForm->createView(),
            'helpLink' => $this->generateSidebarLink('AdminProducts'),
        ]);
    }

    /**
     * Helper private method to duplicate some products
     *
     * @param Request $request
     * @param ShopConstraint $shopConstraint
     *
     * @return JsonResponse
     */
    private function bulkDuplicateByShopConstraint(Request $request, ShopConstraint $shopConstraint): JsonResponse
    {
        try {
            $this->getCommandBus()->handle(
                new BulkDuplicateProductCommand(
                    $this->getBulkActionIds($request, self::BULK_PRODUCT_IDS_KEY),
                    $shopConstraint
                )
            );
        } catch (Exception $e) {
            if ($e instanceof BulkProductException) {
                return $this->jsonBulkErrors($e);
            } else {
                return $this->json(['error' => $this->getErrorMessageForException($e, $this->getErrorMessages($e))], Response::HTTP_BAD_REQUEST);
            }
        }

        return $this->json(['success' => true]);
    }

    /**
     * Helper private method to duplicate a product
     *
     * @param int $productId
     * @param ShopConstraint $shopConstraint
     *
     * @return Response
     */
    private function duplicateByShopConstraint(int $productId, ShopConstraint $shopConstraint): Response
    {
        try {
            /** @var ProductId $newProductId */
            $newProductId = $this->getCommandBus()->handle(new DuplicateProductCommand(
                $productId,
                $shopConstraint
            ));
            $this->addFlash(
                'success',
                $this->trans('Successful duplication', 'Admin.Notifications.Success')
            );
        } catch (Exception $e) {
            $this->addFlash('error', $this->getErrorMessageForException($e, $this->getErrorMessages($e)));

            return $this->redirectToRoute('admin_products_index');
        }

        return $this->redirectToRoute('admin_products_edit', ['productId' => $newProductId->getValue()]);
    }

    /**
     * Helper private method to delete some products
     *
     * @param Request $request
     * @param ShopConstraint $shopConstraint
     *
     * @return JsonResponse
     */
    private function bulkDeleteByShopConstraint(Request $request, ShopConstraint $shopConstraint): JsonResponse
    {
        try {
            $this->getCommandBus()->handle(new BulkDeleteProductCommand(
                $this->getBulkActionIds($request, self::BULK_PRODUCT_IDS_KEY),
                $shopConstraint
            ));
            $this->addFlash(
                'success',
                $this->trans('Successful deletion', 'Admin.Notifications.Success')
            );
        } catch (Exception $e) {
            if ($e instanceof BulkProductException) {
                return $this->jsonBulkErrors($e);
            } else {
                return $this->json(['error' => $this->getErrorMessageForException($e, $this->getErrorMessages($e))], Response::HTTP_BAD_REQUEST);
            }
        }

        return $this->json(['success' => true]);
    }

    /**
     * @param string $securitySubject
     *
     * @return array<string, array<string, mixed>>
     */
    private function getProductToolbarButtons(string $securitySubject): array
    {
        $toolbarButtons = [];

        // do not show create button if user has no permissions for it
        if (!$this->isGranted(Permission::CREATE, $securitySubject)) {
            return $toolbarButtons;
        }

        $toolbarButtons['add'] = [
<<<<<<< HEAD
            'href' => $this->generateUrl('admin_products_v2_create', ['shopId' => $this->getShopIdFromShopContext()]),
            'desc' => $this->trans('Add new product', 'Admin.Actions'),
=======
            'href' => $this->generateUrl('admin_products_create', ['shopId' => $this->getShopIdFromShopContext()]),
            'desc' => $this->trans('New product', 'Admin.Actions'),
>>>>>>> 12180532
            'icon' => 'add_circle_outline',
            'class' => 'btn-primary new-product-button',
            'floating_class' => 'new-product-button',
            'data_attributes' => [
                'modal-title' => $this->trans('Add new product', 'Admin.Catalog.Feature'),
            ],
        ];

        return $toolbarButtons;
    }

    /**
     * Helper private method to update a product's status.
     *
     * @param int $productId
     * @param bool $isEnabled
     * @param ShopConstraint $shopConstraint
     *
     * @return RedirectResponse
     */
    private function updateProductStatusByShopConstraint(int $productId, bool $isEnabled, ShopConstraint $shopConstraint): RedirectResponse
    {
        try {
            $command = new UpdateProductCommand($productId, $shopConstraint);
            $command->setActive($isEnabled);
            $this->getCommandBus()->handle($command);
            $this->addFlash('success', $this->trans('The status has been successfully updated.', 'Admin.Notifications.Success'));
        } catch (Exception $e) {
            $this->addFlash('error', $this->getErrorMessageForException($e, $this->getErrorMessages($e)));
        }

        return $this->redirectToRoute('admin_products_index');
    }

    /**
     * Helper private method to bulk update a product's status.
     *
     * @param Request $request
     * @param bool $newStatus
     * @param ShopConstraint $shopConstraint
     *
     * @return JsonResponse
     */
    private function bulkUpdateProductStatus(Request $request, bool $newStatus, ShopConstraint $shopConstraint): JsonResponse
    {
        try {
            $this->getCommandBus()->handle(
                new BulkUpdateProductStatusCommand(
                    $this->getBulkActionIds($request, self::BULK_PRODUCT_IDS_KEY),
                    $newStatus,
                    $shopConstraint
                )
            );
        } catch (Exception $e) {
            if ($e instanceof BulkProductException) {
                return $this->jsonBulkErrors($e);
            } else {
                return $this->json(['error' => $this->getErrorMessageForException($e, $this->getErrorMessages($e))], Response::HTTP_BAD_REQUEST);
            }
        }

        return $this->json(['success' => true]);
    }

    /**
     * Gets creation form builder.
     *
     * @return FormBuilderInterface
     */
    private function getCreateProductFormBuilder(): FormBuilderInterface
    {
        return $this->get('prestashop.core.form.identifiable_object.builder.create_product_form_builder');
    }

    /**
     * Gets edition form builder.
     *
     * @return FormBuilderInterface
     */
    private function getEditProductFormBuilder(): FormBuilderInterface
    {
        return $this->get('prestashop.core.form.identifiable_object.builder.edit_product_form_builder');
    }

    /**
     * @return FormHandlerInterface
     */
    private function getProductFormHandler(): FormHandlerInterface
    {
        return $this->get('prestashop.core.form.identifiable_object.product_form_handler');
    }

    /**
     * Gets shop association form builder.
     *
     * @return FormBuilderInterface
     */
    private function getProductShopsFormBuilder(): FormBuilderInterface
    {
        return $this->get('prestashop.core.form.identifiable_object.builder.product_shops_form_builder');
    }

    /**
     * @return FormHandlerInterface
     */
    private function getProductShopsFormHandler(): FormHandlerInterface
    {
        return $this->get('prestashop.core.form.identifiable_object.product_shops_form_handler');
    }

    /**
     * Format the bulk exception into an array of errors returned in a JsonResponse.
     *
     * @param BulkProductException $bulkProductException
     *
     * @return JsonResponse
     */
    private function jsonBulkErrors(BulkProductException $bulkProductException): JsonResponse
    {
        $errors = [];
        foreach ($bulkProductException->getBulkExceptions() as $productId => $productException) {
            $errors[] = $this->trans(
                'Error for product %product_id%: %error_message%',
                'Admin.Catalog.Notification',
                [
                    '%product_id%' => $productId,
                    '%error_message%' => $this->getErrorMessageForException($productException, $this->getErrorMessages($productException)),
                ]
            );
        }

        return $this->json(['errors' => $errors], Response::HTTP_BAD_REQUEST);
    }

    /**
     * Gets an error by exception class and its code.
     *
     * @param Exception $e
     *
     * @return array
     */
    private function getErrorMessages(Exception $e): array
    {
        // @todo: all the constraint error messages are missing for now (see ProductConstraintException)
        return [
            CannotDeleteProductException::class => $this->trans(
                'An error occurred while deleting the object.',
                'Admin.Notifications.Error'
            ),
            CannotBulkDeleteProductException::class => $this->trans(
                    'An error occurred while deleting this selection.',
                    'Admin.Notifications.Error'
            ),
            ProductConstraintException::class => [
                ProductConstraintException::INVALID_PRICE => $this->trans(
                    'Product price is invalid',
                    'Admin.Notifications.Error'
                ),
                ProductConstraintException::INVALID_UNIT_PRICE => $this->trans(
                    'Product price per unit is invalid',
                    'Admin.Notifications.Error'
                ),
                ProductConstraintException::INVALID_REDIRECT_TARGET => $this->trans(
                    'When redirecting towards a product you must select a target product.',
                    'Admin.Catalog.Notification'
                ),
                ProductConstraintException::INVALID_ONLINE_DATA => $this->trans(
                    'To put this product online, please enter a name.',
                    'Admin.Catalog.Notification'
                ),
            ],
            DuplicateFeatureValueAssociationException::class => $this->trans(
                'You cannot associate the same feature value more than once.',
                'Admin.Notifications.Error'
            ),
            InvalidAssociatedFeatureException::class => $this->trans(
                'The selected value belongs to another feature.',
                'Admin.Notifications.Error'
            ),
            SpecificPriceConstraintException::class => [
                SpecificPriceConstraintException::DUPLICATE_PRIORITY => $this->trans(
                    'The selected condition must be different in each field to set an order of priority.',
                    'Admin.Notifications.Error'
                ),
            ],
            InvalidProductTypeException::class => [
                InvalidProductTypeException::EXPECTED_NO_EXISTING_PACK_ASSOCIATIONS => $this->trans(
                    'This product cannot be changed into a pack because it is already associated to another pack.',
                    'Admin.Notifications.Error'
                ),
            ],
            ProductNotFoundException::class => $this->trans(
                'The object cannot be loaded (or found)',
                'Admin.Notifications.Error'
            ),
        ];
    }

    /**
     * @param int $productId
     *
     * @return Response
     */
    private function renderMissingAssociation(int $productId): Response
    {
        return $this->renderPreSelectShopPage(
            $productId,
            $this->trans(
                'This product is not associated with the store selected in the multistore header, please select another one.',
                'Admin.Notifications.Info'
            )
        );
    }

    /**
     * @param int $productId
     *
     * @return Response
     */
    private function renderIncompatibleContext(int $productId): Response
    {
        return $this->renderPreSelectShopPage(
            $productId,
            $this->trans(
                'This page is only compatible in a single-store context. Please select a store in the multistore header.',
                'Admin.Notifications.Info'
            )
        );
    }

    /**
     * @param int $productId
     *
     * @return Response
     */
    private function renderPreSelectShopPage(int $productId, string $warningMessage): Response
    {
        return $this->render('@PrestaShop/Admin/Sell/Catalog/Product/pre_select_shop.html.twig', [
            'warningMessage' => $warningMessage,
            'showContentHeader' => false,
            'modalTitle' => $this->trans('Select a store', 'Admin.Catalog.Feature'),
            'shopSelector' => $this->createForm(ShopSelectorType::class),
            'productId' => $productId,
            'productShopIds' => array_map(static function (ShopId $shopId) {
                return $shopId->getValue();
            }, $this->productRepository->getAssociatedShopIds(new ProductId($productId))),
        ]);
    }

    private function getGridAdminFilter(): ?AdminFilter
    {
        if (null === $this->getUser() || null === $this->getContext()->shop || empty($this->getContext()->shop->id)) {
            return null;
        }

        $adminFiltersRepository = $this->get('prestashop.core.admin.admin_filter.repository');
        $employeeId = $this->getUser()->getId();
        $shopId = $this->getContext()->shop->id;

        return $adminFiltersRepository->findByEmployeeAndFilterId($employeeId, $shopId, ProductGridDefinitionFactory::GRID_ID);
    }

    /**
     * @return bool
     */
    private function shouldRedirectToV1(): bool
    {
        return $this->get(FeatureFlagRepository::class)->isDisabled(FeatureFlagSettings::FEATURE_FLAG_PRODUCT_PAGE_V2);
    }

    /**
     * @return int|null
     */
    private function getShopIdFromShopContext(): ?int
    {
        /** @var Context $shopContext */
        $shopContext = $this->get('prestashop.adapter.shop.context');
        $shopId = $shopContext->getContextShopID();

        return !empty($shopId) ? (int) $shopId : null;
    }
}<|MERGE_RESOLUTION|>--- conflicted
+++ resolved
@@ -1235,13 +1235,8 @@
         }
 
         $toolbarButtons['add'] = [
-<<<<<<< HEAD
-            'href' => $this->generateUrl('admin_products_v2_create', ['shopId' => $this->getShopIdFromShopContext()]),
+            'href' => $this->generateUrl('admin_products_create', ['shopId' => $this->getShopIdFromShopContext()]),
             'desc' => $this->trans('Add new product', 'Admin.Actions'),
-=======
-            'href' => $this->generateUrl('admin_products_create', ['shopId' => $this->getShopIdFromShopContext()]),
-            'desc' => $this->trans('New product', 'Admin.Actions'),
->>>>>>> 12180532
             'icon' => 'add_circle_outline',
             'class' => 'btn-primary new-product-button',
             'floating_class' => 'new-product-button',
