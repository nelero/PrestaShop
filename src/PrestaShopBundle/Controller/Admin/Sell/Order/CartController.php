<?php
/**
 * Copyright since 2007 PrestaShop SA and Contributors
 * PrestaShop is an International Registered Trademark & Property of PrestaShop SA
 *
 * NOTICE OF LICENSE
 *
 * This source file is subject to the Open Software License (OSL 3.0)
 * that is bundled with this package in the file LICENSE.md.
 * It is also available through the world-wide-web at this URL:
 * https://opensource.org/licenses/OSL-3.0
 * If you did not receive a copy of the license and are unable to
 * obtain it through the world-wide-web, please send an email
 * to license@prestashop.com so we can send you a copy immediately.
 *
 * DISCLAIMER
 *
 * Do not edit or add to this file if you wish to upgrade PrestaShop to newer
 * versions in the future. If you wish to customize PrestaShop for your
 * needs please refer to https://devdocs.prestashop.com/ for more information.
 *
 * @author    PrestaShop SA and Contributors <contact@prestashop.com>
 * @copyright Since 2007 PrestaShop SA and Contributors
 * @license   https://opensource.org/licenses/OSL-3.0 Open Software License (OSL 3.0)
 */

namespace PrestaShopBundle\Controller\Admin\Sell\Order;

use Exception;
use PrestaShop\PrestaShop\Core\Domain\Cart\Command\AddCartRuleToCartCommand;
use PrestaShop\PrestaShop\Core\Domain\Cart\Command\AddProductToCartCommand;
use PrestaShop\PrestaShop\Core\Domain\Cart\Command\CreateEmptyCustomerCartCommand;
use PrestaShop\PrestaShop\Core\Domain\Cart\Command\RemoveCartRuleFromCartCommand;
use PrestaShop\PrestaShop\Core\Domain\Cart\Command\RemoveProductFromCartCommand;
use PrestaShop\PrestaShop\Core\Domain\Cart\Command\UpdateCartAddressesCommand;
use PrestaShop\PrestaShop\Core\Domain\Cart\Command\UpdateCartCarrierCommand;
use PrestaShop\PrestaShop\Core\Domain\Cart\Command\UpdateCartCurrencyCommand;
use PrestaShop\PrestaShop\Core\Domain\Cart\Command\UpdateCartDeliverySettingsCommand;
use PrestaShop\PrestaShop\Core\Domain\Cart\Command\UpdateCartLanguageCommand;
use PrestaShop\PrestaShop\Core\Domain\Cart\Command\UpdateProductQuantityInCartCommand;
use PrestaShop\PrestaShop\Core\Domain\Cart\Exception\CartConstraintException;
use PrestaShop\PrestaShop\Core\Domain\Cart\Exception\CartNotFoundException;
use PrestaShop\PrestaShop\Core\Domain\Cart\Exception\InvalidGiftMessageException;
use PrestaShop\PrestaShop\Core\Domain\Cart\Exception\MinimalQuantityException;
use PrestaShop\PrestaShop\Core\Domain\Cart\Query\GetCartForOrderCreation;
use PrestaShop\PrestaShop\Core\Domain\Cart\Query\GetCartForViewing;
use PrestaShop\PrestaShop\Core\Domain\Cart\QueryResult\CartForOrderCreation;
use PrestaShop\PrestaShop\Core\Domain\CartRule\Exception\CartRuleValidityException;
use PrestaShop\PrestaShop\Core\Domain\Currency\Exception\CurrencyException;
use PrestaShop\PrestaShop\Core\Domain\Exception\FileUploadException;
use PrestaShop\PrestaShop\Core\Domain\Language\Exception\LanguageException;
use PrestaShop\PrestaShop\Core\Domain\Product\Customization\CustomizationSettings;
use PrestaShop\PrestaShop\Core\Domain\Product\Customization\Exception\CustomizationConstraintException;
use PrestaShop\PrestaShop\Core\Domain\Product\Exception\ProductCustomizationNotFoundException;
use PrestaShop\PrestaShop\Core\Domain\Product\Exception\ProductOutOfStockException;
use PrestaShop\PrestaShop\Core\Domain\SpecificPrice\Command\AddSpecificPriceCommand;
use PrestaShop\PrestaShop\Core\Domain\SpecificPrice\Command\DeleteSpecificPriceByCartProductCommand;
use PrestaShop\PrestaShop\Core\Domain\ValueObject\Reduction;
use PrestaShopBundle\Controller\Admin\FrameworkBundleAdminController;
use PrestaShopBundle\Security\Annotation\AdminSecurity;
use Symfony\Component\HttpFoundation\JsonResponse;
use Symfony\Component\HttpFoundation\Request;
use Symfony\Component\HttpFoundation\Response;

class CartController extends FrameworkBundleAdminController
{
    /**
     * @AdminSecurity("is_granted('read', request.get('_legacy_controller'))")
     *
     * @param Request $request
     * @param int $cartId
     *
     * @return Response
     */
    public function viewAction(Request $request, $cartId)
    {
        try {
            $cartView = $this->getQueryBus()->handle(new GetCartForViewing((int) $cartId));
        } catch (Exception $e) {
            $this->addFlash('error', $this->getErrorMessageForException($e, $this->getErrorMessages($e)));

            return $this->redirect($this->getAdminLink('AdminCarts', [], true));
        }

        $kpiRowFactory = $this->get('prestashop.core.kpi_row.factory.cart');
        $kpiRowFactory->setOptions([
            'cart_id' => $cartId,
        ]);
        $kpiRow = $kpiRowFactory->build();
        $kpiRow->setAllowRefresh(false);

        return $this->render('@PrestaShop/Admin/Sell/Order/Cart/view.html.twig', [
            'cartView' => $cartView,
            'layoutTitle' => $this->trans('View', 'Admin.Actions'),
            'enableSidebar' => true,
            'help_link' => $this->generateSidebarLink($request->attributes->get('_legacy_controller')),
            'cartKpi' => $kpiRow,
            'createOrderFromCartLink' => $this->generateUrl('admin_orders_create', [
                'cartId' => $cartId,
            ]),
        ]);
    }

    /**
     * Gets requested cart information
     *
     * @AdminSecurity("is_granted('read', request.get('_legacy_controller')) || is_granted('create', 'AdminOrders')")
     *
     * @param int $cartId
     *
     * @return JsonResponse
     */
    public function getInfoAction(int $cartId)
    {
        try {
            $cartInfo = $this->getQueryBus()->handle(
                (new GetCartForOrderCreation($cartId))
                    ->setHideDiscounts(true)
            );

            return $this->json($cartInfo);
        } catch (Exception $e) {
            return $this->json(
                ['message' => $this->getErrorMessageForException($e, $this->getErrorMessages($e))],
                Response::HTTP_INTERNAL_SERVER_ERROR
            );
        }
    }

    /**
     * Creates empty cart
     *
     * @AdminSecurity("is_granted('create', request.get('_legacy_controller')) || is_granted('create', 'AdminOrders')")
     *
     * @param Request $request
     *
     * @return JsonResponse
     */
    public function createAction(Request $request): JsonResponse
    {
        try {
            $customerId = $request->request->getInt('customerId');
            $cartId = $this->getCommandBus()->handle(new CreateEmptyCustomerCartCommand($customerId))->getValue();

            return $this->json($this->getCartInfo($cartId));
        } catch (Exception $e) {
            return $this->json(
                ['message' => $this->getErrorMessageForException($e, $this->getErrorMessages($e))],
                Response::HTTP_INTERNAL_SERVER_ERROR
            );
        }
    }

    /**
     * Changes the cart address information
     *
     * @AdminSecurity("is_granted('update', request.get('_legacy_controller')) || is_granted('create', 'AdminOrders')")
     *
     * @param int $cartId
     * @param Request $request
     *
     * @return JsonResponse
     */
    public function editAddressesAction(int $cartId, Request $request): JsonResponse
    {
        $invoiceAddressId = $request->request->getInt('invoiceAddressId');
        $deliveryAddressId = $request->request->getInt('deliveryAddressId');

        try {
            $this->getCommandBus()->handle(new UpdateCartAddressesCommand(
                $cartId,
                $deliveryAddressId,
                $invoiceAddressId
            ));

            return $this->json($this->getCartInfo($cartId));
        } catch (Exception $e) {
            return $this->json(
                ['message' => $this->getErrorMessageForException($e, $this->getErrorMessages($e))],
                Response::HTTP_INTERNAL_SERVER_ERROR
            );
        }
    }

    /**
     * @AdminSecurity("is_granted('update', request.get('_legacy_controller')) || is_granted('create', 'AdminOrders')")
     *
     * @param int $cartId
     * @param Request $request
     *
     * @return JsonResponse
     */
    public function editCurrencyAction(int $cartId, Request $request): JsonResponse
    {
        try {
            $this->getCommandBus()->handle(new UpdateCartCurrencyCommand(
                $cartId,
                $request->request->getInt('currencyId')
            ));

            return $this->json($this->getCartInfo($cartId));
        } catch (Exception $e) {
            return $this->json(
                ['message' => $this->getErrorMessageForException($e, $this->getErrorMessages($e))],
                Response::HTTP_INTERNAL_SERVER_ERROR
            );
        }
    }

    /**
     * @AdminSecurity("is_granted('update', request.get('_legacy_controller')) || is_granted('create', 'AdminOrders')")
     *
     * @param int $cartId
     * @param Request $request
     *
     * @return JsonResponse
     */
    public function editLanguageAction(int $cartId, Request $request): JsonResponse
    {
        try {
            $this->getCommandBus()->handle(new UpdateCartLanguageCommand(
                $cartId,
                $request->request->getInt('languageId')
            ));

            return $this->json($this->getCartInfo($cartId));
        } catch (Exception $e) {
            return $this->json(
                ['message' => $this->getErrorMessageForException($e, $this->getErrorMessages($e))],
                Response::HTTP_INTERNAL_SERVER_ERROR
            );
        }
    }

    /**
     * @AdminSecurity("is_granted('update', request.get('_legacy_controller')) || is_granted('create', 'AdminOrders')")
     *
     * @param Request $request
     * @param int $cartId
     *
     * @return JsonResponse
     */
    public function editCarrierAction(Request $request, int $cartId): JsonResponse
    {
        try {
            $carrierId = (int) $request->request->get('carrierId');
            $this->getCommandBus()->handle(new UpdateCartCarrierCommand(
                $cartId,
                $carrierId
            ));

            return $this->json($this->getCartInfo($cartId));
        } catch (Exception $e) {
            return $this->json(
                ['message' => $this->getErrorMessageForException($e, $this->getErrorMessages($e))],
                Response::HTTP_INTERNAL_SERVER_ERROR
            );
        }
    }

    /**
     * @AdminSecurity("is_granted('update', request.get('_legacy_controller'))")
     *
     * @param Request $request
     * @param int $cartId
     *
     * @return JsonResponse
     */
    public function updateDeliverySettingsAction(Request $request, int $cartId)
    {
        $configuration = $this->get('prestashop.adapter.legacy.configuration');
        $recycledPackagingEnabled = (bool) $configuration->get('PS_RECYCLABLE_PACK');
        $giftSettingsEnabled = (bool) $configuration->get('PS_GIFT_WRAPPING');

        try {
            $this->getCommandBus()->handle(new UpdateCartDeliverySettingsCommand(
                $cartId,
                $request->request->getBoolean('freeShipping'),
<<<<<<< HEAD
                (
                    $giftSettingsEnabled
                    ? ($request->request->has('isAGift') ? $request->request->getBoolean('isAGift') : null)
                    : null
                ),
                (
                    $recycledPackagingEnabled
                    ? ($request->request->has('useRecycledPackaging') ? $request->request->getBoolean('useRecycledPackaging') : null)
                    : null
                ),
                ((!empty($request->request->get('giftMessage', null))) ? $request->request->get('giftMessage', null) : null)
=======
                ($giftSettingsEnabled ? $request->request->getBoolean('isAGift', null) : null),
                ($recycledPackagingEnabled ? $request->request->getBoolean('useRecycledPackaging', null) : null),
                $request->request->get('giftMessage', null)
>>>>>>> 90f747e1
            ));

            return $this->json($this->getCartInfo($cartId));
        } catch (Exception $e) {
            return $this->json(
                ['message' => $this->getErrorMessageForException($e, $this->getErrorMessages($e))],
                Response::HTTP_BAD_REQUEST
            );
        }
    }

    /**
     * Adds cart rule to cart
     *
     * @AdminSecurity("is_granted('create', request.get('_legacy_controller')) || is_granted('create', 'AdminOrders')")
     *
     * @param Request $request
     * @param int $cartId
     *
     * @return JsonResponse
     */
    public function addCartRuleAction(Request $request, int $cartId): JsonResponse
    {
        $cartRuleId = $request->request->getInt('cartRuleId');
        try {
            $this->getCommandBus()->handle(new AddCartRuleToCartCommand($cartId, $cartRuleId));

            return $this->json($this->getCartInfo($cartId));
        } catch (Exception $e) {
            return $this->json(
                ['message' => $this->getErrorMessageForException($e, $this->getErrorMessages($e))],
                Response::HTTP_INTERNAL_SERVER_ERROR
            );
        }
    }

    /**
     * Deletes cart rule from cart
     *
     * @AdminSecurity("is_granted('update', request.get('_legacy_controller')) || is_granted('create', 'AdminOrders')")
     *
     * @param int $cartId
     * @param int $cartRuleId
     *
     * @return JsonResponse
     */
    public function deleteCartRuleAction(int $cartId, int $cartRuleId)
    {
        try {
            $this->getCommandBus()->handle(new RemoveCartRuleFromCartCommand($cartId, $cartRuleId));

            return $this->json($this->getCartInfo($cartId));
        } catch (Exception $e) {
            return $this->json(
                ['message' => $this->getErrorMessageForException($e, $this->getErrorMessages($e))],
                Response::HTTP_INTERNAL_SERVER_ERROR
            );
        }
    }

    /**
     * Adds product to cart
     *
     * @AdminSecurity("is_granted('update', request.get('_legacy_controller')) || is_granted('create', 'AdminOrders')")
     *
     * @param Request $request
     * @param int $cartId
     *
     * @return JsonResponse
     */
    public function addProductAction(Request $request, int $cartId): JsonResponse
    {
        $productId = $request->request->getInt('product_id');
        $quantity = $request->request->getInt('product_quantity');
        $combinationId = $request->request->getInt('combination_id');

        $textCustomizations = $request->request->get('customizations') ?: [];
        $fileCustomizations = $request->files->get('customizations') ?: [];

        $customizations = $textCustomizations + $fileCustomizations;

        try {
            $this->assertAllUploadedFilesReachedRequest($request->headers->get('file-sizes'), $fileCustomizations);

            $this->getCommandBus()->handle(new AddProductToCartCommand(
                $cartId,
                $productId,
                $quantity,
                $combinationId ?: null,
                $customizations
            ));

            return $this->json($this->getCartInfo($cartId));
        } catch (Exception $e) {
            return $this->json(
                ['message' => $this->getErrorMessageForException($e, $this->getErrorMessages($e))],
                $this->getErrorCode($e)
            );
        }
    }

    /**
     * Modifying a price for a product in the cart is actually performed by using generated specific prices,
     * that are used only for this cart and this product.
     *
     * @AdminSecurity("is_granted('update', request.get('_legacy_controller')) || is_granted('create', 'AdminOrders')")
     *
     * @param Request $request
     * @param int $cartId
     * @param int $productId
     *
     * @return JsonResponse
     */
    public function editProductPriceAction(Request $request, int $cartId, int $productId): JsonResponse
    {
        $commandBus = $this->getCommandBus();

        try {
            $deleteSpecificPriceCommand = new DeleteSpecificPriceByCartProductCommand($cartId, $productId);

            // @todo: this shouldn't be used use UpdateProductPriceInCartCommand
            $addSpecificPriceCommand = new AddSpecificPriceCommand(
                $productId,
                Reduction::TYPE_AMOUNT,
                0,
                true,
                (float) $request->request->get('newPrice'),
                1
            );
            $addSpecificPriceCommand->setCartId($cartId);
            $addSpecificPriceCommand->setCustomerId($request->request->getInt('customerId'));

            if ($attributeId = $request->query->getInt('productAttributeId')) {
                $deleteSpecificPriceCommand->setProductAttributeId($attributeId);
                $addSpecificPriceCommand->setProductAttributeId($attributeId);
            }

            // delete previous specific prices
            $commandBus->handle($deleteSpecificPriceCommand);
            // add new specific price
            $commandBus->handle($addSpecificPriceCommand);

            return $this->json($this->getCartInfo($cartId));
        } catch (Exception $e) {
            return $this->json(
                ['message' => $this->getErrorMessageForException($e, $this->getErrorMessages($e))],
                Response::HTTP_INTERNAL_SERVER_ERROR
            );
        }
    }

    /**
     * Changes product in cart quantity
     *
     * @AdminSecurity("is_granted('update', request.get('_legacy_controller')) || is_granted('create', 'AdminOrders')")
     *
     * @param Request $request
     * @param int $cartId
     * @param int $productId
     *
     * @return JsonResponse
     */
    public function editProductQuantityAction(Request $request, int $cartId, int $productId)
    {
        try {
            $newQty = $request->request->getInt('newQty');
            $attributeId = $request->request->getInt('attributeId');

            $giftedQuantity = $this->getProductGiftedQuantity($cartId, $productId, $attributeId);

            $this->getCommandBus()->handle(new UpdateProductQuantityInCartCommand(
                $cartId,
                $productId,
                $newQty + $giftedQuantity,
                $attributeId ?: null,
                $request->request->getInt('customizationId') ?: null
            ));

            return $this->json($this->getCartInfo($cartId));
        } catch (Exception $e) {
            if ($e instanceof CartConstraintException && $e->getCode() === CartConstraintException::UNCHANGED_QUANTITY) {
                return $this->json($this->getCartInfo($cartId));
            }

            return $this->json(
                ['message' => $this->getErrorMessageForException($e, $this->getErrorMessages($e))],
                Response::HTTP_INTERNAL_SERVER_ERROR
            );
        }
    }

    /**
     * Deletes product from cart
     *
     * @AdminSecurity("is_granted('update', request.get('_legacy_controller')) || is_granted('create', 'AdminOrders')")
     *
     * @param Request $request
     * @param int $cartId
     *
     * @return JsonResponse
     */
    public function deleteProductAction(Request $request, int $cartId): JsonResponse
    {
        try {
            $productId = $request->request->getInt('productId');
            $attributeId = $request->request->getInt('attributeId');
            $customizationId = $request->request->getInt('customizationId');

            $this->getCommandBus()->handle(new RemoveProductFromCartCommand(
                $cartId,
                $productId,
                $attributeId ?: null,
                $customizationId ?: null
            ));

            return $this->json($this->getCartInfo($cartId));
        } catch (Exception $e) {
            return $this->json(
                ['message' => $this->getErrorMessageForException($e, $this->getErrorMessages($e))],
                Response::HTTP_INTERNAL_SERVER_ERROR
            );
        }
    }

    /**
     * @param int $cartId
     *
     * @return CartForOrderCreation
     *
     * @throws CartConstraintException
     */
    private function getCartInfo(int $cartId): CartForOrderCreation
    {
        return $this->getQueryBus()->handle(
            (new GetCartForOrderCreation($cartId))
                ->setHideDiscounts(true)
        );
    }

    /**
     * Checks if all submitted files reached the request.
     * If submitted form size exceeds php.ini post_max_size setting the $_FILES global doesn't contain the file.
     * For this reason custom headers where passed containing submitted file sizes
     *  to check if request contains all files that were submitted in browser
     *
     * @param string $fileSizeHeaders
     * @param array $fileCustomizations
     *
     * @throws FileUploadException
     */
    private function assertAllUploadedFilesReachedRequest(string $fileSizeHeaders, array $fileCustomizations): void
    {
        if (!empty($fileSizeHeaders)) {
            $fileSizesByInputName = json_decode($fileSizeHeaders, true);
            foreach ($fileSizesByInputName as $name => $size) {
                if (!isset($fileCustomizations[$name])) {
                    throw new FileUploadException('Some files were possibly not uploaded due to post_max_size limit', UPLOAD_ERR_INI_SIZE);
                }
            }
        }
    }

    /**
     * @param Exception $e
     *
     * @return array
     */
    private function getErrorMessages(Exception $e)
    {
        $iniConfig = $this->get('prestashop.core.configuration.ini_configuration');
        $minimalQuantity = $e instanceof MinimalQuantityException ? $e->getMinimalQuantity() : 0;

        return [
            CartNotFoundException::class => $this->trans('The object cannot be loaded (or found)', 'Admin.Notifications.Error'),
            CartRuleValidityException::class => $e->getMessage(),
            CartConstraintException::class => [
                CartConstraintException::INVALID_QUANTITY => $this->trans(
                    'Positive product quantity is required.',
                    'Admin.Notifications.Error'
                ),
                CartConstraintException::UNCHANGED_QUANTITY => $this->trans(
                    'Same product quantity is already in cart',
                    'Admin.Notifications.Error'
                ),
            ],
            LanguageException::class => [
                LanguageException::NOT_ACTIVE => $this->trans(
                    'Selected language cannot be used because it is disabled',
                    'Admin.Notifications.Error'
                ),
            ],
            CurrencyException::class => [
                CurrencyException::IS_DELETED => $this->trans(
                    'Selected currency cannot be used because it is deleted.',
                    'Admin.Notifications.Error'
                ),
                CurrencyException::IS_DISABLED => $this->trans(
                    'Selected currency cannot be used because it is disabled.',
                    'Admin.Notifications.Error'
                ),
            ],
            CustomizationConstraintException::class => [
                CustomizationConstraintException::FIELD_IS_REQUIRED => $this->trans(
                    'Please fill in all the required fields.',
                    'Admin.Notifications.Error'
                ),
                CustomizationConstraintException::FIELD_IS_TOO_LONG => $this->trans(
                    'Custom field text cannot be longer than %limit% characters.',
                    'Admin.Notifications.Error',
                    ['%limit%' => CustomizationSettings::MAX_TEXT_LENGTH]
                ),
            ],
            ProductCustomizationNotFoundException::class => $this->trans(
                'Product customization could not be found. Go to Catalog > Products to customize the product.',
                'Admin.Catalog.Notification'
            ),
            ProductOutOfStockException::class => $this->trans(
                'There are not enough products in stock.',
                'Admin.Catalog.Notification'
            ),
            FileUploadException::class => [
                UPLOAD_ERR_INI_SIZE => $this->trans(
                    'Max file size allowed is "%s" bytes.', 'Admin.Notifications.Error', [
                        $iniConfig->getUploadMaxSizeInBytes(),
                    ]),
                UPLOAD_ERR_EXTENSION => $this->trans(
                    'Image format not recognized, allowed formats are: .gif, .jpg, .png',
                    'Admin.Notifications.Error'
                ),
            ],
            InvalidGiftMessageException::class => $this->trans(
                'Gift message not valid',
                'Admin.Notifications.Error'
            ),
            MinimalQuantityException::class => $this->trans(
                'You must add a minimum quantity of %d',
                'Admin.Orderscustomers.Notification',
                [
                    $minimalQuantity,
                ]
            ),
        ];
    }

    /**
     * @param Exception $e
     *
     * @return int
     */
    private function getErrorCode(Exception $e): int
    {
        switch (get_class($e)) {
            case ProductOutOfStockException::class:
                return Response::HTTP_CONFLICT;
        }

        return Response::HTTP_INTERNAL_SERVER_ERROR;
    }

    /**
     * This method will be removed in the next patch version. We rely on Cart ObjectModel to simplify the code
     * It returns the number of items of the specific product/attribute that are gift for the cart
     *
     * @param int $cartId
     * @param int $productId
     * @param int|null $attributeId
     *
     * @return int
     */
    private function getProductGiftedQuantity(int $cartId, int $productId, ?int $attributeId): int
    {
        $cart = new \Cart($cartId);
        $giftCartRules = $cart->getCartRules(\CartRule::FILTER_ACTION_GIFT, false);
        if (count($giftCartRules) <= 0) {
            return 0;
        }

        $giftedQuantity = 0;
        foreach ($giftCartRules as $giftCartRule) {
            if (
                $productId == $giftCartRule['gift_product'] &&
                (null === $attributeId || $attributeId == $giftCartRule['gift_product_attribute'])
            ) {
                ++$giftedQuantity;
            }
        }

        return $giftedQuantity;
    }
}<|MERGE_RESOLUTION|>--- conflicted
+++ resolved
@@ -276,23 +276,9 @@
             $this->getCommandBus()->handle(new UpdateCartDeliverySettingsCommand(
                 $cartId,
                 $request->request->getBoolean('freeShipping'),
-<<<<<<< HEAD
-                (
-                    $giftSettingsEnabled
-                    ? ($request->request->has('isAGift') ? $request->request->getBoolean('isAGift') : null)
-                    : null
-                ),
-                (
-                    $recycledPackagingEnabled
-                    ? ($request->request->has('useRecycledPackaging') ? $request->request->getBoolean('useRecycledPackaging') : null)
-                    : null
-                ),
-                ((!empty($request->request->get('giftMessage', null))) ? $request->request->get('giftMessage', null) : null)
-=======
                 ($giftSettingsEnabled ? $request->request->getBoolean('isAGift', null) : null),
                 ($recycledPackagingEnabled ? $request->request->getBoolean('useRecycledPackaging', null) : null),
                 $request->request->get('giftMessage', null)
->>>>>>> 90f747e1
             ));
 
             return $this->json($this->getCartInfo($cartId));
