{#**
<<<<<<< HEAD
  * 2007-2020 PrestaShop SA and Contributors
  *
  * NOTICE OF LICENSE
  *
  * This source file is subject to the Open Software License (OSL 3.0)
  * that is bundled with this package in the file LICENSE.txt.
  * It is also available through the world-wide-web at this URL:
  * https://opensource.org/licenses/OSL-3.0
  * If you did not receive a copy of the license and are unable to
  * obtain it through the world-wide-web, please send an email
  * to license@prestashop.com so we can send you a copy immediately.
  *
  * DISCLAIMER
  *
  * Do not edit or add to this file if you wish to upgrade PrestaShop to newer
  * versions in the future. If you wish to customize PrestaShop for your
  * needs please refer to https://www.prestashop.com for more information.
  *
  * @author    PrestaShop SA <contact@prestashop.com>
  * @copyright 2007-2020 PrestaShop SA and Contributors
  * @license   https://opensource.org/licenses/OSL-3.0 Open Software License (OSL 3.0)
  * International Registered Trademark & Property of PrestaShop SA
  *#}
=======
 * Copyright since 2007 PrestaShop SA and Contributors
 * PrestaShop is an International Registered Trademark & Property of PrestaShop SA
 *
 * NOTICE OF LICENSE
 *
 * This source file is subject to the Open Software License (OSL 3.0)
 * that is bundled with this package in the file LICENSE.md.
 * It is also available through the world-wide-web at this URL:
 * https://opensource.org/licenses/OSL-3.0
 * If you did not receive a copy of the license and are unable to
 * obtain it through the world-wide-web, please send an email
 * to license@prestashop.com so we can send you a copy immediately.
 *
 * DISCLAIMER
 *
 * Do not edit or add to this file if you wish to upgrade PrestaShop to newer
 * versions in the future. If you wish to customize PrestaShop for your
 * needs please refer to https://devdocs.prestashop.com/ for more information.
 *
 * @author    PrestaShop SA and Contributors <contact@prestashop.com>
 * @copyright Since 2007 PrestaShop SA and Contributors
 * @license   https://opensource.org/licenses/OSL-3.0 Open Software License (OSL 3.0)
 *#}
>>>>>>> ecd910c8
{% trans_default_domain 'Admin.Advparameters.Feature' %}

{% block email_configuration %}
  <div class="col-12">
    <div class="card">
      <h3 class="card-header">
        <i class="material-icons">mail</i> {{ 'Email'|trans({}, 'Admin.Global') }}
      </h3>
      <div class="card-block row">
        <div class="card-text">
          <div class="form-group row">
            <label class="form-control-label">{{ 'Send emails to'|trans }}</label>
            <div class="col-sm">
              {{ form_errors(emailConfigurationForm.send_emails_to) }}
              {{ form_widget(emailConfigurationForm.send_emails_to) }}
              <small class="form-text">
                {{ 'Where customers send messages from the order page.'|trans({}, 'Admin.Advparameters.Help') }}
              </small>
            </div>
          </div>

          <div class="form-group row js-email-method" data-smtp-mail-method="{{ smtpMailMethod }}">
            <label class="form-control-label"></label>
            <div class="col-sm">
              {{ form_errors(emailConfigurationForm.mail_method) }}
              {{ form_widget(emailConfigurationForm.mail_method) }}
            </div>
          </div>

          {% include '@PrestaShop/Admin/Configure/AdvancedParameters/Email/Blocks/smtp_configuration.html.twig' %}

          <div class="form-group row">
            <label class="form-control-label"></label>
            <div class="col-sm">
              {{ form_errors(emailConfigurationForm.mail_type) }}
              {{ form_widget(emailConfigurationForm.mail_type) }}
            </div>
          </div>

          <div class="form-group row">
            <label class="form-control-label">{{ 'Log Emails'|trans }}</label>
            <div class="col-sm">
              {{ form_errors(emailConfigurationForm.log_emails) }}
              {{ form_widget(emailConfigurationForm.log_emails) }}
            </div>
          </div>


          {% block email_configuration_form_rest %}
            {{ form_rest(emailConfigurationForm) }}
          {% endblock %}
        </div>
      </div>
      <div class="card-footer">
        <div class="d-flex justify-content-end">
          <button class="btn btn-primary">{{ 'Save'|trans({}, 'Admin.Actions') }}</button>
        </div>
      </div>
    </div>
  </div>
{% endblock %}<|MERGE_RESOLUTION|>--- conflicted
+++ resolved
@@ -1,29 +1,4 @@
 {#**
-<<<<<<< HEAD
-  * 2007-2020 PrestaShop SA and Contributors
-  *
-  * NOTICE OF LICENSE
-  *
-  * This source file is subject to the Open Software License (OSL 3.0)
-  * that is bundled with this package in the file LICENSE.txt.
-  * It is also available through the world-wide-web at this URL:
-  * https://opensource.org/licenses/OSL-3.0
-  * If you did not receive a copy of the license and are unable to
-  * obtain it through the world-wide-web, please send an email
-  * to license@prestashop.com so we can send you a copy immediately.
-  *
-  * DISCLAIMER
-  *
-  * Do not edit or add to this file if you wish to upgrade PrestaShop to newer
-  * versions in the future. If you wish to customize PrestaShop for your
-  * needs please refer to https://www.prestashop.com for more information.
-  *
-  * @author    PrestaShop SA <contact@prestashop.com>
-  * @copyright 2007-2020 PrestaShop SA and Contributors
-  * @license   https://opensource.org/licenses/OSL-3.0 Open Software License (OSL 3.0)
-  * International Registered Trademark & Property of PrestaShop SA
-  *#}
-=======
  * Copyright since 2007 PrestaShop SA and Contributors
  * PrestaShop is an International Registered Trademark & Property of PrestaShop SA
  *
@@ -47,7 +22,6 @@
  * @copyright Since 2007 PrestaShop SA and Contributors
  * @license   https://opensource.org/licenses/OSL-3.0 Open Software License (OSL 3.0)
  *#}
->>>>>>> ecd910c8
 {% trans_default_domain 'Admin.Advparameters.Feature' %}
 
 {% block email_configuration %}
