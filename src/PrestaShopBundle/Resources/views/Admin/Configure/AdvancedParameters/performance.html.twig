--- conflicted
+++ resolved
@@ -32,10 +32,6 @@
 {% form_theme cachingForm '@PrestaShop/Admin/TwigTemplateForm/prestashop_ui_kit.html.twig' %}
 
 {% block content %}
-<<<<<<< HEAD
-  {% include '@PrestaShop/Admin/Common/multistore-infotip.html.twig' %}
-=======
->>>>>>> 7207005c
   {{ form_start(smartyForm, {attr : {class: 'form'}, action: path('admin_performance_smarty_save') }) }}
     <div class="row justify-content-center">
       {% block perfs_form_smarty_cache %}
