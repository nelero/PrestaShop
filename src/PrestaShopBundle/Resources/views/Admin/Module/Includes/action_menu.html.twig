{#**
 * 2007-2017 PrestaShop
 *
 * NOTICE OF LICENSE
 *
 * This source file is subject to the Open Software License (OSL 3.0)
 * that is bundled with this package in the file LICENSE.txt.
 * It is also available through the world-wide-web at this URL:
 * http://opensource.org/licenses/osl-3.0.php
 * If you did not receive a copy of the license and are unable to
 * obtain it through the world-wide-web, please send an email
 * to license@prestashop.com so we can send you a copy immediately.
 *
 * DISCLAIMER
 *
 * Do not edit or add to this file if you wish to upgrade PrestaShop to newer
 * versions in the future. If you wish to customize PrestaShop for your
 * needs please refer to http://www.prestashop.com for more information.
 *
 * @author    PrestaShop SA <contact@prestashop.com>
 * @copyright 2007-2017 PrestaShop SA
 * @license   http://opensource.org/licenses/osl-3.0.php Open Software License (OSL 3.0)
 * International Registered Trademark & Property of PrestaShop SA
 *#}
{% set url, priceRaw, priceDisplay, url_active, urls, name =
  module.attributes.url,
  module.attributes.price.raw,
  module.attributes.price.displayPrice,
  module.attributes.url_active,
  module.attributes.urls,
  module.attributes.name
%}

<div class="pull-right btn-group">
<<<<<<< HEAD
  {% if url_active == 'buy' %}
    <a class="btn pull-left btn-primary btn-primary-reverse btn-primary-outline light-button module_action_menu_go_to_addons" href="{{ url }}" target="_blank">
      {% if priceRaw != '0.00' %}{{ priceDisplay }}
      {% else %}{{ 'Discover'|trans({}, 'Admin.Modules.Feature') }}{% endif %}
    </a>
  {% else %}
    <form class="btn-group" method="post" action="{{ urls[url_active] }}">
        <button type="submit" class="btn btn-primary-reverse btn-primary-outline light-button module_action_menu_{{ url_active }}" 
           data-confirm_modal="module-modal-confirm-{{ name }}-{{ url_active }}">
=======
  {% if level > constant('PrestaShopBundle\\Security\\Voter\\PageVoter::LEVEL_READ') %}
    {% if url_active == 'buy' %}
      <a class="btn pull-left btn-primary btn-primary-reverse btn-primary-outline light-button module_action_menu_go_to_addons" href="{{ url }}" target="_blank">
        {% if priceRaw != '0.00' %}{{ priceDisplay }}
        {% else %}{{ 'Discover'|trans({}, 'Admin.Modules.Feature') }}{% endif %}
      </a>
    {% else %}
      <form class="btn-group" method="post" action="{{ urls[url_active] }}">
        <button type="submit" class="btn btn-primary-reverse btn-primary-outline light-button module_action_menu_{{ url_active }}"
           data-confirm_modal="module-modal-confirm-{{ name }}-{{ url_active }}" {% if (level < constant('PrestaShopBundle\\Security\\Voter\\PageVoter::LEVEL_UPDATE')) or (level < constant('PrestaShopBundle\\Security\\Voter\\PageVoter::LEVEL_DELETE') and (url_active not in ['configure', 'install', 'upgrade'])) %} disabled="disabled" {% endif %}>
>>>>>>> 916e112e
            {{ url_active|capitalize|replace({'_': " "}) }}
        </button>
        {% if urls|length > 1 %}
        <input type="hidden" class="btn">
        {% endif %}
<<<<<<< HEAD
    </form>
    {% if urls|length > 1 %}
      <button type="button" class="btn btn-primary-outline  dropdown-toggle light-button" data-toggle="dropdown" aria-haspopup="true" aria-expanded="false">
        <span class="caret"></span>
        <span class="sr-only">{{ 'Toggle Dropdown'|trans({}, 'Admin.Modules.Feature') }}</span>
      </button>
      <div class="dropdown-menu">
        {% for module_action, module_url in urls %}
          {% if module_action != url_active %}
            <li>
                <form method="post" action="{{ module_url }}">
                    <button type="submit" class="dropdown-item module_action_menu_{{ module_action }}" data-confirm_modal="module-modal-confirm-{{ name }}-{{ module_action }}">
                        {{module_action|capitalize|replace({'_': " "})}}
                    </button>
                </form>
            </li>
          {% endif %}
        {% endfor %}
      </div>
=======
      </form>
      {% if (urls|length > 1) %}
        {% if (level > constant('PrestaShopBundle\\Security\\Voter\\PageVoter::LEVEL_CREATE')) or ((('configure' in urls|keys) and ('upgrade' in urls|keys)) and  url_active in ['configure', 'install', 'upgrade']) %}
            <button type="button" class="btn btn-primary-outline  dropdown-toggle light-button" data-toggle="dropdown" aria-haspopup="true" aria-expanded="false">
              <span class="caret"></span>
              <span class="sr-only">{{ 'Toggle Dropdown'|trans({}, 'Admin.Modules.Feature') }}</span>
            </button>
            <div class="dropdown-menu">
              {% for module_action, module_url in urls %}
                {% if module_action != url_active %}
                  {% if ((level >= constant('PrestaShopBundle\\Security\\Voter\\PageVoter::LEVEL_DELETE')) or ((level < constant('PrestaShopBundle\\Security\\Voter\\PageVoter::LEVEL_DELETE')) and (module_action in ['configure', 'install', 'upgrade']))) %}
                    <li>
                      <form method="post" action="{{ module_url }}">
                        <button type="submit" class="dropdown-item module_action_menu_{{ module_action }}" data-confirm_modal="module-modal-confirm-{{ name }}-{{ module_action }}">
                          {{module_action|capitalize|replace({'_': " "})}}
                        </button>
                      </form>
                    </li>
                  {% endif %}
                {% endif %}
              {% endfor %}
            </div>
        {% endif %}
      {% endif %}
>>>>>>> 916e112e
    {% endif %}
  {% endif %}
</div><|MERGE_RESOLUTION|>--- conflicted
+++ resolved
@@ -32,17 +32,6 @@
 %}
 
 <div class="pull-right btn-group">
-<<<<<<< HEAD
-  {% if url_active == 'buy' %}
-    <a class="btn pull-left btn-primary btn-primary-reverse btn-primary-outline light-button module_action_menu_go_to_addons" href="{{ url }}" target="_blank">
-      {% if priceRaw != '0.00' %}{{ priceDisplay }}
-      {% else %}{{ 'Discover'|trans({}, 'Admin.Modules.Feature') }}{% endif %}
-    </a>
-  {% else %}
-    <form class="btn-group" method="post" action="{{ urls[url_active] }}">
-        <button type="submit" class="btn btn-primary-reverse btn-primary-outline light-button module_action_menu_{{ url_active }}" 
-           data-confirm_modal="module-modal-confirm-{{ name }}-{{ url_active }}">
-=======
   {% if level > constant('PrestaShopBundle\\Security\\Voter\\PageVoter::LEVEL_READ') %}
     {% if url_active == 'buy' %}
       <a class="btn pull-left btn-primary btn-primary-reverse btn-primary-outline light-button module_action_menu_go_to_addons" href="{{ url }}" target="_blank">
@@ -53,33 +42,11 @@
       <form class="btn-group" method="post" action="{{ urls[url_active] }}">
         <button type="submit" class="btn btn-primary-reverse btn-primary-outline light-button module_action_menu_{{ url_active }}"
            data-confirm_modal="module-modal-confirm-{{ name }}-{{ url_active }}" {% if (level < constant('PrestaShopBundle\\Security\\Voter\\PageVoter::LEVEL_UPDATE')) or (level < constant('PrestaShopBundle\\Security\\Voter\\PageVoter::LEVEL_DELETE') and (url_active not in ['configure', 'install', 'upgrade'])) %} disabled="disabled" {% endif %}>
->>>>>>> 916e112e
             {{ url_active|capitalize|replace({'_': " "}) }}
         </button>
         {% if urls|length > 1 %}
         <input type="hidden" class="btn">
         {% endif %}
-<<<<<<< HEAD
-    </form>
-    {% if urls|length > 1 %}
-      <button type="button" class="btn btn-primary-outline  dropdown-toggle light-button" data-toggle="dropdown" aria-haspopup="true" aria-expanded="false">
-        <span class="caret"></span>
-        <span class="sr-only">{{ 'Toggle Dropdown'|trans({}, 'Admin.Modules.Feature') }}</span>
-      </button>
-      <div class="dropdown-menu">
-        {% for module_action, module_url in urls %}
-          {% if module_action != url_active %}
-            <li>
-                <form method="post" action="{{ module_url }}">
-                    <button type="submit" class="dropdown-item module_action_menu_{{ module_action }}" data-confirm_modal="module-modal-confirm-{{ name }}-{{ module_action }}">
-                        {{module_action|capitalize|replace({'_': " "})}}
-                    </button>
-                </form>
-            </li>
-          {% endif %}
-        {% endfor %}
-      </div>
-=======
       </form>
       {% if (urls|length > 1) %}
         {% if (level > constant('PrestaShopBundle\\Security\\Voter\\PageVoter::LEVEL_CREATE')) or ((('configure' in urls|keys) and ('upgrade' in urls|keys)) and  url_active in ['configure', 'install', 'upgrade']) %}
@@ -104,7 +71,6 @@
             </div>
         {% endif %}
       {% endif %}
->>>>>>> 916e112e
     {% endif %}
   {% endif %}
 </div>