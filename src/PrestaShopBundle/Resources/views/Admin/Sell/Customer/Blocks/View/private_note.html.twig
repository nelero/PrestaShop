{#**
 * Copyright since 2007 PrestaShop SA and Contributors
 * PrestaShop is an International Registered Trademark & Property of PrestaShop SA
 *
 * NOTICE OF LICENSE
 *
 * This source file is subject to the Open Software License (OSL 3.0)
 * that is bundled with this package in the file LICENSE.md.
 * It is also available through the world-wide-web at this URL:
 * https://opensource.org/licenses/OSL-3.0
 * If you did not receive a copy of the license and are unable to
 * obtain it through the world-wide-web, please send an email
 * to license@prestashop.com so we can send you a copy immediately.
 *
 * DISCLAIMER
 *
 * Do not edit or add to this file if you wish to upgrade PrestaShop to newer
 * versions in the future. If you wish to customize PrestaShop for your
 * needs please refer to https://devdocs.prestashop.com/ for more information.
 *
 * @author    PrestaShop SA and Contributors <contact@prestashop.com>
 * @copyright Since 2007 PrestaShop SA and Contributors
 * @license   https://opensource.org/licenses/OSL-3.0 Open Software License (OSL 3.0)
 *#}

<div class="card customer-private-note-card">
  <h3 class="card-header">
    <i class="material-icons">visibility_off</i>
    {{ 'Add a private note'|trans({}, 'Admin.Orderscustomers.Feature') }}
  </h3>
  <div class="card-body clearfix">
    <div class="alert alert-info" role="alert">
      <p class="alert-text">
        {{ 'This note will be displayed to all employees but not to customers.'|trans({}, 'Admin.Orderscustomers.Help') }}
      </p>
    </div>

    {% if privateNoteForm is not null %}
      {{ form_start(privateNoteForm, {'action': path('admin_customers_set_private_note', {'customerId': customerInformation.customerId.value})}) }}
        {{ form_widget(privateNoteForm.note) }}

<<<<<<< HEAD
      <button class="btn btn-primary float-right mt-3" id="save-private-note" type="submit">
        {{ 'Save'|trans({}, 'Admin.Actions') }}
      </button>
    {{ form_end(privateNoteForm) }}
=======
        <button class="btn btn-primary float-right mt-3" type="submit">
          {{ 'Save'|trans({}, 'Admin.Actions') }}
        </button>
      {{ form_end(privateNoteForm) }}
    {% endif %}
>>>>>>> cd845125
  </div>
</div><|MERGE_RESOLUTION|>--- conflicted
+++ resolved
@@ -39,17 +39,10 @@
       {{ form_start(privateNoteForm, {'action': path('admin_customers_set_private_note', {'customerId': customerInformation.customerId.value})}) }}
         {{ form_widget(privateNoteForm.note) }}
 
-<<<<<<< HEAD
-      <button class="btn btn-primary float-right mt-3" id="save-private-note" type="submit">
-        {{ 'Save'|trans({}, 'Admin.Actions') }}
-      </button>
-    {{ form_end(privateNoteForm) }}
-=======
-        <button class="btn btn-primary float-right mt-3" type="submit">
+        <button class="btn btn-primary float-right mt-3" id="save-private-note" type="submit">
           {{ 'Save'|trans({}, 'Admin.Actions') }}
         </button>
       {{ form_end(privateNoteForm) }}
     {% endif %}
->>>>>>> cd845125
   </div>
 </div>