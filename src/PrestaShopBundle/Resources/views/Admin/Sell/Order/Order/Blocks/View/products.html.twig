{#**
 * Copyright since 2007 PrestaShop SA and Contributors
 * PrestaShop is an International Registered Trademark & Property of PrestaShop SA
 *
 * NOTICE OF LICENSE
 *
 * This source file is subject to the Open Software License (OSL 3.0)
 * that is bundled with this package in the file LICENSE.md.
 * It is also available through the world-wide-web at this URL:
 * https://opensource.org/licenses/OSL-3.0
 * If you did not receive a copy of the license and are unable to
 * obtain it through the world-wide-web, please send an email
 * to license@prestashop.com so we can send you a copy immediately.
 *
 * DISCLAIMER
 *
 * Do not edit or add to this file if you wish to upgrade PrestaShop to newer
 * versions in the future. If you wish to customize PrestaShop for your
 * needs please refer to https://devdocs.prestashop.com/ for more information.
 *
 * @author    PrestaShop SA and Contributors <contact@prestashop.com>
 * @copyright Since 2007 PrestaShop SA and Contributors
 * @license   https://opensource.org/licenses/OSL-3.0 Open Software License (OSL 3.0)
 *#}

{% set isColumnLocationDisplayed = false %}
{% set isColumnRefundedDisplayed = false %}
{% for product in orderForViewing.products.products|slice(0, paginationNum) %}
  {% if product.location is not empty %}
    {% set isColumnLocationDisplayed = true %}
  {% endif %}
  {% if product.quantityRefunded > 0 %}
    {% set isColumnRefundedDisplayed = true %}
  {% endif %}
{% endfor %}

<div class="card" id="orderProductsPanel">
  <div class="card-header">
    <h3 class="card-header-title">
      {{ 'Products'|trans({}, 'Admin.Global') }} (<span id="orderProductsPanelCount">{{ orderForViewing.products.products|length }}</span>)
    </h3>
  </div>

  <div class="card-body">
    <div class="spinner-order-products-container" id="orderProductsLoading">
      <div class="spinner spinner-primary"></div>
    </div>
    {% set formOptions = {
      'attr': {
        'data-order-id': orderForViewing.id,
        'data-is-delivered': orderForViewing.isDelivered,
        'data-is-tax-included': orderForViewing.isTaxIncluded,
        'data-discounts-amount': orderForViewing.prices.discountsAmountRaw,
        'data-price-specification': priceSpecification|json_encode
      }
      } %}
    {{ form_start(cancelProductForm, formOptions) }}
<<<<<<< HEAD
      <table class="table" id="orderProductsTable" data-currency-precision="{{ orderCurrency.precision }}">
        <thead>
          <tr>
            <th>
              <p>{{ 'Product'|trans({}, 'Admin.Global') }}</p>
            </th>
            <th></th>
            <th>
              <p class="mb-0">{{ 'Price per unit'|trans({}, 'Admin.Advparameters.Feature') }}</p>
              <small class="text-muted">{{ orderForViewing.taxMethod }}</small>
            </th>
            <th>
              <p>{{ 'Quantity'|trans({}, 'Admin.Global') }}</p>
            </th>
            <th class="cellProductLocation{% if not isColumnLocationDisplayed %} d-none{% endif %}">
              <p>{{ 'Stock location'|trans({}, 'Admin.Orderscustomers.Feature') }}</p>
            </th>
            <th class="cellProductRefunded{% if not isColumnRefundedDisplayed %} d-none{% endif %}">
              <p>{{ 'Refunded'|trans({}, 'Admin.Orderscustomers.Feature') }}</p>
            </th>
            <th {% if not isAvailableQuantityDisplayed %}class="d-none"{% endif %}>
              <p>{{ 'Available'|trans({}, 'Admin.Global') }}</p>
            </th>
            <th>
              <p class="mb-0">{{ 'Total'|trans({}, 'Admin.Global') }}</p>
              <small class="text-muted">{{ orderForViewing.taxMethod }}</small>
            </th>
            {% if orderForViewing.hasInvoice() %}
              <th>
                <p>{{ 'Invoice'|trans({}, 'Admin.Global') }}</p>
              </th>
            {% endif %}
            {% if not orderForViewing.delivered %}
              <th class="text-right product_actions d-print-none">
                <p>{{ 'Actions'|trans({}, 'Admin.Global') }}</p>
              </th>
            {% endif %}
            <th class="text-center cancel-product-element">
              <p>{{ 'Partial refund'|trans({}, 'Admin.Orderscustomers.Feature') }}</p>
            </th>
          </tr>
        </thead>
        <tbody>
          {% for product in orderForViewing.products.products %}
            {% include '@PrestaShop/Admin/Sell/Order/Order/Blocks/View/product.html.twig' with {
              'product': product,
              'productIndex': loop.index,
              'paginationNum': paginationNum,
              'isColumnLocationDisplayed': isColumnLocationDisplayed,
              'isColumnRefundedDisplayed': isColumnRefundedDisplayed
              } %}
          {% endfor %}
          {% include '@PrestaShop/Admin/Sell/Order/Order/Blocks/View/add_product_row.html.twig' %}
          {% include '@PrestaShop/Admin/Sell/Order/Order/Blocks/View/edit_product_row.html.twig' %}
        </tbody>
      </table>
=======
    <table class="table" id="orderProductsTable" data-currency-precision="{{ orderCurrency.precision }}">
      <thead>
      <tr>
        <th>
          <p>{{ 'Product'|trans({}, 'Admin.Global') }}</p>
        </th>
        <th></th>
        <th>
          <p class="mb-0">{{ 'Price per unit'|trans({}, 'Admin.Advparameters.Feature') }}</p>
          <small class="text-muted">{{ orderForViewing.taxMethod }}</small>
        </th>
        <th>
          <p>{{ 'Quantity'|trans({}, 'Admin.Global') }}</p>
        </th>
        <th class="cellProductLocation{% if not isColumnLocationDisplayed %} d-none{% endif %}">
          <p>{{ 'Stock location'|trans({}, 'Admin.Orderscustomers.Feature') }}</p>
        </th>
        <th class="cellProductRefunded{% if not isColumnRefundedDisplayed %} d-none{% endif %}">
          <p>{{ 'Refunded'|trans({}, 'Admin.Orderscustomers.Feature') }}</p>
        </th>
        <th {% if not isAvailableQuantityDisplayed %}class="d-none"{% endif %}>
          <p>{{ 'Available'|trans({}, 'Admin.Global') }}</p>
        </th>
        <th>
          <p class="mb-0">{{ 'Total'|trans({}, 'Admin.Global') }}</p>
          <small class="text-muted">{{ orderForViewing.taxMethod }}</small>
        </th>
        {% if orderForViewing.hasInvoice() %}
          <th>
            <p>{{ 'Invoice'|trans({}, 'Admin.Global') }}</p>
          </th>
        {% endif %}
        {% if not orderForViewing.delivered %}
          <th class="text-right product_actions d-print-none">
            <p>{{ 'Actions'|trans({}, 'Admin.Global') }}</p>
          </th>
        {% endif %}
        <th class="text-center cancel-product-element">
          <p>{{ 'Partial refund'|trans({}, 'Admin.Orderscustomers.Feature') }}</p>
        </th>
      </tr>
      </thead>
      <tbody>
      {% include '@PrestaShop/Admin/Sell/Order/Order/Blocks/View/product_list.html.twig' %}
      {% include '@PrestaShop/Admin/Sell/Order/Order/Blocks/View/add_product_row.html.twig' %}
      {% include '@PrestaShop/Admin/Sell/Order/Order/Blocks/View/edit_product_row.html.twig' %}
      </tbody>
    </table>
>>>>>>> 427b3d42

    <div class="row mb-3">
      <div class="col-md-6 text-left d-print-none order-product-pagination">
        <div class="form-group row">
          <label for="paginator_select_page_limit" class="col-form-label ml-3">{{ "Items per page:"|trans({}, 'Admin.Catalog.Feature') }}</label>
          <div class="col">
            <select id="orderProductsTablePaginationNumberSelector" class="pagination-link custom-select">
              {% for numPageOption in paginationNumOptions %}
                <option value="{{ numPageOption }}"{% if numPageOption == paginationNum %} selected{% endif %}>{{ numPageOption }}</option>
              {% endfor %}
            </select>
          </div>
        </div>
        {% set numPages = max(orderForViewing.products.products|length / paginationNum, 1)|round(0, 'ceil') %}
        <nav aria-label="Products Navigation"{% if orderForViewing.products.products|length <= paginationNum %} class="d-none"{% endif %} id="orderProductsNavPagination">
          <ul class="pagination" id="orderProductsTablePagination" data-num-per-page="{{ paginationNum }}" data-num-pages="{{ numPages }}">
            <li class="page-item disabled" id="orderProductsTablePaginationPrev">
              <a class="page-link" href="javascript:void(0);" aria-label="Previous">
                <span aria-hidden="true">&laquo;</span>
                <span class="sr-only">Previous</span>
              </a>
            </li>
            {% for numPage in 1..numPages %}
              <li class="page-item{% if numPage==1 %} active{% endif %}"><span class="page-link" data-order-id="{{ orderForViewing.id }}" data-page="{{ numPage }}">{{ numPage }}</span></li>
            {% endfor %}
            <li class="page-item d-none"><span class="page-link" data-order-id="{{ orderForViewing.id }}" data-page=""></span></li>
            <li class="page-item" id="orderProductsTablePaginationNext">
              <a class="page-link" href="javascript:void(0);" aria-label="Next">
                <span aria-hidden="true">&raquo;</span>
                <span class="sr-only">Next</span>
              </a>
            </li>
          </ul>
        </nav>
      </div>
      <div class="col-md-6 text-right discount-action">
        {% if not orderForViewing.delivered %}
          <button type="button" class="btn btn-outline-secondary js-product-action-btn mr-3" id="addProductBtn">
            <i class="material-icons">add_circle_outline</i>
            {{ 'Add a product'|trans({}, 'Admin.Orderscustomers.Feature') }}
          </button>
        {% endif %}
        <button type="button" class="btn btn-outline-secondary js-product-action-btn" data-toggle="modal" data-target="#addOrderDiscountModal">
          <i class="material-icons">confirmation_number</i>
          {{ 'Add a discount'|trans({}, 'Admin.Orderscustomers.Feature') }}
        </button>
      </div>

        {% include '@PrestaShop/Admin/Sell/Order/Order/Blocks/View/discount_list.html.twig' with {
          'discounts': orderForViewing.discounts.discounts,
          'orderId': orderForViewing.id
          } %}

        <div class="row">
          <div class="col-md-12">
            <div class="info-block">
              <div class="row">
                <div class="col-sm text-center">
                  <p class="text-muted mb-0"><strong>{{ 'Products'|trans({}, 'Admin.Global') }}</strong></p>
                  <strong id="orderProductsTotal">{{ orderForViewing.prices.productsPriceFormatted }}</strong>
                </div>

                <div id="order-discounts-total-container" class="col-sm text-center{% if not orderForViewing.prices.discountsAmountRaw.greaterThan((number(0))) %} d-none{% endif %}">
                  <p class="text-muted mb-0"><strong>{{ 'Discounts'|trans({}, 'Admin.Global') }}</strong></p>
                  <strong id="orderDiscountsTotal">-{{ orderForViewing.prices.discountsAmountFormatted }}</strong>
                </div>

                {% if orderForViewing.prices.wrappingPriceRaw.greaterThan(number(0)) %}
                  <div class="col-sm text-center">
                    <p class="text-muted mb-0"><strong>{{ 'Wrapping'|trans({}, 'Admin.Orderscustomers.Feature') }}</strong></p>
                    <strong id="orderWrappingTotal">{{ orderForViewing.prices.wrappingPriceFormatted }}</strong>
                  </div>
                {% endif %}

                  <div id="order-shipping-total-container" class="col-sm text-center{% if not orderForViewing.prices.shippingPriceRaw.greaterThan((number(0))) %} d-none{% endif %}">
                    <p class="text-muted mb-0"><strong>{{ 'Shipping'|trans({}, 'Admin.Catalog.Feature') }}</strong></p>
                    <div class="shipping-price">
                      <strong id="orderShippingTotal">{{ orderForViewing.prices.shippingPriceFormatted }}</strong>
                      <div class="cancel-product-element shipping-refund-amount{% if orderForViewing.prices.shippingRefundableAmountRaw.lowerOrEqualThan(number(0)) %} hidden{% endif %}">
                        <div class="input-group">
                          {{ form_widget(cancelProductForm.shipping_amount) }}
                          <div class="input-group-append">
                            <div class="input-group-text">{{ orderCurrency.symbol }}</div>
                          </div>
                        </div>
                        <p class="text-center">(max {{ orderForViewing.prices.shippingRefundableAmountFormatted }} tax included)</p>
                      </div>
                    </div>
                  </div>

                {% if not orderForViewing.taxIncluded %}
                  <div class="col-sm text-center">
                    <p class="text-muted mb-0"><strong>{{ 'Taxes'|trans({}, 'Admin.Global') }}</strong></p>
                    <strong id="orderTaxesTotal">{{ orderForViewing.prices.taxesAmountFormatted }}</strong>
                  </div>
                {% endif %}

                <div class="col-sm text-center">
                  <p class="text-muted mb-0"><strong>{{ 'Total'|trans({}, 'Admin.Global') }}</strong></p>
                  <span class="badge rounded badge-dark font-size-100" id="orderTotal">{{ orderForViewing.prices.totalAmountFormatted }}</span>
                </div>

              </div>
            </div>
          </div>

          <div class="col-md-12">
            <p class="mb-0 mt-1 text-center text-muted">
              <small>
                {{ 'For this customer group, prices are displayed as: [1]%tax_method%[/1]'|trans({
                  '%tax_method%': orderForViewing.taxMethod,
                  '[1]': '<strong>',
                  '[/1]': '</strong>'
                  }, 'Admin.Orderscustomers.Notification')|raw }}.

                {% if not configuration('PS_ORDER_RETURN') %}
                  <strong>{{ 'Merchandise returns are disabled'|trans({}, 'Admin.Orderscustomers.Notification') }}</strong>
                {% endif %}
              </small>
            </p>
            <div class="cancel-product-element refund-checkboxes-container">
              <div class="cancel-product-element form-group restock-products">
                {{ form_widget(cancelProductForm.restock) }}
              </div>
              <div class="cancel-product-element form-group refund-credit-slip">
                {{ form_widget(cancelProductForm.credit_slip) }}
              </div>
              <div class="cancel-product-element form-group refund-voucher">
                {{ form_widget(cancelProductForm.voucher) }}
              </div>
              <div class="cancel-product-element shipping-refund{% if orderForViewing.prices.shippingRefundableAmountRaw.lowerOrEqualThan(number(0)) %} hidden{% endif %}">
                <div class="form-group">
                  {{ form_widget(cancelProductForm.shipping) }}
                  <small class="shipping-refund-amount">({{ orderForViewing.prices.shippingRefundableAmountFormatted }})</small>
                </div>
              </div>
              <div class="cancel-product-element form-group voucher-refund-type{% if orderForViewing.prices.discountsAmountRaw.lowerOrEqualThan(number(0)) %} hidden{% endif %}">
                {{ 'This order has been partially paid by voucher. Choose the amount you want to refund:'|trans({}, 'Admin.Orderscustomers.Feature') }}
                {{ form_widget(cancelProductForm.voucher_refund_type) }}
                <div class="voucher-refund-type-negative-error">
                  {{ 'Error. You cannot refund a negative amount.'|trans({}, 'Admin.Orderscustomers.Notification') }}
                </div>
              </div>
            </div>
          </div>
          <div class="cancel-product-element form-submit text-right">
            {{ form_widget(cancelProductForm.cancel) }}
            {{ form_widget(cancelProductForm.save) }}
          </div>
        </div>
      </div>
    {{ form_end(cancelProductForm) }}
  </div>
</div><|MERGE_RESOLUTION|>--- conflicted
+++ resolved
@@ -53,66 +53,8 @@
         'data-discounts-amount': orderForViewing.prices.discountsAmountRaw,
         'data-price-specification': priceSpecification|json_encode
       }
-      } %}
+    } %}
     {{ form_start(cancelProductForm, formOptions) }}
-<<<<<<< HEAD
-      <table class="table" id="orderProductsTable" data-currency-precision="{{ orderCurrency.precision }}">
-        <thead>
-          <tr>
-            <th>
-              <p>{{ 'Product'|trans({}, 'Admin.Global') }}</p>
-            </th>
-            <th></th>
-            <th>
-              <p class="mb-0">{{ 'Price per unit'|trans({}, 'Admin.Advparameters.Feature') }}</p>
-              <small class="text-muted">{{ orderForViewing.taxMethod }}</small>
-            </th>
-            <th>
-              <p>{{ 'Quantity'|trans({}, 'Admin.Global') }}</p>
-            </th>
-            <th class="cellProductLocation{% if not isColumnLocationDisplayed %} d-none{% endif %}">
-              <p>{{ 'Stock location'|trans({}, 'Admin.Orderscustomers.Feature') }}</p>
-            </th>
-            <th class="cellProductRefunded{% if not isColumnRefundedDisplayed %} d-none{% endif %}">
-              <p>{{ 'Refunded'|trans({}, 'Admin.Orderscustomers.Feature') }}</p>
-            </th>
-            <th {% if not isAvailableQuantityDisplayed %}class="d-none"{% endif %}>
-              <p>{{ 'Available'|trans({}, 'Admin.Global') }}</p>
-            </th>
-            <th>
-              <p class="mb-0">{{ 'Total'|trans({}, 'Admin.Global') }}</p>
-              <small class="text-muted">{{ orderForViewing.taxMethod }}</small>
-            </th>
-            {% if orderForViewing.hasInvoice() %}
-              <th>
-                <p>{{ 'Invoice'|trans({}, 'Admin.Global') }}</p>
-              </th>
-            {% endif %}
-            {% if not orderForViewing.delivered %}
-              <th class="text-right product_actions d-print-none">
-                <p>{{ 'Actions'|trans({}, 'Admin.Global') }}</p>
-              </th>
-            {% endif %}
-            <th class="text-center cancel-product-element">
-              <p>{{ 'Partial refund'|trans({}, 'Admin.Orderscustomers.Feature') }}</p>
-            </th>
-          </tr>
-        </thead>
-        <tbody>
-          {% for product in orderForViewing.products.products %}
-            {% include '@PrestaShop/Admin/Sell/Order/Order/Blocks/View/product.html.twig' with {
-              'product': product,
-              'productIndex': loop.index,
-              'paginationNum': paginationNum,
-              'isColumnLocationDisplayed': isColumnLocationDisplayed,
-              'isColumnRefundedDisplayed': isColumnRefundedDisplayed
-              } %}
-          {% endfor %}
-          {% include '@PrestaShop/Admin/Sell/Order/Order/Blocks/View/add_product_row.html.twig' %}
-          {% include '@PrestaShop/Admin/Sell/Order/Order/Blocks/View/edit_product_row.html.twig' %}
-        </tbody>
-      </table>
-=======
     <table class="table" id="orderProductsTable" data-currency-precision="{{ orderCurrency.precision }}">
       <thead>
       <tr>
@@ -161,7 +103,6 @@
       {% include '@PrestaShop/Admin/Sell/Order/Order/Blocks/View/edit_product_row.html.twig' %}
       </tbody>
     </table>
->>>>>>> 427b3d42
 
     <div class="row mb-3">
       <div class="col-md-6 text-left d-print-none order-product-pagination">
@@ -210,109 +151,109 @@
         </button>
       </div>
 
-        {% include '@PrestaShop/Admin/Sell/Order/Order/Blocks/View/discount_list.html.twig' with {
-          'discounts': orderForViewing.discounts.discounts,
-          'orderId': orderForViewing.id
-          } %}
-
-        <div class="row">
-          <div class="col-md-12">
-            <div class="info-block">
-              <div class="row">
+      {% include '@PrestaShop/Admin/Sell/Order/Order/Blocks/View/discount_list.html.twig' with {
+        'discounts': orderForViewing.discounts.discounts,
+        'orderId': orderForViewing.id
+      } %}
+
+      <div class="row">
+        <div class="col-md-12">
+          <div class="info-block">
+            <div class="row">
+              <div class="col-sm text-center">
+                <p class="text-muted mb-0"><strong>{{ 'Products'|trans({}, 'Admin.Global') }}</strong></p>
+                <strong id="orderProductsTotal">{{ orderForViewing.prices.productsPriceFormatted }}</strong>
+              </div>
+
+              <div id="order-discounts-total-container" class="col-sm text-center{% if not orderForViewing.prices.discountsAmountRaw.greaterThan((number(0))) %} d-none{% endif %}">
+                <p class="text-muted mb-0"><strong>{{ 'Discounts'|trans({}, 'Admin.Global') }}</strong></p>
+                <strong id="orderDiscountsTotal">-{{ orderForViewing.prices.discountsAmountFormatted }}</strong>
+              </div>
+
+              {% if orderForViewing.prices.wrappingPriceRaw.greaterThan(number(0)) %}
                 <div class="col-sm text-center">
-                  <p class="text-muted mb-0"><strong>{{ 'Products'|trans({}, 'Admin.Global') }}</strong></p>
-                  <strong id="orderProductsTotal">{{ orderForViewing.prices.productsPriceFormatted }}</strong>
+                  <p class="text-muted mb-0"><strong>{{ 'Wrapping'|trans({}, 'Admin.Orderscustomers.Feature') }}</strong></p>
+                  <strong id="orderWrappingTotal">{{ orderForViewing.prices.wrappingPriceFormatted }}</strong>
                 </div>
-
-                <div id="order-discounts-total-container" class="col-sm text-center{% if not orderForViewing.prices.discountsAmountRaw.greaterThan((number(0))) %} d-none{% endif %}">
-                  <p class="text-muted mb-0"><strong>{{ 'Discounts'|trans({}, 'Admin.Global') }}</strong></p>
-                  <strong id="orderDiscountsTotal">-{{ orderForViewing.prices.discountsAmountFormatted }}</strong>
-                </div>
-
-                {% if orderForViewing.prices.wrappingPriceRaw.greaterThan(number(0)) %}
-                  <div class="col-sm text-center">
-                    <p class="text-muted mb-0"><strong>{{ 'Wrapping'|trans({}, 'Admin.Orderscustomers.Feature') }}</strong></p>
-                    <strong id="orderWrappingTotal">{{ orderForViewing.prices.wrappingPriceFormatted }}</strong>
-                  </div>
-                {% endif %}
-
-                  <div id="order-shipping-total-container" class="col-sm text-center{% if not orderForViewing.prices.shippingPriceRaw.greaterThan((number(0))) %} d-none{% endif %}">
-                    <p class="text-muted mb-0"><strong>{{ 'Shipping'|trans({}, 'Admin.Catalog.Feature') }}</strong></p>
-                    <div class="shipping-price">
-                      <strong id="orderShippingTotal">{{ orderForViewing.prices.shippingPriceFormatted }}</strong>
-                      <div class="cancel-product-element shipping-refund-amount{% if orderForViewing.prices.shippingRefundableAmountRaw.lowerOrEqualThan(number(0)) %} hidden{% endif %}">
-                        <div class="input-group">
-                          {{ form_widget(cancelProductForm.shipping_amount) }}
-                          <div class="input-group-append">
-                            <div class="input-group-text">{{ orderCurrency.symbol }}</div>
-                          </div>
-                        </div>
-                        <p class="text-center">(max {{ orderForViewing.prices.shippingRefundableAmountFormatted }} tax included)</p>
+              {% endif %}
+
+              <div id="order-shipping-total-container" class="col-sm text-center{% if not orderForViewing.prices.shippingPriceRaw.greaterThan((number(0))) %} d-none{% endif %}">
+                <p class="text-muted mb-0"><strong>{{ 'Shipping'|trans({}, 'Admin.Catalog.Feature') }}</strong></p>
+                <div class="shipping-price">
+                  <strong id="orderShippingTotal">{{ orderForViewing.prices.shippingPriceFormatted }}</strong>
+                  <div class="cancel-product-element shipping-refund-amount{% if orderForViewing.prices.shippingRefundableAmountRaw.lowerOrEqualThan(number(0)) %} hidden{% endif %}">
+                    <div class="input-group">
+                      {{ form_widget(cancelProductForm.shipping_amount) }}
+                      <div class="input-group-append">
+                        <div class="input-group-text">{{ orderCurrency.symbol }}</div>
                       </div>
                     </div>
+                    <p class="text-center">(max {{ orderForViewing.prices.shippingRefundableAmountFormatted }} tax included)</p>
                   </div>
-
-                {% if not orderForViewing.taxIncluded %}
-                  <div class="col-sm text-center">
-                    <p class="text-muted mb-0"><strong>{{ 'Taxes'|trans({}, 'Admin.Global') }}</strong></p>
-                    <strong id="orderTaxesTotal">{{ orderForViewing.prices.taxesAmountFormatted }}</strong>
-                  </div>
-                {% endif %}
-
+                </div>
+              </div>
+
+              {% if not orderForViewing.taxIncluded %}
                 <div class="col-sm text-center">
-                  <p class="text-muted mb-0"><strong>{{ 'Total'|trans({}, 'Admin.Global') }}</strong></p>
-                  <span class="badge rounded badge-dark font-size-100" id="orderTotal">{{ orderForViewing.prices.totalAmountFormatted }}</span>
+                  <p class="text-muted mb-0"><strong>{{ 'Taxes'|trans({}, 'Admin.Global') }}</strong></p>
+                  <strong id="orderTaxesTotal">{{ orderForViewing.prices.taxesAmountFormatted }}</strong>
                 </div>
-
-              </div>
+              {% endif %}
+
+              <div class="col-sm text-center">
+                <p class="text-muted mb-0"><strong>{{ 'Total'|trans({}, 'Admin.Global') }}</strong></p>
+                <span class="badge rounded badge-dark font-size-100" id="orderTotal">{{ orderForViewing.prices.totalAmountFormatted }}</span>
+              </div>
+
             </div>
           </div>
-
-          <div class="col-md-12">
-            <p class="mb-0 mt-1 text-center text-muted">
-              <small>
-                {{ 'For this customer group, prices are displayed as: [1]%tax_method%[/1]'|trans({
-                  '%tax_method%': orderForViewing.taxMethod,
-                  '[1]': '<strong>',
-                  '[/1]': '</strong>'
-                  }, 'Admin.Orderscustomers.Notification')|raw }}.
-
-                {% if not configuration('PS_ORDER_RETURN') %}
-                  <strong>{{ 'Merchandise returns are disabled'|trans({}, 'Admin.Orderscustomers.Notification') }}</strong>
-                {% endif %}
-              </small>
-            </p>
-            <div class="cancel-product-element refund-checkboxes-container">
-              <div class="cancel-product-element form-group restock-products">
-                {{ form_widget(cancelProductForm.restock) }}
-              </div>
-              <div class="cancel-product-element form-group refund-credit-slip">
-                {{ form_widget(cancelProductForm.credit_slip) }}
-              </div>
-              <div class="cancel-product-element form-group refund-voucher">
-                {{ form_widget(cancelProductForm.voucher) }}
-              </div>
-              <div class="cancel-product-element shipping-refund{% if orderForViewing.prices.shippingRefundableAmountRaw.lowerOrEqualThan(number(0)) %} hidden{% endif %}">
-                <div class="form-group">
-                  {{ form_widget(cancelProductForm.shipping) }}
-                  <small class="shipping-refund-amount">({{ orderForViewing.prices.shippingRefundableAmountFormatted }})</small>
-                </div>
-              </div>
-              <div class="cancel-product-element form-group voucher-refund-type{% if orderForViewing.prices.discountsAmountRaw.lowerOrEqualThan(number(0)) %} hidden{% endif %}">
-                {{ 'This order has been partially paid by voucher. Choose the amount you want to refund:'|trans({}, 'Admin.Orderscustomers.Feature') }}
-                {{ form_widget(cancelProductForm.voucher_refund_type) }}
-                <div class="voucher-refund-type-negative-error">
-                  {{ 'Error. You cannot refund a negative amount.'|trans({}, 'Admin.Orderscustomers.Notification') }}
-                </div>
+        </div>
+
+        <div class="col-md-12">
+          <p class="mb-0 mt-1 text-center text-muted">
+            <small>
+              {{ 'For this customer group, prices are displayed as: [1]%tax_method%[/1]'|trans({
+                '%tax_method%': orderForViewing.taxMethod,
+                '[1]': '<strong>',
+                '[/1]': '</strong>'
+              }, 'Admin.Orderscustomers.Notification')|raw }}.
+
+              {% if not configuration('PS_ORDER_RETURN') %}
+                <strong>{{ 'Merchandise returns are disabled'|trans({}, 'Admin.Orderscustomers.Notification') }}</strong>
+              {% endif %}
+            </small>
+          </p>
+          <div class="cancel-product-element refund-checkboxes-container">
+            <div class="cancel-product-element form-group restock-products">
+              {{ form_widget(cancelProductForm.restock) }}
+            </div>
+            <div class="cancel-product-element form-group refund-credit-slip">
+              {{ form_widget(cancelProductForm.credit_slip) }}
+            </div>
+            <div class="cancel-product-element form-group refund-voucher">
+              {{ form_widget(cancelProductForm.voucher) }}
+            </div>
+            <div class="cancel-product-element shipping-refund{% if orderForViewing.prices.shippingRefundableAmountRaw.lowerOrEqualThan(number(0)) %} hidden{% endif %}">
+              <div class="form-group">
+                {{ form_widget(cancelProductForm.shipping) }}
+                <small class="shipping-refund-amount">({{ orderForViewing.prices.shippingRefundableAmountFormatted }})</small>
+              </div>
+            </div>
+            <div class="cancel-product-element form-group voucher-refund-type{% if orderForViewing.prices.discountsAmountRaw.lowerOrEqualThan(number(0)) %} hidden{% endif %}">
+              {{ 'This order has been partially paid by voucher. Choose the amount you want to refund:'|trans({}, 'Admin.Orderscustomers.Feature') }}
+              {{ form_widget(cancelProductForm.voucher_refund_type) }}
+              <div class="voucher-refund-type-negative-error">
+                {{ 'Error. You cannot refund a negative amount.'|trans({}, 'Admin.Orderscustomers.Notification') }}
               </div>
             </div>
           </div>
-          <div class="cancel-product-element form-submit text-right">
-            {{ form_widget(cancelProductForm.cancel) }}
-            {{ form_widget(cancelProductForm.save) }}
-          </div>
+        </div>
+        <div class="cancel-product-element form-submit text-right">
+          {{ form_widget(cancelProductForm.cancel) }}
+          {{ form_widget(cancelProductForm.save) }}
         </div>
       </div>
+    </div>
     {{ form_end(cancelProductForm) }}
   </div>
 </div>