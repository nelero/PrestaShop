--- conflicted
+++ resolved
@@ -47,26 +47,15 @@
 
           {{ form_widget(changeOrderAddressForm.address_type) }}
 
-<<<<<<< HEAD
-        <div class="modal-footer">
-          <button id="change-address-cancel-button" type="button" class="btn btn-outline-secondary" data-dismiss="modal">
-            {{ 'Cancel'|trans({}, 'Admin.Actions') }}
-          </button>
-
-          <button id="change-address-submit-button" type="submit" class="btn btn-primary">
-            {{ 'Select'|trans({}, 'Admin.Actions') }}
-          </button>
-=======
           <div class="modal-footer">
-            <button type="button" class="btn btn-outline-secondary" data-dismiss="modal">
+            <button id="change-address-cancel-button" type="button" class="btn btn-outline-secondary" data-dismiss="modal">
               {{ 'Cancel'|trans({}, 'Admin.Actions') }}
             </button>
 
-            <button type="submit" class="btn btn-primary">
+            <button id="change-address-submit-button" type="submit" class="btn btn-primary">
               {{ 'Select'|trans({}, 'Admin.Actions') }}
             </button>
           </div>
->>>>>>> cd845125
         </div>
       </div>
     {{ form_end(changeOrderAddressForm) }}
