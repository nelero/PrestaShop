--- conflicted
+++ resolved
@@ -11,11 +11,10 @@
     resource: "admin/routing_feature.yml"
     prefix: /feature
 
-<<<<<<< HEAD
 _admin_module_routing:
     resource: "admin/routing_module.yml"
     prefix: /module
-=======
+
 _admin_attribute_routing:
     resource: "admin/routing_attribute.yml"
     prefix: /attribute
@@ -27,7 +26,6 @@
 _admin_supplier_routing:
     resource: "admin/routing_supplier.yml"
     prefix: /supplier
->>>>>>> f4da5f83
 
 # include common routes for Admin interface
 admin_common_pagination:
