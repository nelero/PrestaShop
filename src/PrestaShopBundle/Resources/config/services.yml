imports:
    - { resource: admin/services.yml }

services:
    prestashop.database.naming_strategy:
        class: PrestaShopBundle\Service\Database\DoctrineNamingStrategy
        arguments: ["%database_prefix%"]

    # Interfaced services to decorate
    prestashop.core.data_provider.stock_interface:
        class: PrestaShopBundle\Service\DataProvider\StockInterface

    # DISPATCHERS

    prestashop.hook.dispatcher:
        class: PrestaShopBundle\Service\Hook\HookDispatcher
        calls:
            - [addSubscriber, ["@prestashop.adapter.legacy.hook.subscriber"]]
            - [addSubscriber, ["@prestashop.adapter.legacy.block.helper.subscriber"]]


    # ADAPTERS (prestashop.adapter.*)

    # Legacy context service, transitional
    prestashop.adapter.legacy.context:
        class: PrestaShop\PrestaShop\Adapter\LegacyContext

    # Legacy context service, transitional
    prestashop.adapter.translator:
        class: PrestaShop\PrestaShop\Adapter\Translator
        arguments: ["@prestashop.adapter.legacy.context"]

    # SSL middleware
    prestashop.adapter.middleware.ssl:
        class: PrestaShop\PrestaShop\Adapter\Security\SslMiddleware
        tags:
            - { name: kernel.event_listener, event: kernel.request, method: onKernelRequest }

    # Legacy Hooks registrator
    prestashop.adapter.legacy.hook.subscriber:
        class: PrestaShop\PrestaShop\Adapter\LegacyHookSubscriber
    prestashop.adapter.legacy.block.helper.subscriber:
            class: PrestaShop\PrestaShop\Adapter\Admin\LegacyBlockHelperSubscriber

    # Data providers service
    prestashop.adapter.data_provider.supplier:
        class: PrestaShop\PrestaShop\Adapter\Supplier\SupplierDataProvider

    prestashop.adapter.data_provider.warehouse:
        class: PrestaShop\PrestaShop\Adapter\Warehouse\WarehouseDataProvider

    prestashop.adapter.data_provider.category:
        class: PrestaShop\PrestaShop\Adapter\Category\CategoryDataProvider

    prestashop.adapter.data_provider.country:
        class: PrestaShop\PrestaShop\Adapter\Country\CountryDataProvider

    prestashop.adapter.data_provider.currency:
        class: PrestaShop\PrestaShop\Adapter\Currency\CurrencyDataProvider

    prestashop.adapter.data_provider.group:
        class: PrestaShop\PrestaShop\Adapter\Group\GroupDataProvider

    prestashop.adapter.data_provider.tax:
        class: PrestaShop\PrestaShop\Adapter\Tax\TaxRuleDataProvider

    prestashop.adapter.data_provider.manufacturer:
        class: PrestaShop\PrestaShop\Adapter\Manufacturer\ManufacturerDataProvider

    prestashop.adapter.data_provider.product:
        class: PrestaShop\PrestaShop\Adapter\Product\ProductDataProvider

<<<<<<< HEAD
    prestashop.adapter.data_provider.module:
        class: PrestaShop\PrestaShop\Adapter\Module\ModuleDataProvider
=======
    prestashop.adapter.data_provider.attachment:
        class: PrestaShop\PrestaShop\Adapter\Product\AttachmentDataProvider
>>>>>>> 02b36458

    prestashop.adapter.data_provider.feature:
        class: PrestaShop\PrestaShop\Adapter\Feature\FeatureDataProvider

    prestashop.adapter.data_provider.carrier:
        class: PrestaShop\PrestaShop\Adapter\Carrier\CarrierDataProvider

    prestashop.adapter.data_provider.attribute:
        class: PrestaShop\PrestaShop\Adapter\Attribute\AttributeDataProvider

    prestashop.adapter.stock_manager:
        class: PrestaShop\PrestaShop\Adapter\StockManager
        decorates: prestashop.core.data_provider.stock_interface
        public: false

    prestashop.adapter.data_provider.pack:
        class: PrestaShop\PrestaShop\Adapter\Pack\PackDataProvider

    prestashop.adapter.data_provider.module:
        class: PrestaShop\PrestaShop\Adapter\Module\ModuleDataProvider

    # Other adapters
    prestashop.adapter.shop.context:
        class: PrestaShop\PrestaShop\Adapter\Shop\Context

    prestashop.adapter.tools:
        class: PrestaShop\PrestaShop\Adapter\Tools

    prestashop.adapter.image_manager:
        class: PrestaShop\PrestaShop\Adapter\ImageManager
        arguments: ["@prestashop.adapter.legacy.context"]


    #TWIG EXTENSIONS
    prestashop.twig.extension.translation:
        class: PrestaShopBundle\Twig\TranslationExtension
        arguments: ["@translator", "@prestashop.adapter.translator"]
        tags:
            - { name: twig.extension }

    prestashop.twig.extension.hook:
        class: PrestaShopBundle\Twig\HookExtension
        arguments: ["@prestashop.hook.dispatcher", "@prestashop.adapter.data_provider.module"]
        tags:
            - { name: twig.extension }

    prestashop.twig.extension.stringloader:
        class: Twig_Extension_StringLoader
        tags:
            - { name: twig.extension }

    prestashop.twig.extension.layout:
        class: PrestaShopBundle\Twig\LayoutExtension
        arguments: ["@prestashop.adapter.legacy.context", "@kernel"]
        tags:
            - { name: twig.extension }

    prestashop.twig.extension.dataFormatter:
        class: PrestaShopBundle\Twig\DataFormatterExtension
        tags:
            - { name: twig.extension }<|MERGE_RESOLUTION|>--- conflicted
+++ resolved
@@ -70,13 +70,8 @@
     prestashop.adapter.data_provider.product:
         class: PrestaShop\PrestaShop\Adapter\Product\ProductDataProvider
 
-<<<<<<< HEAD
-    prestashop.adapter.data_provider.module:
-        class: PrestaShop\PrestaShop\Adapter\Module\ModuleDataProvider
-=======
     prestashop.adapter.data_provider.attachment:
         class: PrestaShop\PrestaShop\Adapter\Product\AttachmentDataProvider
->>>>>>> 02b36458
 
     prestashop.adapter.data_provider.feature:
         class: PrestaShop\PrestaShop\Adapter\Feature\FeatureDataProvider
