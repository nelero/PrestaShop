services:
  _defaults:
    public: true

  prestashop.module_kernel.repository:
    class: 'PrestaShopBundle\Kernel\ModuleRepository'
    arguments: [ '@doctrine.dbal.default_connection', '%database_prefix%' ]

  prestashop.core.admin.tab.repository:
    class: PrestaShopBundle\Entity\Repository\TabRepository
    factory: [ '@doctrine.orm.default_entity_manager', getRepository ]
    arguments:
      - PrestaShopBundle\Entity\Tab

  prestashop.core.admin.shop.repository:
    class: 'PrestaShopBundle\Entity\Repository\ShopRepository'
    factory: [ '@doctrine.orm.default_entity_manager', getRepository ]
    arguments:
      - 'PrestaShopBundle\Entity\Shop'

  prestashop.core.admin.shop_group.repository:
    class: 'PrestaShopBundle\Entity\Repository\ShopGroupRepository'
    factory: [ '@doctrine.orm.default_entity_manager', getRepository ]
    arguments:
      - 'PrestaShopBundle\Entity\ShopGroup'

  prestashop.core.admin.translation.repository:
    class: PrestaShopBundle\Entity\Repository\TranslationRepository
    factory: [ '@doctrine.orm.default_entity_manager', getRepository ]
    arguments:
      - PrestaShopBundle\Entity\Translation

  prestashop.core.admin.lang.repository:
    class: PrestaShopBundle\Entity\Repository\LangRepository
    factory: [ '@doctrine.orm.default_entity_manager', getRepository ]
    arguments:
      - PrestaShopBundle\Entity\Lang

  prestashop.core.admin.log.repository:
    class: PrestaShopBundle\Entity\Repository\LogRepository
    arguments:
      - '@doctrine.dbal.default_connection'
      - '%database_prefix%'
      - '@prestashop.core.query.doctrine_search_criteria_applicator'

  prestashop.core.api.stock.repository:
    class: PrestaShopBundle\Entity\Repository\StockRepository
    arguments:
      - "@service_container"
      - "@doctrine.dbal.default_connection"
      - "@doctrine.orm.default_entity_manager"
      - "@prestashop.adapter.legacy.context"
      - '@PrestaShop\PrestaShop\Adapter\ImageManager'
      - "@prestashop.adapter.stock_manager"
      - "%database_prefix%"

  prestashop.core.api.stock_movement.repository:
    class: PrestaShopBundle\Entity\Repository\StockMovementRepository
    arguments:
      - "@service_container"
      - "@doctrine.dbal.default_connection"
      - "@doctrine.orm.default_entity_manager"
      - "@prestashop.adapter.legacy.context"
      - '@PrestaShop\PrestaShop\Adapter\ImageManager'
      - "%database_prefix%"
      - '@=service("prestashop.adapter.legacy.context").getLanguage().date_format_full'

  prestashop.core.api.supplier.repository:
    class: PrestaShopBundle\Entity\Repository\SupplierRepository
    arguments:
      - "@doctrine.dbal.default_connection"
      - "@prestashop.adapter.legacy.context"
      - "%database_prefix%"

  prestashop.core.api.manufacturer.repository:
    class: PrestaShopBundle\Entity\Repository\ManufacturerRepository
    arguments:
      - "@doctrine.dbal.default_connection"
      - "@prestashop.adapter.legacy.context"
      - "%database_prefix%"

  prestashop.core.api.category.repository:
    class: PrestaShopBundle\Entity\Repository\CategoryRepository
    arguments:
      - "@doctrine.dbal.default_connection"
      - "@prestashop.adapter.legacy.context"
      - "%database_prefix%"

  prestashop.core.api.feature_attribute.repository:
    class: PrestaShopBundle\Entity\Repository\FeatureAttributeRepository
    arguments:
      - "@doctrine.dbal.default_connection"
      - "@prestashop.adapter.legacy.context"
      - "%database_prefix%"

  prestashop.core.admin.timezone.repository:
    class: PrestaShopBundle\Entity\Repository\TimezoneRepository
    arguments:
      - '@doctrine.dbal.default_connection'
      - '%database_prefix%'

  prestashop.core.admin.import_match.repository:
    class: PrestaShopBundle\Entity\Repository\ImportMatchRepository
    arguments:
      - '@doctrine.dbal.default_connection'
      - '%database_prefix%'

  prestashop.bundle.repository.module:
    class: PrestaShopBundle\Entity\Repository\ModuleRepository
    arguments:
      - '@doctrine.dbal.default_connection'
      - '%database_prefix%'

  prestashop.core.admin.request_sql.repository:
    class: PrestaShopBundle\Entity\Repository\RequestSqlRepository
    arguments:
      - '@doctrine.dbal.default_connection'
      - '%database_prefix%'

  prestashop.core.admin.admin_filter.repository:
    class: PrestaShopBundle\Entity\Repository\AdminFilterRepository
    factory: [ '@doctrine.orm.default_entity_manager', getRepository ]
    arguments:
      - PrestaShopBundle\Entity\AdminFilter

  prestashop.core.api.order_invoice.repository:
    class: PrestaShopBundle\Entity\Repository\OrderInvoiceRepository
    arguments:
      - "@doctrine.dbal.default_connection"
      - "%database_prefix%"

  PrestaShopBundle\Entity\Repository\FeatureFlagRepository:
    factory: [ '@doctrine.orm.default_entity_manager', getRepository ]
    arguments:
      - PrestaShopBundle\Entity\FeatureFlag
    public: true

  prestashop.core.admin.feature_flag.repository:
<<<<<<< HEAD
    class: PrestaShopBundle\Entity\Repository\FeatureFlagRepository
    factory: [ '@doctrine.orm.default_entity_manager', getRepository ]
    arguments:
      - PrestaShopBundle\Entity\FeatureFlag

  PrestaShopBundle\Entity\Repository\AuthorizedApplicationRepository:
    factory: [ '@doctrine.orm.default_entity_manager', getRepository ]
    arguments:
      - PrestaShopBundle\Entity\AuthorizedApplication
=======
    alias: PrestaShopBundle\Entity\Repository\FeatureFlagRepository
    deprecated: ~
>>>>>>> 46362be7
<|MERGE_RESOLUTION|>--- conflicted
+++ resolved
@@ -133,20 +133,13 @@
     factory: [ '@doctrine.orm.default_entity_manager', getRepository ]
     arguments:
       - PrestaShopBundle\Entity\FeatureFlag
-    public: true
-
-  prestashop.core.admin.feature_flag.repository:
-<<<<<<< HEAD
-    class: PrestaShopBundle\Entity\Repository\FeatureFlagRepository
-    factory: [ '@doctrine.orm.default_entity_manager', getRepository ]
-    arguments:
-      - PrestaShopBundle\Entity\FeatureFlag
 
   PrestaShopBundle\Entity\Repository\AuthorizedApplicationRepository:
     factory: [ '@doctrine.orm.default_entity_manager', getRepository ]
     arguments:
       - PrestaShopBundle\Entity\AuthorizedApplication
-=======
+    public: true
+
+  prestashop.core.admin.feature_flag.repository:
     alias: PrestaShopBundle\Entity\Repository\FeatureFlagRepository
-    deprecated: ~
->>>>>>> 46362be7
+    deprecated: ~