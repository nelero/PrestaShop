--- conflicted
+++ resolved
@@ -611,7 +611,6 @@
         tags:
             - { name: form.type }
 
-<<<<<<< HEAD
     form.type.catalog.category:
         class: 'PrestaShopBundle\Form\Admin\Catalog\Category\CategoryType'
         parent: 'form.type.catalog.abstract_category'
@@ -644,11 +643,12 @@
         class: 'PrestaShopBundle\Form\Admin\Type\ShopChoiceTreeType'
         arguments:
             - "@=service('prestashop.adapter.form.choice_provider.shop_tree_choice_provider').getChoices()"
-=======
+        tags:
+            - { name: form.type }
+
     form.type.search_and_reset:
         class: 'PrestaShopBundle\Form\Admin\Type\SearchAndResetType'
         arguments:
             - '@router.default'
->>>>>>> fb785155
         tags:
             - { name: form.type }