--- conflicted
+++ resolved
@@ -52,74 +52,25 @@
     arguments:
       - '@prestashop.bundle.form.data_transformer.idn_converter'
 
-<<<<<<< HEAD
   PrestaShopBundle\Form\Admin\Type\DateRangeType:
   PrestaShopBundle\Form\Admin\Category\SimpleCategory:
-=======
-  form.type.product.simple_category:
-    class: PrestaShopBundle\Form\Admin\Category\SimpleCategory
-    arguments:
-      - "@translator"
-      - "@prestashop.adapter.data_provider.category"
-    tags:
-      - { name: form.type }
-    deprecated: ~
->>>>>>> 12180532
-
+    deprecated: ~
   PrestaShopBundle\Form\Admin\Type\ChoiceCategoriesTreeType:
   PrestaShopBundle\Form\Admin\Type\TranslateType:
-
   PrestaShopBundle\Form\Admin\Feature\ProductFeature:
     arguments:
       - "@translator"
       - "@prestashop.adapter.legacy.context"
       - "@router"
       - "@prestashop.adapter.data_provider.feature"
-<<<<<<< HEAD
+    deprecated: ~
 
   PrestaShopBundle\Form\Admin\Product\ProductAttachement:
+    deprecated: ~
   PrestaShopBundle\Form\Admin\Product\ProductCombination:
+    deprecated: ~
   PrestaShopBundle\Form\Admin\Product\ProductCustomField:
-=======
-    parent: 'form.type.common_type'
-    public: true
-    tags:
-      - { name: form.type }
-
-  form.type.product.attachment:
-    class: PrestaShopBundle\Form\Admin\Product\ProductAttachement
-    arguments:
-      - "@translator"
-      - '@prestashop.adapter.legacy.configuration'
-    parent: 'form.type.common_type'
-    public: true
-    tags:
-      - { name: form.type }
-    deprecated: ~
-
-  form.type.product.combination:
-    class: PrestaShopBundle\Form\Admin\Product\ProductCombination
-    arguments:
-      - "@translator"
-      - "@prestashop.adapter.legacy.context"
-      - '@prestashop.adapter.legacy.configuration'
-    parent: 'form.type.common_type'
-    public: true
-    tags:
-      - { name: form.type }
-    deprecated: ~
-
-  form.type.product.custom_field:
-    class: PrestaShopBundle\Form\Admin\Product\ProductCustomField
-    arguments:
-      - "@translator"
-      - "@prestashop.adapter.legacy.context"
-    parent: 'form.type.common_type'
-    public: true
-    tags:
-      - { name: form.type }
-    deprecated: ~
->>>>>>> 12180532
+    deprecated: ~
 
   PrestaShopBundle\Form\Admin\Product\ProductInformation:
     arguments:
@@ -130,14 +81,7 @@
       - "@prestashop.adapter.data_provider.product"
       - "@prestashop.adapter.data_provider.feature"
       - "@prestashop.adapter.data_provider.manufacturer"
-<<<<<<< HEAD
-=======
-    parent: 'form.type.common_type'
-    public: true
-    tags:
-      - { name: form.type }
-    deprecated: ~
->>>>>>> 12180532
+    deprecated: ~
 
   PrestaShopBundle\Form\Admin\Product\ProductOptions:
     arguments:
@@ -157,62 +101,17 @@
       - "@prestashop.adapter.data_provider.currency"
       - "@prestashop.adapter.data_provider.group"
       - "@prestashop.adapter.legacy.context"
-<<<<<<< HEAD
+    deprecated: ~
 
   PrestaShopBundle\Form\Admin\Product\ProductQuantity:
+    deprecated: ~
   PrestaShopBundle\Form\Admin\Product\ProductSeo:
-=======
-    parent: 'form.type.common_type'
-    public: true
-    tags:
-      - { name: form.type }
-    deprecated: ~
-
-  form.type.product.quantity:
-    class: PrestaShopBundle\Form\Admin\Product\ProductQuantity
-    arguments:
-      - "@translator"
-      - "@router"
-      - "@prestashop.adapter.legacy.context"
-      - '@prestashop.adapter.legacy.configuration'
-    parent: 'form.type.common_type'
-    public: true
-    tags:
-      - { name: form.type }
-    deprecated: ~
-
-  form.type.product.seo:
-    class: PrestaShopBundle\Form\Admin\Product\ProductSeo
-    arguments:
-      - "@translator"
-      - "@prestashop.adapter.legacy.context"
-      - "@router"
-    parent: 'form.type.common_type'
-    public: true
-    tags:
-      - { name: form.type }
-    deprecated: ~
->>>>>>> 12180532
-
+    deprecated: ~
   PrestaShopBundle\Form\Admin\Product\ProductShipping:
     arguments:
-<<<<<<< HEAD
       $warehouseDataProvider: "@prestashop.adapter.data_provider.warehouse"
       $carrierDataProvider: "@prestashop.adapter.data_provider.carrier"
-=======
-      - "@translator"
-      - "@prestashop.adapter.legacy.context"
-      - "@prestashop.adapter.data_provider.warehouse"
-      - "@prestashop.adapter.data_provider.carrier"
-      - "@=service('prestashop.adapter.legacy.configuration').get('PS_DIMENSION_UNIT')"
-      - "@=service('prestashop.adapter.legacy.configuration').get('PS_WEIGHT_UNIT')"
-    parent: 'form.type.common_type'
-    public: true
-    tags:
-      - { name: form.type }
-    deprecated: ~
->>>>>>> 12180532
-
+    deprecated: ~
   PrestaShopBundle\Form\Admin\Product\ProductSpecificPrice:
     arguments:
       - "@router"
@@ -223,54 +122,15 @@
       - "@prestashop.adapter.data_provider.group"
       - "@prestashop.adapter.legacy.context"
       - "@prestashop.adapter.data_provider.customer"
-<<<<<<< HEAD
+    deprecated: ~
 
   PrestaShopBundle\Form\Admin\Product\ProductSupplierCombination:
+    deprecated: ~
   PrestaShopBundle\Form\Admin\Product\ProductVirtual:
+    deprecated: ~
   PrestaShopBundle\Form\Admin\Product\ProductWarehouseCombination:
+    deprecated: ~
   PrestaShopBundle\Form\Admin\Type\TypeaheadProductCollectionType:
-=======
-    parent: 'form.type.common_type'
-    public: true
-    tags:
-      - { name: form.type }
-    deprecated: ~
-
-  form.type.product.supplier_combination:
-    class: PrestaShopBundle\Form\Admin\Product\ProductSupplierCombination
-    arguments:
-      - "@prestashop.adapter.legacy.context"
-      - "@prestashop.adapter.data_provider.currency"
-    parent: 'form.type.common_type'
-    public: true
-    tags:
-      - { name: form.type }
-    deprecated: ~
-
-  form.type.product.virtual:
-    class: PrestaShopBundle\Form\Admin\Product\ProductVirtual
-    arguments:
-      - "@translator"
-      - '@prestashop.adapter.legacy.configuration'
-    parent: 'form.type.common_type'
-    public: true
-    tags:
-      - { name: form.type }
-    deprecated: ~
-
-  form.type.product.warehouse_combination:
-    class: PrestaShopBundle\Form\Admin\Product\ProductWarehouseCombination
-    arguments:
-      - "@translator"
-    parent: 'form.type.common_type'
-    public: true
-    tags:
-      - { name: form.type }
-    deprecated: ~
-
-  form.type.typeahead.product:
-    class: PrestaShopBundle\Form\Admin\Type\TypeaheadProductCollectionType
->>>>>>> 12180532
     arguments:
       - "@prestashop.adapter.data_provider.product"
       - "@prestashop.adapter.data_provider.category"
@@ -279,50 +139,16 @@
     arguments:
       - "@prestashop.adapter.data_provider.customer"
 
-<<<<<<< HEAD
   PrestaShopBundle\Form\Admin\Product\ProductCombinationBulk:
+    deprecated: ~
   PrestaShopBundle\Form\Admin\Product\ProductCategories:
+    deprecated: ~
   PrestaShopBundle\Form\Admin\Sell\Order\Invoices\GenerateByDateType:
-=======
-  form.type.product.combination_bulk:
-    class: PrestaShopBundle\Form\Admin\Product\ProductCombinationBulk
-    arguments:
-      - "@translator"
-      - "@prestashop.adapter.legacy.configuration"
-    tags:
-      - { name: form.type }
-    deprecated: ~
->>>>>>> 12180532
 
   PrestaShopBundle\Form\Admin\Sell\Order\Invoices\GenerateByStatusType:
     arguments:
-<<<<<<< HEAD
       $orderStateChoiceProvider: '@prestashop.core.form.choice_provider.order_state_by_id'
       $orderCountsByState: '@=service("prestashop.core.api.order_invoice.repository").countByOrderState(service("prestashop.adapter.shop.context").getContextListShopID())'
-=======
-      - "@translator"
-      - "@prestashop.adapter.data_provider.category"
-      - "@=service('prestashop.adapter.legacy.context').getLanguages()"
-      - "@=service('prestashop.adapter.legacy.context').getContext().language.id"
-    tags:
-      - { name: form.type }
-    deprecated: ~
-
-  form.type.translatable.aware:
-    abstract: true
-    parent: 'form.type.common_type'
-    public: true
-    arguments:
-      - "@translator"
-      - "@=service('prestashop.adapter.legacy.context').getLanguages()"
-
-  form.type.order.invoices.generate_by_date:
-    class: 'PrestaShopBundle\Form\Admin\Sell\Order\Invoices\GenerateByDateType'
-    parent: 'form.type.common_type'
-    public: true
-    tags:
-      - { name: form.type }
->>>>>>> 12180532
 
   PrestaShopBundle\Form\Admin\Sell\Order\Invoices\InvoiceOptionsType:
     arguments:
@@ -700,15 +526,7 @@
 
   PrestaShopBundle\Form\Admin\Sell\Product\ProductTypeType:
     arguments:
-<<<<<<< HEAD
       $formChoiceProvider: '@prestashop.core.form.choice_provider.product_type_choice_provider'
-=======
-      - "@=service('prestashop.adapter.legacy.configuration').getBoolean('PS_STOCK_MANAGEMENT')"
-      - "@=service('prestashop.adapter.legacy.configuration').getBoolean('PS_USE_ECOTAX')"
-      - '@form.type.sell.product.toolbar_buttons_provider'
-    tags:
-      - { name: form.type }
->>>>>>> 12180532
 
   PrestaShopBundle\Form\Admin\Sell\Product\HeaderType:
   PrestaShopBundle\Form\Admin\Sell\Product\Description\DescriptionType:
