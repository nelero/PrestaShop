--- conflicted
+++ resolved
@@ -148,11 +148,7 @@
             - 'LogsPage'
 
     prestashop.admin.import.form_handler:
-<<<<<<< HEAD
-        class: 'PrestaShopBundle\Form\Admin\Configure\AdvancedParameters\Import\ImportFormHandler'
-=======
         class: 'PrestaShop\PrestaShop\Core\Form\ImportPageFormHandler'
->>>>>>> e8347961
         arguments:
             - '@prestashop.admin.import.form_builder'
             - '@prestashop.core.hook.dispatcher'
