parameters:
  ps_root_dir: "%kernel.root_dir%/../"
  ps_config_dir: "%ps_root_dir%config"
  translations_dir: "%kernel.root_dir%/../translations"
  themes_translations_dir: "%kernel.cache_dir%/themes"
  modules_dir: "%kernel.root_dir%/../modules"
  themes_dir: "%kernel.root_dir%/../themes"
  translation_catalogues_export_dir: "%kernel.cache_dir%/export"
  translations_catalogue_extract_excluded_dirs: [ 'vendor', 'lib', 'tests' ]

services:
  _defaults:
    public: true

  # Interfaced services to decorate
  prestashop.core.admin.data_provider.product_interface:
    class: PrestaShopBundle\Service\DataProvider\Admin\ProductInterface
  prestashop.core.admin.data_updater.product_interface:
    class: PrestaShopBundle\Service\DataUpdater\Admin\ProductInterface
  prestashop.core.admin.page_preference_interface:
    class: PrestaShopBundle\Service\TransitionalBehavior\AdminPagePreferenceInterface
  prestashop.core.admin.data_provider.module_interface:
    class: PrestaShopBundle\Service\DataProvider\Admin\ModuleInterface

  # URL generation
  prestashop.core.admin.url_generator_factory:
    class: PrestaShopBundle\Service\TransitionalBehavior\AdminUrlGeneratorFactory
    arguments:
      - "@router"

  prestashop.core.admin.url_generator_legacy:
    class: Symfony\Component\Routing\Generator\UrlGeneratorInterface
    factory: [ "@prestashop.core.admin.url_generator_factory", forLegacy ]
    arguments:
      - "@prestashop.adapter.legacy.context"

  prestashop.core.admin.url_generator:
    class: Symfony\Component\Routing\Generator\UrlGeneratorInterface
    factory: [ "@prestashop.core.admin.url_generator_factory", forSymfony ]

  prestashop.database.naming_strategy:
    class: PrestaShopBundle\Service\Database\DoctrineNamingStrategy
    arguments: [ "%database_prefix%" ]

  prestashop.service.product:
    class: PrestaShopBundle\Service\ProductService
    arguments:
      - "@prestashop.adapter.data_provider.product"

  prestashop.service.translation:
    class: PrestaShopBundle\Service\TranslationService
    properties:
      container: "@service_container"

  # Interfaced services to decorate
  prestashop.core.data_provider.stock_interface:
    class: PrestaShopBundle\Service\DataProvider\StockInterface

  # DISPATCHERS
  prestashop.hook.dispatcher:
    class: PrestaShop\PrestaShop\Adapter\Hook\HookDispatcher
    arguments:
      - '@request_stack'
      - !tagged core.legacy.hook.subscriber
      - '@prestashop.hooks_registry'
      - '@=service("prestashop.adapter.environment").isDebug()'

  prestashop.hook.finder:
    class: PrestaShopBundle\Service\Hook\HookFinder

  # EVENT HANDLER
  prestashop.handler.log:
    class: PrestaShopBundle\Service\Log\LogHandler
    arguments:
      - "@service_container"

  # CSRF/XSS additional protection middleware
  prestashop.user_provider:
    class: PrestaShopBundle\Service\DataProvider\UserProvider
    arguments: [ '@security.token_storage' ]

  prestashop.router:
    class: PrestaShopBundle\Service\Routing\Router
    parent: 'router.default'
    public: true
    calls:
      - [ 'setTokenManager', [ '@security.csrf.token_manager' ] ]
      - [ 'setUserProvider', [ "@=service('prestashop.user_provider')" ] ]

  prestashop.multistore.customized_configuration_checker:
    class: PrestaShopBundle\Service\Multistore\CustomizedConfigurationChecker
    arguments:
      - "@prestashop.adapter.legacy.configuration"

  PrestaShopBundle\DependencyInjection\RuntimeConstEnvVarProcessor:
    public: false
    tags: [ 'container.env_var_processor' ]

<<<<<<< HEAD
  PrestaShopBundle\Api\StateProvider\HookStatusProvider:
    tags: [ 'api_platform.state_provider' ]
    public: false
    autowire: true
    arguments:
      - '@prestashop.core.query_bus'
=======
  PrestaShopBundle\Security\Admin\SessionRenewer:
    arguments:
      $storage: "@security.csrf.token_storage"
    autowire: true
>>>>>>> e74cd6ea
<|MERGE_RESOLUTION|>--- conflicted
+++ resolved
@@ -96,16 +96,14 @@
     public: false
     tags: [ 'container.env_var_processor' ]
 
-<<<<<<< HEAD
   PrestaShopBundle\Api\StateProvider\HookStatusProvider:
     tags: [ 'api_platform.state_provider' ]
     public: false
     autowire: true
     arguments:
       - '@prestashop.core.query_bus'
-=======
+
   PrestaShopBundle\Security\Admin\SessionRenewer:
     arguments:
       $storage: "@security.csrf.token_storage"
-    autowire: true
->>>>>>> e74cd6ea
+    autowire: true