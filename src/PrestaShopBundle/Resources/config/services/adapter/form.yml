services:
  _defaults:
    public: true

  prestashop.adapter.form.choice_provider.profile_by_id_choice_provider:
    class: 'PrestaShop\PrestaShop\Adapter\Form\ChoiceProvider\ProfileByIdChoiceProvider'
    arguments:
      - '@=service("prestashop.adapter.legacy.context").getLanguage().id'

  prestashop.adapter.form.choice_provider.category_tree_choice_provider:
    class: 'PrestaShop\PrestaShop\Adapter\Form\ChoiceProvider\CategoryTreeChoiceProvider'
    arguments:
      - '@prestashop.adapter.data_provider.category'
      - '@=service("prestashop.adapter.data_provider.category").getRootCategory().id'
      - false

  PrestaShop\PrestaShop\Adapter\Form\ChoiceProvider\GenderByIdChoiceProvider:

  prestashop.adapter.form.choice_provider.gender_by_id_choice_provider:
    alias: 'PrestaShop\PrestaShop\Adapter\Form\ChoiceProvider\GenderByIdChoiceProvider'
    deprecated: ~

  PrestaShop\PrestaShop\Adapter\Form\ChoiceProvider\GroupByIdChoiceProvider:
    autowire: true
    arguments:
      $contextLangId: '@=service("prestashop.adapter.legacy.context").getLanguage().id'

  prestashop.adapter.form.choice_provider.group_by_id_choice_provider:
    alias: 'PrestaShop\PrestaShop\Adapter\Form\ChoiceProvider\GroupByIdChoiceProvider'
    deprecated: ~

  prestashop.adapter.form.choice_provider.risk_by_id_choice_provider:
    class: 'PrestaShop\PrestaShop\Adapter\Form\ChoiceProvider\RiskByIdChoiceProvider'

  prestashop.adapter.form.choice_provider.resources_choice_provider:
    class: 'PrestaShop\PrestaShop\Adapter\Form\ChoiceProvider\ResourcesChoiceProvider'

  prestashop.adapter.form.choice_provider.manufacturer_name_by_id:
    class: 'PrestaShop\PrestaShop\Adapter\Form\ChoiceProvider\ManufacturerNameByIdChoiceProvider'
    arguments:
      - '@=service("prestashop.adapter.data_provider.manufacturer").getManufacturers()'

  prestashop.adapter.form.choice_provider.country_state_by_id:
    class: 'PrestaShop\PrestaShop\Adapter\Form\ChoiceProvider\CountryStateByIdChoiceProvider'

  prestashop.adapter.form.choice_provider.order_countries:
    class: 'PrestaShop\PrestaShop\Adapter\Form\ChoiceProvider\OrderCountriesChoiceProvider'

  prestashop.adapter.form.choice_provider.order_invoice_by_id:
    class: 'PrestaShop\PrestaShop\Adapter\Form\ChoiceProvider\OrderInvoiceByIdChoiceProvider'
    arguments:
      - '@prestashop.core.localization.locale.context_locale'

  prestashop.adapter.form.choice_provider.currency_symbol_by_id:
    class: 'PrestaShop\PrestaShop\Adapter\Form\ChoiceProvider\CurrencySymbolByIdChoiceProvider'

  prestashop.adapter.form.choice_provider.installed_payment_modules:
    class: 'PrestaShop\PrestaShop\Adapter\Form\ChoiceProvider\InstalledPaymentModulesChoiceProvider'

  prestashop.adapter.form.choice.provider.carrier_for_order_choice_provider:
    class: 'PrestaShop\PrestaShop\Adapter\Form\ChoiceProvider\CarrierForOrderChoiceProvider'

  prestashop.adapter.form.choice_provider.shop_name_by_id:
    class: 'PrestaShop\PrestaShop\Adapter\Form\ChoiceProvider\ShopNameByIdChoiceProvider'

  prestashop.adapter.form.choice_provider.employee_name_by_id:
    class: 'PrestaShop\PrestaShop\Adapter\Form\ChoiceProvider\EmployeeNameByIdChoiceProvider'

  prestashop.adapter.form.choice_provider.order_return_state:
    class: 'PrestaShop\PrestaShop\Adapter\Form\ChoiceProvider\OrderReturnStateChoiceProvider'
    arguments:
      - '@=service("prestashop.adapter.legacy.context").getLanguage().id'

<<<<<<< HEAD
=======
  prestashop.adapter.form.choice_provider.features_choice_provider:
    class: 'PrestaShop\PrestaShop\Adapter\Form\ChoiceProvider\FeaturesChoiceProvider'
    arguments:
      - '@PrestaShop\PrestaShop\Adapter\Feature\Repository\FeatureRepository'
      - '@prestashop.adapter.legacy.context'

>>>>>>> 9f05ab23
  prestashop.adapter.form.choice_provider.feature_values_choice_provider:
    class: 'PrestaShop\PrestaShop\Adapter\Form\ChoiceProvider\FeatureValuesChoiceProvider'
    arguments:
      - '@PrestaShop\PrestaShop\Adapter\Feature\Repository\FeatureValueRepository'
      - '@prestashop.adapter.legacy.context'

  prestashop.adapter.form.choice_provider.supplier_name_by_id_choice_provider:
    class: 'PrestaShop\PrestaShop\Adapter\Form\ChoiceProvider\SupplierNameByIdChoiceProvider'

  prestashop.adapter.form.choice_provider.product_default_category_choice_provider:
    class: 'PrestaShop\PrestaShop\Adapter\Form\ChoiceProvider\ProductDefaultCategoryChoiceProvider'
    arguments:
      - "@=service('prestashop.adapter.legacy.configuration').getInt('PS_HOME_CATEGORY')"
      - '@PrestaShop\PrestaShop\Adapter\Category\Repository\CategoryRepository'
      - '@PrestaShop\PrestaShop\Core\Category\NameBuilder\CategoryDisplayNameBuilder'
      - "@=service('prestashop.adapter.legacy.context').getContext().shop.id"
      - "@=service('prestashop.adapter.legacy.context').getContext().language.id"

  prestashop.adapter.form.choice_provider.combination_id_choice_provider:
    class: 'PrestaShop\PrestaShop\Adapter\Form\ChoiceProvider\CombinationIdChoiceProvider'
    arguments:
      - '@PrestaShop\PrestaShop\Adapter\Product\Combination\Repository\CombinationRepository'
      - '@PrestaShop\PrestaShop\Adapter\Attribute\Repository\AttributeRepository'
      - '@PrestaShop\PrestaShop\Core\Product\Combination\NameBuilder\CombinationNameBuilderInterface'
      - '@=service("prestashop.adapter.legacy.context").getLanguage().id'

  PrestaShop\PrestaShop\Adapter\Form\ChoiceProvider\ShopTreeChoiceProvider:
    autowire: true
    public: false

  PrestaShop\PrestaShop\Adapter\Form\ChoiceProvider\FeaturesChoiceProvider:
    public: false
    autowire: true

  # deprecated
  prestashop.adapter.form.choice_provider.shop_tree_choice_provider:
    alias: PrestaShop\PrestaShop\Adapter\Form\ChoiceProvider\ShopTreeChoiceProvider
    deprecated: ~

  prestashop.adapter.form.choice_provider.features_choice_provider:
    alias: PrestaShop\PrestaShop\Adapter\Form\ChoiceProvider\FeaturesChoiceProvider
    deprecated: ~<|MERGE_RESOLUTION|>--- conflicted
+++ resolved
@@ -71,15 +71,6 @@
     arguments:
       - '@=service("prestashop.adapter.legacy.context").getLanguage().id'
 
-<<<<<<< HEAD
-=======
-  prestashop.adapter.form.choice_provider.features_choice_provider:
-    class: 'PrestaShop\PrestaShop\Adapter\Form\ChoiceProvider\FeaturesChoiceProvider'
-    arguments:
-      - '@PrestaShop\PrestaShop\Adapter\Feature\Repository\FeatureRepository'
-      - '@prestashop.adapter.legacy.context'
-
->>>>>>> 9f05ab23
   prestashop.adapter.form.choice_provider.feature_values_choice_provider:
     class: 'PrestaShop\PrestaShop\Adapter\Form\ChoiceProvider\FeatureValuesChoiceProvider'
     arguments:
