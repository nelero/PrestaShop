--- conflicted
+++ resolved
@@ -13,6 +13,7 @@
   PrestaShop\PrestaShop\Core\Localization\Pack\Loader\LocalLocalizationPackLoader:
   PrestaShop\PrestaShop\Core\Localization\Pack\Loader\RemoteLocalizationPackLoader:
   PrestaShop\PrestaShop\Core\Localization\RTL\StyleSheetProcessorFactory:
+  PrestaShop\PrestaShop\Core\Localization\Number\LocaleNumberTransformer:
 
   # Deprecated since 9.0
   prestashop.core.localozation.pack.factory.localization_pack:
@@ -32,20 +33,10 @@
 
   prestashop.core.localization.rtl.processor_factory:
     class: 'PrestaShop\PrestaShop\Core\Localization\RTL\StyleSheetProcessorFactory'
-<<<<<<< HEAD
     deprecated: ~
     public: true
 
   prestashop.core.localization.pack.import.importer:
     public: true
     alias: 'PrestaShop\PrestaShop\Core\Localization\Pack\Import\LocalizationPackImporter'
-    deprecated: ~
-=======
-    arguments:
-      - '@prestashop.adapter.legacy.configuration'
-
-  PrestaShop\PrestaShop\Core\Localization\Number\LocaleNumberTransformer:
-    public: false
-    arguments:
-      - '@prestashop.core.localization.locale.context_locale'
->>>>>>> 625604c7
+    deprecated: ~