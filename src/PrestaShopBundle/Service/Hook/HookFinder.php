--- conflicted
+++ resolved
@@ -77,13 +77,10 @@
                 continue;
             }
             foreach ($moduleContents as $content) {
-<<<<<<< HEAD
                 if (!$content instanceof HookContentClassInterface) {
                     throw new \Exception('The class returned must implement HookContentClassInterface');
                 }
 
-=======
->>>>>>> 9798dc82
                 // Check data returned if asked
                 if (!count($this->expectedInstanceClasses)) {
                     continue;
