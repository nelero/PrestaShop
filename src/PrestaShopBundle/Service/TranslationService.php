<?php
/**
 * Copyright since 2007 PrestaShop SA and Contributors
 * PrestaShop is an International Registered Trademark & Property of PrestaShop SA
 *
 * NOTICE OF LICENSE
 *
 * This source file is subject to the Open Software License (OSL 3.0)
 * that is bundled with this package in the file LICENSE.md.
 * It is also available through the world-wide-web at this URL:
 * https://opensource.org/licenses/OSL-3.0
 * If you did not receive a copy of the license and are unable to
 * obtain it through the world-wide-web, please send an email
 * to license@prestashop.com so we can send you a copy immediately.
 *
 * DISCLAIMER
 *
 * Do not edit or add to this file if you wish to upgrade PrestaShop to newer
 * versions in the future. If you wish to customize PrestaShop for your
 * needs please refer to https://devdocs.prestashop.com/ for more information.
 *
 * @author    PrestaShop SA and Contributors <contact@prestashop.com>
 * @copyright Since 2007 PrestaShop SA and Contributors
 * @license   https://opensource.org/licenses/OSL-3.0 Open Software License (OSL 3.0)
 */

namespace PrestaShopBundle\Service;

use Exception;
use PrestaShop\PrestaShop\Core\Translation\Storage\Provider\Definition\ProviderDefinitionInterface;
use PrestaShopBundle\Entity\Lang;
use PrestaShopBundle\Entity\Translation;
use PrestaShopBundle\Exception\InvalidLanguageException;
use PrestaShopBundle\Translation\Constraints\PassVsprintf;
use Symfony\Component\DependencyInjection\Container;
use Symfony\Component\Validator\Validation;

class TranslationService
{
    /**
     * @var Container
     */
    public $container;

    /**
     * @param string $lang
     *
     * @return mixed
     */
    public function langToLocale($lang)
    {
        $legacyToStandardLocales = $this->getLangToLocalesMapping();

        return $legacyToStandardLocales[$lang];
    }

    /**
     * @param string $locale
     *
     * @return Lang
     *
     * @throws InvalidLanguageException
     */
    public function findLanguageByLocale($locale)
    {
        $doctrine = $this->container->get('doctrine');

        /** @var Lang|null $lang */
        $lang = $doctrine->getManager()->getRepository(Lang::class)->findOneByLocale($locale);

        if (!$lang instanceof Lang) {
            throw InvalidLanguageException::localeNotFound($locale);
        }

        return $lang;
    }

    /**
     * @return mixed
     *
     * @throws Exception
     */
    private function getLangToLocalesMapping()
    {
        $translationsDirectory = $this->getResourcesDirectory();

        $legacyToStandardLocalesJson = file_get_contents($translationsDirectory . '/legacy-to-standard-locales.json');
        $legacyToStandardLocales = json_decode($legacyToStandardLocalesJson, true);

        $jsonLastErrorCode = json_last_error();
        if (JSON_ERROR_NONE !== $jsonLastErrorCode) {
            throw new Exception('The legacy to standard locales JSON could not be decoded', $jsonLastErrorCode);
        }

        return $legacyToStandardLocales;
    }

    /**
     * @return string
     */
    private function getResourcesDirectory()
    {
        return $this->container->getParameter('kernel.root_dir') . '/Resources';
    }

    /**
     * @param string $lang
     * @param string|null $type
     * @param string|null $theme
     * @param string|null $search
     *
     * @return array|mixed
     */
    public function getTranslationsCatalogue($lang, $type, $theme, $search = null)
    {
        $factory = $this->container->get('ps.translations_factory');

        if ($this->requiresThemeTranslationsFactory($theme, $type)) {
            if ('classic' === $theme) {
                $type = 'front';
            } else {
                $type = $theme;
                $factory = $this->container->get('ps.theme_translations_factory');
            }
        }

        $locale = $this->langToLocale($lang);

        return $factory->createTranslationsArray($type, $locale, $theme, $search);
    }

    /**
     * Returns the translation domains tree and counters with total of wording and total of missing translations
     * The tree should look like
     *  tree => [
     *      total_translations => int
     *      total_missing_translations => int
     *      children => [
     *          [
     *              name => string
     *              full_name => string
     *              domain_catalog_link => string
     *              total_translations => int
     *              total_missing_translations => int
     *              children => [
     *                  ...
     *              ]
     *          ]
     *   ]
     *
     * @param ProviderDefinitionInterface $providerDefinition
     * @param string $locale
     * @param array $search
     *
     * @return array
     *
     * @throws Exception
     */
    public function getTranslationsTree(
        ProviderDefinitionInterface $providerDefinition,
        string $locale,
        array $search
    ): array {
        $translationTreeBuilder = $this->container->get('prestashop.translation.builder.translation_tree');

        return $translationTreeBuilder->getTree($providerDefinition, $locale, $search);
    }

    /**
     * @param string|null $theme
     * @param string $type
     *
     * @return bool
     */
    private function requiresThemeTranslationsFactory($theme, $type)
    {
        return $type === 'themes' && null !== $theme;
    }

    /**
     * List translations for a specific domain.
     *
     * @param ProviderDefinitionInterface $providerDefinition
     * @param string $locale
     * @param string $domain
     * @param array|null $search
     *
     * @return array
     *
     * @throws Exception
     * @todo: we need module information here
     * @todo: we need to improve the Vuejs application to send the information
     */
    public function listDomainTranslation(
        ProviderDefinitionInterface $providerDefinition,
        string $locale,
        string $domain,
        ?array $search = null
    ): array {
        $domainCatalogue = $this->container->get('prestashop.translation.builder.translation_catalogue')->getDomainCatalogue(
            $providerDefinition,
            $locale,
            $domain,
            $search
        );

        $router = $this->container->get('router');
        $domainCatalogue['info'] = array_merge($domainCatalogue['info'], [
            'edit_url' => $router->generate('api_translation_value_edit'),
            'reset_url' => $router->generate('api_translation_value_reset'),
        ]);

        return $domainCatalogue;
    }

    /**
     * Save a translation in database.
     *
     * @param Lang $lang
     * @param string $domain
     * @param string $key
     * @param string $translationValue
     * @param string|null $theme
     *
     * @return bool
     */
    public function saveTranslationMessage($lang, $domain, $key, $translationValue, $theme = null)
    {
        $doctrine = $this->container->get('doctrine');
        $entityManager = $doctrine->getManager();
        $logger = $this->container->get('logger');
        $log_context = ['object_type' => 'Translation'];

        if (empty($theme)) {
            $theme = null;
        }

        $translation = null;

        try {
<<<<<<< HEAD
            $translation = $entityManager->getRepository(Translation::class)
=======
            $queryBuilder = $entityManager->getRepository('PrestaShopBundle:Translation')
>>>>>>> eafe01d1
                ->createQueryBuilder('t')
                ->where('t.lang = :lang')->setParameter('lang', $lang)
                ->andWhere('t.domain = :domain')->setParameter('domain', $domain)
                ->andWhere('t.key LIKE :key')->setParameter('key', $key)
            ;
            if ($theme !== null) {
                $queryBuilder->andWhere('t.theme = :theme')->setParameter('theme', $theme);
            } else {
                $queryBuilder->andWhere('t.theme IS NULL');
            }
            $translation = $queryBuilder->getQuery()->getSingleResult();
        } catch (Exception $exception) {
            $logger->error($exception->getMessage(), $log_context);
        }

        if (null === $translation) {
            $translation = new Translation();
            $translation->setDomain($domain);
            $translation->setLang($lang);
            $translation->setKey(htmlspecialchars_decode($key, ENT_QUOTES));
            $translation->setTranslation($translationValue);
            if (!empty($theme)) {
                $translation->setTheme($theme);
            }
        } else {
            if (!empty($theme)) {
                $translation->setTheme($theme);
            }
            $translation->setTranslation($translationValue);
        }

        $validator = Validation::createValidator();
        $violations = $validator->validate($translation, new PassVsprintf());
        if (0 !== count($violations)) {
            foreach ($violations as $violation) {
                $logger->error($violation->getMessage(), $log_context);
            }

            return false;
        }

        $updatedTranslationSuccessfully = false;

        try {
            $entityManager->persist($translation);
            $entityManager->flush();

            $updatedTranslationSuccessfully = true;
        } catch (Exception $exception) {
            $logger->error($exception->getMessage(), $log_context);
        }

        return $updatedTranslationSuccessfully;
    }

    /**
     * Reset translation from database.
     *
     * @param Lang $lang
     * @param string $domain
     * @param string $key
     * @param string|null $theme
     *
     * @return bool
     */
    public function resetTranslationMessage($lang, $domain, $key, $theme = null)
    {
        $doctrine = $this->container->get('doctrine');
        $entityManager = $doctrine->getManager();

        $searchTranslation = [
            'lang' => $lang,
            'domain' => $domain,
            'key' => $key,
        ];
        if (!empty($theme)) {
            $searchTranslation['theme'] = $theme;
        }

        $translation = $entityManager->getRepository(Translation::class)->findOneBy($searchTranslation);

        $resetTranslationSuccessfully = false;
        if (null === $translation) {
            $resetTranslationSuccessfully = true;
        }

        try {
            $entityManager->remove($translation);
            $entityManager->flush();

            $resetTranslationSuccessfully = true;
        } catch (Exception $exception) {
            $this->container->get('logger')->error($exception->getMessage());
        }

        return $resetTranslationSuccessfully;
    }
}<|MERGE_RESOLUTION|>--- conflicted
+++ resolved
@@ -238,11 +238,7 @@
         $translation = null;
 
         try {
-<<<<<<< HEAD
-            $translation = $entityManager->getRepository(Translation::class)
-=======
-            $queryBuilder = $entityManager->getRepository('PrestaShopBundle:Translation')
->>>>>>> eafe01d1
+            $queryBuilder = $entityManager->getRepository(Translation::class)
                 ->createQueryBuilder('t')
                 ->where('t.lang = :lang')->setParameter('lang', $lang)
                 ->andWhere('t.domain = :domain')->setParameter('domain', $domain)
