--- conflicted
+++ resolved
@@ -130,15 +130,12 @@
                 'entry_options' => [
                     'block_prefix' => 'related_product',
                 ],
-<<<<<<< HEAD
-                'limit' => 0,
-=======
                 'remote_url' => $this->router->generate('admin_products_search_products_for_association', [
                     'languageCode' => $this->employeeIsoCode,
                     'query' => '__QUERY__',
                 ]),
                 'min_length' => 3,
->>>>>>> 12180532
+                'limit' => 0,
                 'filtered_identities' => $productId > 0 ? [$productId] : [],
             ])
         ;
