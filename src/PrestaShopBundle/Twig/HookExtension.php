--- conflicted
+++ resolved
@@ -158,11 +158,10 @@
         if ($hookName == '') {
             throw new \Exception('Hook name missing');
         }
-<<<<<<< HEAD
-        $hookRenders = $this->hookDispatcher->dispatchRenderingWithParameters($hookName, $hookParameters)->getContent();
-=======
-        $hookRenders = $this->hookDispatcher->renderForParameters($hookName, $hookParameters)->getContent();
->>>>>>> e1ed70f0
+        $hookRenders = $this->hookDispatcher
+            ->dispatchRenderingWithParameters($hookName, $hookParameters)
+            ->getContent()
+        ;
 
         return empty($hookRenders) ? '' : implode('<br class="hook-separator" />', $hookRenders);
     }
