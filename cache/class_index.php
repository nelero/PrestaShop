<?php return array (
  'AbstractLogger' =>
  array (
    'path' => '',
    'type' => 'abstract class',
    'override' => false,
  ),
  'AbstractLoggerCore' =>
  array (
    'path' => 'classes/log/AbstractLogger.php',
    'type' => 'abstract class',
    'override' => false,
  ),
<<<<<<< HEAD
  'Adapter_AddressFactory' => 
  array (
    'path' => 'Adapter/Adapter_AddressFactory.php',
    'type' => 'class',
    'override' => false,
  ),
  'Adapter_Configuration' => 
  array (
    'path' => 'Adapter/Adapter_Configuration.php',
    'type' => 'class',
    'override' => false,
  ),
  'Adapter_Database' => 
  array (
    'path' => 'Adapter/Adapter_Database.php',
    'type' => 'class',
    'override' => false,
  ),
  'Adapter_Entity' => 
  array (
    'path' => 'Adapter/Adapter_Entity.php',
    'type' => 'class',
    'override' => false,
  ),
  'Adapter_EntityMapper' => 
  array (
    'path' => 'Adapter/Adapter_EntityMapper.php',
    'type' => 'class',
    'override' => false,
  ),
  'Adapter_EntityMetaDataRetriever' => 
  array (
    'path' => 'Adapter/Adapter_EntityMetaDataRetriever.php',
    'type' => 'class',
    'override' => false,
  ),
  'Adapter_ProductPriceCalculator' => 
  array (
    'path' => 'Adapter/Adapter_ProductPriceCalculator.php',
    'type' => 'class',
    'override' => false,
  ),
  'Adapter_ServiceLocator' => 
  array (
    'path' => 'Adapter/Adapter_ServiceLocator.php',
    'type' => 'class',
    'override' => false,
  ),
  'Address' => 
=======
  'Address' =>
>>>>>>> 3e44f61d
  array (
    'path' => '',
    'type' => 'class',
    'override' => false,
  ),
  'AddressController' =>
  array (
    'path' => '',
    'type' => 'class',
    'override' => false,
  ),
  'AddressControllerCore' =>
  array (
    'path' => 'controllers/front/AddressController.php',
    'type' => 'class',
    'override' => false,
  ),
  'AddressCore' =>
  array (
    'path' => 'classes/Address.php',
    'type' => 'class',
    'override' => false,
  ),
  'AddressFormat' =>
  array (
    'path' => '',
    'type' => 'class',
    'override' => false,
  ),
  'AddressFormatCore' =>
  array (
    'path' => 'classes/AddressFormat.php',
    'type' => 'class',
    'override' => false,
  ),
  'AddressesController' =>
  array (
    'path' => '',
    'type' => 'class',
    'override' => false,
  ),
  'AddressesControllerCore' =>
  array (
    'path' => 'controllers/front/AddressesController.php',
    'type' => 'class',
    'override' => false,
  ),
  'AdminAccessController' =>
  array (
    'path' => '',
    'type' => 'class',
    'override' => false,
  ),
  'AdminAccessControllerCore' =>
  array (
    'path' => 'controllers/admin/AdminAccessController.php',
    'type' => 'class',
    'override' => false,
  ),
  'AdminAddonsCatalogController' =>
  array (
    'path' => '',
    'type' => 'class',
    'override' => false,
  ),
  'AdminAddonsCatalogControllerCore' =>
  array (
    'path' => 'controllers/admin/AdminAddonsCatalogController.php',
    'type' => 'class',
    'override' => false,
  ),
  'AdminAddressesController' =>
  array (
    'path' => '',
    'type' => 'class',
    'override' => false,
  ),
  'AdminAddressesControllerCore' =>
  array (
    'path' => 'controllers/admin/AdminAddressesController.php',
    'type' => 'class',
    'override' => false,
  ),
  'AdminAdminPreferencesController' =>
  array (
    'path' => '',
    'type' => 'class',
    'override' => false,
  ),
  'AdminAdminPreferencesControllerCore' =>
  array (
    'path' => 'controllers/admin/AdminAdminPreferencesController.php',
    'type' => 'class',
    'override' => false,
  ),
  'AdminAttachmentsController' =>
  array (
    'path' => '',
    'type' => 'class',
    'override' => false,
  ),
  'AdminAttachmentsControllerCore' =>
  array (
    'path' => 'controllers/admin/AdminAttachmentsController.php',
    'type' => 'class',
    'override' => false,
  ),
  'AdminAttributeGeneratorController' =>
  array (
    'path' => '',
    'type' => 'class',
    'override' => false,
  ),
  'AdminAttributeGeneratorControllerCore' =>
  array (
    'path' => 'controllers/admin/AdminAttributeGeneratorController.php',
    'type' => 'class',
    'override' => false,
  ),
  'AdminAttributesGroupsController' =>
  array (
    'path' => '',
    'type' => 'class',
    'override' => false,
  ),
  'AdminAttributesGroupsControllerCore' =>
  array (
    'path' => 'controllers/admin/AdminAttributesGroupsController.php',
    'type' => 'class',
    'override' => false,
  ),
  'AdminBackupController' =>
  array (
    'path' => '',
    'type' => 'class',
    'override' => false,
  ),
  'AdminBackupControllerCore' =>
  array (
    'path' => 'controllers/admin/AdminBackupController.php',
    'type' => 'class',
    'override' => false,
  ),
  'AdminCarrierWizardController' =>
  array (
    'path' => '',
    'type' => 'class',
    'override' => false,
  ),
  'AdminCarrierWizardControllerCore' =>
  array (
    'path' => 'controllers/admin/AdminCarrierWizardController.php',
    'type' => 'class',
    'override' => false,
  ),
  'AdminCarriersController' =>
  array (
    'path' => '',
    'type' => 'class',
    'override' => false,
  ),
  'AdminCarriersControllerCore' =>
  array (
    'path' => 'controllers/admin/AdminCarriersController.php',
    'type' => 'class',
    'override' => false,
  ),
  'AdminCartRulesController' =>
  array (
    'path' => '',
    'type' => 'class',
    'override' => false,
  ),
  'AdminCartRulesControllerCore' =>
  array (
    'path' => 'controllers/admin/AdminCartRulesController.php',
    'type' => 'class',
    'override' => false,
  ),
  'AdminCartsController' =>
  array (
    'path' => '',
    'type' => 'class',
    'override' => false,
  ),
  'AdminCartsControllerCore' =>
  array (
    'path' => 'controllers/admin/AdminCartsController.php',
    'type' => 'class',
    'override' => false,
  ),
  'AdminCategoriesController' =>
  array (
    'path' => '',
    'type' => 'class',
    'override' => false,
  ),
  'AdminCategoriesControllerCore' =>
  array (
    'path' => 'controllers/admin/AdminCategoriesController.php',
    'type' => 'class',
    'override' => false,
  ),
  'AdminCmsCategoriesController' =>
  array (
    'path' => '',
    'type' => 'class',
    'override' => false,
  ),
  'AdminCmsCategoriesControllerCore' =>
  array (
    'path' => 'controllers/admin/AdminCmsCategoriesController.php',
    'type' => 'class',
    'override' => false,
  ),
  'AdminCmsContentController' =>
  array (
    'path' => '',
    'type' => 'class',
    'override' => false,
  ),
  'AdminCmsContentControllerCore' =>
  array (
    'path' => 'controllers/admin/AdminCmsContentController.php',
    'type' => 'class',
    'override' => false,
  ),
  'AdminCmsController' =>
  array (
    'path' => '',
    'type' => 'class',
    'override' => false,
  ),
  'AdminCmsControllerCore' =>
  array (
    'path' => 'controllers/admin/AdminCmsController.php',
    'type' => 'class',
    'override' => false,
  ),
  'AdminContactsController' =>
  array (
    'path' => '',
    'type' => 'class',
    'override' => false,
  ),
  'AdminContactsControllerCore' =>
  array (
    'path' => 'controllers/admin/AdminContactsController.php',
    'type' => 'class',
    'override' => false,
  ),
  'AdminController' =>
  array (
    'path' => '',
    'type' => 'class',
    'override' => false,
  ),
  'AdminControllerCore' =>
  array (
    'path' => 'classes/controller/AdminController.php',
    'type' => 'class',
    'override' => false,
  ),
  'AdminCountriesController' =>
  array (
    'path' => '',
    'type' => 'class',
    'override' => false,
  ),
  'AdminCountriesControllerCore' =>
  array (
    'path' => 'controllers/admin/AdminCountriesController.php',
    'type' => 'class',
    'override' => false,
  ),
  'AdminCurrenciesController' =>
  array (
    'path' => '',
    'type' => 'class',
    'override' => false,
  ),
  'AdminCurrenciesControllerCore' =>
  array (
    'path' => 'controllers/admin/AdminCurrenciesController.php',
    'type' => 'class',
    'override' => false,
  ),
  'AdminCustomerPreferencesController' =>
  array (
    'path' => '',
    'type' => 'class',
    'override' => false,
  ),
  'AdminCustomerPreferencesControllerCore' =>
  array (
    'path' => 'controllers/admin/AdminCustomerPreferencesController.php',
    'type' => 'class',
    'override' => false,
  ),
  'AdminCustomerThreadsController' =>
  array (
    'path' => '',
    'type' => 'class',
    'override' => false,
  ),
  'AdminCustomerThreadsControllerCore' =>
  array (
    'path' => 'controllers/admin/AdminCustomerThreadsController.php',
    'type' => 'class',
    'override' => false,
  ),
  'AdminCustomersController' =>
  array (
    'path' => '',
    'type' => 'class',
    'override' => false,
  ),
  'AdminCustomersControllerCore' =>
  array (
    'path' => 'controllers/admin/AdminCustomersController.php',
    'type' => 'class',
    'override' => false,
  ),
  'AdminDashboardController' =>
  array (
    'path' => '',
    'type' => 'class',
    'override' => false,
  ),
  'AdminDashboardControllerCore' =>
  array (
    'path' => 'controllers/admin/AdminDashboardController.php',
    'type' => 'class',
    'override' => false,
  ),
  'AdminDeliverySlipController' =>
  array (
    'path' => '',
    'type' => 'class',
    'override' => false,
  ),
  'AdminDeliverySlipControllerCore' =>
  array (
    'path' => 'controllers/admin/AdminDeliverySlipController.php',
    'type' => 'class',
    'override' => false,
  ),
  'AdminEmailsController' =>
  array (
    'path' => '',
    'type' => 'class',
    'override' => false,
  ),
  'AdminEmailsControllerCore' =>
  array (
    'path' => 'controllers/admin/AdminEmailsController.php',
    'type' => 'class',
    'override' => false,
  ),
  'AdminEmployeesController' =>
  array (
    'path' => '',
    'type' => 'class',
    'override' => false,
  ),
  'AdminEmployeesControllerCore' =>
  array (
    'path' => 'controllers/admin/AdminEmployeesController.php',
    'type' => 'class',
    'override' => false,
  ),
  'AdminFeaturesController' =>
  array (
    'path' => '',
    'type' => 'class',
    'override' => false,
  ),
  'AdminFeaturesControllerCore' =>
  array (
    'path' => 'controllers/admin/AdminFeaturesController.php',
    'type' => 'class',
    'override' => false,
  ),
  'AdminGendersController' =>
  array (
    'path' => '',
    'type' => 'class',
    'override' => false,
  ),
  'AdminGendersControllerCore' =>
  array (
    'path' => 'controllers/admin/AdminGendersController.php',
    'type' => 'class',
    'override' => false,
  ),
  'AdminGeolocationController' =>
  array (
    'path' => '',
    'type' => 'class',
    'override' => false,
  ),
  'AdminGeolocationControllerCore' =>
  array (
    'path' => 'controllers/admin/AdminGeolocationController.php',
    'type' => 'class',
    'override' => false,
  ),
  'AdminGroupsController' =>
  array (
    'path' => '',
    'type' => 'class',
    'override' => false,
  ),
  'AdminGroupsControllerCore' =>
  array (
    'path' => 'controllers/admin/AdminGroupsController.php',
    'type' => 'class',
    'override' => false,
  ),
  'AdminImagesController' =>
  array (
    'path' => '',
    'type' => 'class',
    'override' => false,
  ),
  'AdminImagesControllerCore' =>
  array (
    'path' => 'controllers/admin/AdminImagesController.php',
    'type' => 'class',
    'override' => false,
  ),
  'AdminImportController' =>
  array (
    'path' => '',
    'type' => 'class',
    'override' => false,
  ),
  'AdminImportControllerCore' =>
  array (
    'path' => 'controllers/admin/AdminImportController.php',
    'type' => 'class',
    'override' => false,
  ),
  'AdminInformationController' =>
  array (
    'path' => '',
    'type' => 'class',
    'override' => false,
  ),
  'AdminInformationControllerCore' =>
  array (
    'path' => 'controllers/admin/AdminInformationController.php',
    'type' => 'class',
    'override' => false,
  ),
  'AdminInvoicesController' =>
  array (
    'path' => '',
    'type' => 'class',
    'override' => false,
  ),
  'AdminInvoicesControllerCore' =>
  array (
    'path' => 'controllers/admin/AdminInvoicesController.php',
    'type' => 'class',
    'override' => false,
  ),
  'AdminLanguagesController' =>
  array (
    'path' => '',
    'type' => 'class',
    'override' => false,
  ),
  'AdminLanguagesControllerCore' =>
  array (
    'path' => 'controllers/admin/AdminLanguagesController.php',
    'type' => 'class',
    'override' => false,
  ),
  'AdminLocalizationController' =>
  array (
    'path' => '',
    'type' => 'class',
    'override' => false,
  ),
  'AdminLocalizationControllerCore' =>
  array (
    'path' => 'controllers/admin/AdminLocalizationController.php',
    'type' => 'class',
    'override' => false,
  ),
  'AdminLoginController' =>
  array (
    'path' => '',
    'type' => 'class',
    'override' => false,
  ),
  'AdminLoginControllerCore' =>
  array (
    'path' => 'controllers/admin/AdminLoginController.php',
    'type' => 'class',
    'override' => false,
  ),
  'AdminLogsController' =>
  array (
    'path' => '',
    'type' => 'class',
    'override' => false,
  ),
  'AdminLogsControllerCore' =>
  array (
    'path' => 'controllers/admin/AdminLogsController.php',
    'type' => 'class',
    'override' => false,
  ),
  'AdminMaintenanceController' =>
  array (
    'path' => '',
    'type' => 'class',
    'override' => false,
  ),
  'AdminMaintenanceControllerCore' =>
  array (
    'path' => 'controllers/admin/AdminMaintenanceController.php',
    'type' => 'class',
    'override' => false,
  ),
  'AdminManufacturersController' =>
  array (
    'path' => '',
    'type' => 'class',
    'override' => false,
  ),
  'AdminManufacturersControllerCore' =>
  array (
    'path' => 'controllers/admin/AdminManufacturersController.php',
    'type' => 'class',
    'override' => false,
  ),
  'AdminMarketingController' =>
  array (
    'path' => '',
    'type' => 'class',
    'override' => false,
  ),
  'AdminMarketingControllerCore' =>
  array (
    'path' => 'controllers/admin/AdminMarketingController.php',
    'type' => 'class',
    'override' => false,
  ),
  'AdminMetaController' =>
  array (
    'path' => '',
    'type' => 'class',
    'override' => false,
  ),
  'AdminMetaControllerCore' =>
  array (
    'path' => 'controllers/admin/AdminMetaController.php',
    'type' => 'class',
    'override' => false,
  ),
  'AdminModulesController' =>
  array (
    'path' => '',
    'type' => 'class',
    'override' => false,
  ),
  'AdminModulesControllerCore' =>
  array (
    'path' => 'controllers/admin/AdminModulesController.php',
    'type' => 'class',
    'override' => false,
  ),
  'AdminModulesPositionsController' =>
  array (
    'path' => '',
    'type' => 'class',
    'override' => false,
  ),
  'AdminModulesPositionsControllerCore' =>
  array (
    'path' => 'controllers/admin/AdminModulesPositionsController.php',
    'type' => 'class',
    'override' => false,
  ),
  'AdminNotFoundController' =>
  array (
    'path' => '',
    'type' => 'class',
    'override' => false,
  ),
  'AdminNotFoundControllerCore' =>
  array (
    'path' => 'controllers/admin/AdminNotFoundController.php',
    'type' => 'class',
    'override' => false,
  ),
  'AdminOrderMessageController' =>
  array (
    'path' => '',
    'type' => 'class',
    'override' => false,
  ),
  'AdminOrderMessageControllerCore' =>
  array (
    'path' => 'controllers/admin/AdminOrderMessageController.php',
    'type' => 'class',
    'override' => false,
  ),
  'AdminOrderPreferencesController' =>
  array (
    'path' => '',
    'type' => 'class',
    'override' => false,
  ),
  'AdminOrderPreferencesControllerCore' =>
  array (
    'path' => 'controllers/admin/AdminOrderPreferencesController.php',
    'type' => 'class',
    'override' => false,
  ),
  'AdminOrdersController' =>
  array (
    'path' => '',
    'type' => 'class',
    'override' => false,
  ),
  'AdminOrdersControllerCore' =>
  array (
    'path' => 'controllers/admin/AdminOrdersController.php',
    'type' => 'class',
    'override' => false,
  ),
  'AdminOutstandingController' =>
  array (
    'path' => '',
    'type' => 'class',
    'override' => false,
  ),
  'AdminOutstandingControllerCore' =>
  array (
    'path' => 'controllers/admin/AdminOutstandingController.php',
    'type' => 'class',
    'override' => false,
  ),
  'AdminPPreferencesController' =>
  array (
    'path' => '',
    'type' => 'class',
    'override' => false,
  ),
  'AdminPPreferencesControllerCore' =>
  array (
    'path' => 'controllers/admin/AdminPPreferencesController.php',
    'type' => 'class',
    'override' => false,
  ),
  'AdminPatternsController' =>
  array (
    'path' => '',
    'type' => 'class',
    'override' => false,
  ),
  'AdminPatternsControllerCore' =>
  array (
    'path' => 'controllers/admin/AdminPatternsController.php',
    'type' => 'class',
    'override' => false,
  ),
  'AdminPaymentController' =>
  array (
    'path' => '',
    'type' => 'class',
    'override' => false,
  ),
  'AdminPaymentControllerCore' =>
  array (
    'path' => 'controllers/admin/AdminPaymentController.php',
    'type' => 'class',
    'override' => false,
  ),
  'AdminPdfController' =>
  array (
    'path' => '',
    'type' => 'class',
    'override' => false,
  ),
  'AdminPdfControllerCore' =>
  array (
    'path' => 'controllers/admin/AdminPdfController.php',
    'type' => 'class',
    'override' => false,
  ),
  'AdminPerformanceController' =>
  array (
    'path' => '',
    'type' => 'class',
    'override' => false,
  ),
  'AdminPerformanceControllerCore' =>
  array (
    'path' => 'controllers/admin/AdminPerformanceController.php',
    'type' => 'class',
    'override' => false,
  ),
  'AdminPreferencesController' =>
  array (
    'path' => '',
    'type' => 'class',
    'override' => false,
  ),
  'AdminPreferencesControllerCore' =>
  array (
    'path' => 'controllers/admin/AdminPreferencesController.php',
    'type' => 'class',
    'override' => false,
  ),
  'AdminProductsController' =>
  array (
    'path' => '',
    'type' => 'class',
    'override' => false,
  ),
  'AdminProductsControllerCore' =>
  array (
    'path' => 'controllers/admin/AdminProductsController.php',
    'type' => 'class',
    'override' => false,
  ),
  'AdminProfilesController' =>
  array (
    'path' => '',
    'type' => 'class',
    'override' => false,
  ),
  'AdminProfilesControllerCore' =>
  array (
    'path' => 'controllers/admin/AdminProfilesController.php',
    'type' => 'class',
    'override' => false,
  ),
  'AdminQuickAccessesController' =>
  array (
    'path' => '',
    'type' => 'class',
    'override' => false,
  ),
  'AdminQuickAccessesControllerCore' =>
  array (
    'path' => 'controllers/admin/AdminQuickAccessesController.php',
    'type' => 'class',
    'override' => false,
  ),
  'AdminRangePriceController' =>
  array (
    'path' => '',
    'type' => 'class',
    'override' => false,
  ),
  'AdminRangePriceControllerCore' =>
  array (
    'path' => 'controllers/admin/AdminRangePriceController.php',
    'type' => 'class',
    'override' => false,
  ),
  'AdminRangeWeightController' =>
  array (
    'path' => '',
    'type' => 'class',
    'override' => false,
  ),
  'AdminRangeWeightControllerCore' =>
  array (
    'path' => 'controllers/admin/AdminRangeWeightController.php',
    'type' => 'class',
    'override' => false,
  ),
  'AdminReferrersController' =>
  array (
    'path' => '',
    'type' => 'class',
    'override' => false,
  ),
  'AdminReferrersControllerCore' =>
  array (
    'path' => 'controllers/admin/AdminReferrersController.php',
    'type' => 'class',
    'override' => false,
  ),
  'AdminRequestSqlController' =>
  array (
    'path' => '',
    'type' => 'class',
    'override' => false,
  ),
  'AdminRequestSqlControllerCore' =>
  array (
    'path' => 'controllers/admin/AdminRequestSqlController.php',
    'type' => 'class',
    'override' => false,
  ),
  'AdminReturnController' =>
  array (
    'path' => '',
    'type' => 'class',
    'override' => false,
  ),
  'AdminReturnControllerCore' =>
  array (
    'path' => 'controllers/admin/AdminReturnController.php',
    'type' => 'class',
    'override' => false,
  ),
  'AdminScenesController' =>
  array (
    'path' => '',
    'type' => 'class',
    'override' => false,
  ),
  'AdminScenesControllerCore' =>
  array (
    'path' => 'controllers/admin/AdminScenesController.php',
    'type' => 'class',
    'override' => false,
  ),
  'AdminSearchConfController' =>
  array (
    'path' => '',
    'type' => 'class',
    'override' => false,
  ),
  'AdminSearchConfControllerCore' =>
  array (
    'path' => 'controllers/admin/AdminSearchConfController.php',
    'type' => 'class',
    'override' => false,
  ),
  'AdminSearchController' =>
  array (
    'path' => '',
    'type' => 'class',
    'override' => false,
  ),
  'AdminSearchControllerCore' =>
  array (
    'path' => 'controllers/admin/AdminSearchController.php',
    'type' => 'class',
    'override' => false,
  ),
  'AdminSearchEnginesController' =>
  array (
    'path' => '',
    'type' => 'class',
    'override' => false,
  ),
  'AdminSearchEnginesControllerCore' =>
  array (
    'path' => 'controllers/admin/AdminSearchEnginesController.php',
    'type' => 'class',
    'override' => false,
  ),
  'AdminShippingController' =>
  array (
    'path' => '',
    'type' => 'class',
    'override' => false,
  ),
  'AdminShippingControllerCore' =>
  array (
    'path' => 'controllers/admin/AdminShippingController.php',
    'type' => 'class',
    'override' => false,
  ),
  'AdminShopController' =>
  array (
    'path' => '',
    'type' => 'class',
    'override' => false,
  ),
  'AdminShopControllerCore' =>
  array (
    'path' => 'controllers/admin/AdminShopController.php',
    'type' => 'class',
    'override' => false,
  ),
  'AdminShopGroupController' =>
  array (
    'path' => '',
    'type' => 'class',
    'override' => false,
  ),
  'AdminShopGroupControllerCore' =>
  array (
    'path' => 'controllers/admin/AdminShopGroupController.php',
    'type' => 'class',
    'override' => false,
  ),
  'AdminShopUrlController' =>
  array (
    'path' => '',
    'type' => 'class',
    'override' => false,
  ),
  'AdminShopUrlControllerCore' =>
  array (
    'path' => 'controllers/admin/AdminShopUrlController.php',
    'type' => 'class',
    'override' => false,
  ),
  'AdminSlipController' =>
  array (
    'path' => '',
    'type' => 'class',
    'override' => false,
  ),
  'AdminSlipControllerCore' =>
  array (
    'path' => 'controllers/admin/AdminSlipController.php',
    'type' => 'class',
    'override' => false,
  ),
  'AdminSpecificPriceRuleController' =>
  array (
    'path' => '',
    'type' => 'class',
    'override' => false,
  ),
  'AdminSpecificPriceRuleControllerCore' =>
  array (
    'path' => 'controllers/admin/AdminSpecificPriceRuleController.php',
    'type' => 'class',
    'override' => false,
  ),
  'AdminStatesController' =>
  array (
    'path' => '',
    'type' => 'class',
    'override' => false,
  ),
  'AdminStatesControllerCore' =>
  array (
    'path' => 'controllers/admin/AdminStatesController.php',
    'type' => 'class',
    'override' => false,
  ),
  'AdminStatsController' =>
  array (
    'path' => '',
    'type' => 'class',
    'override' => false,
  ),
  'AdminStatsControllerCore' =>
  array (
    'path' => 'controllers/admin/AdminStatsController.php',
    'type' => 'class',
    'override' => false,
  ),
  'AdminStatsTabController' =>
  array (
    'path' => '',
    'type' => 'abstract class',
    'override' => false,
  ),
  'AdminStatsTabControllerCore' =>
  array (
    'path' => 'controllers/admin/AdminStatsTabController.php',
    'type' => 'abstract class',
    'override' => false,
  ),
  'AdminStatusesController' =>
  array (
    'path' => '',
    'type' => 'class',
    'override' => false,
  ),
  'AdminStatusesControllerCore' =>
  array (
    'path' => 'controllers/admin/AdminStatusesController.php',
    'type' => 'class',
    'override' => false,
  ),
  'AdminStockConfigurationController' =>
  array (
    'path' => '',
    'type' => 'class',
    'override' => false,
  ),
  'AdminStockConfigurationControllerCore' =>
  array (
    'path' => 'controllers/admin/AdminStockConfigurationController.php',
    'type' => 'class',
    'override' => false,
  ),
  'AdminStockCoverController' =>
  array (
    'path' => '',
    'type' => 'class',
    'override' => false,
  ),
  'AdminStockCoverControllerCore' =>
  array (
    'path' => 'controllers/admin/AdminStockCoverController.php',
    'type' => 'class',
    'override' => false,
  ),
  'AdminStockInstantStateController' =>
  array (
    'path' => '',
    'type' => 'class',
    'override' => false,
  ),
  'AdminStockInstantStateControllerCore' =>
  array (
    'path' => 'controllers/admin/AdminStockInstantStateController.php',
    'type' => 'class',
    'override' => false,
  ),
  'AdminStockManagementController' =>
  array (
    'path' => '',
    'type' => 'class',
    'override' => false,
  ),
  'AdminStockManagementControllerCore' =>
  array (
    'path' => 'controllers/admin/AdminStockManagementController.php',
    'type' => 'class',
    'override' => false,
  ),
  'AdminStockMvtController' =>
  array (
    'path' => '',
    'type' => 'class',
    'override' => false,
  ),
  'AdminStockMvtControllerCore' =>
  array (
    'path' => 'controllers/admin/AdminStockMvtController.php',
    'type' => 'class',
    'override' => false,
  ),
  'AdminStoresController' =>
  array (
    'path' => '',
    'type' => 'class',
    'override' => false,
  ),
  'AdminStoresControllerCore' =>
  array (
    'path' => 'controllers/admin/AdminStoresController.php',
    'type' => 'class',
    'override' => false,
  ),
  'AdminSuppliersController' =>
  array (
    'path' => '',
    'type' => 'class',
    'override' => false,
  ),
  'AdminSuppliersControllerCore' =>
  array (
    'path' => 'controllers/admin/AdminSuppliersController.php',
    'type' => 'class',
    'override' => false,
  ),
  'AdminSupplyOrdersController' =>
  array (
    'path' => '',
    'type' => 'class',
    'override' => false,
  ),
  'AdminSupplyOrdersControllerCore' =>
  array (
    'path' => 'controllers/admin/AdminSupplyOrdersController.php',
    'type' => 'class',
    'override' => false,
  ),
  'AdminTab' =>
  array (
    'path' => '',
    'type' => 'abstract class',
    'override' => false,
  ),
  'AdminTabCore' =>
  array (
    'path' => 'classes/AdminTab.php',
    'type' => 'abstract class',
    'override' => false,
  ),
  'AdminTabsController' =>
  array (
    'path' => '',
    'type' => 'class',
    'override' => false,
  ),
  'AdminTabsControllerCore' =>
  array (
    'path' => 'controllers/admin/AdminTabsController.php',
    'type' => 'class',
    'override' => false,
  ),
  'AdminTagsController' =>
  array (
    'path' => '',
    'type' => 'class',
    'override' => false,
  ),
  'AdminTagsControllerCore' =>
  array (
    'path' => 'controllers/admin/AdminTagsController.php',
    'type' => 'class',
    'override' => false,
  ),
  'AdminTaxRulesGroupController' =>
  array (
    'path' => '',
    'type' => 'class',
    'override' => false,
  ),
  'AdminTaxRulesGroupControllerCore' =>
  array (
    'path' => 'controllers/admin/AdminTaxRulesGroupController.php',
    'type' => 'class',
    'override' => false,
  ),
  'AdminTaxesController' =>
  array (
    'path' => '',
    'type' => 'class',
    'override' => false,
  ),
  'AdminTaxesControllerCore' =>
  array (
    'path' => 'controllers/admin/AdminTaxesController.php',
    'type' => 'class',
    'override' => false,
  ),
  'AdminThemesController' =>
  array (
    'path' => '',
    'type' => 'class',
    'override' => false,
  ),
  'AdminThemesControllerCore' =>
  array (
    'path' => 'controllers/admin/AdminThemesController.php',
    'type' => 'class',
    'override' => false,
  ),
  'AdminTrackingController' =>
  array (
    'path' => '',
    'type' => 'class',
    'override' => false,
  ),
  'AdminTrackingControllerCore' =>
  array (
    'path' => 'controllers/admin/AdminTrackingController.php',
    'type' => 'class',
    'override' => false,
  ),
  'AdminTranslationsController' =>
  array (
    'path' => '',
    'type' => 'class',
    'override' => false,
  ),
  'AdminTranslationsControllerCore' =>
  array (
    'path' => 'controllers/admin/AdminTranslationsController.php',
    'type' => 'class',
    'override' => false,
  ),
  'AdminWarehousesController' =>
  array (
    'path' => '',
    'type' => 'class',
    'override' => false,
  ),
  'AdminWarehousesControllerCore' =>
  array (
    'path' => 'controllers/admin/AdminWarehousesController.php',
    'type' => 'class',
    'override' => false,
  ),
  'AdminWebserviceController' =>
  array (
    'path' => '',
    'type' => 'class',
    'override' => false,
  ),
  'AdminWebserviceControllerCore' =>
  array (
    'path' => 'controllers/admin/AdminWebserviceController.php',
    'type' => 'class',
    'override' => false,
  ),
  'AdminZonesController' =>
  array (
    'path' => '',
    'type' => 'class',
    'override' => false,
  ),
  'AdminZonesControllerCore' =>
  array (
    'path' => 'controllers/admin/AdminZonesController.php',
    'type' => 'class',
    'override' => false,
  ),
  'Alias' =>
  array (
    'path' => '',
    'type' => 'class',
    'override' => false,
  ),
  'AliasCore' =>
  array (
    'path' => 'classes/Alias.php',
    'type' => 'class',
    'override' => false,
  ),
  'Attachment' =>
  array (
    'path' => '',
    'type' => 'class',
    'override' => false,
  ),
  'AttachmentController' =>
  array (
    'path' => '',
    'type' => 'class',
    'override' => false,
  ),
  'AttachmentControllerCore' =>
  array (
    'path' => 'controllers/front/AttachmentController.php',
    'type' => 'class',
    'override' => false,
  ),
  'AttachmentCore' =>
  array (
    'path' => 'classes/Attachment.php',
    'type' => 'class',
    'override' => false,
  ),
  'Attribute' =>
  array (
    'path' => '',
    'type' => 'class',
    'override' => false,
  ),
  'AttributeCore' =>
  array (
    'path' => 'classes/Attribute.php',
    'type' => 'class',
    'override' => false,
  ),
  'AttributeGroup' =>
  array (
    'path' => '',
    'type' => 'class',
    'override' => false,
  ),
  'AttributeGroupCore' =>
  array (
    'path' => 'classes/AttributeGroup.php',
    'type' => 'class',
    'override' => false,
  ),
  'AuthController' =>
  array (
    'path' => '',
    'type' => 'class',
    'override' => false,
  ),
  'AuthControllerCore' =>
  array (
    'path' => 'controllers/front/AuthController.php',
    'type' => 'class',
    'override' => false,
  ),
  'BestSalesController' =>
  array (
    'path' => '',
    'type' => 'class',
    'override' => false,
  ),
  'BestSalesControllerCore' =>
  array (
    'path' => 'controllers/front/BestSalesController.php',
    'type' => 'class',
    'override' => false,
  ),
  'Blowfish' =>
  array (
    'path' => '',
    'type' => 'class',
    'override' => false,
  ),
  'BlowfishCore' =>
  array (
    'path' => 'classes/Blowfish.php',
    'type' => 'class',
    'override' => false,
  ),
  'CMS' =>
  array (
    'path' => '',
    'type' => 'class',
    'override' => false,
  ),
  'CMSCategory' =>
  array (
    'path' => '',
    'type' => 'class',
    'override' => false,
  ),
  'CMSCategoryCore' =>
  array (
    'path' => 'classes/CMSCategory.php',
    'type' => 'class',
    'override' => false,
  ),
  'CMSCore' =>
  array (
    'path' => 'classes/CMS.php',
    'type' => 'class',
    'override' => false,
  ),
<<<<<<< HEAD
  'CMSRole' => 
  array (
    'path' => '',
    'type' => 'class',
    'override' => false,
  ),
  'CMSRoleCore' => 
  array (
    'path' => 'classes/CMSRole.php',
    'type' => 'class',
    'override' => false,
  ),
  'CMSRoleRepository' => 
  array (
    'path' => 'Core/Business/CMS/CMSRoleRepository.php',
    'type' => 'class',
    'override' => false,
  ),
  'CSV' => 
=======
  'CSV' =>
>>>>>>> 3e44f61d
  array (
    'path' => '',
    'type' => 'class',
    'override' => false,
  ),
  'CSVCore' =>
  array (
    'path' => 'classes/CSV.php',
    'type' => 'class',
    'override' => false,
  ),
  'Cache' =>
  array (
    'path' => '',
    'type' => 'abstract class',
    'override' => false,
  ),
  'CacheApc' =>
  array (
    'path' => '',
    'type' => 'class',
    'override' => false,
  ),
  'CacheApcCore' =>
  array (
    'path' => 'classes/cache/CacheApc.php',
    'type' => 'class',
    'override' => false,
  ),
  'CacheCore' =>
  array (
    'path' => 'classes/cache/Cache.php',
    'type' => 'abstract class',
    'override' => false,
  ),
  'CacheFs' =>
  array (
    'path' => '',
    'type' => 'class',
    'override' => false,
  ),
  'CacheFsCore' =>
  array (
    'path' => 'classes/cache/CacheFs.php',
    'type' => 'class',
    'override' => false,
  ),
  'CacheMemcache' =>
  array (
    'path' => '',
    'type' => 'class',
    'override' => false,
  ),
  'CacheMemcacheCore' =>
  array (
    'path' => 'classes/cache/CacheMemcache.php',
    'type' => 'class',
    'override' => false,
  ),
  'CacheXcache' =>
  array (
    'path' => '',
    'type' => 'class',
    'override' => false,
  ),
  'CacheXcacheCore' =>
  array (
    'path' => 'classes/cache/CacheXcache.php',
    'type' => 'class',
    'override' => false,
  ),
  'Carrier' =>
  array (
    'path' => '',
    'type' => 'class',
    'override' => false,
  ),
  'CarrierCore' =>
  array (
    'path' => 'classes/Carrier.php',
    'type' => 'class',
    'override' => false,
  ),
  'CarrierModule' =>
  array (
    'path' => '',
    'type' => 'abstract class',
    'override' => false,
  ),
  'CarrierModuleCore' =>
  array (
    'path' => 'classes/module/CarrierModule.php',
    'type' => 'abstract class',
    'override' => false,
  ),
  'Cart' =>
  array (
    'path' => '',
    'type' => 'class',
    'override' => false,
  ),
  'CartController' =>
  array (
    'path' => '',
    'type' => 'class',
    'override' => false,
  ),
  'CartControllerCore' =>
  array (
    'path' => 'controllers/front/CartController.php',
    'type' => 'class',
    'override' => false,
  ),
  'CartCore' =>
  array (
    'path' => 'classes/Cart.php',
    'type' => 'class',
    'override' => false,
  ),
  'CartRule' =>
  array (
    'path' => '',
    'type' => 'class',
    'override' => false,
  ),
  'CartRuleCore' =>
  array (
    'path' => 'classes/CartRule.php',
    'type' => 'class',
    'override' => false,
  ),
  'Category' =>
  array (
    'path' => '',
    'type' => 'class',
    'override' => false,
  ),
  'CategoryController' =>
  array (
    'path' => '',
    'type' => 'class',
    'override' => false,
  ),
  'CategoryControllerCore' =>
  array (
    'path' => 'controllers/front/CategoryController.php',
    'type' => 'class',
    'override' => false,
  ),
  'CategoryCore' =>
  array (
    'path' => 'classes/Category.php',
    'type' => 'class',
    'override' => false,
  ),
  'ChangeCurrencyController' =>
  array (
    'path' => '',
    'type' => 'class',
    'override' => false,
  ),
  'ChangeCurrencyControllerCore' =>
  array (
    'path' => 'controllers/front/ChangeCurrencyController.php',
    'type' => 'class',
    'override' => false,
  ),
  'Chart' =>
  array (
    'path' => '',
    'type' => 'class',
    'override' => false,
  ),
  'ChartCore' =>
  array (
    'path' => 'classes/Chart.php',
    'type' => 'class',
    'override' => false,
  ),
  'CmsController' =>
  array (
    'path' => '',
    'type' => 'class',
    'override' => false,
  ),
  'CmsControllerCore' =>
  array (
    'path' => 'controllers/front/CmsController.php',
    'type' => 'class',
    'override' => false,
  ),
  'Combination' =>
  array (
    'path' => '',
    'type' => 'class',
    'override' => false,
  ),
  'CombinationCore' =>
  array (
    'path' => 'classes/Combination.php',
    'type' => 'class',
    'override' => false,
  ),
  'CompareController' =>
  array (
    'path' => '',
    'type' => 'class',
    'override' => false,
  ),
  'CompareControllerCore' =>
  array (
    'path' => 'controllers/front/CompareController.php',
    'type' => 'class',
    'override' => false,
  ),
  'CompareProduct' =>
  array (
    'path' => '',
    'type' => 'class',
    'override' => false,
  ),
  'CompareProductCore' =>
  array (
    'path' => 'classes/CompareProduct.php',
    'type' => 'class',
    'override' => false,
  ),
  'Configuration' =>
  array (
    'path' => '',
    'type' => 'class',
    'override' => false,
  ),
  'ConfigurationCore' =>
  array (
    'path' => 'classes/Configuration.php',
    'type' => 'class',
    'override' => false,
  ),
  'ConfigurationKPI' =>
  array (
    'path' => '',
    'type' => 'class',
    'override' => false,
  ),
  'ConfigurationKPICore' =>
  array (
    'path' => 'classes/ConfigurationKPI.php',
    'type' => 'class',
    'override' => false,
  ),
  'ConfigurationTest' =>
  array (
    'path' => '',
    'type' => 'class',
    'override' => false,
  ),
  'ConfigurationTestCore' =>
  array (
    'path' => 'classes/ConfigurationTest.php',
    'type' => 'class',
    'override' => false,
  ),
  'Connection' =>
  array (
    'path' => '',
    'type' => 'class',
    'override' => false,
  ),
  'ConnectionCore' =>
  array (
    'path' => 'classes/Connection.php',
    'type' => 'class',
    'override' => false,
  ),
  'ConnectionsSource' =>
  array (
    'path' => '',
    'type' => 'class',
    'override' => false,
  ),
  'ConnectionsSourceCore' =>
  array (
    'path' => 'classes/ConnectionsSource.php',
    'type' => 'class',
    'override' => false,
  ),
  'Contact' =>
  array (
    'path' => '',
    'type' => 'class',
    'override' => false,
  ),
  'ContactController' =>
  array (
    'path' => '',
    'type' => 'class',
    'override' => false,
  ),
  'ContactControllerCore' =>
  array (
    'path' => 'controllers/front/ContactController.php',
    'type' => 'class',
    'override' => false,
  ),
  'ContactCore' =>
  array (
    'path' => 'classes/Contact.php',
    'type' => 'class',
    'override' => false,
  ),
  'Context' =>
  array (
    'path' => '',
    'type' => 'class',
    'override' => false,
  ),
  'ContextCore' =>
  array (
    'path' => 'classes/Context.php',
    'type' => 'class',
    'override' => false,
  ),
  'Controller' =>
  array (
    'path' => '',
    'type' => 'abstract class',
    'override' => false,
  ),
  'ControllerCore' =>
  array (
    'path' => 'classes/controller/Controller.php',
    'type' => 'abstract class',
    'override' => false,
  ),
  'ControllerFactory' =>
  array (
    'path' => '',
    'type' => 'class',
    'override' => false,
  ),
  'ControllerFactoryCore' =>
  array (
    'path' => 'classes/ControllerFactory.php',
    'type' => 'class',
    'override' => false,
  ),
  'Cookie' =>
  array (
    'path' => '',
    'type' => 'class',
    'override' => false,
  ),
  'CookieCore' =>
  array (
    'path' => 'classes/Cookie.php',
    'type' => 'class',
    'override' => false,
  ),
<<<<<<< HEAD
  'Core_Business_Configuration' => 
  array (
    'path' => 'Core/Business/Core_Business_Configuration.php',
    'type' => 'interface',
    'override' => false,
  ),
  'Core_Foundation_Database_Database' => 
  array (
    'path' => 'Core/Foundation/Database/Core_Foundation_Database_Database.php',
    'type' => 'interface',
    'override' => false,
  ),
  'Core_Foundation_Database_Entity' => 
  array (
    'path' => 'Core/Foundation/Database/Core_Foundation_Database_Entity.php',
    'type' => 'interface',
    'override' => false,
  ),
  'Core_Foundation_Database_EntityManager' => 
  array (
    'path' => 'Core/Foundation/Database/Core_Foundation_Database_EntityManager.php',
    'type' => 'class',
    'override' => false,
  ),
  'Core_Foundation_Database_EntityManager_QueryBuilder' => 
  array (
    'path' => 'Core/Foundation/Database/EntityManager/Core_Foundation_Database_EntityManager_QueryBuilder.php',
    'type' => 'class',
    'override' => false,
  ),
  'Core_Foundation_Database_EntityMetaData' => 
  array (
    'path' => 'Core/Foundation/Database/Core_Foundation_Database_EntityMetaData.php',
    'type' => 'class',
    'override' => false,
  ),
  'Core_Foundation_Database_EntityRepository' => 
  array (
    'path' => 'Core/Foundation/Database/Core_Foundation_Database_EntityRepository.php',
    'type' => 'class',
    'override' => false,
  ),
  'Core_Foundation_IoC_Container' => 
  array (
    'path' => 'Core/Foundation/IoC/Core_Foundation_IoC_Container.php',
    'type' => 'class',
    'override' => false,
  ),
  'Core_Foundation_IoC_ContainerBuilder' => 
  array (
    'path' => 'Core/Foundation/IoC/Core_Foundation_IoC_ContainerBuilder.php',
    'type' => 'class',
    'override' => false,
  ),
  'Core_Foundation_IoC_Exception' => 
  array (
    'path' => 'Core/Foundation/IoC/Core_Foundation_IoC_Exception.php',
    'type' => 'class',
    'override' => false,
  ),
  'Country' => 
=======
  'Country' =>
>>>>>>> 3e44f61d
  array (
    'path' => '',
    'type' => 'class',
    'override' => false,
  ),
  'CountryCore' =>
  array (
    'path' => 'classes/Country.php',
    'type' => 'class',
    'override' => false,
  ),
  'County' =>
  array (
    'path' => '',
    'type' => 'class',
    'override' => false,
  ),
  'CountyCore' =>
  array (
    'path' => 'classes/County.php',
    'type' => 'class',
    'override' => false,
  ),
  'Currency' =>
  array (
    'path' => '',
    'type' => 'class',
    'override' => false,
  ),
  'CurrencyCore' =>
  array (
    'path' => 'classes/Currency.php',
    'type' => 'class',
    'override' => false,
  ),
  'Customer' =>
  array (
    'path' => '',
    'type' => 'class',
    'override' => false,
  ),
  'CustomerCore' =>
  array (
    'path' => 'classes/Customer.php',
    'type' => 'class',
    'override' => false,
  ),
  'CustomerMessage' =>
  array (
    'path' => '',
    'type' => 'class',
    'override' => false,
  ),
  'CustomerMessageCore' =>
  array (
    'path' => 'classes/CustomerMessage.php',
    'type' => 'class',
    'override' => false,
  ),
  'CustomerThread' =>
  array (
    'path' => '',
    'type' => 'class',
    'override' => false,
  ),
  'CustomerThreadCore' =>
  array (
    'path' => 'classes/CustomerThread.php',
    'type' => 'class',
    'override' => false,
  ),
  'Customization' =>
  array (
    'path' => '',
    'type' => 'class',
    'override' => false,
  ),
  'CustomizationCore' =>
  array (
    'path' => 'classes/Customization.php',
    'type' => 'class',
    'override' => false,
  ),
  'CustomizationField' =>
  array (
    'path' => '',
    'type' => 'class',
    'override' => false,
  ),
  'CustomizationFieldCore' =>
  array (
    'path' => 'classes/CustomizationField.php',
    'type' => 'class',
    'override' => false,
  ),
  'DateRange' =>
  array (
    'path' => '',
    'type' => 'class',
    'override' => false,
  ),
  'DateRangeCore' =>
  array (
    'path' => 'classes/DateRange.php',
    'type' => 'class',
    'override' => false,
  ),
  'Db' =>
  array (
    'path' => '',
    'type' => 'abstract class',
    'override' => false,
  ),
  'DbCore' =>
  array (
    'path' => 'classes/db/Db.php',
    'type' => 'abstract class',
    'override' => false,
  ),
  'DbMySQLi' =>
  array (
    'path' => '',
    'type' => 'class',
    'override' => false,
  ),
  'DbMySQLiCore' =>
  array (
    'path' => 'classes/db/DbMySQLi.php',
    'type' => 'class',
    'override' => false,
  ),
  'DbPDO' =>
  array (
    'path' => '',
    'type' => 'class',
    'override' => false,
  ),
  'DbPDOCore' =>
  array (
    'path' => 'classes/db/DbPDO.php',
    'type' => 'class',
    'override' => false,
  ),
  'DbQuery' =>
  array (
    'path' => '',
    'type' => 'class',
    'override' => false,
  ),
  'DbQueryCore' =>
  array (
    'path' => 'classes/db/DbQuery.php',
    'type' => 'class',
    'override' => false,
  ),
  'Delivery' =>
  array (
    'path' => '',
    'type' => 'class',
    'override' => false,
  ),
  'DeliveryCore' =>
  array (
    'path' => 'classes/Delivery.php',
    'type' => 'class',
    'override' => false,
  ),
<<<<<<< HEAD
  'DependencyInjector' => 
  array (
    'path' => 'Core/Foundation/Dependency/DependencyInjector.php',
    'type' => 'class',
    'override' => false,
  ),
  'Discount' => 
=======
  'Discount' =>
>>>>>>> 3e44f61d
  array (
    'path' => '',
    'type' => 'class',
    'override' => false,
  ),
  'DiscountController' =>
  array (
    'path' => '',
    'type' => 'class',
    'override' => false,
  ),
  'DiscountControllerCore' =>
  array (
    'path' => 'controllers/front/DiscountController.php',
    'type' => 'class',
    'override' => false,
  ),
  'DiscountCore' =>
  array (
    'path' => 'classes/Discount.php',
    'type' => 'class',
    'override' => false,
  ),
  'Dispatcher' =>
  array (
    'path' => '',
    'type' => 'class',
    'override' => false,
  ),
  'DispatcherCore' =>
  array (
    'path' => 'classes/Dispatcher.php',
    'type' => 'class',
    'override' => false,
  ),
<<<<<<< HEAD
  'Email' => 
  array (
    'path' => 'Core/Business/Email/Email.php',
    'type' => 'class',
    'override' => false,
  ),
  'Employee' => 
=======
  'Employee' =>
>>>>>>> 3e44f61d
  array (
    'path' => '',
    'type' => 'class',
    'override' => false,
  ),
  'EmployeeCore' =>
  array (
    'path' => 'classes/Employee.php',
    'type' => 'class',
    'override' => false,
  ),
  'Feature' =>
  array (
    'path' => '',
    'type' => 'class',
    'override' => false,
  ),
  'FeatureCore' =>
  array (
    'path' => 'classes/Feature.php',
    'type' => 'class',
    'override' => false,
  ),
  'FeatureValue' =>
  array (
    'path' => '',
    'type' => 'class',
    'override' => false,
  ),
  'FeatureValueCore' =>
  array (
    'path' => 'classes/FeatureValue.php',
    'type' => 'class',
    'override' => false,
  ),
  'FileLogger' =>
  array (
    'path' => '',
    'type' => 'class',
    'override' => false,
  ),
  'FileLoggerCore' =>
  array (
    'path' => 'classes/log/FileLogger.php',
    'type' => 'class',
    'override' => false,
  ),
<<<<<<< HEAD
  'FileSystem' => 
  array (
    'path' => 'Core/Foundation/Filesystem/FileSystem.php',
    'type' => 'class',
    'override' => false,
  ),
  'FileUploader' => 
=======
  'FileUploader' =>
>>>>>>> 3e44f61d
  array (
    'path' => '',
    'type' => 'class',
    'override' => false,
  ),
  'FileUploaderCore' =>
  array (
    'path' => 'classes/FileUploader.php',
    'type' => 'class',
    'override' => false,
  ),
  'FrontController' =>
  array (
    'path' => '',
    'type' => 'class',
    'override' => false,
  ),
  'FrontControllerCore' =>
  array (
    'path' => 'classes/controller/FrontController.php',
    'type' => 'class',
    'override' => false,
  ),
  'Gender' =>
  array (
    'path' => '',
    'type' => 'class',
    'override' => false,
  ),
  'GenderCore' =>
  array (
    'path' => 'classes/Gender.php',
    'type' => 'class',
    'override' => false,
  ),
  'GetFileController' =>
  array (
    'path' => '',
    'type' => 'class',
    'override' => false,
  ),
  'GetFileControllerCore' =>
  array (
    'path' => 'controllers/front/GetFileController.php',
    'type' => 'class',
    'override' => false,
  ),
  'Group' =>
  array (
    'path' => '',
    'type' => 'class',
    'override' => false,
  ),
  'GroupCore' =>
  array (
    'path' => 'classes/Group.php',
    'type' => 'class',
    'override' => false,
  ),
  'GroupReduction' =>
  array (
    'path' => '',
    'type' => 'class',
    'override' => false,
  ),
  'GroupReductionCore' =>
  array (
    'path' => 'classes/GroupReduction.php',
    'type' => 'class',
    'override' => false,
  ),
  'Guest' =>
  array (
    'path' => '',
    'type' => 'class',
    'override' => false,
  ),
  'GuestCore' =>
  array (
    'path' => 'classes/Guest.php',
    'type' => 'class',
    'override' => false,
  ),
  'GuestTrackingController' =>
  array (
    'path' => '',
    'type' => 'class',
    'override' => false,
  ),
  'GuestTrackingControllerCore' =>
  array (
    'path' => 'controllers/front/GuestTrackingController.php',
    'type' => 'class',
    'override' => false,
  ),
  'HTMLTemplate' =>
  array (
    'path' => '',
    'type' => 'abstract class',
    'override' => false,
  ),
  'HTMLTemplateCore' =>
  array (
    'path' => 'classes/pdf/HTMLTemplate.php',
    'type' => 'abstract class',
    'override' => false,
  ),
  'HTMLTemplateDeliverySlip' =>
  array (
    'path' => '',
    'type' => 'class',
    'override' => false,
  ),
  'HTMLTemplateDeliverySlipCore' =>
  array (
    'path' => 'classes/pdf/HTMLTemplateDeliverySlip.php',
    'type' => 'class',
    'override' => false,
  ),
  'HTMLTemplateInvoice' =>
  array (
    'path' => '',
    'type' => 'class',
    'override' => false,
  ),
  'HTMLTemplateInvoiceCore' =>
  array (
    'path' => 'classes/pdf/HTMLTemplateInvoice.php',
    'type' => 'class',
    'override' => false,
  ),
  'HTMLTemplateOrderReturn' =>
  array (
    'path' => '',
    'type' => 'class',
    'override' => false,
  ),
  'HTMLTemplateOrderReturnCore' =>
  array (
    'path' => 'classes/pdf/HTMLTemplateOrderReturn.php',
    'type' => 'class',
    'override' => false,
  ),
  'HTMLTemplateOrderSlip' =>
  array (
    'path' => '',
    'type' => 'class',
    'override' => false,
  ),
  'HTMLTemplateOrderSlipCore' =>
  array (
    'path' => 'classes/pdf/HTMLTemplateOrderSlip.php',
    'type' => 'class',
    'override' => false,
  ),
  'HTMLTemplateSupplyOrderForm' =>
  array (
    'path' => '',
    'type' => 'class',
    'override' => false,
  ),
  'HTMLTemplateSupplyOrderFormCore' =>
  array (
    'path' => 'classes/pdf/HTMLTemplateSupplyOrderForm.php',
    'type' => 'class',
    'override' => false,
  ),
  'Helper' =>
  array (
    'path' => '',
    'type' => 'class',
    'override' => false,
  ),
  'HelperCalendar' =>
  array (
    'path' => '',
    'type' => 'class',
    'override' => false,
  ),
  'HelperCalendarCore' =>
  array (
    'path' => 'classes/helper/HelperCalendar.php',
    'type' => 'class',
    'override' => false,
  ),
  'HelperCore' =>
  array (
    'path' => 'classes/helper/Helper.php',
    'type' => 'class',
    'override' => false,
  ),
  'HelperForm' =>
  array (
    'path' => '',
    'type' => 'class',
    'override' => false,
  ),
  'HelperFormCore' =>
  array (
    'path' => 'classes/helper/HelperForm.php',
    'type' => 'class',
    'override' => false,
  ),
  'HelperImageUploader' =>
  array (
    'path' => '',
    'type' => 'class',
    'override' => false,
  ),
  'HelperImageUploaderCore' =>
  array (
    'path' => 'classes/helper/HelperImageUploader.php',
    'type' => 'class',
    'override' => false,
  ),
  'HelperKpi' =>
  array (
    'path' => '',
    'type' => 'class',
    'override' => false,
  ),
  'HelperKpiCore' =>
  array (
    'path' => 'classes/helper/HelperKpi.php',
    'type' => 'class',
    'override' => false,
  ),
  'HelperKpiRow' =>
  array (
    'path' => '',
    'type' => 'class',
    'override' => false,
  ),
  'HelperKpiRowCore' =>
  array (
    'path' => 'classes/helper/HelperKpiRow.php',
    'type' => 'class',
    'override' => false,
  ),
  'HelperList' =>
  array (
    'path' => '',
    'type' => 'class',
    'override' => false,
  ),
  'HelperListCore' =>
  array (
    'path' => 'classes/helper/HelperList.php',
    'type' => 'class',
    'override' => false,
  ),
  'HelperOptions' =>
  array (
    'path' => '',
    'type' => 'class',
    'override' => false,
  ),
  'HelperOptionsCore' =>
  array (
    'path' => 'classes/helper/HelperOptions.php',
    'type' => 'class',
    'override' => false,
  ),
  'HelperShop' =>
  array (
    'path' => '',
    'type' => 'class',
    'override' => false,
  ),
  'HelperShopCore' =>
  array (
    'path' => 'classes/helper/HelperShop.php',
    'type' => 'class',
    'override' => false,
  ),
  'HelperTreeCategories' =>
  array (
    'path' => '',
    'type' => 'class',
    'override' => false,
  ),
  'HelperTreeCategoriesCore' =>
  array (
    'path' => 'classes/helper/HelperTreeCategories.php',
    'type' => 'class',
    'override' => false,
  ),
  'HelperTreeShops' =>
  array (
    'path' => '',
    'type' => 'class',
    'override' => false,
  ),
  'HelperTreeShopsCore' =>
  array (
    'path' => 'classes/helper/HelperTreeShops.php',
    'type' => 'class',
    'override' => false,
  ),
  'HelperUploader' =>
  array (
    'path' => '',
    'type' => 'class',
    'override' => false,
  ),
  'HelperUploaderCore' =>
  array (
    'path' => 'classes/helper/HelperUploader.php',
    'type' => 'class',
    'override' => false,
  ),
  'HelperView' =>
  array (
    'path' => '',
    'type' => 'class',
    'override' => false,
  ),
  'HelperViewCore' =>
  array (
    'path' => 'classes/helper/HelperView.php',
    'type' => 'class',
    'override' => false,
  ),
  'HistoryController' =>
  array (
    'path' => '',
    'type' => 'class',
    'override' => false,
  ),
  'HistoryControllerCore' =>
  array (
    'path' => 'controllers/front/HistoryController.php',
    'type' => 'class',
    'override' => false,
  ),
  'Hook' =>
  array (
    'path' => '',
    'type' => 'class',
    'override' => false,
  ),
  'HookCore' =>
  array (
    'path' => 'classes/Hook.php',
    'type' => 'class',
    'override' => false,
  ),
  'ITreeToolbar' =>
  array (
    'path' => '',
    'type' => 'interface',
    'override' => false,
  ),
  'ITreeToolbarButton' =>
  array (
    'path' => '',
    'type' => 'interface',
    'override' => false,
  ),
  'ITreeToolbarButtonCore' =>
  array (
    'path' => 'classes/tree/ITreeToolbarButton.php',
    'type' => 'interface',
    'override' => false,
  ),
  'ITreeToolbarCore' =>
  array (
    'path' => 'classes/tree/ITreeToolbar.php',
    'type' => 'interface',
    'override' => false,
  ),
  'IdentityController' =>
  array (
    'path' => '',
    'type' => 'class',
    'override' => false,
  ),
  'IdentityControllerCore' =>
  array (
    'path' => 'controllers/front/IdentityController.php',
    'type' => 'class',
    'override' => false,
  ),
  'Image' =>
  array (
    'path' => '',
    'type' => 'class',
    'override' => false,
  ),
  'ImageCore' =>
  array (
    'path' => 'classes/Image.php',
    'type' => 'class',
    'override' => false,
  ),
  'ImageManager' =>
  array (
    'path' => '',
    'type' => 'class',
    'override' => false,
  ),
  'ImageManagerCore' =>
  array (
    'path' => 'classes/ImageManager.php',
    'type' => 'class',
    'override' => false,
  ),
  'ImageType' =>
  array (
    'path' => '',
    'type' => 'class',
    'override' => false,
  ),
  'ImageTypeCore' =>
  array (
    'path' => 'classes/ImageType.php',
    'type' => 'class',
    'override' => false,
  ),
  'ImportModule' =>
  array (
    'path' => '',
    'type' => 'abstract class',
    'override' => false,
  ),
  'ImportModuleCore' =>
  array (
    'path' => 'classes/module/ImportModule.php',
    'type' => 'abstract class',
    'override' => false,
  ),
  'IndexController' =>
  array (
    'path' => '',
    'type' => 'class',
    'override' => false,
  ),
  'IndexControllerCore' =>
  array (
    'path' => 'controllers/front/IndexController.php',
    'type' => 'class',
    'override' => false,
  ),
  'Language' =>
  array (
    'path' => '',
    'type' => 'class',
    'override' => false,
  ),
  'LanguageCore' =>
  array (
    'path' => 'classes/Language.php',
    'type' => 'class',
    'override' => false,
  ),
  'Link' =>
  array (
    'path' => '',
    'type' => 'class',
    'override' => false,
  ),
  'LinkCore' =>
  array (
    'path' => 'classes/Link.php',
    'type' => 'class',
    'override' => false,
  ),
  'LocalizationPack' =>
  array (
    'path' => '',
    'type' => 'class',
    'override' => false,
  ),
  'LocalizationPackCore' =>
  array (
    'path' => 'classes/LocalizationPack.php',
    'type' => 'class',
    'override' => false,
  ),
  'Mail' =>
  array (
    'path' => '',
    'type' => 'class',
    'override' => false,
  ),
  'MailCore' =>
  array (
    'path' => 'classes/Mail.php',
    'type' => 'class',
    'override' => false,
  ),
  'Manufacturer' =>
  array (
    'path' => '',
    'type' => 'class',
    'override' => false,
  ),
  'ManufacturerController' =>
  array (
    'path' => '',
    'type' => 'class',
    'override' => false,
  ),
  'ManufacturerControllerCore' =>
  array (
    'path' => 'controllers/front/ManufacturerController.php',
    'type' => 'class',
    'override' => false,
  ),
  'ManufacturerCore' =>
  array (
    'path' => 'classes/Manufacturer.php',
    'type' => 'class',
    'override' => false,
  ),
  'Media' =>
  array (
    'path' => '',
    'type' => 'class',
    'override' => false,
  ),
  'MediaCore' =>
  array (
    'path' => 'classes/Media.php',
    'type' => 'class',
    'override' => false,
  ),
  'Message' =>
  array (
    'path' => '',
    'type' => 'class',
    'override' => false,
  ),
  'MessageCore' =>
  array (
    'path' => 'classes/Message.php',
    'type' => 'class',
    'override' => false,
  ),
  'Meta' =>
  array (
    'path' => '',
    'type' => 'class',
    'override' => false,
  ),
  'MetaCore' =>
  array (
    'path' => 'classes/Meta.php',
    'type' => 'class',
    'override' => false,
  ),
  'Module' =>
  array (
    'path' => '',
    'type' => 'abstract class',
    'override' => false,
  ),
  'ModuleAdminController' =>
  array (
    'path' => '',
    'type' => 'abstract class',
    'override' => false,
  ),
  'ModuleAdminControllerCore' =>
  array (
    'path' => 'classes/controller/ModuleAdminController.php',
    'type' => 'abstract class',
    'override' => false,
  ),
  'ModuleCore' =>
  array (
    'path' => 'classes/module/Module.php',
    'type' => 'abstract class',
    'override' => false,
  ),
  'ModuleFrontController' =>
  array (
    'path' => '',
    'type' => 'class',
    'override' => false,
  ),
  'ModuleFrontControllerCore' =>
  array (
    'path' => 'classes/controller/ModuleFrontController.php',
    'type' => 'class',
    'override' => false,
  ),
  'ModuleGraph' =>
  array (
    'path' => '',
    'type' => 'abstract class',
    'override' => false,
  ),
  'ModuleGraphCore' =>
  array (
    'path' => 'classes/module/ModuleGraph.php',
    'type' => 'abstract class',
    'override' => false,
  ),
  'ModuleGraphEngine' =>
  array (
    'path' => '',
    'type' => 'abstract class',
    'override' => false,
  ),
  'ModuleGraphEngineCore' =>
  array (
    'path' => 'classes/module/ModuleGraphEngine.php',
    'type' => 'abstract class',
    'override' => false,
  ),
  'ModuleGrid' =>
  array (
    'path' => '',
    'type' => 'abstract class',
    'override' => false,
  ),
  'ModuleGridCore' =>
  array (
    'path' => 'classes/module/ModuleGrid.php',
    'type' => 'abstract class',
    'override' => false,
  ),
  'ModuleGridEngine' =>
  array (
    'path' => '',
    'type' => 'abstract class',
    'override' => false,
  ),
  'ModuleGridEngineCore' =>
  array (
    'path' => 'classes/module/ModuleGridEngine.php',
    'type' => 'abstract class',
    'override' => false,
  ),
  'MyAccountController' =>
  array (
    'path' => '',
    'type' => 'class',
    'override' => false,
  ),
  'MyAccountControllerCore' =>
  array (
    'path' => 'controllers/front/MyAccountController.php',
    'type' => 'class',
    'override' => false,
  ),
  'MySQL' =>
  array (
    'path' => '',
    'type' => 'class',
    'override' => false,
  ),
  'MySQLCore' =>
  array (
    'path' => 'classes/db/MySQL.php',
    'type' => 'class',
    'override' => false,
  ),
  'NewProductsController' =>
  array (
    'path' => '',
    'type' => 'class',
    'override' => false,
  ),
  'NewProductsControllerCore' =>
  array (
    'path' => 'controllers/front/NewProductsController.php',
    'type' => 'class',
    'override' => false,
  ),
  'Notification' =>
  array (
    'path' => '',
    'type' => 'class',
    'override' => false,
  ),
  'NotificationCore' =>
  array (
    'path' => 'classes/Notification.php',
    'type' => 'class',
    'override' => false,
  ),
  'ObjectModel' =>
  array (
    'path' => '',
    'type' => 'abstract class',
    'override' => false,
  ),
  'ObjectModelCore' =>
  array (
    'path' => 'classes/ObjectModel.php',
    'type' => 'abstract class',
    'override' => false,
  ),
  'Order' =>
  array (
    'path' => '',
    'type' => 'class',
    'override' => false,
  ),
  'OrderCarrier' =>
  array (
    'path' => '',
    'type' => 'class',
    'override' => false,
  ),
  'OrderCarrierCore' =>
  array (
    'path' => 'classes/order/OrderCarrier.php',
    'type' => 'class',
    'override' => false,
  ),
  'OrderCartRule' =>
  array (
    'path' => '',
    'type' => 'class',
    'override' => false,
  ),
  'OrderCartRuleCore' =>
  array (
    'path' => 'classes/order/OrderCartRule.php',
    'type' => 'class',
    'override' => false,
  ),
  'OrderConfirmationController' =>
  array (
    'path' => '',
    'type' => 'class',
    'override' => false,
  ),
  'OrderConfirmationControllerCore' =>
  array (
    'path' => 'controllers/front/OrderConfirmationController.php',
    'type' => 'class',
    'override' => false,
  ),
  'OrderController' =>
  array (
    'path' => '',
    'type' => 'class',
    'override' => false,
  ),
  'OrderControllerCore' =>
  array (
    'path' => 'controllers/front/OrderController.php',
    'type' => 'class',
    'override' => false,
  ),
  'OrderCore' =>
  array (
    'path' => 'classes/order/Order.php',
    'type' => 'class',
    'override' => false,
  ),
  'OrderDetail' =>
  array (
    'path' => '',
    'type' => 'class',
    'override' => false,
  ),
  'OrderDetailController' =>
  array (
    'path' => '',
    'type' => 'class',
    'override' => false,
  ),
  'OrderDetailControllerCore' =>
  array (
    'path' => 'controllers/front/OrderDetailController.php',
    'type' => 'class',
    'override' => false,
  ),
  'OrderDetailCore' =>
  array (
    'path' => 'classes/order/OrderDetail.php',
    'type' => 'class',
    'override' => false,
  ),
  'OrderDiscount' =>
  array (
    'path' => '',
    'type' => 'class',
    'override' => false,
  ),
  'OrderDiscountCore' =>
  array (
    'path' => 'classes/order/OrderDiscount.php',
    'type' => 'class',
    'override' => false,
  ),
  'OrderFollowController' =>
  array (
    'path' => '',
    'type' => 'class',
    'override' => false,
  ),
  'OrderFollowControllerCore' =>
  array (
    'path' => 'controllers/front/OrderFollowController.php',
    'type' => 'class',
    'override' => false,
  ),
  'OrderHistory' =>
  array (
    'path' => '',
    'type' => 'class',
    'override' => false,
  ),
  'OrderHistoryCore' =>
  array (
    'path' => 'classes/order/OrderHistory.php',
    'type' => 'class',
    'override' => false,
  ),
  'OrderInvoice' =>
  array (
    'path' => '',
    'type' => 'class',
    'override' => false,
  ),
  'OrderInvoiceCore' =>
  array (
    'path' => 'classes/order/OrderInvoice.php',
    'type' => 'class',
    'override' => false,
  ),
  'OrderMessage' =>
  array (
    'path' => '',
    'type' => 'class',
    'override' => false,
  ),
  'OrderMessageCore' =>
  array (
    'path' => 'classes/order/OrderMessage.php',
    'type' => 'class',
    'override' => false,
  ),
  'OrderOpcController' =>
  array (
    'path' => '',
    'type' => 'class',
    'override' => false,
  ),
  'OrderOpcControllerCore' =>
  array (
    'path' => 'controllers/front/OrderOpcController.php',
    'type' => 'class',
    'override' => false,
  ),
  'OrderPayment' =>
  array (
    'path' => '',
    'type' => 'class',
    'override' => false,
  ),
  'OrderPaymentCore' =>
  array (
    'path' => 'classes/order/OrderPayment.php',
    'type' => 'class',
    'override' => false,
  ),
  'OrderReturn' =>
  array (
    'path' => '',
    'type' => 'class',
    'override' => false,
  ),
  'OrderReturnController' =>
  array (
    'path' => '',
    'type' => 'class',
    'override' => false,
  ),
  'OrderReturnControllerCore' =>
  array (
    'path' => 'controllers/front/OrderReturnController.php',
    'type' => 'class',
    'override' => false,
  ),
  'OrderReturnCore' =>
  array (
    'path' => 'classes/order/OrderReturn.php',
    'type' => 'class',
    'override' => false,
  ),
  'OrderReturnState' =>
  array (
    'path' => '',
    'type' => 'class',
    'override' => false,
  ),
  'OrderReturnStateCore' =>
  array (
    'path' => 'classes/order/OrderReturnState.php',
    'type' => 'class',
    'override' => false,
  ),
  'OrderSlip' =>
  array (
    'path' => '',
    'type' => 'class',
    'override' => false,
  ),
  'OrderSlipController' =>
  array (
    'path' => '',
    'type' => 'class',
    'override' => false,
  ),
  'OrderSlipControllerCore' =>
  array (
    'path' => 'controllers/front/OrderSlipController.php',
    'type' => 'class',
    'override' => false,
  ),
  'OrderSlipCore' =>
  array (
    'path' => 'classes/order/OrderSlip.php',
    'type' => 'class',
    'override' => false,
  ),
  'OrderState' =>
  array (
    'path' => '',
    'type' => 'class',
    'override' => false,
  ),
  'OrderStateCore' =>
  array (
    'path' => 'classes/order/OrderState.php',
    'type' => 'class',
    'override' => false,
  ),
  'PDF' =>
  array (
    'path' => '',
    'type' => 'class',
    'override' => false,
  ),
  'PDFCore' =>
  array (
    'path' => 'classes/pdf/PDF.php',
    'type' => 'class',
    'override' => false,
  ),
  'PDFGenerator' =>
  array (
    'path' => '',
    'type' => 'class',
    'override' => false,
  ),
  'PDFGeneratorCore' =>
  array (
    'path' => 'classes/pdf/PDFGenerator.php',
    'type' => 'class',
    'override' => false,
  ),
  'Pack' =>
  array (
    'path' => '',
    'type' => 'class',
    'override' => false,
  ),
  'PackCore' =>
  array (
    'path' => 'classes/Pack.php',
    'type' => 'class',
    'override' => false,
  ),
  'Page' =>
  array (
    'path' => '',
    'type' => 'class',
    'override' => false,
  ),
  'PageCore' =>
  array (
    'path' => 'classes/Page.php',
    'type' => 'class',
    'override' => false,
  ),
  'PageNotFoundController' =>
  array (
    'path' => '',
    'type' => 'class',
    'override' => false,
  ),
  'PageNotFoundControllerCore' =>
  array (
    'path' => 'controllers/front/PageNotFoundController.php',
    'type' => 'class',
    'override' => false,
  ),
  'ParentOrderController' =>
  array (
    'path' => '',
    'type' => 'class',
    'override' => false,
  ),
  'ParentOrderControllerCore' =>
  array (
    'path' => 'controllers/front/ParentOrderController.php',
    'type' => 'class',
    'override' => false,
  ),
  'PasswordController' =>
  array (
    'path' => '',
    'type' => 'class',
    'override' => false,
  ),
  'PasswordControllerCore' =>
  array (
    'path' => 'controllers/front/PasswordController.php',
    'type' => 'class',
    'override' => false,
  ),
  'PaymentCC' =>
  array (
    'path' => '',
    'type' => 'class',
    'override' => false,
  ),
  'PaymentCCCore' =>
  array (
    'path' => 'classes/PaymentCC.php',
    'type' => 'class',
    'override' => false,
  ),
  'PaymentModule' =>
  array (
    'path' => '',
    'type' => 'abstract class',
    'override' => false,
  ),
  'PaymentModuleCore' =>
  array (
    'path' => 'classes/PaymentModule.php',
    'type' => 'abstract class',
    'override' => false,
  ),
<<<<<<< HEAD
  'PaymentOption' => 
  array (
    'path' => 'Core/Business/Payment/PaymentOption.php',
    'type' => 'class',
    'override' => false,
  ),
  'PdfInvoiceController' => 
=======
  'PdfInvoiceController' =>
>>>>>>> 3e44f61d
  array (
    'path' => '',
    'type' => 'class',
    'override' => false,
  ),
  'PdfInvoiceControllerCore' =>
  array (
    'path' => 'controllers/front/PdfInvoiceController.php',
    'type' => 'class',
    'override' => false,
  ),
  'PdfOrderReturnController' =>
  array (
    'path' => '',
    'type' => 'class',
    'override' => false,
  ),
  'PdfOrderReturnControllerCore' =>
  array (
    'path' => 'controllers/front/PdfOrderReturnController.php',
    'type' => 'class',
    'override' => false,
  ),
  'PdfOrderSlipController' =>
  array (
    'path' => '',
    'type' => 'class',
    'override' => false,
  ),
  'PdfOrderSlipControllerCore' =>
  array (
    'path' => 'controllers/front/PdfOrderSlipController.php',
    'type' => 'class',
    'override' => false,
  ),
  'PrestaShopAutoload' =>
  array (
    'path' => 'classes/PrestaShopAutoload.php',
    'type' => 'class',
    'override' => false,
  ),
  'PrestaShopBackup' =>
  array (
    'path' => '',
    'type' => 'class',
    'override' => false,
  ),
  'PrestaShopBackupCore' =>
  array (
    'path' => 'classes/PrestaShopBackup.php',
    'type' => 'class',
    'override' => false,
  ),
  'PrestaShopCollection' =>
  array (
    'path' => '',
    'type' => 'class',
    'override' => false,
  ),
  'PrestaShopCollectionCore' =>
  array (
    'path' => 'classes/PrestaShopCollection.php',
    'type' => 'class',
    'override' => false,
  ),
  'PrestaShopDatabaseException' =>
  array (
    'path' => '',
    'type' => 'class',
    'override' => false,
  ),
  'PrestaShopDatabaseExceptionCore' =>
  array (
    'path' => 'classes/exception/PrestaShopDatabaseException.php',
    'type' => 'class',
    'override' => false,
  ),
  'PrestaShopException' =>
  array (
    'path' => '',
    'type' => 'class',
    'override' => false,
  ),
  'PrestaShopExceptionCore' =>
  array (
    'path' => 'classes/exception/PrestaShopException.php',
    'type' => 'class',
    'override' => false,
  ),
  'PrestaShopLogger' =>
  array (
    'path' => '',
    'type' => 'class',
    'override' => false,
  ),
  'PrestaShopLoggerCore' =>
  array (
    'path' => 'classes/PrestaShopLogger.php',
    'type' => 'class',
    'override' => false,
  ),
  'PrestaShopModuleException' =>
  array (
    'path' => '',
    'type' => 'class',
    'override' => false,
  ),
  'PrestaShopModuleExceptionCore' =>
  array (
    'path' => 'classes/exception/PrestaShopModuleException.php',
    'type' => 'class',
    'override' => false,
  ),
  'PrestaShopPaymentException' =>
  array (
    'path' => '',
    'type' => 'class',
    'override' => false,
  ),
  'PrestaShopPaymentExceptionCore' =>
  array (
    'path' => 'classes/exception/PrestaShopPaymentException.php',
    'type' => 'class',
    'override' => false,
  ),
  'PricesDropController' =>
  array (
    'path' => '',
    'type' => 'class',
    'override' => false,
  ),
  'PricesDropControllerCore' =>
  array (
    'path' => 'controllers/front/PricesDropController.php',
    'type' => 'class',
    'override' => false,
  ),
  'Product' =>
  array (
    'path' => '',
    'type' => 'class',
    'override' => false,
  ),
  'ProductController' =>
  array (
    'path' => '',
    'type' => 'class',
    'override' => false,
  ),
  'ProductControllerCore' =>
  array (
    'path' => 'controllers/front/ProductController.php',
    'type' => 'class',
    'override' => false,
  ),
  'ProductCore' =>
  array (
    'path' => 'classes/Product.php',
    'type' => 'class',
    'override' => false,
  ),
  'ProductDownload' =>
  array (
    'path' => '',
    'type' => 'class',
    'override' => false,
  ),
  'ProductDownloadCore' =>
  array (
    'path' => 'classes/ProductDownload.php',
    'type' => 'class',
    'override' => false,
  ),
  'ProductSale' =>
  array (
    'path' => '',
    'type' => 'class',
    'override' => false,
  ),
  'ProductSaleCore' =>
  array (
    'path' => 'classes/ProductSale.php',
    'type' => 'class',
    'override' => false,
  ),
  'ProductSupplier' =>
  array (
    'path' => '',
    'type' => 'class',
    'override' => false,
  ),
  'ProductSupplierCore' =>
  array (
    'path' => 'classes/ProductSupplier.php',
    'type' => 'class',
    'override' => false,
  ),
  'Profile' =>
  array (
    'path' => '',
    'type' => 'class',
    'override' => false,
  ),
  'ProfileCore' =>
  array (
    'path' => 'classes/Profile.php',
    'type' => 'class',
    'override' => false,
  ),
  'QuickAccess' =>
  array (
    'path' => '',
    'type' => 'class',
    'override' => false,
  ),
  'QuickAccessCore' =>
  array (
    'path' => 'classes/QuickAccess.php',
    'type' => 'class',
    'override' => false,
  ),
  'RangePrice' =>
  array (
    'path' => '',
    'type' => 'class',
    'override' => false,
  ),
  'RangePriceCore' =>
  array (
    'path' => 'classes/range/RangePrice.php',
    'type' => 'class',
    'override' => false,
  ),
  'RangeWeight' =>
  array (
    'path' => '',
    'type' => 'class',
    'override' => false,
  ),
  'RangeWeightCore' =>
  array (
    'path' => 'classes/range/RangeWeight.php',
    'type' => 'class',
    'override' => false,
  ),
  'Referrer' =>
  array (
    'path' => '',
    'type' => 'class',
    'override' => false,
  ),
  'ReferrerCore' =>
  array (
    'path' => 'classes/Referrer.php',
    'type' => 'class',
    'override' => false,
  ),
  'RequestSql' =>
  array (
    'path' => '',
    'type' => 'class',
    'override' => false,
  ),
  'RequestSqlCore' =>
  array (
    'path' => 'classes/RequestSql.php',
    'type' => 'class',
    'override' => false,
  ),
  'Rijndael' =>
  array (
    'path' => '',
    'type' => 'class',
    'override' => false,
  ),
  'RijndaelCore' =>
  array (
    'path' => 'classes/Rijndael.php',
    'type' => 'class',
    'override' => false,
  ),
  'Risk' =>
  array (
    'path' => '',
    'type' => 'class',
    'override' => false,
  ),
  'RiskCore' =>
  array (
    'path' => 'classes/Risk.php',
    'type' => 'class',
    'override' => false,
  ),
  'Scene' =>
  array (
    'path' => '',
    'type' => 'class',
    'override' => false,
  ),
  'SceneCore' =>
  array (
    'path' => 'classes/Scene.php',
    'type' => 'class',
    'override' => false,
  ),
  'Search' =>
  array (
    'path' => '',
    'type' => 'class',
    'override' => false,
  ),
  'SearchController' =>
  array (
    'path' => '',
    'type' => 'class',
    'override' => false,
  ),
  'SearchControllerCore' =>
  array (
    'path' => 'controllers/front/SearchController.php',
    'type' => 'class',
    'override' => false,
  ),
  'SearchCore' =>
  array (
    'path' => 'classes/Search.php',
    'type' => 'class',
    'override' => false,
  ),
  'SearchEngine' =>
  array (
    'path' => '',
    'type' => 'class',
    'override' => false,
  ),
  'SearchEngineCore' =>
  array (
    'path' => 'classes/SearchEngine.php',
    'type' => 'class',
    'override' => false,
  ),
  'Shop' =>
  array (
    'path' => '',
    'type' => 'class',
    'override' => false,
  ),
  'ShopCore' =>
  array (
    'path' => 'classes/shop/Shop.php',
    'type' => 'class',
    'override' => false,
  ),
  'ShopGroup' =>
  array (
    'path' => '',
    'type' => 'class',
    'override' => false,
  ),
  'ShopGroupCore' =>
  array (
    'path' => 'classes/shop/ShopGroup.php',
    'type' => 'class',
    'override' => false,
  ),
  'ShopUrl' =>
  array (
    'path' => '',
    'type' => 'class',
    'override' => false,
  ),
  'ShopUrlCore' =>
  array (
    'path' => 'classes/shop/ShopUrl.php',
    'type' => 'class',
    'override' => false,
  ),
  'SitemapController' =>
  array (
    'path' => '',
    'type' => 'class',
    'override' => false,
  ),
  'SitemapControllerCore' =>
  array (
    'path' => 'controllers/front/SitemapController.php',
    'type' => 'class',
    'override' => false,
  ),
  'SmartyCustom' =>
  array (
    'path' => '',
    'type' => 'class',
    'override' => false,
  ),
  'SmartyCustomCore' =>
  array (
    'path' => 'classes/SmartyCustom.php',
    'type' => 'class',
    'override' => false,
  ),
  'SpecificPrice' =>
  array (
    'path' => '',
    'type' => 'class',
    'override' => false,
  ),
  'SpecificPriceCore' =>
  array (
    'path' => 'classes/SpecificPrice.php',
    'type' => 'class',
    'override' => false,
  ),
  'SpecificPriceRule' =>
  array (
    'path' => '',
    'type' => 'class',
    'override' => false,
  ),
  'SpecificPriceRuleCore' =>
  array (
    'path' => 'classes/SpecificPriceRule.php',
    'type' => 'class',
    'override' => false,
  ),
  'State' =>
  array (
    'path' => '',
    'type' => 'class',
    'override' => false,
  ),
  'StateCore' =>
  array (
    'path' => 'classes/State.php',
    'type' => 'class',
    'override' => false,
  ),
  'StatisticsController' =>
  array (
    'path' => '',
    'type' => 'class',
    'override' => false,
  ),
  'StatisticsControllerCore' =>
  array (
    'path' => 'controllers/front/StatisticsController.php',
    'type' => 'class',
    'override' => false,
  ),
  'Stock' =>
  array (
    'path' => '',
    'type' => 'class',
    'override' => false,
  ),
  'StockAvailable' =>
  array (
    'path' => '',
    'type' => 'class',
    'override' => false,
  ),
  'StockAvailableCore' =>
  array (
    'path' => 'classes/stock/StockAvailable.php',
    'type' => 'class',
    'override' => false,
  ),
  'StockCore' =>
  array (
    'path' => 'classes/stock/Stock.php',
    'type' => 'class',
    'override' => false,
  ),
  'StockManager' =>
  array (
    'path' => '',
    'type' => 'class',
    'override' => false,
  ),
  'StockManagerCore' =>
  array (
    'path' => 'classes/stock/StockManager.php',
    'type' => 'class',
    'override' => false,
  ),
  'StockManagerFactory' =>
  array (
    'path' => '',
    'type' => 'class',
    'override' => false,
  ),
  'StockManagerFactoryCore' =>
  array (
    'path' => 'classes/stock/StockManagerFactory.php',
    'type' => 'class',
    'override' => false,
  ),
  'StockManagerInterface' =>
  array (
    'path' => 'classes/stock/StockManagerInterface.php',
    'type' => 'interface',
    'override' => false,
  ),
  'StockManagerModule' =>
  array (
    'path' => '',
    'type' => 'abstract class',
    'override' => false,
  ),
  'StockManagerModuleCore' =>
  array (
    'path' => 'classes/stock/StockManagerModule.php',
    'type' => 'abstract class',
    'override' => false,
  ),
  'StockMvt' =>
  array (
    'path' => '',
    'type' => 'class',
    'override' => false,
  ),
  'StockMvtCore' =>
  array (
    'path' => 'classes/stock/StockMvt.php',
    'type' => 'class',
    'override' => false,
  ),
  'StockMvtReason' =>
  array (
    'path' => '',
    'type' => 'class',
    'override' => false,
  ),
  'StockMvtReasonCore' =>
  array (
    'path' => 'classes/stock/StockMvtReason.php',
    'type' => 'class',
    'override' => false,
  ),
  'StockMvtWS' =>
  array (
    'path' => '',
    'type' => 'class',
    'override' => false,
  ),
  'StockMvtWSCore' =>
  array (
    'path' => 'classes/stock/StockMvtWS.php',
    'type' => 'class',
    'override' => false,
  ),
  'Store' =>
  array (
    'path' => '',
    'type' => 'class',
    'override' => false,
  ),
  'StoreCore' =>
  array (
    'path' => 'classes/Store.php',
    'type' => 'class',
    'override' => false,
  ),
  'StoresController' =>
  array (
    'path' => '',
    'type' => 'class',
    'override' => false,
  ),
  'StoresControllerCore' =>
  array (
    'path' => 'controllers/front/StoresController.php',
    'type' => 'class',
    'override' => false,
  ),
  'Supplier' =>
  array (
    'path' => '',
    'type' => 'class',
    'override' => false,
  ),
  'SupplierController' =>
  array (
    'path' => '',
    'type' => 'class',
    'override' => false,
  ),
  'SupplierControllerCore' =>
  array (
    'path' => 'controllers/front/SupplierController.php',
    'type' => 'class',
    'override' => false,
  ),
  'SupplierCore' =>
  array (
    'path' => 'classes/Supplier.php',
    'type' => 'class',
    'override' => false,
  ),
  'SupplyOrder' =>
  array (
    'path' => '',
    'type' => 'class',
    'override' => false,
  ),
  'SupplyOrderCore' =>
  array (
    'path' => 'classes/stock/SupplyOrder.php',
    'type' => 'class',
    'override' => false,
  ),
  'SupplyOrderDetail' =>
  array (
    'path' => '',
    'type' => 'class',
    'override' => false,
  ),
  'SupplyOrderDetailCore' =>
  array (
    'path' => 'classes/stock/SupplyOrderDetail.php',
    'type' => 'class',
    'override' => false,
  ),
  'SupplyOrderHistory' =>
  array (
    'path' => '',
    'type' => 'class',
    'override' => false,
  ),
  'SupplyOrderHistoryCore' =>
  array (
    'path' => 'classes/stock/SupplyOrderHistory.php',
    'type' => 'class',
    'override' => false,
  ),
  'SupplyOrderReceiptHistory' =>
  array (
    'path' => '',
    'type' => 'class',
    'override' => false,
  ),
  'SupplyOrderReceiptHistoryCore' =>
  array (
    'path' => 'classes/stock/SupplyOrderReceiptHistory.php',
    'type' => 'class',
    'override' => false,
  ),
  'SupplyOrderState' =>
  array (
    'path' => '',
    'type' => 'class',
    'override' => false,
  ),
  'SupplyOrderStateCore' =>
  array (
    'path' => 'classes/stock/SupplyOrderState.php',
    'type' => 'class',
    'override' => false,
  ),
  'Tab' =>
  array (
    'path' => '',
    'type' => 'class',
    'override' => false,
  ),
  'TabCore' =>
  array (
    'path' => 'classes/Tab.php',
    'type' => 'class',
    'override' => false,
  ),
  'Tag' =>
  array (
    'path' => '',
    'type' => 'class',
    'override' => false,
  ),
  'TagCore' =>
  array (
    'path' => 'classes/Tag.php',
    'type' => 'class',
    'override' => false,
  ),
  'Tax' =>
  array (
    'path' => '',
    'type' => 'class',
    'override' => false,
  ),
  'TaxCalculator' =>
  array (
    'path' => '',
    'type' => 'class',
    'override' => false,
  ),
  'TaxCalculatorCore' =>
  array (
    'path' => 'classes/tax/TaxCalculator.php',
    'type' => 'class',
    'override' => false,
  ),
  'TaxCore' =>
  array (
    'path' => 'classes/tax/Tax.php',
    'type' => 'class',
    'override' => false,
  ),
  'TaxManagerFactory' =>
  array (
    'path' => '',
    'type' => 'class',
    'override' => false,
  ),
  'TaxManagerFactoryCore' =>
  array (
    'path' => 'classes/tax/TaxManagerFactory.php',
    'type' => 'class',
    'override' => false,
  ),
  'TaxManagerInterface' =>
  array (
    'path' => 'classes/tax/TaxManagerInterface.php',
    'type' => 'interface',
    'override' => false,
  ),
  'TaxManagerModule' =>
  array (
    'path' => '',
    'type' => 'abstract class',
    'override' => false,
  ),
  'TaxManagerModuleCore' =>
  array (
    'path' => 'classes/tax/TaxManagerModule.php',
    'type' => 'abstract class',
    'override' => false,
  ),
  'TaxRule' =>
  array (
    'path' => '',
    'type' => 'class',
    'override' => false,
  ),
  'TaxRuleCore' =>
  array (
    'path' => 'classes/tax/TaxRule.php',
    'type' => 'class',
    'override' => false,
  ),
  'TaxRulesGroup' =>
  array (
    'path' => '',
    'type' => 'class',
    'override' => false,
  ),
  'TaxRulesGroupCore' =>
  array (
    'path' => 'classes/tax/TaxRulesGroup.php',
    'type' => 'class',
    'override' => false,
  ),
  'TaxRulesTaxManager' =>
  array (
    'path' => '',
    'type' => 'class',
    'override' => false,
  ),
  'TaxRulesTaxManagerCore' =>
  array (
    'path' => 'classes/tax/TaxRulesTaxManager.php',
    'type' => 'class',
    'override' => false,
  ),
  'Theme' =>
  array (
    'path' => '',
    'type' => 'class',
    'override' => false,
  ),
  'ThemeCore' =>
  array (
    'path' => 'classes/Theme.php',
    'type' => 'class',
    'override' => false,
  ),
  'Tools' =>
  array (
    'path' => '',
    'type' => 'class',
    'override' => false,
  ),
  'ToolsCore' =>
  array (
    'path' => 'classes/Tools.php',
    'type' => 'class',
    'override' => false,
  ),
  'Translate' =>
  array (
    'path' => '',
    'type' => 'class',
    'override' => false,
  ),
  'TranslateCore' =>
  array (
    'path' => 'classes/Translate.php',
    'type' => 'class',
    'override' => false,
  ),
  'TranslatedConfiguration' =>
  array (
    'path' => '',
    'type' => 'class',
    'override' => false,
  ),
  'TranslatedConfigurationCore' =>
  array (
    'path' => 'classes/TranslatedConfiguration.php',
    'type' => 'class',
    'override' => false,
  ),
  'Tree' =>
  array (
    'path' => '',
    'type' => 'class',
    'override' => false,
  ),
  'TreeCore' =>
  array (
    'path' => 'classes/tree/Tree.php',
    'type' => 'class',
    'override' => false,
  ),
  'TreeToolbar' =>
  array (
    'path' => '',
    'type' => 'class',
    'override' => false,
  ),
  'TreeToolbarButton' =>
  array (
    'path' => '',
    'type' => 'abstract class',
    'override' => false,
  ),
  'TreeToolbarButtonCore' =>
  array (
    'path' => 'classes/tree/TreeToolbarButton.php',
    'type' => 'abstract class',
    'override' => false,
  ),
  'TreeToolbarCore' =>
  array (
    'path' => 'classes/tree/TreeToolbar.php',
    'type' => 'class',
    'override' => false,
  ),
  'TreeToolbarLink' =>
  array (
    'path' => '',
    'type' => 'class',
    'override' => false,
  ),
  'TreeToolbarLinkCore' =>
  array (
    'path' => 'classes/tree/TreeToolbarLink.php',
    'type' => 'class',
    'override' => false,
  ),
  'TreeToolbarSearch' =>
  array (
    'path' => '',
    'type' => 'class',
    'override' => false,
  ),
  'TreeToolbarSearchCategories' =>
  array (
    'path' => '',
    'type' => 'class',
    'override' => false,
  ),
  'TreeToolbarSearchCategoriesCore' =>
  array (
    'path' => 'classes/tree/TreeToolbarSearchCategories.php',
    'type' => 'class',
    'override' => false,
  ),
  'TreeToolbarSearchCore' =>
  array (
    'path' => 'classes/tree/TreeToolbarSearch.php',
    'type' => 'class',
    'override' => false,
  ),
  'Upgrader' =>
  array (
    'path' => '',
    'type' => 'class',
    'override' => false,
  ),
  'UpgraderCore' =>
  array (
    'path' => 'classes/Upgrader.php',
    'type' => 'class',
    'override' => false,
  ),
  'Uploader' =>
  array (
    'path' => '',
    'type' => 'class',
    'override' => false,
  ),
  'UploaderCore' =>
  array (
    'path' => 'classes/Uploader.php',
    'type' => 'class',
    'override' => false,
  ),
  'Validate' =>
  array (
    'path' => '',
    'type' => 'class',
    'override' => false,
  ),
  'ValidateCore' =>
  array (
    'path' => 'classes/Validate.php',
    'type' => 'class',
    'override' => false,
  ),
  'Warehouse' =>
  array (
    'path' => '',
    'type' => 'class',
    'override' => false,
  ),
  'WarehouseCore' =>
  array (
    'path' => 'classes/stock/Warehouse.php',
    'type' => 'class',
    'override' => false,
  ),
  'WarehouseProductLocation' =>
  array (
    'path' => '',
    'type' => 'class',
    'override' => false,
  ),
  'WarehouseProductLocationCore' =>
  array (
    'path' => 'classes/stock/WarehouseProductLocation.php',
    'type' => 'class',
    'override' => false,
  ),
  'WebserviceException' =>
  array (
    'path' => '',
    'type' => 'class',
    'override' => false,
  ),
  'WebserviceExceptionCore' =>
  array (
    'path' => 'classes/webservice/WebserviceException.php',
    'type' => 'class',
    'override' => false,
  ),
  'WebserviceKey' =>
  array (
    'path' => '',
    'type' => 'class',
    'override' => false,
  ),
  'WebserviceKeyCore' =>
  array (
    'path' => 'classes/webservice/WebserviceKey.php',
    'type' => 'class',
    'override' => false,
  ),
  'WebserviceOutputBuilder' =>
  array (
    'path' => '',
    'type' => 'class',
    'override' => false,
  ),
  'WebserviceOutputBuilderCore' =>
  array (
    'path' => 'classes/webservice/WebserviceOutputBuilder.php',
    'type' => 'class',
    'override' => false,
  ),
  'WebserviceOutputInterface' =>
  array (
    'path' => 'classes/webservice/WebserviceOutputInterface.php',
    'type' => 'interface',
    'override' => false,
  ),
  'WebserviceOutputJSON' =>
  array (
    'path' => 'classes/webservice/WebserviceOutputJSON.php',
    'type' => 'class',
    'override' => false,
  ),
  'WebserviceOutputXML' =>
  array (
    'path' => '',
    'type' => 'class',
    'override' => false,
  ),
  'WebserviceOutputXMLCore' =>
  array (
    'path' => 'classes/webservice/WebserviceOutputXML.php',
    'type' => 'class',
    'override' => false,
  ),
  'WebserviceRequest' =>
  array (
    'path' => '',
    'type' => 'class',
    'override' => false,
  ),
  'WebserviceRequestCore' =>
  array (
    'path' => 'classes/webservice/WebserviceRequest.php',
    'type' => 'class',
    'override' => false,
  ),
  'WebserviceSpecificManagementImages' =>
  array (
    'path' => '',
    'type' => 'class',
    'override' => false,
  ),
  'WebserviceSpecificManagementImagesCore' =>
  array (
    'path' => 'classes/webservice/WebserviceSpecificManagementImages.php',
    'type' => 'class',
    'override' => false,
  ),
  'WebserviceSpecificManagementInterface' =>
  array (
    'path' => 'classes/webservice/WebserviceSpecificManagementInterface.php',
    'type' => 'interface',
    'override' => false,
  ),
  'WebserviceSpecificManagementSearch' =>
  array (
    'path' => '',
    'type' => 'class',
    'override' => false,
  ),
  'WebserviceSpecificManagementSearchCore' =>
  array (
    'path' => 'classes/webservice/WebserviceSpecificManagementSearch.php',
    'type' => 'class',
    'override' => false,
  ),
  'Zone' =>
  array (
    'path' => '',
    'type' => 'class',
    'override' => false,
  ),
  'ZoneCore' =>
  array (
    'path' => 'classes/Zone.php',
    'type' => 'class',
    'override' => false,
  ),
); ?><|MERGE_RESOLUTION|>--- conflicted
+++ resolved
@@ -1,4248 +1,4208 @@
 <?php return array (
-  'AbstractLogger' =>
-  array (
-    'path' => '',
-    'type' => 'abstract class',
-    'override' => false,
-  ),
-  'AbstractLoggerCore' =>
-  array (
-    'path' => 'classes/log/AbstractLogger.php',
-    'type' => 'abstract class',
-    'override' => false,
-  ),
-<<<<<<< HEAD
-  'Adapter_AddressFactory' => 
-  array (
-    'path' => 'Adapter/Adapter_AddressFactory.php',
-    'type' => 'class',
-    'override' => false,
-  ),
-  'Adapter_Configuration' => 
-  array (
-    'path' => 'Adapter/Adapter_Configuration.php',
-    'type' => 'class',
-    'override' => false,
-  ),
-  'Adapter_Database' => 
-  array (
-    'path' => 'Adapter/Adapter_Database.php',
-    'type' => 'class',
-    'override' => false,
-  ),
-  'Adapter_Entity' => 
-  array (
-    'path' => 'Adapter/Adapter_Entity.php',
-    'type' => 'class',
-    'override' => false,
-  ),
-  'Adapter_EntityMapper' => 
-  array (
-    'path' => 'Adapter/Adapter_EntityMapper.php',
-    'type' => 'class',
-    'override' => false,
-  ),
-  'Adapter_EntityMetaDataRetriever' => 
-  array (
-    'path' => 'Adapter/Adapter_EntityMetaDataRetriever.php',
-    'type' => 'class',
-    'override' => false,
-  ),
-  'Adapter_ProductPriceCalculator' => 
-  array (
-    'path' => 'Adapter/Adapter_ProductPriceCalculator.php',
-    'type' => 'class',
-    'override' => false,
-  ),
-  'Adapter_ServiceLocator' => 
-  array (
-    'path' => 'Adapter/Adapter_ServiceLocator.php',
-    'type' => 'class',
-    'override' => false,
-  ),
-  'Address' => 
-=======
-  'Address' =>
->>>>>>> 3e44f61d
-  array (
-    'path' => '',
-    'type' => 'class',
-    'override' => false,
-  ),
-  'AddressController' =>
-  array (
-    'path' => '',
-    'type' => 'class',
-    'override' => false,
-  ),
-  'AddressControllerCore' =>
-  array (
-    'path' => 'controllers/front/AddressController.php',
-    'type' => 'class',
-    'override' => false,
-  ),
-  'AddressCore' =>
-  array (
-    'path' => 'classes/Address.php',
-    'type' => 'class',
-    'override' => false,
-  ),
-  'AddressFormat' =>
-  array (
-    'path' => '',
-    'type' => 'class',
-    'override' => false,
-  ),
-  'AddressFormatCore' =>
-  array (
-    'path' => 'classes/AddressFormat.php',
-    'type' => 'class',
-    'override' => false,
-  ),
-  'AddressesController' =>
-  array (
-    'path' => '',
-    'type' => 'class',
-    'override' => false,
-  ),
-  'AddressesControllerCore' =>
-  array (
-    'path' => 'controllers/front/AddressesController.php',
-    'type' => 'class',
-    'override' => false,
-  ),
-  'AdminAccessController' =>
-  array (
-    'path' => '',
-    'type' => 'class',
-    'override' => false,
-  ),
-  'AdminAccessControllerCore' =>
-  array (
-    'path' => 'controllers/admin/AdminAccessController.php',
-    'type' => 'class',
-    'override' => false,
-  ),
-  'AdminAddonsCatalogController' =>
-  array (
-    'path' => '',
-    'type' => 'class',
-    'override' => false,
-  ),
-  'AdminAddonsCatalogControllerCore' =>
-  array (
-    'path' => 'controllers/admin/AdminAddonsCatalogController.php',
-    'type' => 'class',
-    'override' => false,
-  ),
-  'AdminAddressesController' =>
-  array (
-    'path' => '',
-    'type' => 'class',
-    'override' => false,
-  ),
-  'AdminAddressesControllerCore' =>
-  array (
-    'path' => 'controllers/admin/AdminAddressesController.php',
-    'type' => 'class',
-    'override' => false,
-  ),
-  'AdminAdminPreferencesController' =>
-  array (
-    'path' => '',
-    'type' => 'class',
-    'override' => false,
-  ),
-  'AdminAdminPreferencesControllerCore' =>
-  array (
-    'path' => 'controllers/admin/AdminAdminPreferencesController.php',
-    'type' => 'class',
-    'override' => false,
-  ),
-  'AdminAttachmentsController' =>
-  array (
-    'path' => '',
-    'type' => 'class',
-    'override' => false,
-  ),
-  'AdminAttachmentsControllerCore' =>
-  array (
-    'path' => 'controllers/admin/AdminAttachmentsController.php',
-    'type' => 'class',
-    'override' => false,
-  ),
-  'AdminAttributeGeneratorController' =>
-  array (
-    'path' => '',
-    'type' => 'class',
-    'override' => false,
-  ),
-  'AdminAttributeGeneratorControllerCore' =>
-  array (
-    'path' => 'controllers/admin/AdminAttributeGeneratorController.php',
-    'type' => 'class',
-    'override' => false,
-  ),
-  'AdminAttributesGroupsController' =>
-  array (
-    'path' => '',
-    'type' => 'class',
-    'override' => false,
-  ),
-  'AdminAttributesGroupsControllerCore' =>
-  array (
-    'path' => 'controllers/admin/AdminAttributesGroupsController.php',
-    'type' => 'class',
-    'override' => false,
-  ),
-  'AdminBackupController' =>
-  array (
-    'path' => '',
-    'type' => 'class',
-    'override' => false,
-  ),
-  'AdminBackupControllerCore' =>
-  array (
-    'path' => 'controllers/admin/AdminBackupController.php',
-    'type' => 'class',
-    'override' => false,
-  ),
-  'AdminCarrierWizardController' =>
-  array (
-    'path' => '',
-    'type' => 'class',
-    'override' => false,
-  ),
-  'AdminCarrierWizardControllerCore' =>
-  array (
-    'path' => 'controllers/admin/AdminCarrierWizardController.php',
-    'type' => 'class',
-    'override' => false,
-  ),
-  'AdminCarriersController' =>
-  array (
-    'path' => '',
-    'type' => 'class',
-    'override' => false,
-  ),
-  'AdminCarriersControllerCore' =>
-  array (
-    'path' => 'controllers/admin/AdminCarriersController.php',
-    'type' => 'class',
-    'override' => false,
-  ),
-  'AdminCartRulesController' =>
-  array (
-    'path' => '',
-    'type' => 'class',
-    'override' => false,
-  ),
-  'AdminCartRulesControllerCore' =>
-  array (
-    'path' => 'controllers/admin/AdminCartRulesController.php',
-    'type' => 'class',
-    'override' => false,
-  ),
-  'AdminCartsController' =>
-  array (
-    'path' => '',
-    'type' => 'class',
-    'override' => false,
-  ),
-  'AdminCartsControllerCore' =>
-  array (
-    'path' => 'controllers/admin/AdminCartsController.php',
-    'type' => 'class',
-    'override' => false,
-  ),
-  'AdminCategoriesController' =>
-  array (
-    'path' => '',
-    'type' => 'class',
-    'override' => false,
-  ),
-  'AdminCategoriesControllerCore' =>
-  array (
-    'path' => 'controllers/admin/AdminCategoriesController.php',
-    'type' => 'class',
-    'override' => false,
-  ),
-  'AdminCmsCategoriesController' =>
-  array (
-    'path' => '',
-    'type' => 'class',
-    'override' => false,
-  ),
-  'AdminCmsCategoriesControllerCore' =>
-  array (
-    'path' => 'controllers/admin/AdminCmsCategoriesController.php',
-    'type' => 'class',
-    'override' => false,
-  ),
-  'AdminCmsContentController' =>
-  array (
-    'path' => '',
-    'type' => 'class',
-    'override' => false,
-  ),
-  'AdminCmsContentControllerCore' =>
-  array (
-    'path' => 'controllers/admin/AdminCmsContentController.php',
-    'type' => 'class',
-    'override' => false,
-  ),
-  'AdminCmsController' =>
-  array (
-    'path' => '',
-    'type' => 'class',
-    'override' => false,
-  ),
-  'AdminCmsControllerCore' =>
-  array (
-    'path' => 'controllers/admin/AdminCmsController.php',
-    'type' => 'class',
-    'override' => false,
-  ),
-  'AdminContactsController' =>
-  array (
-    'path' => '',
-    'type' => 'class',
-    'override' => false,
-  ),
-  'AdminContactsControllerCore' =>
-  array (
-    'path' => 'controllers/admin/AdminContactsController.php',
-    'type' => 'class',
-    'override' => false,
-  ),
-  'AdminController' =>
-  array (
-    'path' => '',
-    'type' => 'class',
-    'override' => false,
-  ),
-  'AdminControllerCore' =>
-  array (
-    'path' => 'classes/controller/AdminController.php',
-    'type' => 'class',
-    'override' => false,
-  ),
-  'AdminCountriesController' =>
-  array (
-    'path' => '',
-    'type' => 'class',
-    'override' => false,
-  ),
-  'AdminCountriesControllerCore' =>
-  array (
-    'path' => 'controllers/admin/AdminCountriesController.php',
-    'type' => 'class',
-    'override' => false,
-  ),
-  'AdminCurrenciesController' =>
-  array (
-    'path' => '',
-    'type' => 'class',
-    'override' => false,
-  ),
-  'AdminCurrenciesControllerCore' =>
-  array (
-    'path' => 'controllers/admin/AdminCurrenciesController.php',
-    'type' => 'class',
-    'override' => false,
-  ),
-  'AdminCustomerPreferencesController' =>
-  array (
-    'path' => '',
-    'type' => 'class',
-    'override' => false,
-  ),
-  'AdminCustomerPreferencesControllerCore' =>
-  array (
-    'path' => 'controllers/admin/AdminCustomerPreferencesController.php',
-    'type' => 'class',
-    'override' => false,
-  ),
-  'AdminCustomerThreadsController' =>
-  array (
-    'path' => '',
-    'type' => 'class',
-    'override' => false,
-  ),
-  'AdminCustomerThreadsControllerCore' =>
-  array (
-    'path' => 'controllers/admin/AdminCustomerThreadsController.php',
-    'type' => 'class',
-    'override' => false,
-  ),
-  'AdminCustomersController' =>
-  array (
-    'path' => '',
-    'type' => 'class',
-    'override' => false,
-  ),
-  'AdminCustomersControllerCore' =>
-  array (
-    'path' => 'controllers/admin/AdminCustomersController.php',
-    'type' => 'class',
-    'override' => false,
-  ),
-  'AdminDashboardController' =>
-  array (
-    'path' => '',
-    'type' => 'class',
-    'override' => false,
-  ),
-  'AdminDashboardControllerCore' =>
-  array (
-    'path' => 'controllers/admin/AdminDashboardController.php',
-    'type' => 'class',
-    'override' => false,
-  ),
-  'AdminDeliverySlipController' =>
-  array (
-    'path' => '',
-    'type' => 'class',
-    'override' => false,
-  ),
-  'AdminDeliverySlipControllerCore' =>
-  array (
-    'path' => 'controllers/admin/AdminDeliverySlipController.php',
-    'type' => 'class',
-    'override' => false,
-  ),
-  'AdminEmailsController' =>
-  array (
-    'path' => '',
-    'type' => 'class',
-    'override' => false,
-  ),
-  'AdminEmailsControllerCore' =>
-  array (
-    'path' => 'controllers/admin/AdminEmailsController.php',
-    'type' => 'class',
-    'override' => false,
-  ),
-  'AdminEmployeesController' =>
-  array (
-    'path' => '',
-    'type' => 'class',
-    'override' => false,
-  ),
-  'AdminEmployeesControllerCore' =>
-  array (
-    'path' => 'controllers/admin/AdminEmployeesController.php',
-    'type' => 'class',
-    'override' => false,
-  ),
-  'AdminFeaturesController' =>
-  array (
-    'path' => '',
-    'type' => 'class',
-    'override' => false,
-  ),
-  'AdminFeaturesControllerCore' =>
-  array (
-    'path' => 'controllers/admin/AdminFeaturesController.php',
-    'type' => 'class',
-    'override' => false,
-  ),
-  'AdminGendersController' =>
-  array (
-    'path' => '',
-    'type' => 'class',
-    'override' => false,
-  ),
-  'AdminGendersControllerCore' =>
-  array (
-    'path' => 'controllers/admin/AdminGendersController.php',
-    'type' => 'class',
-    'override' => false,
-  ),
-  'AdminGeolocationController' =>
-  array (
-    'path' => '',
-    'type' => 'class',
-    'override' => false,
-  ),
-  'AdminGeolocationControllerCore' =>
-  array (
-    'path' => 'controllers/admin/AdminGeolocationController.php',
-    'type' => 'class',
-    'override' => false,
-  ),
-  'AdminGroupsController' =>
-  array (
-    'path' => '',
-    'type' => 'class',
-    'override' => false,
-  ),
-  'AdminGroupsControllerCore' =>
-  array (
-    'path' => 'controllers/admin/AdminGroupsController.php',
-    'type' => 'class',
-    'override' => false,
-  ),
-  'AdminImagesController' =>
-  array (
-    'path' => '',
-    'type' => 'class',
-    'override' => false,
-  ),
-  'AdminImagesControllerCore' =>
-  array (
-    'path' => 'controllers/admin/AdminImagesController.php',
-    'type' => 'class',
-    'override' => false,
-  ),
-  'AdminImportController' =>
-  array (
-    'path' => '',
-    'type' => 'class',
-    'override' => false,
-  ),
-  'AdminImportControllerCore' =>
-  array (
-    'path' => 'controllers/admin/AdminImportController.php',
-    'type' => 'class',
-    'override' => false,
-  ),
-  'AdminInformationController' =>
-  array (
-    'path' => '',
-    'type' => 'class',
-    'override' => false,
-  ),
-  'AdminInformationControllerCore' =>
-  array (
-    'path' => 'controllers/admin/AdminInformationController.php',
-    'type' => 'class',
-    'override' => false,
-  ),
-  'AdminInvoicesController' =>
-  array (
-    'path' => '',
-    'type' => 'class',
-    'override' => false,
-  ),
-  'AdminInvoicesControllerCore' =>
-  array (
-    'path' => 'controllers/admin/AdminInvoicesController.php',
-    'type' => 'class',
-    'override' => false,
-  ),
-  'AdminLanguagesController' =>
-  array (
-    'path' => '',
-    'type' => 'class',
-    'override' => false,
-  ),
-  'AdminLanguagesControllerCore' =>
-  array (
-    'path' => 'controllers/admin/AdminLanguagesController.php',
-    'type' => 'class',
-    'override' => false,
-  ),
-  'AdminLocalizationController' =>
-  array (
-    'path' => '',
-    'type' => 'class',
-    'override' => false,
-  ),
-  'AdminLocalizationControllerCore' =>
-  array (
-    'path' => 'controllers/admin/AdminLocalizationController.php',
-    'type' => 'class',
-    'override' => false,
-  ),
-  'AdminLoginController' =>
-  array (
-    'path' => '',
-    'type' => 'class',
-    'override' => false,
-  ),
-  'AdminLoginControllerCore' =>
-  array (
-    'path' => 'controllers/admin/AdminLoginController.php',
-    'type' => 'class',
-    'override' => false,
-  ),
-  'AdminLogsController' =>
-  array (
-    'path' => '',
-    'type' => 'class',
-    'override' => false,
-  ),
-  'AdminLogsControllerCore' =>
-  array (
-    'path' => 'controllers/admin/AdminLogsController.php',
-    'type' => 'class',
-    'override' => false,
-  ),
-  'AdminMaintenanceController' =>
-  array (
-    'path' => '',
-    'type' => 'class',
-    'override' => false,
-  ),
-  'AdminMaintenanceControllerCore' =>
-  array (
-    'path' => 'controllers/admin/AdminMaintenanceController.php',
-    'type' => 'class',
-    'override' => false,
-  ),
-  'AdminManufacturersController' =>
-  array (
-    'path' => '',
-    'type' => 'class',
-    'override' => false,
-  ),
-  'AdminManufacturersControllerCore' =>
-  array (
-    'path' => 'controllers/admin/AdminManufacturersController.php',
-    'type' => 'class',
-    'override' => false,
-  ),
-  'AdminMarketingController' =>
-  array (
-    'path' => '',
-    'type' => 'class',
-    'override' => false,
-  ),
-  'AdminMarketingControllerCore' =>
-  array (
-    'path' => 'controllers/admin/AdminMarketingController.php',
-    'type' => 'class',
-    'override' => false,
-  ),
-  'AdminMetaController' =>
-  array (
-    'path' => '',
-    'type' => 'class',
-    'override' => false,
-  ),
-  'AdminMetaControllerCore' =>
-  array (
-    'path' => 'controllers/admin/AdminMetaController.php',
-    'type' => 'class',
-    'override' => false,
-  ),
-  'AdminModulesController' =>
-  array (
-    'path' => '',
-    'type' => 'class',
-    'override' => false,
-  ),
-  'AdminModulesControllerCore' =>
-  array (
-    'path' => 'controllers/admin/AdminModulesController.php',
-    'type' => 'class',
-    'override' => false,
-  ),
-  'AdminModulesPositionsController' =>
-  array (
-    'path' => '',
-    'type' => 'class',
-    'override' => false,
-  ),
-  'AdminModulesPositionsControllerCore' =>
-  array (
-    'path' => 'controllers/admin/AdminModulesPositionsController.php',
-    'type' => 'class',
-    'override' => false,
-  ),
-  'AdminNotFoundController' =>
-  array (
-    'path' => '',
-    'type' => 'class',
-    'override' => false,
-  ),
-  'AdminNotFoundControllerCore' =>
-  array (
-    'path' => 'controllers/admin/AdminNotFoundController.php',
-    'type' => 'class',
-    'override' => false,
-  ),
-  'AdminOrderMessageController' =>
-  array (
-    'path' => '',
-    'type' => 'class',
-    'override' => false,
-  ),
-  'AdminOrderMessageControllerCore' =>
-  array (
-    'path' => 'controllers/admin/AdminOrderMessageController.php',
-    'type' => 'class',
-    'override' => false,
-  ),
-  'AdminOrderPreferencesController' =>
-  array (
-    'path' => '',
-    'type' => 'class',
-    'override' => false,
-  ),
-  'AdminOrderPreferencesControllerCore' =>
-  array (
-    'path' => 'controllers/admin/AdminOrderPreferencesController.php',
-    'type' => 'class',
-    'override' => false,
-  ),
-  'AdminOrdersController' =>
-  array (
-    'path' => '',
-    'type' => 'class',
-    'override' => false,
-  ),
-  'AdminOrdersControllerCore' =>
-  array (
-    'path' => 'controllers/admin/AdminOrdersController.php',
-    'type' => 'class',
-    'override' => false,
-  ),
-  'AdminOutstandingController' =>
-  array (
-    'path' => '',
-    'type' => 'class',
-    'override' => false,
-  ),
-  'AdminOutstandingControllerCore' =>
-  array (
-    'path' => 'controllers/admin/AdminOutstandingController.php',
-    'type' => 'class',
-    'override' => false,
-  ),
-  'AdminPPreferencesController' =>
-  array (
-    'path' => '',
-    'type' => 'class',
-    'override' => false,
-  ),
-  'AdminPPreferencesControllerCore' =>
-  array (
-    'path' => 'controllers/admin/AdminPPreferencesController.php',
-    'type' => 'class',
-    'override' => false,
-  ),
-  'AdminPatternsController' =>
-  array (
-    'path' => '',
-    'type' => 'class',
-    'override' => false,
-  ),
-  'AdminPatternsControllerCore' =>
-  array (
-    'path' => 'controllers/admin/AdminPatternsController.php',
-    'type' => 'class',
-    'override' => false,
-  ),
-  'AdminPaymentController' =>
-  array (
-    'path' => '',
-    'type' => 'class',
-    'override' => false,
-  ),
-  'AdminPaymentControllerCore' =>
-  array (
-    'path' => 'controllers/admin/AdminPaymentController.php',
-    'type' => 'class',
-    'override' => false,
-  ),
-  'AdminPdfController' =>
-  array (
-    'path' => '',
-    'type' => 'class',
-    'override' => false,
-  ),
-  'AdminPdfControllerCore' =>
-  array (
-    'path' => 'controllers/admin/AdminPdfController.php',
-    'type' => 'class',
-    'override' => false,
-  ),
-  'AdminPerformanceController' =>
-  array (
-    'path' => '',
-    'type' => 'class',
-    'override' => false,
-  ),
-  'AdminPerformanceControllerCore' =>
-  array (
-    'path' => 'controllers/admin/AdminPerformanceController.php',
-    'type' => 'class',
-    'override' => false,
-  ),
-  'AdminPreferencesController' =>
-  array (
-    'path' => '',
-    'type' => 'class',
-    'override' => false,
-  ),
-  'AdminPreferencesControllerCore' =>
-  array (
-    'path' => 'controllers/admin/AdminPreferencesController.php',
-    'type' => 'class',
-    'override' => false,
-  ),
-  'AdminProductsController' =>
-  array (
-    'path' => '',
-    'type' => 'class',
-    'override' => false,
-  ),
-  'AdminProductsControllerCore' =>
-  array (
-    'path' => 'controllers/admin/AdminProductsController.php',
-    'type' => 'class',
-    'override' => false,
-  ),
-  'AdminProfilesController' =>
-  array (
-    'path' => '',
-    'type' => 'class',
-    'override' => false,
-  ),
-  'AdminProfilesControllerCore' =>
-  array (
-    'path' => 'controllers/admin/AdminProfilesController.php',
-    'type' => 'class',
-    'override' => false,
-  ),
-  'AdminQuickAccessesController' =>
-  array (
-    'path' => '',
-    'type' => 'class',
-    'override' => false,
-  ),
-  'AdminQuickAccessesControllerCore' =>
-  array (
-    'path' => 'controllers/admin/AdminQuickAccessesController.php',
-    'type' => 'class',
-    'override' => false,
-  ),
-  'AdminRangePriceController' =>
-  array (
-    'path' => '',
-    'type' => 'class',
-    'override' => false,
-  ),
-  'AdminRangePriceControllerCore' =>
-  array (
-    'path' => 'controllers/admin/AdminRangePriceController.php',
-    'type' => 'class',
-    'override' => false,
-  ),
-  'AdminRangeWeightController' =>
-  array (
-    'path' => '',
-    'type' => 'class',
-    'override' => false,
-  ),
-  'AdminRangeWeightControllerCore' =>
-  array (
-    'path' => 'controllers/admin/AdminRangeWeightController.php',
-    'type' => 'class',
-    'override' => false,
-  ),
-  'AdminReferrersController' =>
-  array (
-    'path' => '',
-    'type' => 'class',
-    'override' => false,
-  ),
-  'AdminReferrersControllerCore' =>
-  array (
-    'path' => 'controllers/admin/AdminReferrersController.php',
-    'type' => 'class',
-    'override' => false,
-  ),
-  'AdminRequestSqlController' =>
-  array (
-    'path' => '',
-    'type' => 'class',
-    'override' => false,
-  ),
-  'AdminRequestSqlControllerCore' =>
-  array (
-    'path' => 'controllers/admin/AdminRequestSqlController.php',
-    'type' => 'class',
-    'override' => false,
-  ),
-  'AdminReturnController' =>
-  array (
-    'path' => '',
-    'type' => 'class',
-    'override' => false,
-  ),
-  'AdminReturnControllerCore' =>
-  array (
-    'path' => 'controllers/admin/AdminReturnController.php',
-    'type' => 'class',
-    'override' => false,
-  ),
-  'AdminScenesController' =>
-  array (
-    'path' => '',
-    'type' => 'class',
-    'override' => false,
-  ),
-  'AdminScenesControllerCore' =>
-  array (
-    'path' => 'controllers/admin/AdminScenesController.php',
-    'type' => 'class',
-    'override' => false,
-  ),
-  'AdminSearchConfController' =>
-  array (
-    'path' => '',
-    'type' => 'class',
-    'override' => false,
-  ),
-  'AdminSearchConfControllerCore' =>
-  array (
-    'path' => 'controllers/admin/AdminSearchConfController.php',
-    'type' => 'class',
-    'override' => false,
-  ),
-  'AdminSearchController' =>
-  array (
-    'path' => '',
-    'type' => 'class',
-    'override' => false,
-  ),
-  'AdminSearchControllerCore' =>
-  array (
-    'path' => 'controllers/admin/AdminSearchController.php',
-    'type' => 'class',
-    'override' => false,
-  ),
-  'AdminSearchEnginesController' =>
-  array (
-    'path' => '',
-    'type' => 'class',
-    'override' => false,
-  ),
-  'AdminSearchEnginesControllerCore' =>
-  array (
-    'path' => 'controllers/admin/AdminSearchEnginesController.php',
-    'type' => 'class',
-    'override' => false,
-  ),
-  'AdminShippingController' =>
-  array (
-    'path' => '',
-    'type' => 'class',
-    'override' => false,
-  ),
-  'AdminShippingControllerCore' =>
-  array (
-    'path' => 'controllers/admin/AdminShippingController.php',
-    'type' => 'class',
-    'override' => false,
-  ),
-  'AdminShopController' =>
-  array (
-    'path' => '',
-    'type' => 'class',
-    'override' => false,
-  ),
-  'AdminShopControllerCore' =>
-  array (
-    'path' => 'controllers/admin/AdminShopController.php',
-    'type' => 'class',
-    'override' => false,
-  ),
-  'AdminShopGroupController' =>
-  array (
-    'path' => '',
-    'type' => 'class',
-    'override' => false,
-  ),
-  'AdminShopGroupControllerCore' =>
-  array (
-    'path' => 'controllers/admin/AdminShopGroupController.php',
-    'type' => 'class',
-    'override' => false,
-  ),
-  'AdminShopUrlController' =>
-  array (
-    'path' => '',
-    'type' => 'class',
-    'override' => false,
-  ),
-  'AdminShopUrlControllerCore' =>
-  array (
-    'path' => 'controllers/admin/AdminShopUrlController.php',
-    'type' => 'class',
-    'override' => false,
-  ),
-  'AdminSlipController' =>
-  array (
-    'path' => '',
-    'type' => 'class',
-    'override' => false,
-  ),
-  'AdminSlipControllerCore' =>
-  array (
-    'path' => 'controllers/admin/AdminSlipController.php',
-    'type' => 'class',
-    'override' => false,
-  ),
-  'AdminSpecificPriceRuleController' =>
-  array (
-    'path' => '',
-    'type' => 'class',
-    'override' => false,
-  ),
-  'AdminSpecificPriceRuleControllerCore' =>
-  array (
-    'path' => 'controllers/admin/AdminSpecificPriceRuleController.php',
-    'type' => 'class',
-    'override' => false,
-  ),
-  'AdminStatesController' =>
-  array (
-    'path' => '',
-    'type' => 'class',
-    'override' => false,
-  ),
-  'AdminStatesControllerCore' =>
-  array (
-    'path' => 'controllers/admin/AdminStatesController.php',
-    'type' => 'class',
-    'override' => false,
-  ),
-  'AdminStatsController' =>
-  array (
-    'path' => '',
-    'type' => 'class',
-    'override' => false,
-  ),
-  'AdminStatsControllerCore' =>
-  array (
-    'path' => 'controllers/admin/AdminStatsController.php',
-    'type' => 'class',
-    'override' => false,
-  ),
-  'AdminStatsTabController' =>
-  array (
-    'path' => '',
-    'type' => 'abstract class',
-    'override' => false,
-  ),
-  'AdminStatsTabControllerCore' =>
-  array (
-    'path' => 'controllers/admin/AdminStatsTabController.php',
-    'type' => 'abstract class',
-    'override' => false,
-  ),
-  'AdminStatusesController' =>
-  array (
-    'path' => '',
-    'type' => 'class',
-    'override' => false,
-  ),
-  'AdminStatusesControllerCore' =>
-  array (
-    'path' => 'controllers/admin/AdminStatusesController.php',
-    'type' => 'class',
-    'override' => false,
-  ),
-  'AdminStockConfigurationController' =>
-  array (
-    'path' => '',
-    'type' => 'class',
-    'override' => false,
-  ),
-  'AdminStockConfigurationControllerCore' =>
-  array (
-    'path' => 'controllers/admin/AdminStockConfigurationController.php',
-    'type' => 'class',
-    'override' => false,
-  ),
-  'AdminStockCoverController' =>
-  array (
-    'path' => '',
-    'type' => 'class',
-    'override' => false,
-  ),
-  'AdminStockCoverControllerCore' =>
-  array (
-    'path' => 'controllers/admin/AdminStockCoverController.php',
-    'type' => 'class',
-    'override' => false,
-  ),
-  'AdminStockInstantStateController' =>
-  array (
-    'path' => '',
-    'type' => 'class',
-    'override' => false,
-  ),
-  'AdminStockInstantStateControllerCore' =>
-  array (
-    'path' => 'controllers/admin/AdminStockInstantStateController.php',
-    'type' => 'class',
-    'override' => false,
-  ),
-  'AdminStockManagementController' =>
-  array (
-    'path' => '',
-    'type' => 'class',
-    'override' => false,
-  ),
-  'AdminStockManagementControllerCore' =>
-  array (
-    'path' => 'controllers/admin/AdminStockManagementController.php',
-    'type' => 'class',
-    'override' => false,
-  ),
-  'AdminStockMvtController' =>
-  array (
-    'path' => '',
-    'type' => 'class',
-    'override' => false,
-  ),
-  'AdminStockMvtControllerCore' =>
-  array (
-    'path' => 'controllers/admin/AdminStockMvtController.php',
-    'type' => 'class',
-    'override' => false,
-  ),
-  'AdminStoresController' =>
-  array (
-    'path' => '',
-    'type' => 'class',
-    'override' => false,
-  ),
-  'AdminStoresControllerCore' =>
-  array (
-    'path' => 'controllers/admin/AdminStoresController.php',
-    'type' => 'class',
-    'override' => false,
-  ),
-  'AdminSuppliersController' =>
-  array (
-    'path' => '',
-    'type' => 'class',
-    'override' => false,
-  ),
-  'AdminSuppliersControllerCore' =>
-  array (
-    'path' => 'controllers/admin/AdminSuppliersController.php',
-    'type' => 'class',
-    'override' => false,
-  ),
-  'AdminSupplyOrdersController' =>
-  array (
-    'path' => '',
-    'type' => 'class',
-    'override' => false,
-  ),
-  'AdminSupplyOrdersControllerCore' =>
-  array (
-    'path' => 'controllers/admin/AdminSupplyOrdersController.php',
-    'type' => 'class',
-    'override' => false,
-  ),
-  'AdminTab' =>
-  array (
-    'path' => '',
-    'type' => 'abstract class',
-    'override' => false,
-  ),
-  'AdminTabCore' =>
-  array (
-    'path' => 'classes/AdminTab.php',
-    'type' => 'abstract class',
-    'override' => false,
-  ),
-  'AdminTabsController' =>
-  array (
-    'path' => '',
-    'type' => 'class',
-    'override' => false,
-  ),
-  'AdminTabsControllerCore' =>
-  array (
-    'path' => 'controllers/admin/AdminTabsController.php',
-    'type' => 'class',
-    'override' => false,
-  ),
-  'AdminTagsController' =>
-  array (
-    'path' => '',
-    'type' => 'class',
-    'override' => false,
-  ),
-  'AdminTagsControllerCore' =>
-  array (
-    'path' => 'controllers/admin/AdminTagsController.php',
-    'type' => 'class',
-    'override' => false,
-  ),
-  'AdminTaxRulesGroupController' =>
-  array (
-    'path' => '',
-    'type' => 'class',
-    'override' => false,
-  ),
-  'AdminTaxRulesGroupControllerCore' =>
-  array (
-    'path' => 'controllers/admin/AdminTaxRulesGroupController.php',
-    'type' => 'class',
-    'override' => false,
-  ),
-  'AdminTaxesController' =>
-  array (
-    'path' => '',
-    'type' => 'class',
-    'override' => false,
-  ),
-  'AdminTaxesControllerCore' =>
-  array (
-    'path' => 'controllers/admin/AdminTaxesController.php',
-    'type' => 'class',
-    'override' => false,
-  ),
-  'AdminThemesController' =>
-  array (
-    'path' => '',
-    'type' => 'class',
-    'override' => false,
-  ),
-  'AdminThemesControllerCore' =>
-  array (
-    'path' => 'controllers/admin/AdminThemesController.php',
-    'type' => 'class',
-    'override' => false,
-  ),
-  'AdminTrackingController' =>
-  array (
-    'path' => '',
-    'type' => 'class',
-    'override' => false,
-  ),
-  'AdminTrackingControllerCore' =>
-  array (
-    'path' => 'controllers/admin/AdminTrackingController.php',
-    'type' => 'class',
-    'override' => false,
-  ),
-  'AdminTranslationsController' =>
-  array (
-    'path' => '',
-    'type' => 'class',
-    'override' => false,
-  ),
-  'AdminTranslationsControllerCore' =>
-  array (
-    'path' => 'controllers/admin/AdminTranslationsController.php',
-    'type' => 'class',
-    'override' => false,
-  ),
-  'AdminWarehousesController' =>
-  array (
-    'path' => '',
-    'type' => 'class',
-    'override' => false,
-  ),
-  'AdminWarehousesControllerCore' =>
-  array (
-    'path' => 'controllers/admin/AdminWarehousesController.php',
-    'type' => 'class',
-    'override' => false,
-  ),
-  'AdminWebserviceController' =>
-  array (
-    'path' => '',
-    'type' => 'class',
-    'override' => false,
-  ),
-  'AdminWebserviceControllerCore' =>
-  array (
-    'path' => 'controllers/admin/AdminWebserviceController.php',
-    'type' => 'class',
-    'override' => false,
-  ),
-  'AdminZonesController' =>
-  array (
-    'path' => '',
-    'type' => 'class',
-    'override' => false,
-  ),
-  'AdminZonesControllerCore' =>
-  array (
-    'path' => 'controllers/admin/AdminZonesController.php',
-    'type' => 'class',
-    'override' => false,
-  ),
-  'Alias' =>
-  array (
-    'path' => '',
-    'type' => 'class',
-    'override' => false,
-  ),
-  'AliasCore' =>
-  array (
-    'path' => 'classes/Alias.php',
-    'type' => 'class',
-    'override' => false,
-  ),
-  'Attachment' =>
-  array (
-    'path' => '',
-    'type' => 'class',
-    'override' => false,
-  ),
-  'AttachmentController' =>
-  array (
-    'path' => '',
-    'type' => 'class',
-    'override' => false,
-  ),
-  'AttachmentControllerCore' =>
-  array (
-    'path' => 'controllers/front/AttachmentController.php',
-    'type' => 'class',
-    'override' => false,
-  ),
-  'AttachmentCore' =>
-  array (
-    'path' => 'classes/Attachment.php',
-    'type' => 'class',
-    'override' => false,
-  ),
-  'Attribute' =>
-  array (
-    'path' => '',
-    'type' => 'class',
-    'override' => false,
-  ),
-  'AttributeCore' =>
-  array (
-    'path' => 'classes/Attribute.php',
-    'type' => 'class',
-    'override' => false,
-  ),
-  'AttributeGroup' =>
-  array (
-    'path' => '',
-    'type' => 'class',
-    'override' => false,
-  ),
-  'AttributeGroupCore' =>
-  array (
-    'path' => 'classes/AttributeGroup.php',
-    'type' => 'class',
-    'override' => false,
-  ),
-  'AuthController' =>
-  array (
-    'path' => '',
-    'type' => 'class',
-    'override' => false,
-  ),
-  'AuthControllerCore' =>
-  array (
-    'path' => 'controllers/front/AuthController.php',
-    'type' => 'class',
-    'override' => false,
-  ),
-  'BestSalesController' =>
-  array (
-    'path' => '',
-    'type' => 'class',
-    'override' => false,
-  ),
-  'BestSalesControllerCore' =>
-  array (
-    'path' => 'controllers/front/BestSalesController.php',
-    'type' => 'class',
-    'override' => false,
-  ),
-  'Blowfish' =>
-  array (
-    'path' => '',
-    'type' => 'class',
-    'override' => false,
-  ),
-  'BlowfishCore' =>
-  array (
-    'path' => 'classes/Blowfish.php',
-    'type' => 'class',
-    'override' => false,
-  ),
-  'CMS' =>
-  array (
-    'path' => '',
-    'type' => 'class',
-    'override' => false,
-  ),
-  'CMSCategory' =>
-  array (
-    'path' => '',
-    'type' => 'class',
-    'override' => false,
-  ),
-  'CMSCategoryCore' =>
-  array (
-    'path' => 'classes/CMSCategory.php',
-    'type' => 'class',
-    'override' => false,
-  ),
-  'CMSCore' =>
-  array (
-    'path' => 'classes/CMS.php',
-    'type' => 'class',
-    'override' => false,
-  ),
-<<<<<<< HEAD
-  'CMSRole' => 
-  array (
-    'path' => '',
-    'type' => 'class',
-    'override' => false,
-  ),
-  'CMSRoleCore' => 
-  array (
-    'path' => 'classes/CMSRole.php',
-    'type' => 'class',
-    'override' => false,
-  ),
-  'CMSRoleRepository' => 
-  array (
-    'path' => 'Core/Business/CMS/CMSRoleRepository.php',
-    'type' => 'class',
-    'override' => false,
-  ),
-  'CSV' => 
-=======
-  'CSV' =>
->>>>>>> 3e44f61d
-  array (
-    'path' => '',
-    'type' => 'class',
-    'override' => false,
-  ),
-  'CSVCore' =>
-  array (
-    'path' => 'classes/CSV.php',
-    'type' => 'class',
-    'override' => false,
-  ),
-  'Cache' =>
-  array (
-    'path' => '',
-    'type' => 'abstract class',
-    'override' => false,
-  ),
-  'CacheApc' =>
-  array (
-    'path' => '',
-    'type' => 'class',
-    'override' => false,
-  ),
-  'CacheApcCore' =>
-  array (
-    'path' => 'classes/cache/CacheApc.php',
-    'type' => 'class',
-    'override' => false,
-  ),
-  'CacheCore' =>
-  array (
-    'path' => 'classes/cache/Cache.php',
-    'type' => 'abstract class',
-    'override' => false,
-  ),
-  'CacheFs' =>
-  array (
-    'path' => '',
-    'type' => 'class',
-    'override' => false,
-  ),
-  'CacheFsCore' =>
-  array (
-    'path' => 'classes/cache/CacheFs.php',
-    'type' => 'class',
-    'override' => false,
-  ),
-  'CacheMemcache' =>
-  array (
-    'path' => '',
-    'type' => 'class',
-    'override' => false,
-  ),
-  'CacheMemcacheCore' =>
-  array (
-    'path' => 'classes/cache/CacheMemcache.php',
-    'type' => 'class',
-    'override' => false,
-  ),
-  'CacheXcache' =>
-  array (
-    'path' => '',
-    'type' => 'class',
-    'override' => false,
-  ),
-  'CacheXcacheCore' =>
-  array (
-    'path' => 'classes/cache/CacheXcache.php',
-    'type' => 'class',
-    'override' => false,
-  ),
-  'Carrier' =>
-  array (
-    'path' => '',
-    'type' => 'class',
-    'override' => false,
-  ),
-  'CarrierCore' =>
-  array (
-    'path' => 'classes/Carrier.php',
-    'type' => 'class',
-    'override' => false,
-  ),
-  'CarrierModule' =>
-  array (
-    'path' => '',
-    'type' => 'abstract class',
-    'override' => false,
-  ),
-  'CarrierModuleCore' =>
-  array (
-    'path' => 'classes/module/CarrierModule.php',
-    'type' => 'abstract class',
-    'override' => false,
-  ),
-  'Cart' =>
-  array (
-    'path' => '',
-    'type' => 'class',
-    'override' => false,
-  ),
-  'CartController' =>
-  array (
-    'path' => '',
-    'type' => 'class',
-    'override' => false,
-  ),
-  'CartControllerCore' =>
-  array (
-    'path' => 'controllers/front/CartController.php',
-    'type' => 'class',
-    'override' => false,
-  ),
-  'CartCore' =>
-  array (
-    'path' => 'classes/Cart.php',
-    'type' => 'class',
-    'override' => false,
-  ),
-  'CartRule' =>
-  array (
-    'path' => '',
-    'type' => 'class',
-    'override' => false,
-  ),
-  'CartRuleCore' =>
-  array (
-    'path' => 'classes/CartRule.php',
-    'type' => 'class',
-    'override' => false,
-  ),
-  'Category' =>
-  array (
-    'path' => '',
-    'type' => 'class',
-    'override' => false,
-  ),
-  'CategoryController' =>
-  array (
-    'path' => '',
-    'type' => 'class',
-    'override' => false,
-  ),
-  'CategoryControllerCore' =>
-  array (
-    'path' => 'controllers/front/CategoryController.php',
-    'type' => 'class',
-    'override' => false,
-  ),
-  'CategoryCore' =>
-  array (
-    'path' => 'classes/Category.php',
-    'type' => 'class',
-    'override' => false,
-  ),
-  'ChangeCurrencyController' =>
-  array (
-    'path' => '',
-    'type' => 'class',
-    'override' => false,
-  ),
-  'ChangeCurrencyControllerCore' =>
-  array (
-    'path' => 'controllers/front/ChangeCurrencyController.php',
-    'type' => 'class',
-    'override' => false,
-  ),
-  'Chart' =>
-  array (
-    'path' => '',
-    'type' => 'class',
-    'override' => false,
-  ),
-  'ChartCore' =>
-  array (
-    'path' => 'classes/Chart.php',
-    'type' => 'class',
-    'override' => false,
-  ),
-  'CmsController' =>
-  array (
-    'path' => '',
-    'type' => 'class',
-    'override' => false,
-  ),
-  'CmsControllerCore' =>
-  array (
-    'path' => 'controllers/front/CmsController.php',
-    'type' => 'class',
-    'override' => false,
-  ),
-  'Combination' =>
-  array (
-    'path' => '',
-    'type' => 'class',
-    'override' => false,
-  ),
-  'CombinationCore' =>
-  array (
-    'path' => 'classes/Combination.php',
-    'type' => 'class',
-    'override' => false,
-  ),
-  'CompareController' =>
-  array (
-    'path' => '',
-    'type' => 'class',
-    'override' => false,
-  ),
-  'CompareControllerCore' =>
-  array (
-    'path' => 'controllers/front/CompareController.php',
-    'type' => 'class',
-    'override' => false,
-  ),
-  'CompareProduct' =>
-  array (
-    'path' => '',
-    'type' => 'class',
-    'override' => false,
-  ),
-  'CompareProductCore' =>
-  array (
-    'path' => 'classes/CompareProduct.php',
-    'type' => 'class',
-    'override' => false,
-  ),
-  'Configuration' =>
-  array (
-    'path' => '',
-    'type' => 'class',
-    'override' => false,
-  ),
-  'ConfigurationCore' =>
-  array (
-    'path' => 'classes/Configuration.php',
-    'type' => 'class',
-    'override' => false,
-  ),
-  'ConfigurationKPI' =>
-  array (
-    'path' => '',
-    'type' => 'class',
-    'override' => false,
-  ),
-  'ConfigurationKPICore' =>
-  array (
-    'path' => 'classes/ConfigurationKPI.php',
-    'type' => 'class',
-    'override' => false,
-  ),
-  'ConfigurationTest' =>
-  array (
-    'path' => '',
-    'type' => 'class',
-    'override' => false,
-  ),
-  'ConfigurationTestCore' =>
-  array (
-    'path' => 'classes/ConfigurationTest.php',
-    'type' => 'class',
-    'override' => false,
-  ),
-  'Connection' =>
-  array (
-    'path' => '',
-    'type' => 'class',
-    'override' => false,
-  ),
-  'ConnectionCore' =>
-  array (
-    'path' => 'classes/Connection.php',
-    'type' => 'class',
-    'override' => false,
-  ),
-  'ConnectionsSource' =>
-  array (
-    'path' => '',
-    'type' => 'class',
-    'override' => false,
-  ),
-  'ConnectionsSourceCore' =>
-  array (
-    'path' => 'classes/ConnectionsSource.php',
-    'type' => 'class',
-    'override' => false,
-  ),
-  'Contact' =>
-  array (
-    'path' => '',
-    'type' => 'class',
-    'override' => false,
-  ),
-  'ContactController' =>
-  array (
-    'path' => '',
-    'type' => 'class',
-    'override' => false,
-  ),
-  'ContactControllerCore' =>
-  array (
-    'path' => 'controllers/front/ContactController.php',
-    'type' => 'class',
-    'override' => false,
-  ),
-  'ContactCore' =>
-  array (
-    'path' => 'classes/Contact.php',
-    'type' => 'class',
-    'override' => false,
-  ),
-  'Context' =>
-  array (
-    'path' => '',
-    'type' => 'class',
-    'override' => false,
-  ),
-  'ContextCore' =>
-  array (
-    'path' => 'classes/Context.php',
-    'type' => 'class',
-    'override' => false,
-  ),
-  'Controller' =>
-  array (
-    'path' => '',
-    'type' => 'abstract class',
-    'override' => false,
-  ),
-  'ControllerCore' =>
-  array (
-    'path' => 'classes/controller/Controller.php',
-    'type' => 'abstract class',
-    'override' => false,
-  ),
-  'ControllerFactory' =>
-  array (
-    'path' => '',
-    'type' => 'class',
-    'override' => false,
-  ),
-  'ControllerFactoryCore' =>
-  array (
-    'path' => 'classes/ControllerFactory.php',
-    'type' => 'class',
-    'override' => false,
-  ),
-  'Cookie' =>
-  array (
-    'path' => '',
-    'type' => 'class',
-    'override' => false,
-  ),
-  'CookieCore' =>
-  array (
-    'path' => 'classes/Cookie.php',
-    'type' => 'class',
-    'override' => false,
-  ),
-<<<<<<< HEAD
-  'Core_Business_Configuration' => 
-  array (
-    'path' => 'Core/Business/Core_Business_Configuration.php',
-    'type' => 'interface',
-    'override' => false,
-  ),
-  'Core_Foundation_Database_Database' => 
-  array (
-    'path' => 'Core/Foundation/Database/Core_Foundation_Database_Database.php',
-    'type' => 'interface',
-    'override' => false,
-  ),
-  'Core_Foundation_Database_Entity' => 
-  array (
-    'path' => 'Core/Foundation/Database/Core_Foundation_Database_Entity.php',
-    'type' => 'interface',
-    'override' => false,
-  ),
-  'Core_Foundation_Database_EntityManager' => 
-  array (
-    'path' => 'Core/Foundation/Database/Core_Foundation_Database_EntityManager.php',
-    'type' => 'class',
-    'override' => false,
-  ),
-  'Core_Foundation_Database_EntityManager_QueryBuilder' => 
-  array (
-    'path' => 'Core/Foundation/Database/EntityManager/Core_Foundation_Database_EntityManager_QueryBuilder.php',
-    'type' => 'class',
-    'override' => false,
-  ),
-  'Core_Foundation_Database_EntityMetaData' => 
-  array (
-    'path' => 'Core/Foundation/Database/Core_Foundation_Database_EntityMetaData.php',
-    'type' => 'class',
-    'override' => false,
-  ),
-  'Core_Foundation_Database_EntityRepository' => 
-  array (
-    'path' => 'Core/Foundation/Database/Core_Foundation_Database_EntityRepository.php',
-    'type' => 'class',
-    'override' => false,
-  ),
-  'Core_Foundation_IoC_Container' => 
-  array (
-    'path' => 'Core/Foundation/IoC/Core_Foundation_IoC_Container.php',
-    'type' => 'class',
-    'override' => false,
-  ),
-  'Core_Foundation_IoC_ContainerBuilder' => 
-  array (
-    'path' => 'Core/Foundation/IoC/Core_Foundation_IoC_ContainerBuilder.php',
-    'type' => 'class',
-    'override' => false,
-  ),
-  'Core_Foundation_IoC_Exception' => 
-  array (
-    'path' => 'Core/Foundation/IoC/Core_Foundation_IoC_Exception.php',
-    'type' => 'class',
-    'override' => false,
-  ),
-  'Country' => 
-=======
-  'Country' =>
->>>>>>> 3e44f61d
-  array (
-    'path' => '',
-    'type' => 'class',
-    'override' => false,
-  ),
-  'CountryCore' =>
-  array (
-    'path' => 'classes/Country.php',
-    'type' => 'class',
-    'override' => false,
-  ),
-  'County' =>
-  array (
-    'path' => '',
-    'type' => 'class',
-    'override' => false,
-  ),
-  'CountyCore' =>
-  array (
-    'path' => 'classes/County.php',
-    'type' => 'class',
-    'override' => false,
-  ),
-  'Currency' =>
-  array (
-    'path' => '',
-    'type' => 'class',
-    'override' => false,
-  ),
-  'CurrencyCore' =>
-  array (
-    'path' => 'classes/Currency.php',
-    'type' => 'class',
-    'override' => false,
-  ),
-  'Customer' =>
-  array (
-    'path' => '',
-    'type' => 'class',
-    'override' => false,
-  ),
-  'CustomerCore' =>
-  array (
-    'path' => 'classes/Customer.php',
-    'type' => 'class',
-    'override' => false,
-  ),
-  'CustomerMessage' =>
-  array (
-    'path' => '',
-    'type' => 'class',
-    'override' => false,
-  ),
-  'CustomerMessageCore' =>
-  array (
-    'path' => 'classes/CustomerMessage.php',
-    'type' => 'class',
-    'override' => false,
-  ),
-  'CustomerThread' =>
-  array (
-    'path' => '',
-    'type' => 'class',
-    'override' => false,
-  ),
-  'CustomerThreadCore' =>
-  array (
-    'path' => 'classes/CustomerThread.php',
-    'type' => 'class',
-    'override' => false,
-  ),
-  'Customization' =>
-  array (
-    'path' => '',
-    'type' => 'class',
-    'override' => false,
-  ),
-  'CustomizationCore' =>
-  array (
-    'path' => 'classes/Customization.php',
-    'type' => 'class',
-    'override' => false,
-  ),
-  'CustomizationField' =>
-  array (
-    'path' => '',
-    'type' => 'class',
-    'override' => false,
-  ),
-  'CustomizationFieldCore' =>
-  array (
-    'path' => 'classes/CustomizationField.php',
-    'type' => 'class',
-    'override' => false,
-  ),
-  'DateRange' =>
-  array (
-    'path' => '',
-    'type' => 'class',
-    'override' => false,
-  ),
-  'DateRangeCore' =>
-  array (
-    'path' => 'classes/DateRange.php',
-    'type' => 'class',
-    'override' => false,
-  ),
-  'Db' =>
-  array (
-    'path' => '',
-    'type' => 'abstract class',
-    'override' => false,
-  ),
-  'DbCore' =>
-  array (
-    'path' => 'classes/db/Db.php',
-    'type' => 'abstract class',
-    'override' => false,
-  ),
-  'DbMySQLi' =>
-  array (
-    'path' => '',
-    'type' => 'class',
-    'override' => false,
-  ),
-  'DbMySQLiCore' =>
-  array (
-    'path' => 'classes/db/DbMySQLi.php',
-    'type' => 'class',
-    'override' => false,
-  ),
-  'DbPDO' =>
-  array (
-    'path' => '',
-    'type' => 'class',
-    'override' => false,
-  ),
-  'DbPDOCore' =>
-  array (
-    'path' => 'classes/db/DbPDO.php',
-    'type' => 'class',
-    'override' => false,
-  ),
-  'DbQuery' =>
-  array (
-    'path' => '',
-    'type' => 'class',
-    'override' => false,
-  ),
-  'DbQueryCore' =>
-  array (
-    'path' => 'classes/db/DbQuery.php',
-    'type' => 'class',
-    'override' => false,
-  ),
-  'Delivery' =>
-  array (
-    'path' => '',
-    'type' => 'class',
-    'override' => false,
-  ),
-  'DeliveryCore' =>
-  array (
-    'path' => 'classes/Delivery.php',
-    'type' => 'class',
-    'override' => false,
-  ),
-<<<<<<< HEAD
-  'DependencyInjector' => 
-  array (
-    'path' => 'Core/Foundation/Dependency/DependencyInjector.php',
-    'type' => 'class',
-    'override' => false,
-  ),
-  'Discount' => 
-=======
-  'Discount' =>
->>>>>>> 3e44f61d
-  array (
-    'path' => '',
-    'type' => 'class',
-    'override' => false,
-  ),
-  'DiscountController' =>
-  array (
-    'path' => '',
-    'type' => 'class',
-    'override' => false,
-  ),
-  'DiscountControllerCore' =>
-  array (
-    'path' => 'controllers/front/DiscountController.php',
-    'type' => 'class',
-    'override' => false,
-  ),
-  'DiscountCore' =>
-  array (
-    'path' => 'classes/Discount.php',
-    'type' => 'class',
-    'override' => false,
-  ),
-  'Dispatcher' =>
-  array (
-    'path' => '',
-    'type' => 'class',
-    'override' => false,
-  ),
-  'DispatcherCore' =>
-  array (
-    'path' => 'classes/Dispatcher.php',
-    'type' => 'class',
-    'override' => false,
-  ),
-<<<<<<< HEAD
-  'Email' => 
-  array (
-    'path' => 'Core/Business/Email/Email.php',
-    'type' => 'class',
-    'override' => false,
-  ),
-  'Employee' => 
-=======
-  'Employee' =>
->>>>>>> 3e44f61d
-  array (
-    'path' => '',
-    'type' => 'class',
-    'override' => false,
-  ),
-  'EmployeeCore' =>
-  array (
-    'path' => 'classes/Employee.php',
-    'type' => 'class',
-    'override' => false,
-  ),
-  'Feature' =>
-  array (
-    'path' => '',
-    'type' => 'class',
-    'override' => false,
-  ),
-  'FeatureCore' =>
-  array (
-    'path' => 'classes/Feature.php',
-    'type' => 'class',
-    'override' => false,
-  ),
-  'FeatureValue' =>
-  array (
-    'path' => '',
-    'type' => 'class',
-    'override' => false,
-  ),
-  'FeatureValueCore' =>
-  array (
-    'path' => 'classes/FeatureValue.php',
-    'type' => 'class',
-    'override' => false,
-  ),
-  'FileLogger' =>
-  array (
-    'path' => '',
-    'type' => 'class',
-    'override' => false,
-  ),
-  'FileLoggerCore' =>
-  array (
-    'path' => 'classes/log/FileLogger.php',
-    'type' => 'class',
-    'override' => false,
-  ),
-<<<<<<< HEAD
-  'FileSystem' => 
-  array (
-    'path' => 'Core/Foundation/Filesystem/FileSystem.php',
-    'type' => 'class',
-    'override' => false,
-  ),
-  'FileUploader' => 
-=======
-  'FileUploader' =>
->>>>>>> 3e44f61d
-  array (
-    'path' => '',
-    'type' => 'class',
-    'override' => false,
-  ),
-  'FileUploaderCore' =>
-  array (
-    'path' => 'classes/FileUploader.php',
-    'type' => 'class',
-    'override' => false,
-  ),
-  'FrontController' =>
-  array (
-    'path' => '',
-    'type' => 'class',
-    'override' => false,
-  ),
-  'FrontControllerCore' =>
-  array (
-    'path' => 'classes/controller/FrontController.php',
-    'type' => 'class',
-    'override' => false,
-  ),
-  'Gender' =>
-  array (
-    'path' => '',
-    'type' => 'class',
-    'override' => false,
-  ),
-  'GenderCore' =>
-  array (
-    'path' => 'classes/Gender.php',
-    'type' => 'class',
-    'override' => false,
-  ),
-  'GetFileController' =>
-  array (
-    'path' => '',
-    'type' => 'class',
-    'override' => false,
-  ),
-  'GetFileControllerCore' =>
-  array (
-    'path' => 'controllers/front/GetFileController.php',
-    'type' => 'class',
-    'override' => false,
-  ),
-  'Group' =>
-  array (
-    'path' => '',
-    'type' => 'class',
-    'override' => false,
-  ),
-  'GroupCore' =>
-  array (
-    'path' => 'classes/Group.php',
-    'type' => 'class',
-    'override' => false,
-  ),
-  'GroupReduction' =>
-  array (
-    'path' => '',
-    'type' => 'class',
-    'override' => false,
-  ),
-  'GroupReductionCore' =>
-  array (
-    'path' => 'classes/GroupReduction.php',
-    'type' => 'class',
-    'override' => false,
-  ),
-  'Guest' =>
-  array (
-    'path' => '',
-    'type' => 'class',
-    'override' => false,
-  ),
-  'GuestCore' =>
-  array (
-    'path' => 'classes/Guest.php',
-    'type' => 'class',
-    'override' => false,
-  ),
-  'GuestTrackingController' =>
-  array (
-    'path' => '',
-    'type' => 'class',
-    'override' => false,
-  ),
-  'GuestTrackingControllerCore' =>
-  array (
-    'path' => 'controllers/front/GuestTrackingController.php',
-    'type' => 'class',
-    'override' => false,
-  ),
-  'HTMLTemplate' =>
-  array (
-    'path' => '',
-    'type' => 'abstract class',
-    'override' => false,
-  ),
-  'HTMLTemplateCore' =>
-  array (
-    'path' => 'classes/pdf/HTMLTemplate.php',
-    'type' => 'abstract class',
-    'override' => false,
-  ),
-  'HTMLTemplateDeliverySlip' =>
-  array (
-    'path' => '',
-    'type' => 'class',
-    'override' => false,
-  ),
-  'HTMLTemplateDeliverySlipCore' =>
-  array (
-    'path' => 'classes/pdf/HTMLTemplateDeliverySlip.php',
-    'type' => 'class',
-    'override' => false,
-  ),
-  'HTMLTemplateInvoice' =>
-  array (
-    'path' => '',
-    'type' => 'class',
-    'override' => false,
-  ),
-  'HTMLTemplateInvoiceCore' =>
-  array (
-    'path' => 'classes/pdf/HTMLTemplateInvoice.php',
-    'type' => 'class',
-    'override' => false,
-  ),
-  'HTMLTemplateOrderReturn' =>
-  array (
-    'path' => '',
-    'type' => 'class',
-    'override' => false,
-  ),
-  'HTMLTemplateOrderReturnCore' =>
-  array (
-    'path' => 'classes/pdf/HTMLTemplateOrderReturn.php',
-    'type' => 'class',
-    'override' => false,
-  ),
-  'HTMLTemplateOrderSlip' =>
-  array (
-    'path' => '',
-    'type' => 'class',
-    'override' => false,
-  ),
-  'HTMLTemplateOrderSlipCore' =>
-  array (
-    'path' => 'classes/pdf/HTMLTemplateOrderSlip.php',
-    'type' => 'class',
-    'override' => false,
-  ),
-  'HTMLTemplateSupplyOrderForm' =>
-  array (
-    'path' => '',
-    'type' => 'class',
-    'override' => false,
-  ),
-  'HTMLTemplateSupplyOrderFormCore' =>
-  array (
-    'path' => 'classes/pdf/HTMLTemplateSupplyOrderForm.php',
-    'type' => 'class',
-    'override' => false,
-  ),
-  'Helper' =>
-  array (
-    'path' => '',
-    'type' => 'class',
-    'override' => false,
-  ),
-  'HelperCalendar' =>
-  array (
-    'path' => '',
-    'type' => 'class',
-    'override' => false,
-  ),
-  'HelperCalendarCore' =>
-  array (
-    'path' => 'classes/helper/HelperCalendar.php',
-    'type' => 'class',
-    'override' => false,
-  ),
-  'HelperCore' =>
-  array (
-    'path' => 'classes/helper/Helper.php',
-    'type' => 'class',
-    'override' => false,
-  ),
-  'HelperForm' =>
-  array (
-    'path' => '',
-    'type' => 'class',
-    'override' => false,
-  ),
-  'HelperFormCore' =>
-  array (
-    'path' => 'classes/helper/HelperForm.php',
-    'type' => 'class',
-    'override' => false,
-  ),
-  'HelperImageUploader' =>
-  array (
-    'path' => '',
-    'type' => 'class',
-    'override' => false,
-  ),
-  'HelperImageUploaderCore' =>
-  array (
-    'path' => 'classes/helper/HelperImageUploader.php',
-    'type' => 'class',
-    'override' => false,
-  ),
-  'HelperKpi' =>
-  array (
-    'path' => '',
-    'type' => 'class',
-    'override' => false,
-  ),
-  'HelperKpiCore' =>
-  array (
-    'path' => 'classes/helper/HelperKpi.php',
-    'type' => 'class',
-    'override' => false,
-  ),
-  'HelperKpiRow' =>
-  array (
-    'path' => '',
-    'type' => 'class',
-    'override' => false,
-  ),
-  'HelperKpiRowCore' =>
-  array (
-    'path' => 'classes/helper/HelperKpiRow.php',
-    'type' => 'class',
-    'override' => false,
-  ),
-  'HelperList' =>
-  array (
-    'path' => '',
-    'type' => 'class',
-    'override' => false,
-  ),
-  'HelperListCore' =>
-  array (
-    'path' => 'classes/helper/HelperList.php',
-    'type' => 'class',
-    'override' => false,
-  ),
-  'HelperOptions' =>
-  array (
-    'path' => '',
-    'type' => 'class',
-    'override' => false,
-  ),
-  'HelperOptionsCore' =>
-  array (
-    'path' => 'classes/helper/HelperOptions.php',
-    'type' => 'class',
-    'override' => false,
-  ),
-  'HelperShop' =>
-  array (
-    'path' => '',
-    'type' => 'class',
-    'override' => false,
-  ),
-  'HelperShopCore' =>
-  array (
-    'path' => 'classes/helper/HelperShop.php',
-    'type' => 'class',
-    'override' => false,
-  ),
-  'HelperTreeCategories' =>
-  array (
-    'path' => '',
-    'type' => 'class',
-    'override' => false,
-  ),
-  'HelperTreeCategoriesCore' =>
-  array (
-    'path' => 'classes/helper/HelperTreeCategories.php',
-    'type' => 'class',
-    'override' => false,
-  ),
-  'HelperTreeShops' =>
-  array (
-    'path' => '',
-    'type' => 'class',
-    'override' => false,
-  ),
-  'HelperTreeShopsCore' =>
-  array (
-    'path' => 'classes/helper/HelperTreeShops.php',
-    'type' => 'class',
-    'override' => false,
-  ),
-  'HelperUploader' =>
-  array (
-    'path' => '',
-    'type' => 'class',
-    'override' => false,
-  ),
-  'HelperUploaderCore' =>
-  array (
-    'path' => 'classes/helper/HelperUploader.php',
-    'type' => 'class',
-    'override' => false,
-  ),
-  'HelperView' =>
-  array (
-    'path' => '',
-    'type' => 'class',
-    'override' => false,
-  ),
-  'HelperViewCore' =>
-  array (
-    'path' => 'classes/helper/HelperView.php',
-    'type' => 'class',
-    'override' => false,
-  ),
-  'HistoryController' =>
-  array (
-    'path' => '',
-    'type' => 'class',
-    'override' => false,
-  ),
-  'HistoryControllerCore' =>
-  array (
-    'path' => 'controllers/front/HistoryController.php',
-    'type' => 'class',
-    'override' => false,
-  ),
-  'Hook' =>
-  array (
-    'path' => '',
-    'type' => 'class',
-    'override' => false,
-  ),
-  'HookCore' =>
-  array (
-    'path' => 'classes/Hook.php',
-    'type' => 'class',
-    'override' => false,
-  ),
-  'ITreeToolbar' =>
-  array (
-    'path' => '',
-    'type' => 'interface',
-    'override' => false,
-  ),
-  'ITreeToolbarButton' =>
-  array (
-    'path' => '',
-    'type' => 'interface',
-    'override' => false,
-  ),
-  'ITreeToolbarButtonCore' =>
-  array (
-    'path' => 'classes/tree/ITreeToolbarButton.php',
-    'type' => 'interface',
-    'override' => false,
-  ),
-  'ITreeToolbarCore' =>
-  array (
-    'path' => 'classes/tree/ITreeToolbar.php',
-    'type' => 'interface',
-    'override' => false,
-  ),
-  'IdentityController' =>
-  array (
-    'path' => '',
-    'type' => 'class',
-    'override' => false,
-  ),
-  'IdentityControllerCore' =>
-  array (
-    'path' => 'controllers/front/IdentityController.php',
-    'type' => 'class',
-    'override' => false,
-  ),
-  'Image' =>
-  array (
-    'path' => '',
-    'type' => 'class',
-    'override' => false,
-  ),
-  'ImageCore' =>
-  array (
-    'path' => 'classes/Image.php',
-    'type' => 'class',
-    'override' => false,
-  ),
-  'ImageManager' =>
-  array (
-    'path' => '',
-    'type' => 'class',
-    'override' => false,
-  ),
-  'ImageManagerCore' =>
-  array (
-    'path' => 'classes/ImageManager.php',
-    'type' => 'class',
-    'override' => false,
-  ),
-  'ImageType' =>
-  array (
-    'path' => '',
-    'type' => 'class',
-    'override' => false,
-  ),
-  'ImageTypeCore' =>
-  array (
-    'path' => 'classes/ImageType.php',
-    'type' => 'class',
-    'override' => false,
-  ),
-  'ImportModule' =>
-  array (
-    'path' => '',
-    'type' => 'abstract class',
-    'override' => false,
-  ),
-  'ImportModuleCore' =>
-  array (
-    'path' => 'classes/module/ImportModule.php',
-    'type' => 'abstract class',
-    'override' => false,
-  ),
-  'IndexController' =>
-  array (
-    'path' => '',
-    'type' => 'class',
-    'override' => false,
-  ),
-  'IndexControllerCore' =>
-  array (
-    'path' => 'controllers/front/IndexController.php',
-    'type' => 'class',
-    'override' => false,
-  ),
-  'Language' =>
-  array (
-    'path' => '',
-    'type' => 'class',
-    'override' => false,
-  ),
-  'LanguageCore' =>
-  array (
-    'path' => 'classes/Language.php',
-    'type' => 'class',
-    'override' => false,
-  ),
-  'Link' =>
-  array (
-    'path' => '',
-    'type' => 'class',
-    'override' => false,
-  ),
-  'LinkCore' =>
-  array (
-    'path' => 'classes/Link.php',
-    'type' => 'class',
-    'override' => false,
-  ),
-  'LocalizationPack' =>
-  array (
-    'path' => '',
-    'type' => 'class',
-    'override' => false,
-  ),
-  'LocalizationPackCore' =>
-  array (
-    'path' => 'classes/LocalizationPack.php',
-    'type' => 'class',
-    'override' => false,
-  ),
-  'Mail' =>
-  array (
-    'path' => '',
-    'type' => 'class',
-    'override' => false,
-  ),
-  'MailCore' =>
-  array (
-    'path' => 'classes/Mail.php',
-    'type' => 'class',
-    'override' => false,
-  ),
-  'Manufacturer' =>
-  array (
-    'path' => '',
-    'type' => 'class',
-    'override' => false,
-  ),
-  'ManufacturerController' =>
-  array (
-    'path' => '',
-    'type' => 'class',
-    'override' => false,
-  ),
-  'ManufacturerControllerCore' =>
-  array (
-    'path' => 'controllers/front/ManufacturerController.php',
-    'type' => 'class',
-    'override' => false,
-  ),
-  'ManufacturerCore' =>
-  array (
-    'path' => 'classes/Manufacturer.php',
-    'type' => 'class',
-    'override' => false,
-  ),
-  'Media' =>
-  array (
-    'path' => '',
-    'type' => 'class',
-    'override' => false,
-  ),
-  'MediaCore' =>
-  array (
-    'path' => 'classes/Media.php',
-    'type' => 'class',
-    'override' => false,
-  ),
-  'Message' =>
-  array (
-    'path' => '',
-    'type' => 'class',
-    'override' => false,
-  ),
-  'MessageCore' =>
-  array (
-    'path' => 'classes/Message.php',
-    'type' => 'class',
-    'override' => false,
-  ),
-  'Meta' =>
-  array (
-    'path' => '',
-    'type' => 'class',
-    'override' => false,
-  ),
-  'MetaCore' =>
-  array (
-    'path' => 'classes/Meta.php',
-    'type' => 'class',
-    'override' => false,
-  ),
-  'Module' =>
-  array (
-    'path' => '',
-    'type' => 'abstract class',
-    'override' => false,
-  ),
-  'ModuleAdminController' =>
-  array (
-    'path' => '',
-    'type' => 'abstract class',
-    'override' => false,
-  ),
-  'ModuleAdminControllerCore' =>
-  array (
-    'path' => 'classes/controller/ModuleAdminController.php',
-    'type' => 'abstract class',
-    'override' => false,
-  ),
-  'ModuleCore' =>
-  array (
-    'path' => 'classes/module/Module.php',
-    'type' => 'abstract class',
-    'override' => false,
-  ),
-  'ModuleFrontController' =>
-  array (
-    'path' => '',
-    'type' => 'class',
-    'override' => false,
-  ),
-  'ModuleFrontControllerCore' =>
-  array (
-    'path' => 'classes/controller/ModuleFrontController.php',
-    'type' => 'class',
-    'override' => false,
-  ),
-  'ModuleGraph' =>
-  array (
-    'path' => '',
-    'type' => 'abstract class',
-    'override' => false,
-  ),
-  'ModuleGraphCore' =>
-  array (
-    'path' => 'classes/module/ModuleGraph.php',
-    'type' => 'abstract class',
-    'override' => false,
-  ),
-  'ModuleGraphEngine' =>
-  array (
-    'path' => '',
-    'type' => 'abstract class',
-    'override' => false,
-  ),
-  'ModuleGraphEngineCore' =>
-  array (
-    'path' => 'classes/module/ModuleGraphEngine.php',
-    'type' => 'abstract class',
-    'override' => false,
-  ),
-  'ModuleGrid' =>
-  array (
-    'path' => '',
-    'type' => 'abstract class',
-    'override' => false,
-  ),
-  'ModuleGridCore' =>
-  array (
-    'path' => 'classes/module/ModuleGrid.php',
-    'type' => 'abstract class',
-    'override' => false,
-  ),
-  'ModuleGridEngine' =>
-  array (
-    'path' => '',
-    'type' => 'abstract class',
-    'override' => false,
-  ),
-  'ModuleGridEngineCore' =>
-  array (
-    'path' => 'classes/module/ModuleGridEngine.php',
-    'type' => 'abstract class',
-    'override' => false,
-  ),
-  'MyAccountController' =>
-  array (
-    'path' => '',
-    'type' => 'class',
-    'override' => false,
-  ),
-  'MyAccountControllerCore' =>
-  array (
-    'path' => 'controllers/front/MyAccountController.php',
-    'type' => 'class',
-    'override' => false,
-  ),
-  'MySQL' =>
-  array (
-    'path' => '',
-    'type' => 'class',
-    'override' => false,
-  ),
-  'MySQLCore' =>
-  array (
-    'path' => 'classes/db/MySQL.php',
-    'type' => 'class',
-    'override' => false,
-  ),
-  'NewProductsController' =>
-  array (
-    'path' => '',
-    'type' => 'class',
-    'override' => false,
-  ),
-  'NewProductsControllerCore' =>
-  array (
-    'path' => 'controllers/front/NewProductsController.php',
-    'type' => 'class',
-    'override' => false,
-  ),
-  'Notification' =>
-  array (
-    'path' => '',
-    'type' => 'class',
-    'override' => false,
-  ),
-  'NotificationCore' =>
-  array (
-    'path' => 'classes/Notification.php',
-    'type' => 'class',
-    'override' => false,
-  ),
-  'ObjectModel' =>
-  array (
-    'path' => '',
-    'type' => 'abstract class',
-    'override' => false,
-  ),
-  'ObjectModelCore' =>
-  array (
-    'path' => 'classes/ObjectModel.php',
-    'type' => 'abstract class',
-    'override' => false,
-  ),
-  'Order' =>
-  array (
-    'path' => '',
-    'type' => 'class',
-    'override' => false,
-  ),
-  'OrderCarrier' =>
-  array (
-    'path' => '',
-    'type' => 'class',
-    'override' => false,
-  ),
-  'OrderCarrierCore' =>
-  array (
-    'path' => 'classes/order/OrderCarrier.php',
-    'type' => 'class',
-    'override' => false,
-  ),
-  'OrderCartRule' =>
-  array (
-    'path' => '',
-    'type' => 'class',
-    'override' => false,
-  ),
-  'OrderCartRuleCore' =>
-  array (
-    'path' => 'classes/order/OrderCartRule.php',
-    'type' => 'class',
-    'override' => false,
-  ),
-  'OrderConfirmationController' =>
-  array (
-    'path' => '',
-    'type' => 'class',
-    'override' => false,
-  ),
-  'OrderConfirmationControllerCore' =>
-  array (
-    'path' => 'controllers/front/OrderConfirmationController.php',
-    'type' => 'class',
-    'override' => false,
-  ),
-  'OrderController' =>
-  array (
-    'path' => '',
-    'type' => 'class',
-    'override' => false,
-  ),
-  'OrderControllerCore' =>
-  array (
-    'path' => 'controllers/front/OrderController.php',
-    'type' => 'class',
-    'override' => false,
-  ),
-  'OrderCore' =>
-  array (
-    'path' => 'classes/order/Order.php',
-    'type' => 'class',
-    'override' => false,
-  ),
-  'OrderDetail' =>
-  array (
-    'path' => '',
-    'type' => 'class',
-    'override' => false,
-  ),
-  'OrderDetailController' =>
-  array (
-    'path' => '',
-    'type' => 'class',
-    'override' => false,
-  ),
-  'OrderDetailControllerCore' =>
-  array (
-    'path' => 'controllers/front/OrderDetailController.php',
-    'type' => 'class',
-    'override' => false,
-  ),
-  'OrderDetailCore' =>
-  array (
-    'path' => 'classes/order/OrderDetail.php',
-    'type' => 'class',
-    'override' => false,
-  ),
-  'OrderDiscount' =>
-  array (
-    'path' => '',
-    'type' => 'class',
-    'override' => false,
-  ),
-  'OrderDiscountCore' =>
-  array (
-    'path' => 'classes/order/OrderDiscount.php',
-    'type' => 'class',
-    'override' => false,
-  ),
-  'OrderFollowController' =>
-  array (
-    'path' => '',
-    'type' => 'class',
-    'override' => false,
-  ),
-  'OrderFollowControllerCore' =>
-  array (
-    'path' => 'controllers/front/OrderFollowController.php',
-    'type' => 'class',
-    'override' => false,
-  ),
-  'OrderHistory' =>
-  array (
-    'path' => '',
-    'type' => 'class',
-    'override' => false,
-  ),
-  'OrderHistoryCore' =>
-  array (
-    'path' => 'classes/order/OrderHistory.php',
-    'type' => 'class',
-    'override' => false,
-  ),
-  'OrderInvoice' =>
-  array (
-    'path' => '',
-    'type' => 'class',
-    'override' => false,
-  ),
-  'OrderInvoiceCore' =>
-  array (
-    'path' => 'classes/order/OrderInvoice.php',
-    'type' => 'class',
-    'override' => false,
-  ),
-  'OrderMessage' =>
-  array (
-    'path' => '',
-    'type' => 'class',
-    'override' => false,
-  ),
-  'OrderMessageCore' =>
-  array (
-    'path' => 'classes/order/OrderMessage.php',
-    'type' => 'class',
-    'override' => false,
-  ),
-  'OrderOpcController' =>
-  array (
-    'path' => '',
-    'type' => 'class',
-    'override' => false,
-  ),
-  'OrderOpcControllerCore' =>
-  array (
-    'path' => 'controllers/front/OrderOpcController.php',
-    'type' => 'class',
-    'override' => false,
-  ),
-  'OrderPayment' =>
-  array (
-    'path' => '',
-    'type' => 'class',
-    'override' => false,
-  ),
-  'OrderPaymentCore' =>
-  array (
-    'path' => 'classes/order/OrderPayment.php',
-    'type' => 'class',
-    'override' => false,
-  ),
-  'OrderReturn' =>
-  array (
-    'path' => '',
-    'type' => 'class',
-    'override' => false,
-  ),
-  'OrderReturnController' =>
-  array (
-    'path' => '',
-    'type' => 'class',
-    'override' => false,
-  ),
-  'OrderReturnControllerCore' =>
-  array (
-    'path' => 'controllers/front/OrderReturnController.php',
-    'type' => 'class',
-    'override' => false,
-  ),
-  'OrderReturnCore' =>
-  array (
-    'path' => 'classes/order/OrderReturn.php',
-    'type' => 'class',
-    'override' => false,
-  ),
-  'OrderReturnState' =>
-  array (
-    'path' => '',
-    'type' => 'class',
-    'override' => false,
-  ),
-  'OrderReturnStateCore' =>
-  array (
-    'path' => 'classes/order/OrderReturnState.php',
-    'type' => 'class',
-    'override' => false,
-  ),
-  'OrderSlip' =>
-  array (
-    'path' => '',
-    'type' => 'class',
-    'override' => false,
-  ),
-  'OrderSlipController' =>
-  array (
-    'path' => '',
-    'type' => 'class',
-    'override' => false,
-  ),
-  'OrderSlipControllerCore' =>
-  array (
-    'path' => 'controllers/front/OrderSlipController.php',
-    'type' => 'class',
-    'override' => false,
-  ),
-  'OrderSlipCore' =>
-  array (
-    'path' => 'classes/order/OrderSlip.php',
-    'type' => 'class',
-    'override' => false,
-  ),
-  'OrderState' =>
-  array (
-    'path' => '',
-    'type' => 'class',
-    'override' => false,
-  ),
-  'OrderStateCore' =>
-  array (
-    'path' => 'classes/order/OrderState.php',
-    'type' => 'class',
-    'override' => false,
-  ),
-  'PDF' =>
-  array (
-    'path' => '',
-    'type' => 'class',
-    'override' => false,
-  ),
-  'PDFCore' =>
-  array (
-    'path' => 'classes/pdf/PDF.php',
-    'type' => 'class',
-    'override' => false,
-  ),
-  'PDFGenerator' =>
-  array (
-    'path' => '',
-    'type' => 'class',
-    'override' => false,
-  ),
-  'PDFGeneratorCore' =>
-  array (
-    'path' => 'classes/pdf/PDFGenerator.php',
-    'type' => 'class',
-    'override' => false,
-  ),
-  'Pack' =>
-  array (
-    'path' => '',
-    'type' => 'class',
-    'override' => false,
-  ),
-  'PackCore' =>
-  array (
-    'path' => 'classes/Pack.php',
-    'type' => 'class',
-    'override' => false,
-  ),
-  'Page' =>
-  array (
-    'path' => '',
-    'type' => 'class',
-    'override' => false,
-  ),
-  'PageCore' =>
-  array (
-    'path' => 'classes/Page.php',
-    'type' => 'class',
-    'override' => false,
-  ),
-  'PageNotFoundController' =>
-  array (
-    'path' => '',
-    'type' => 'class',
-    'override' => false,
-  ),
-  'PageNotFoundControllerCore' =>
-  array (
-    'path' => 'controllers/front/PageNotFoundController.php',
-    'type' => 'class',
-    'override' => false,
-  ),
-  'ParentOrderController' =>
-  array (
-    'path' => '',
-    'type' => 'class',
-    'override' => false,
-  ),
-  'ParentOrderControllerCore' =>
-  array (
-    'path' => 'controllers/front/ParentOrderController.php',
-    'type' => 'class',
-    'override' => false,
-  ),
-  'PasswordController' =>
-  array (
-    'path' => '',
-    'type' => 'class',
-    'override' => false,
-  ),
-  'PasswordControllerCore' =>
-  array (
-    'path' => 'controllers/front/PasswordController.php',
-    'type' => 'class',
-    'override' => false,
-  ),
-  'PaymentCC' =>
-  array (
-    'path' => '',
-    'type' => 'class',
-    'override' => false,
-  ),
-  'PaymentCCCore' =>
-  array (
-    'path' => 'classes/PaymentCC.php',
-    'type' => 'class',
-    'override' => false,
-  ),
-  'PaymentModule' =>
-  array (
-    'path' => '',
-    'type' => 'abstract class',
-    'override' => false,
-  ),
-  'PaymentModuleCore' =>
-  array (
-    'path' => 'classes/PaymentModule.php',
-    'type' => 'abstract class',
-    'override' => false,
-  ),
-<<<<<<< HEAD
-  'PaymentOption' => 
-  array (
-    'path' => 'Core/Business/Payment/PaymentOption.php',
-    'type' => 'class',
-    'override' => false,
-  ),
-  'PdfInvoiceController' => 
-=======
-  'PdfInvoiceController' =>
->>>>>>> 3e44f61d
-  array (
-    'path' => '',
-    'type' => 'class',
-    'override' => false,
-  ),
-  'PdfInvoiceControllerCore' =>
-  array (
-    'path' => 'controllers/front/PdfInvoiceController.php',
-    'type' => 'class',
-    'override' => false,
-  ),
-  'PdfOrderReturnController' =>
-  array (
-    'path' => '',
-    'type' => 'class',
-    'override' => false,
-  ),
-  'PdfOrderReturnControllerCore' =>
-  array (
-    'path' => 'controllers/front/PdfOrderReturnController.php',
-    'type' => 'class',
-    'override' => false,
-  ),
-  'PdfOrderSlipController' =>
-  array (
-    'path' => '',
-    'type' => 'class',
-    'override' => false,
-  ),
-  'PdfOrderSlipControllerCore' =>
-  array (
-    'path' => 'controllers/front/PdfOrderSlipController.php',
-    'type' => 'class',
-    'override' => false,
-  ),
-  'PrestaShopAutoload' =>
-  array (
-    'path' => 'classes/PrestaShopAutoload.php',
-    'type' => 'class',
-    'override' => false,
-  ),
-  'PrestaShopBackup' =>
-  array (
-    'path' => '',
-    'type' => 'class',
-    'override' => false,
-  ),
-  'PrestaShopBackupCore' =>
-  array (
-    'path' => 'classes/PrestaShopBackup.php',
-    'type' => 'class',
-    'override' => false,
-  ),
-  'PrestaShopCollection' =>
-  array (
-    'path' => '',
-    'type' => 'class',
-    'override' => false,
-  ),
-  'PrestaShopCollectionCore' =>
-  array (
-    'path' => 'classes/PrestaShopCollection.php',
-    'type' => 'class',
-    'override' => false,
-  ),
-  'PrestaShopDatabaseException' =>
-  array (
-    'path' => '',
-    'type' => 'class',
-    'override' => false,
-  ),
-  'PrestaShopDatabaseExceptionCore' =>
-  array (
-    'path' => 'classes/exception/PrestaShopDatabaseException.php',
-    'type' => 'class',
-    'override' => false,
-  ),
-  'PrestaShopException' =>
-  array (
-    'path' => '',
-    'type' => 'class',
-    'override' => false,
-  ),
-  'PrestaShopExceptionCore' =>
-  array (
-    'path' => 'classes/exception/PrestaShopException.php',
-    'type' => 'class',
-    'override' => false,
-  ),
-  'PrestaShopLogger' =>
-  array (
-    'path' => '',
-    'type' => 'class',
-    'override' => false,
-  ),
-  'PrestaShopLoggerCore' =>
-  array (
-    'path' => 'classes/PrestaShopLogger.php',
-    'type' => 'class',
-    'override' => false,
-  ),
-  'PrestaShopModuleException' =>
-  array (
-    'path' => '',
-    'type' => 'class',
-    'override' => false,
-  ),
-  'PrestaShopModuleExceptionCore' =>
-  array (
-    'path' => 'classes/exception/PrestaShopModuleException.php',
-    'type' => 'class',
-    'override' => false,
-  ),
-  'PrestaShopPaymentException' =>
-  array (
-    'path' => '',
-    'type' => 'class',
-    'override' => false,
-  ),
-  'PrestaShopPaymentExceptionCore' =>
-  array (
-    'path' => 'classes/exception/PrestaShopPaymentException.php',
-    'type' => 'class',
-    'override' => false,
-  ),
-  'PricesDropController' =>
-  array (
-    'path' => '',
-    'type' => 'class',
-    'override' => false,
-  ),
-  'PricesDropControllerCore' =>
-  array (
-    'path' => 'controllers/front/PricesDropController.php',
-    'type' => 'class',
-    'override' => false,
-  ),
-  'Product' =>
-  array (
-    'path' => '',
-    'type' => 'class',
-    'override' => false,
-  ),
-  'ProductController' =>
-  array (
-    'path' => '',
-    'type' => 'class',
-    'override' => false,
-  ),
-  'ProductControllerCore' =>
-  array (
-    'path' => 'controllers/front/ProductController.php',
-    'type' => 'class',
-    'override' => false,
-  ),
-  'ProductCore' =>
-  array (
-    'path' => 'classes/Product.php',
-    'type' => 'class',
-    'override' => false,
-  ),
-  'ProductDownload' =>
-  array (
-    'path' => '',
-    'type' => 'class',
-    'override' => false,
-  ),
-  'ProductDownloadCore' =>
-  array (
-    'path' => 'classes/ProductDownload.php',
-    'type' => 'class',
-    'override' => false,
-  ),
-  'ProductSale' =>
-  array (
-    'path' => '',
-    'type' => 'class',
-    'override' => false,
-  ),
-  'ProductSaleCore' =>
-  array (
-    'path' => 'classes/ProductSale.php',
-    'type' => 'class',
-    'override' => false,
-  ),
-  'ProductSupplier' =>
-  array (
-    'path' => '',
-    'type' => 'class',
-    'override' => false,
-  ),
-  'ProductSupplierCore' =>
-  array (
-    'path' => 'classes/ProductSupplier.php',
-    'type' => 'class',
-    'override' => false,
-  ),
-  'Profile' =>
-  array (
-    'path' => '',
-    'type' => 'class',
-    'override' => false,
-  ),
-  'ProfileCore' =>
-  array (
-    'path' => 'classes/Profile.php',
-    'type' => 'class',
-    'override' => false,
-  ),
-  'QuickAccess' =>
-  array (
-    'path' => '',
-    'type' => 'class',
-    'override' => false,
-  ),
-  'QuickAccessCore' =>
-  array (
-    'path' => 'classes/QuickAccess.php',
-    'type' => 'class',
-    'override' => false,
-  ),
-  'RangePrice' =>
-  array (
-    'path' => '',
-    'type' => 'class',
-    'override' => false,
-  ),
-  'RangePriceCore' =>
-  array (
-    'path' => 'classes/range/RangePrice.php',
-    'type' => 'class',
-    'override' => false,
-  ),
-  'RangeWeight' =>
-  array (
-    'path' => '',
-    'type' => 'class',
-    'override' => false,
-  ),
-  'RangeWeightCore' =>
-  array (
-    'path' => 'classes/range/RangeWeight.php',
-    'type' => 'class',
-    'override' => false,
-  ),
-  'Referrer' =>
-  array (
-    'path' => '',
-    'type' => 'class',
-    'override' => false,
-  ),
-  'ReferrerCore' =>
-  array (
-    'path' => 'classes/Referrer.php',
-    'type' => 'class',
-    'override' => false,
-  ),
-  'RequestSql' =>
-  array (
-    'path' => '',
-    'type' => 'class',
-    'override' => false,
-  ),
-  'RequestSqlCore' =>
-  array (
-    'path' => 'classes/RequestSql.php',
-    'type' => 'class',
-    'override' => false,
-  ),
-  'Rijndael' =>
-  array (
-    'path' => '',
-    'type' => 'class',
-    'override' => false,
-  ),
-  'RijndaelCore' =>
-  array (
-    'path' => 'classes/Rijndael.php',
-    'type' => 'class',
-    'override' => false,
-  ),
-  'Risk' =>
-  array (
-    'path' => '',
-    'type' => 'class',
-    'override' => false,
-  ),
-  'RiskCore' =>
-  array (
-    'path' => 'classes/Risk.php',
-    'type' => 'class',
-    'override' => false,
-  ),
-  'Scene' =>
-  array (
-    'path' => '',
-    'type' => 'class',
-    'override' => false,
-  ),
-  'SceneCore' =>
-  array (
-    'path' => 'classes/Scene.php',
-    'type' => 'class',
-    'override' => false,
-  ),
-  'Search' =>
-  array (
-    'path' => '',
-    'type' => 'class',
-    'override' => false,
-  ),
-  'SearchController' =>
-  array (
-    'path' => '',
-    'type' => 'class',
-    'override' => false,
-  ),
-  'SearchControllerCore' =>
-  array (
-    'path' => 'controllers/front/SearchController.php',
-    'type' => 'class',
-    'override' => false,
-  ),
-  'SearchCore' =>
-  array (
-    'path' => 'classes/Search.php',
-    'type' => 'class',
-    'override' => false,
-  ),
-  'SearchEngine' =>
-  array (
-    'path' => '',
-    'type' => 'class',
-    'override' => false,
-  ),
-  'SearchEngineCore' =>
-  array (
-    'path' => 'classes/SearchEngine.php',
-    'type' => 'class',
-    'override' => false,
-  ),
-  'Shop' =>
-  array (
-    'path' => '',
-    'type' => 'class',
-    'override' => false,
-  ),
-  'ShopCore' =>
-  array (
-    'path' => 'classes/shop/Shop.php',
-    'type' => 'class',
-    'override' => false,
-  ),
-  'ShopGroup' =>
-  array (
-    'path' => '',
-    'type' => 'class',
-    'override' => false,
-  ),
-  'ShopGroupCore' =>
-  array (
-    'path' => 'classes/shop/ShopGroup.php',
-    'type' => 'class',
-    'override' => false,
-  ),
-  'ShopUrl' =>
-  array (
-    'path' => '',
-    'type' => 'class',
-    'override' => false,
-  ),
-  'ShopUrlCore' =>
-  array (
-    'path' => 'classes/shop/ShopUrl.php',
-    'type' => 'class',
-    'override' => false,
-  ),
-  'SitemapController' =>
-  array (
-    'path' => '',
-    'type' => 'class',
-    'override' => false,
-  ),
-  'SitemapControllerCore' =>
-  array (
-    'path' => 'controllers/front/SitemapController.php',
-    'type' => 'class',
-    'override' => false,
-  ),
-  'SmartyCustom' =>
-  array (
-    'path' => '',
-    'type' => 'class',
-    'override' => false,
-  ),
-  'SmartyCustomCore' =>
-  array (
-    'path' => 'classes/SmartyCustom.php',
-    'type' => 'class',
-    'override' => false,
-  ),
-  'SpecificPrice' =>
-  array (
-    'path' => '',
-    'type' => 'class',
-    'override' => false,
-  ),
-  'SpecificPriceCore' =>
-  array (
-    'path' => 'classes/SpecificPrice.php',
-    'type' => 'class',
-    'override' => false,
-  ),
-  'SpecificPriceRule' =>
-  array (
-    'path' => '',
-    'type' => 'class',
-    'override' => false,
-  ),
-  'SpecificPriceRuleCore' =>
-  array (
-    'path' => 'classes/SpecificPriceRule.php',
-    'type' => 'class',
-    'override' => false,
-  ),
-  'State' =>
-  array (
-    'path' => '',
-    'type' => 'class',
-    'override' => false,
-  ),
-  'StateCore' =>
-  array (
-    'path' => 'classes/State.php',
-    'type' => 'class',
-    'override' => false,
-  ),
-  'StatisticsController' =>
-  array (
-    'path' => '',
-    'type' => 'class',
-    'override' => false,
-  ),
-  'StatisticsControllerCore' =>
-  array (
-    'path' => 'controllers/front/StatisticsController.php',
-    'type' => 'class',
-    'override' => false,
-  ),
-  'Stock' =>
-  array (
-    'path' => '',
-    'type' => 'class',
-    'override' => false,
-  ),
-  'StockAvailable' =>
-  array (
-    'path' => '',
-    'type' => 'class',
-    'override' => false,
-  ),
-  'StockAvailableCore' =>
-  array (
-    'path' => 'classes/stock/StockAvailable.php',
-    'type' => 'class',
-    'override' => false,
-  ),
-  'StockCore' =>
-  array (
-    'path' => 'classes/stock/Stock.php',
-    'type' => 'class',
-    'override' => false,
-  ),
-  'StockManager' =>
-  array (
-    'path' => '',
-    'type' => 'class',
-    'override' => false,
-  ),
-  'StockManagerCore' =>
-  array (
-    'path' => 'classes/stock/StockManager.php',
-    'type' => 'class',
-    'override' => false,
-  ),
-  'StockManagerFactory' =>
-  array (
-    'path' => '',
-    'type' => 'class',
-    'override' => false,
-  ),
-  'StockManagerFactoryCore' =>
-  array (
-    'path' => 'classes/stock/StockManagerFactory.php',
-    'type' => 'class',
-    'override' => false,
-  ),
-  'StockManagerInterface' =>
-  array (
-    'path' => 'classes/stock/StockManagerInterface.php',
-    'type' => 'interface',
-    'override' => false,
-  ),
-  'StockManagerModule' =>
-  array (
-    'path' => '',
-    'type' => 'abstract class',
-    'override' => false,
-  ),
-  'StockManagerModuleCore' =>
-  array (
-    'path' => 'classes/stock/StockManagerModule.php',
-    'type' => 'abstract class',
-    'override' => false,
-  ),
-  'StockMvt' =>
-  array (
-    'path' => '',
-    'type' => 'class',
-    'override' => false,
-  ),
-  'StockMvtCore' =>
-  array (
-    'path' => 'classes/stock/StockMvt.php',
-    'type' => 'class',
-    'override' => false,
-  ),
-  'StockMvtReason' =>
-  array (
-    'path' => '',
-    'type' => 'class',
-    'override' => false,
-  ),
-  'StockMvtReasonCore' =>
-  array (
-    'path' => 'classes/stock/StockMvtReason.php',
-    'type' => 'class',
-    'override' => false,
-  ),
-  'StockMvtWS' =>
-  array (
-    'path' => '',
-    'type' => 'class',
-    'override' => false,
-  ),
-  'StockMvtWSCore' =>
-  array (
-    'path' => 'classes/stock/StockMvtWS.php',
-    'type' => 'class',
-    'override' => false,
-  ),
-  'Store' =>
-  array (
-    'path' => '',
-    'type' => 'class',
-    'override' => false,
-  ),
-  'StoreCore' =>
-  array (
-    'path' => 'classes/Store.php',
-    'type' => 'class',
-    'override' => false,
-  ),
-  'StoresController' =>
-  array (
-    'path' => '',
-    'type' => 'class',
-    'override' => false,
-  ),
-  'StoresControllerCore' =>
-  array (
-    'path' => 'controllers/front/StoresController.php',
-    'type' => 'class',
-    'override' => false,
-  ),
-  'Supplier' =>
-  array (
-    'path' => '',
-    'type' => 'class',
-    'override' => false,
-  ),
-  'SupplierController' =>
-  array (
-    'path' => '',
-    'type' => 'class',
-    'override' => false,
-  ),
-  'SupplierControllerCore' =>
-  array (
-    'path' => 'controllers/front/SupplierController.php',
-    'type' => 'class',
-    'override' => false,
-  ),
-  'SupplierCore' =>
-  array (
-    'path' => 'classes/Supplier.php',
-    'type' => 'class',
-    'override' => false,
-  ),
-  'SupplyOrder' =>
-  array (
-    'path' => '',
-    'type' => 'class',
-    'override' => false,
-  ),
-  'SupplyOrderCore' =>
-  array (
-    'path' => 'classes/stock/SupplyOrder.php',
-    'type' => 'class',
-    'override' => false,
-  ),
-  'SupplyOrderDetail' =>
-  array (
-    'path' => '',
-    'type' => 'class',
-    'override' => false,
-  ),
-  'SupplyOrderDetailCore' =>
-  array (
-    'path' => 'classes/stock/SupplyOrderDetail.php',
-    'type' => 'class',
-    'override' => false,
-  ),
-  'SupplyOrderHistory' =>
-  array (
-    'path' => '',
-    'type' => 'class',
-    'override' => false,
-  ),
-  'SupplyOrderHistoryCore' =>
-  array (
-    'path' => 'classes/stock/SupplyOrderHistory.php',
-    'type' => 'class',
-    'override' => false,
-  ),
-  'SupplyOrderReceiptHistory' =>
-  array (
-    'path' => '',
-    'type' => 'class',
-    'override' => false,
-  ),
-  'SupplyOrderReceiptHistoryCore' =>
-  array (
-    'path' => 'classes/stock/SupplyOrderReceiptHistory.php',
-    'type' => 'class',
-    'override' => false,
-  ),
-  'SupplyOrderState' =>
-  array (
-    'path' => '',
-    'type' => 'class',
-    'override' => false,
-  ),
-  'SupplyOrderStateCore' =>
-  array (
-    'path' => 'classes/stock/SupplyOrderState.php',
-    'type' => 'class',
-    'override' => false,
-  ),
-  'Tab' =>
-  array (
-    'path' => '',
-    'type' => 'class',
-    'override' => false,
-  ),
-  'TabCore' =>
-  array (
-    'path' => 'classes/Tab.php',
-    'type' => 'class',
-    'override' => false,
-  ),
-  'Tag' =>
-  array (
-    'path' => '',
-    'type' => 'class',
-    'override' => false,
-  ),
-  'TagCore' =>
-  array (
-    'path' => 'classes/Tag.php',
-    'type' => 'class',
-    'override' => false,
-  ),
-  'Tax' =>
-  array (
-    'path' => '',
-    'type' => 'class',
-    'override' => false,
-  ),
-  'TaxCalculator' =>
-  array (
-    'path' => '',
-    'type' => 'class',
-    'override' => false,
-  ),
-  'TaxCalculatorCore' =>
-  array (
-    'path' => 'classes/tax/TaxCalculator.php',
-    'type' => 'class',
-    'override' => false,
-  ),
-  'TaxCore' =>
-  array (
-    'path' => 'classes/tax/Tax.php',
-    'type' => 'class',
-    'override' => false,
-  ),
-  'TaxManagerFactory' =>
-  array (
-    'path' => '',
-    'type' => 'class',
-    'override' => false,
-  ),
-  'TaxManagerFactoryCore' =>
-  array (
-    'path' => 'classes/tax/TaxManagerFactory.php',
-    'type' => 'class',
-    'override' => false,
-  ),
-  'TaxManagerInterface' =>
-  array (
-    'path' => 'classes/tax/TaxManagerInterface.php',
-    'type' => 'interface',
-    'override' => false,
-  ),
-  'TaxManagerModule' =>
-  array (
-    'path' => '',
-    'type' => 'abstract class',
-    'override' => false,
-  ),
-  'TaxManagerModuleCore' =>
-  array (
-    'path' => 'classes/tax/TaxManagerModule.php',
-    'type' => 'abstract class',
-    'override' => false,
-  ),
-  'TaxRule' =>
-  array (
-    'path' => '',
-    'type' => 'class',
-    'override' => false,
-  ),
-  'TaxRuleCore' =>
-  array (
-    'path' => 'classes/tax/TaxRule.php',
-    'type' => 'class',
-    'override' => false,
-  ),
-  'TaxRulesGroup' =>
-  array (
-    'path' => '',
-    'type' => 'class',
-    'override' => false,
-  ),
-  'TaxRulesGroupCore' =>
-  array (
-    'path' => 'classes/tax/TaxRulesGroup.php',
-    'type' => 'class',
-    'override' => false,
-  ),
-  'TaxRulesTaxManager' =>
-  array (
-    'path' => '',
-    'type' => 'class',
-    'override' => false,
-  ),
-  'TaxRulesTaxManagerCore' =>
-  array (
-    'path' => 'classes/tax/TaxRulesTaxManager.php',
-    'type' => 'class',
-    'override' => false,
-  ),
-  'Theme' =>
-  array (
-    'path' => '',
-    'type' => 'class',
-    'override' => false,
-  ),
-  'ThemeCore' =>
-  array (
-    'path' => 'classes/Theme.php',
-    'type' => 'class',
-    'override' => false,
-  ),
-  'Tools' =>
-  array (
-    'path' => '',
-    'type' => 'class',
-    'override' => false,
-  ),
-  'ToolsCore' =>
-  array (
-    'path' => 'classes/Tools.php',
-    'type' => 'class',
-    'override' => false,
-  ),
-  'Translate' =>
-  array (
-    'path' => '',
-    'type' => 'class',
-    'override' => false,
-  ),
-  'TranslateCore' =>
-  array (
-    'path' => 'classes/Translate.php',
-    'type' => 'class',
-    'override' => false,
-  ),
-  'TranslatedConfiguration' =>
-  array (
-    'path' => '',
-    'type' => 'class',
-    'override' => false,
-  ),
-  'TranslatedConfigurationCore' =>
-  array (
-    'path' => 'classes/TranslatedConfiguration.php',
-    'type' => 'class',
-    'override' => false,
-  ),
-  'Tree' =>
-  array (
-    'path' => '',
-    'type' => 'class',
-    'override' => false,
-  ),
-  'TreeCore' =>
-  array (
-    'path' => 'classes/tree/Tree.php',
-    'type' => 'class',
-    'override' => false,
-  ),
-  'TreeToolbar' =>
-  array (
-    'path' => '',
-    'type' => 'class',
-    'override' => false,
-  ),
-  'TreeToolbarButton' =>
-  array (
-    'path' => '',
-    'type' => 'abstract class',
-    'override' => false,
-  ),
-  'TreeToolbarButtonCore' =>
-  array (
-    'path' => 'classes/tree/TreeToolbarButton.php',
-    'type' => 'abstract class',
-    'override' => false,
-  ),
-  'TreeToolbarCore' =>
-  array (
-    'path' => 'classes/tree/TreeToolbar.php',
-    'type' => 'class',
-    'override' => false,
-  ),
-  'TreeToolbarLink' =>
-  array (
-    'path' => '',
-    'type' => 'class',
-    'override' => false,
-  ),
-  'TreeToolbarLinkCore' =>
-  array (
-    'path' => 'classes/tree/TreeToolbarLink.php',
-    'type' => 'class',
-    'override' => false,
-  ),
-  'TreeToolbarSearch' =>
-  array (
-    'path' => '',
-    'type' => 'class',
-    'override' => false,
-  ),
-  'TreeToolbarSearchCategories' =>
-  array (
-    'path' => '',
-    'type' => 'class',
-    'override' => false,
-  ),
-  'TreeToolbarSearchCategoriesCore' =>
-  array (
-    'path' => 'classes/tree/TreeToolbarSearchCategories.php',
-    'type' => 'class',
-    'override' => false,
-  ),
-  'TreeToolbarSearchCore' =>
-  array (
-    'path' => 'classes/tree/TreeToolbarSearch.php',
-    'type' => 'class',
-    'override' => false,
-  ),
-  'Upgrader' =>
-  array (
-    'path' => '',
-    'type' => 'class',
-    'override' => false,
-  ),
-  'UpgraderCore' =>
-  array (
-    'path' => 'classes/Upgrader.php',
-    'type' => 'class',
-    'override' => false,
-  ),
-  'Uploader' =>
-  array (
-    'path' => '',
-    'type' => 'class',
-    'override' => false,
-  ),
-  'UploaderCore' =>
-  array (
-    'path' => 'classes/Uploader.php',
-    'type' => 'class',
-    'override' => false,
-  ),
-  'Validate' =>
-  array (
-    'path' => '',
-    'type' => 'class',
-    'override' => false,
-  ),
-  'ValidateCore' =>
-  array (
-    'path' => 'classes/Validate.php',
-    'type' => 'class',
-    'override' => false,
-  ),
-  'Warehouse' =>
-  array (
-    'path' => '',
-    'type' => 'class',
-    'override' => false,
-  ),
-  'WarehouseCore' =>
-  array (
-    'path' => 'classes/stock/Warehouse.php',
-    'type' => 'class',
-    'override' => false,
-  ),
-  'WarehouseProductLocation' =>
-  array (
-    'path' => '',
-    'type' => 'class',
-    'override' => false,
-  ),
-  'WarehouseProductLocationCore' =>
-  array (
-    'path' => 'classes/stock/WarehouseProductLocation.php',
-    'type' => 'class',
-    'override' => false,
-  ),
-  'WebserviceException' =>
-  array (
-    'path' => '',
-    'type' => 'class',
-    'override' => false,
-  ),
-  'WebserviceExceptionCore' =>
-  array (
-    'path' => 'classes/webservice/WebserviceException.php',
-    'type' => 'class',
-    'override' => false,
-  ),
-  'WebserviceKey' =>
-  array (
-    'path' => '',
-    'type' => 'class',
-    'override' => false,
-  ),
-  'WebserviceKeyCore' =>
-  array (
-    'path' => 'classes/webservice/WebserviceKey.php',
-    'type' => 'class',
-    'override' => false,
-  ),
-  'WebserviceOutputBuilder' =>
-  array (
-    'path' => '',
-    'type' => 'class',
-    'override' => false,
-  ),
-  'WebserviceOutputBuilderCore' =>
-  array (
-    'path' => 'classes/webservice/WebserviceOutputBuilder.php',
-    'type' => 'class',
-    'override' => false,
-  ),
-  'WebserviceOutputInterface' =>
-  array (
-    'path' => 'classes/webservice/WebserviceOutputInterface.php',
-    'type' => 'interface',
-    'override' => false,
-  ),
-  'WebserviceOutputJSON' =>
-  array (
-    'path' => 'classes/webservice/WebserviceOutputJSON.php',
-    'type' => 'class',
-    'override' => false,
-  ),
-  'WebserviceOutputXML' =>
-  array (
-    'path' => '',
-    'type' => 'class',
-    'override' => false,
-  ),
-  'WebserviceOutputXMLCore' =>
-  array (
-    'path' => 'classes/webservice/WebserviceOutputXML.php',
-    'type' => 'class',
-    'override' => false,
-  ),
-  'WebserviceRequest' =>
-  array (
-    'path' => '',
-    'type' => 'class',
-    'override' => false,
-  ),
-  'WebserviceRequestCore' =>
-  array (
-    'path' => 'classes/webservice/WebserviceRequest.php',
-    'type' => 'class',
-    'override' => false,
-  ),
-  'WebserviceSpecificManagementImages' =>
-  array (
-    'path' => '',
-    'type' => 'class',
-    'override' => false,
-  ),
-  'WebserviceSpecificManagementImagesCore' =>
-  array (
-    'path' => 'classes/webservice/WebserviceSpecificManagementImages.php',
-    'type' => 'class',
-    'override' => false,
-  ),
-  'WebserviceSpecificManagementInterface' =>
-  array (
-    'path' => 'classes/webservice/WebserviceSpecificManagementInterface.php',
-    'type' => 'interface',
-    'override' => false,
-  ),
-  'WebserviceSpecificManagementSearch' =>
-  array (
-    'path' => '',
-    'type' => 'class',
-    'override' => false,
-  ),
-  'WebserviceSpecificManagementSearchCore' =>
-  array (
-    'path' => 'classes/webservice/WebserviceSpecificManagementSearch.php',
-    'type' => 'class',
-    'override' => false,
-  ),
-  'Zone' =>
-  array (
-    'path' => '',
-    'type' => 'class',
-    'override' => false,
-  ),
-  'ZoneCore' =>
-  array (
-    'path' => 'classes/Zone.php',
-    'type' => 'class',
-    'override' => false,
-  ),
+	'AbstractLogger' =>
+		array (
+			'path' => '',
+			'type' => 'abstract class',
+			'override' => false,
+		),
+	'AbstractLoggerCore' =>
+		array (
+			'path' => 'classes/log/AbstractLogger.php',
+			'type' => 'abstract class',
+			'override' => false,
+		),
+	'Adapter_AddressFactory' =>
+		array (
+			'path' => 'Adapter/Adapter_AddressFactory.php',
+			'type' => 'class',
+			'override' => false,
+		),
+	'Adapter_Configuration' =>
+		array (
+			'path' => 'Adapter/Adapter_Configuration.php',
+			'type' => 'class',
+			'override' => false,
+		),
+	'Adapter_Database' =>
+		array (
+			'path' => 'Adapter/Adapter_Database.php',
+			'type' => 'class',
+			'override' => false,
+		),
+	'Adapter_Entity' =>
+		array (
+			'path' => 'Adapter/Adapter_Entity.php',
+			'type' => 'class',
+			'override' => false,
+		),
+	'Adapter_EntityMapper' =>
+		array (
+			'path' => 'Adapter/Adapter_EntityMapper.php',
+			'type' => 'class',
+			'override' => false,
+		),
+	'Adapter_EntityMetaDataRetriever' =>
+		array (
+			'path' => 'Adapter/Adapter_EntityMetaDataRetriever.php',
+			'type' => 'class',
+			'override' => false,
+		),
+	'Adapter_ProductPriceCalculator' =>
+		array (
+			'path' => 'Adapter/Adapter_ProductPriceCalculator.php',
+			'type' => 'class',
+			'override' => false,
+		),
+	'Adapter_ServiceLocator' =>
+		array (
+			'path' => 'Adapter/Adapter_ServiceLocator.php',
+			'type' => 'class',
+			'override' => false,
+		),
+	'Address' =>
+		array (
+			'path' => '',
+			'type' => 'class',
+			'override' => false,
+		),
+	'AddressController' =>
+		array (
+			'path' => '',
+			'type' => 'class',
+			'override' => false,
+		),
+	'AddressControllerCore' =>
+		array (
+			'path' => 'controllers/front/AddressController.php',
+			'type' => 'class',
+			'override' => false,
+		),
+	'AddressCore' =>
+		array (
+			'path' => 'classes/Address.php',
+			'type' => 'class',
+			'override' => false,
+		),
+	'AddressFormat' =>
+		array (
+			'path' => '',
+			'type' => 'class',
+			'override' => false,
+		),
+	'AddressFormatCore' =>
+		array (
+			'path' => 'classes/AddressFormat.php',
+			'type' => 'class',
+			'override' => false,
+		),
+	'AddressesController' =>
+		array (
+			'path' => '',
+			'type' => 'class',
+			'override' => false,
+		),
+	'AddressesControllerCore' =>
+		array (
+			'path' => 'controllers/front/AddressesController.php',
+			'type' => 'class',
+			'override' => false,
+		),
+	'AdminAccessController' =>
+		array (
+			'path' => '',
+			'type' => 'class',
+			'override' => false,
+		),
+	'AdminAccessControllerCore' =>
+		array (
+			'path' => 'controllers/admin/AdminAccessController.php',
+			'type' => 'class',
+			'override' => false,
+		),
+	'AdminAddonsCatalogController' =>
+		array (
+			'path' => '',
+			'type' => 'class',
+			'override' => false,
+		),
+	'AdminAddonsCatalogControllerCore' =>
+		array (
+			'path' => 'controllers/admin/AdminAddonsCatalogController.php',
+			'type' => 'class',
+			'override' => false,
+		),
+	'AdminAddressesController' =>
+		array (
+			'path' => '',
+			'type' => 'class',
+			'override' => false,
+		),
+	'AdminAddressesControllerCore' =>
+		array (
+			'path' => 'controllers/admin/AdminAddressesController.php',
+			'type' => 'class',
+			'override' => false,
+		),
+	'AdminAdminPreferencesController' =>
+		array (
+			'path' => '',
+			'type' => 'class',
+			'override' => false,
+		),
+	'AdminAdminPreferencesControllerCore' =>
+		array (
+			'path' => 'controllers/admin/AdminAdminPreferencesController.php',
+			'type' => 'class',
+			'override' => false,
+		),
+	'AdminAttachmentsController' =>
+		array (
+			'path' => '',
+			'type' => 'class',
+			'override' => false,
+		),
+	'AdminAttachmentsControllerCore' =>
+		array (
+			'path' => 'controllers/admin/AdminAttachmentsController.php',
+			'type' => 'class',
+			'override' => false,
+		),
+	'AdminAttributeGeneratorController' =>
+		array (
+			'path' => '',
+			'type' => 'class',
+			'override' => false,
+		),
+	'AdminAttributeGeneratorControllerCore' =>
+		array (
+			'path' => 'controllers/admin/AdminAttributeGeneratorController.php',
+			'type' => 'class',
+			'override' => false,
+		),
+	'AdminAttributesGroupsController' =>
+		array (
+			'path' => '',
+			'type' => 'class',
+			'override' => false,
+		),
+	'AdminAttributesGroupsControllerCore' =>
+		array (
+			'path' => 'controllers/admin/AdminAttributesGroupsController.php',
+			'type' => 'class',
+			'override' => false,
+		),
+	'AdminBackupController' =>
+		array (
+			'path' => '',
+			'type' => 'class',
+			'override' => false,
+		),
+	'AdminBackupControllerCore' =>
+		array (
+			'path' => 'controllers/admin/AdminBackupController.php',
+			'type' => 'class',
+			'override' => false,
+		),
+	'AdminCarrierWizardController' =>
+		array (
+			'path' => '',
+			'type' => 'class',
+			'override' => false,
+		),
+	'AdminCarrierWizardControllerCore' =>
+		array (
+			'path' => 'controllers/admin/AdminCarrierWizardController.php',
+			'type' => 'class',
+			'override' => false,
+		),
+	'AdminCarriersController' =>
+		array (
+			'path' => '',
+			'type' => 'class',
+			'override' => false,
+		),
+	'AdminCarriersControllerCore' =>
+		array (
+			'path' => 'controllers/admin/AdminCarriersController.php',
+			'type' => 'class',
+			'override' => false,
+		),
+	'AdminCartRulesController' =>
+		array (
+			'path' => '',
+			'type' => 'class',
+			'override' => false,
+		),
+	'AdminCartRulesControllerCore' =>
+		array (
+			'path' => 'controllers/admin/AdminCartRulesController.php',
+			'type' => 'class',
+			'override' => false,
+		),
+	'AdminCartsController' =>
+		array (
+			'path' => '',
+			'type' => 'class',
+			'override' => false,
+		),
+	'AdminCartsControllerCore' =>
+		array (
+			'path' => 'controllers/admin/AdminCartsController.php',
+			'type' => 'class',
+			'override' => false,
+		),
+	'AdminCategoriesController' =>
+		array (
+			'path' => '',
+			'type' => 'class',
+			'override' => false,
+		),
+	'AdminCategoriesControllerCore' =>
+		array (
+			'path' => 'controllers/admin/AdminCategoriesController.php',
+			'type' => 'class',
+			'override' => false,
+		),
+	'AdminCmsCategoriesController' =>
+		array (
+			'path' => '',
+			'type' => 'class',
+			'override' => false,
+		),
+	'AdminCmsCategoriesControllerCore' =>
+		array (
+			'path' => 'controllers/admin/AdminCmsCategoriesController.php',
+			'type' => 'class',
+			'override' => false,
+		),
+	'AdminCmsContentController' =>
+		array (
+			'path' => '',
+			'type' => 'class',
+			'override' => false,
+		),
+	'AdminCmsContentControllerCore' =>
+		array (
+			'path' => 'controllers/admin/AdminCmsContentController.php',
+			'type' => 'class',
+			'override' => false,
+		),
+	'AdminCmsController' =>
+		array (
+			'path' => '',
+			'type' => 'class',
+			'override' => false,
+		),
+	'AdminCmsControllerCore' =>
+		array (
+			'path' => 'controllers/admin/AdminCmsController.php',
+			'type' => 'class',
+			'override' => false,
+		),
+	'AdminContactsController' =>
+		array (
+			'path' => '',
+			'type' => 'class',
+			'override' => false,
+		),
+	'AdminContactsControllerCore' =>
+		array (
+			'path' => 'controllers/admin/AdminContactsController.php',
+			'type' => 'class',
+			'override' => false,
+		),
+	'AdminController' =>
+		array (
+			'path' => '',
+			'type' => 'class',
+			'override' => false,
+		),
+	'AdminControllerCore' =>
+		array (
+			'path' => 'classes/controller/AdminController.php',
+			'type' => 'class',
+			'override' => false,
+		),
+	'AdminCountriesController' =>
+		array (
+			'path' => '',
+			'type' => 'class',
+			'override' => false,
+		),
+	'AdminCountriesControllerCore' =>
+		array (
+			'path' => 'controllers/admin/AdminCountriesController.php',
+			'type' => 'class',
+			'override' => false,
+		),
+	'AdminCurrenciesController' =>
+		array (
+			'path' => '',
+			'type' => 'class',
+			'override' => false,
+		),
+	'AdminCurrenciesControllerCore' =>
+		array (
+			'path' => 'controllers/admin/AdminCurrenciesController.php',
+			'type' => 'class',
+			'override' => false,
+		),
+	'AdminCustomerPreferencesController' =>
+		array (
+			'path' => '',
+			'type' => 'class',
+			'override' => false,
+		),
+	'AdminCustomerPreferencesControllerCore' =>
+		array (
+			'path' => 'controllers/admin/AdminCustomerPreferencesController.php',
+			'type' => 'class',
+			'override' => false,
+		),
+	'AdminCustomerThreadsController' =>
+		array (
+			'path' => '',
+			'type' => 'class',
+			'override' => false,
+		),
+	'AdminCustomerThreadsControllerCore' =>
+		array (
+			'path' => 'controllers/admin/AdminCustomerThreadsController.php',
+			'type' => 'class',
+			'override' => false,
+		),
+	'AdminCustomersController' =>
+		array (
+			'path' => '',
+			'type' => 'class',
+			'override' => false,
+		),
+	'AdminCustomersControllerCore' =>
+		array (
+			'path' => 'controllers/admin/AdminCustomersController.php',
+			'type' => 'class',
+			'override' => false,
+		),
+	'AdminDashboardController' =>
+		array (
+			'path' => '',
+			'type' => 'class',
+			'override' => false,
+		),
+	'AdminDashboardControllerCore' =>
+		array (
+			'path' => 'controllers/admin/AdminDashboardController.php',
+			'type' => 'class',
+			'override' => false,
+		),
+	'AdminDeliverySlipController' =>
+		array (
+			'path' => '',
+			'type' => 'class',
+			'override' => false,
+		),
+	'AdminDeliverySlipControllerCore' =>
+		array (
+			'path' => 'controllers/admin/AdminDeliverySlipController.php',
+			'type' => 'class',
+			'override' => false,
+		),
+	'AdminEmailsController' =>
+		array (
+			'path' => '',
+			'type' => 'class',
+			'override' => false,
+		),
+	'AdminEmailsControllerCore' =>
+		array (
+			'path' => 'controllers/admin/AdminEmailsController.php',
+			'type' => 'class',
+			'override' => false,
+		),
+	'AdminEmployeesController' =>
+		array (
+			'path' => '',
+			'type' => 'class',
+			'override' => false,
+		),
+	'AdminEmployeesControllerCore' =>
+		array (
+			'path' => 'controllers/admin/AdminEmployeesController.php',
+			'type' => 'class',
+			'override' => false,
+		),
+	'AdminFeaturesController' =>
+		array (
+			'path' => '',
+			'type' => 'class',
+			'override' => false,
+		),
+	'AdminFeaturesControllerCore' =>
+		array (
+			'path' => 'controllers/admin/AdminFeaturesController.php',
+			'type' => 'class',
+			'override' => false,
+		),
+	'AdminGendersController' =>
+		array (
+			'path' => '',
+			'type' => 'class',
+			'override' => false,
+		),
+	'AdminGendersControllerCore' =>
+		array (
+			'path' => 'controllers/admin/AdminGendersController.php',
+			'type' => 'class',
+			'override' => false,
+		),
+	'AdminGeolocationController' =>
+		array (
+			'path' => '',
+			'type' => 'class',
+			'override' => false,
+		),
+	'AdminGeolocationControllerCore' =>
+		array (
+			'path' => 'controllers/admin/AdminGeolocationController.php',
+			'type' => 'class',
+			'override' => false,
+		),
+	'AdminGroupsController' =>
+		array (
+			'path' => '',
+			'type' => 'class',
+			'override' => false,
+		),
+	'AdminGroupsControllerCore' =>
+		array (
+			'path' => 'controllers/admin/AdminGroupsController.php',
+			'type' => 'class',
+			'override' => false,
+		),
+	'AdminImagesController' =>
+		array (
+			'path' => '',
+			'type' => 'class',
+			'override' => false,
+		),
+	'AdminImagesControllerCore' =>
+		array (
+			'path' => 'controllers/admin/AdminImagesController.php',
+			'type' => 'class',
+			'override' => false,
+		),
+	'AdminImportController' =>
+		array (
+			'path' => '',
+			'type' => 'class',
+			'override' => false,
+		),
+	'AdminImportControllerCore' =>
+		array (
+			'path' => 'controllers/admin/AdminImportController.php',
+			'type' => 'class',
+			'override' => false,
+		),
+	'AdminInformationController' =>
+		array (
+			'path' => '',
+			'type' => 'class',
+			'override' => false,
+		),
+	'AdminInformationControllerCore' =>
+		array (
+			'path' => 'controllers/admin/AdminInformationController.php',
+			'type' => 'class',
+			'override' => false,
+		),
+	'AdminInvoicesController' =>
+		array (
+			'path' => '',
+			'type' => 'class',
+			'override' => false,
+		),
+	'AdminInvoicesControllerCore' =>
+		array (
+			'path' => 'controllers/admin/AdminInvoicesController.php',
+			'type' => 'class',
+			'override' => false,
+		),
+	'AdminLanguagesController' =>
+		array (
+			'path' => '',
+			'type' => 'class',
+			'override' => false,
+		),
+	'AdminLanguagesControllerCore' =>
+		array (
+			'path' => 'controllers/admin/AdminLanguagesController.php',
+			'type' => 'class',
+			'override' => false,
+		),
+	'AdminLocalizationController' =>
+		array (
+			'path' => '',
+			'type' => 'class',
+			'override' => false,
+		),
+	'AdminLocalizationControllerCore' =>
+		array (
+			'path' => 'controllers/admin/AdminLocalizationController.php',
+			'type' => 'class',
+			'override' => false,
+		),
+	'AdminLoginController' =>
+		array (
+			'path' => '',
+			'type' => 'class',
+			'override' => false,
+		),
+	'AdminLoginControllerCore' =>
+		array (
+			'path' => 'controllers/admin/AdminLoginController.php',
+			'type' => 'class',
+			'override' => false,
+		),
+	'AdminLogsController' =>
+		array (
+			'path' => '',
+			'type' => 'class',
+			'override' => false,
+		),
+	'AdminLogsControllerCore' =>
+		array (
+			'path' => 'controllers/admin/AdminLogsController.php',
+			'type' => 'class',
+			'override' => false,
+		),
+	'AdminMaintenanceController' =>
+		array (
+			'path' => '',
+			'type' => 'class',
+			'override' => false,
+		),
+	'AdminMaintenanceControllerCore' =>
+		array (
+			'path' => 'controllers/admin/AdminMaintenanceController.php',
+			'type' => 'class',
+			'override' => false,
+		),
+	'AdminManufacturersController' =>
+		array (
+			'path' => '',
+			'type' => 'class',
+			'override' => false,
+		),
+	'AdminManufacturersControllerCore' =>
+		array (
+			'path' => 'controllers/admin/AdminManufacturersController.php',
+			'type' => 'class',
+			'override' => false,
+		),
+	'AdminMarketingController' =>
+		array (
+			'path' => '',
+			'type' => 'class',
+			'override' => false,
+		),
+	'AdminMarketingControllerCore' =>
+		array (
+			'path' => 'controllers/admin/AdminMarketingController.php',
+			'type' => 'class',
+			'override' => false,
+		),
+	'AdminMetaController' =>
+		array (
+			'path' => '',
+			'type' => 'class',
+			'override' => false,
+		),
+	'AdminMetaControllerCore' =>
+		array (
+			'path' => 'controllers/admin/AdminMetaController.php',
+			'type' => 'class',
+			'override' => false,
+		),
+	'AdminModulesController' =>
+		array (
+			'path' => '',
+			'type' => 'class',
+			'override' => false,
+		),
+	'AdminModulesControllerCore' =>
+		array (
+			'path' => 'controllers/admin/AdminModulesController.php',
+			'type' => 'class',
+			'override' => false,
+		),
+	'AdminModulesPositionsController' =>
+		array (
+			'path' => '',
+			'type' => 'class',
+			'override' => false,
+		),
+	'AdminModulesPositionsControllerCore' =>
+		array (
+			'path' => 'controllers/admin/AdminModulesPositionsController.php',
+			'type' => 'class',
+			'override' => false,
+		),
+	'AdminNotFoundController' =>
+		array (
+			'path' => '',
+			'type' => 'class',
+			'override' => false,
+		),
+	'AdminNotFoundControllerCore' =>
+		array (
+			'path' => 'controllers/admin/AdminNotFoundController.php',
+			'type' => 'class',
+			'override' => false,
+		),
+	'AdminOrderMessageController' =>
+		array (
+			'path' => '',
+			'type' => 'class',
+			'override' => false,
+		),
+	'AdminOrderMessageControllerCore' =>
+		array (
+			'path' => 'controllers/admin/AdminOrderMessageController.php',
+			'type' => 'class',
+			'override' => false,
+		),
+	'AdminOrderPreferencesController' =>
+		array (
+			'path' => '',
+			'type' => 'class',
+			'override' => false,
+		),
+	'AdminOrderPreferencesControllerCore' =>
+		array (
+			'path' => 'controllers/admin/AdminOrderPreferencesController.php',
+			'type' => 'class',
+			'override' => false,
+		),
+	'AdminOrdersController' =>
+		array (
+			'path' => '',
+			'type' => 'class',
+			'override' => false,
+		),
+	'AdminOrdersControllerCore' =>
+		array (
+			'path' => 'controllers/admin/AdminOrdersController.php',
+			'type' => 'class',
+			'override' => false,
+		),
+	'AdminOutstandingController' =>
+		array (
+			'path' => '',
+			'type' => 'class',
+			'override' => false,
+		),
+	'AdminOutstandingControllerCore' =>
+		array (
+			'path' => 'controllers/admin/AdminOutstandingController.php',
+			'type' => 'class',
+			'override' => false,
+		),
+	'AdminPPreferencesController' =>
+		array (
+			'path' => '',
+			'type' => 'class',
+			'override' => false,
+		),
+	'AdminPPreferencesControllerCore' =>
+		array (
+			'path' => 'controllers/admin/AdminPPreferencesController.php',
+			'type' => 'class',
+			'override' => false,
+		),
+	'AdminPatternsController' =>
+		array (
+			'path' => '',
+			'type' => 'class',
+			'override' => false,
+		),
+	'AdminPatternsControllerCore' =>
+		array (
+			'path' => 'controllers/admin/AdminPatternsController.php',
+			'type' => 'class',
+			'override' => false,
+		),
+	'AdminPaymentController' =>
+		array (
+			'path' => '',
+			'type' => 'class',
+			'override' => false,
+		),
+	'AdminPaymentControllerCore' =>
+		array (
+			'path' => 'controllers/admin/AdminPaymentController.php',
+			'type' => 'class',
+			'override' => false,
+		),
+	'AdminPdfController' =>
+		array (
+			'path' => '',
+			'type' => 'class',
+			'override' => false,
+		),
+	'AdminPdfControllerCore' =>
+		array (
+			'path' => 'controllers/admin/AdminPdfController.php',
+			'type' => 'class',
+			'override' => false,
+		),
+	'AdminPerformanceController' =>
+		array (
+			'path' => '',
+			'type' => 'class',
+			'override' => false,
+		),
+	'AdminPerformanceControllerCore' =>
+		array (
+			'path' => 'controllers/admin/AdminPerformanceController.php',
+			'type' => 'class',
+			'override' => false,
+		),
+	'AdminPreferencesController' =>
+		array (
+			'path' => '',
+			'type' => 'class',
+			'override' => false,
+		),
+	'AdminPreferencesControllerCore' =>
+		array (
+			'path' => 'controllers/admin/AdminPreferencesController.php',
+			'type' => 'class',
+			'override' => false,
+		),
+	'AdminProductsController' =>
+		array (
+			'path' => '',
+			'type' => 'class',
+			'override' => false,
+		),
+	'AdminProductsControllerCore' =>
+		array (
+			'path' => 'controllers/admin/AdminProductsController.php',
+			'type' => 'class',
+			'override' => false,
+		),
+	'AdminProfilesController' =>
+		array (
+			'path' => '',
+			'type' => 'class',
+			'override' => false,
+		),
+	'AdminProfilesControllerCore' =>
+		array (
+			'path' => 'controllers/admin/AdminProfilesController.php',
+			'type' => 'class',
+			'override' => false,
+		),
+	'AdminQuickAccessesController' =>
+		array (
+			'path' => '',
+			'type' => 'class',
+			'override' => false,
+		),
+	'AdminQuickAccessesControllerCore' =>
+		array (
+			'path' => 'controllers/admin/AdminQuickAccessesController.php',
+			'type' => 'class',
+			'override' => false,
+		),
+	'AdminRangePriceController' =>
+		array (
+			'path' => '',
+			'type' => 'class',
+			'override' => false,
+		),
+	'AdminRangePriceControllerCore' =>
+		array (
+			'path' => 'controllers/admin/AdminRangePriceController.php',
+			'type' => 'class',
+			'override' => false,
+		),
+	'AdminRangeWeightController' =>
+		array (
+			'path' => '',
+			'type' => 'class',
+			'override' => false,
+		),
+	'AdminRangeWeightControllerCore' =>
+		array (
+			'path' => 'controllers/admin/AdminRangeWeightController.php',
+			'type' => 'class',
+			'override' => false,
+		),
+	'AdminReferrersController' =>
+		array (
+			'path' => '',
+			'type' => 'class',
+			'override' => false,
+		),
+	'AdminReferrersControllerCore' =>
+		array (
+			'path' => 'controllers/admin/AdminReferrersController.php',
+			'type' => 'class',
+			'override' => false,
+		),
+	'AdminRequestSqlController' =>
+		array (
+			'path' => '',
+			'type' => 'class',
+			'override' => false,
+		),
+	'AdminRequestSqlControllerCore' =>
+		array (
+			'path' => 'controllers/admin/AdminRequestSqlController.php',
+			'type' => 'class',
+			'override' => false,
+		),
+	'AdminReturnController' =>
+		array (
+			'path' => '',
+			'type' => 'class',
+			'override' => false,
+		),
+	'AdminReturnControllerCore' =>
+		array (
+			'path' => 'controllers/admin/AdminReturnController.php',
+			'type' => 'class',
+			'override' => false,
+		),
+	'AdminScenesController' =>
+		array (
+			'path' => '',
+			'type' => 'class',
+			'override' => false,
+		),
+	'AdminScenesControllerCore' =>
+		array (
+			'path' => 'controllers/admin/AdminScenesController.php',
+			'type' => 'class',
+			'override' => false,
+		),
+	'AdminSearchConfController' =>
+		array (
+			'path' => '',
+			'type' => 'class',
+			'override' => false,
+		),
+	'AdminSearchConfControllerCore' =>
+		array (
+			'path' => 'controllers/admin/AdminSearchConfController.php',
+			'type' => 'class',
+			'override' => false,
+		),
+	'AdminSearchController' =>
+		array (
+			'path' => '',
+			'type' => 'class',
+			'override' => false,
+		),
+	'AdminSearchControllerCore' =>
+		array (
+			'path' => 'controllers/admin/AdminSearchController.php',
+			'type' => 'class',
+			'override' => false,
+		),
+	'AdminSearchEnginesController' =>
+		array (
+			'path' => '',
+			'type' => 'class',
+			'override' => false,
+		),
+	'AdminSearchEnginesControllerCore' =>
+		array (
+			'path' => 'controllers/admin/AdminSearchEnginesController.php',
+			'type' => 'class',
+			'override' => false,
+		),
+	'AdminShippingController' =>
+		array (
+			'path' => '',
+			'type' => 'class',
+			'override' => false,
+		),
+	'AdminShippingControllerCore' =>
+		array (
+			'path' => 'controllers/admin/AdminShippingController.php',
+			'type' => 'class',
+			'override' => false,
+		),
+	'AdminShopController' =>
+		array (
+			'path' => '',
+			'type' => 'class',
+			'override' => false,
+		),
+	'AdminShopControllerCore' =>
+		array (
+			'path' => 'controllers/admin/AdminShopController.php',
+			'type' => 'class',
+			'override' => false,
+		),
+	'AdminShopGroupController' =>
+		array (
+			'path' => '',
+			'type' => 'class',
+			'override' => false,
+		),
+	'AdminShopGroupControllerCore' =>
+		array (
+			'path' => 'controllers/admin/AdminShopGroupController.php',
+			'type' => 'class',
+			'override' => false,
+		),
+	'AdminShopUrlController' =>
+		array (
+			'path' => '',
+			'type' => 'class',
+			'override' => false,
+		),
+	'AdminShopUrlControllerCore' =>
+		array (
+			'path' => 'controllers/admin/AdminShopUrlController.php',
+			'type' => 'class',
+			'override' => false,
+		),
+	'AdminSlipController' =>
+		array (
+			'path' => '',
+			'type' => 'class',
+			'override' => false,
+		),
+	'AdminSlipControllerCore' =>
+		array (
+			'path' => 'controllers/admin/AdminSlipController.php',
+			'type' => 'class',
+			'override' => false,
+		),
+	'AdminSpecificPriceRuleController' =>
+		array (
+			'path' => '',
+			'type' => 'class',
+			'override' => false,
+		),
+	'AdminSpecificPriceRuleControllerCore' =>
+		array (
+			'path' => 'controllers/admin/AdminSpecificPriceRuleController.php',
+			'type' => 'class',
+			'override' => false,
+		),
+	'AdminStatesController' =>
+		array (
+			'path' => '',
+			'type' => 'class',
+			'override' => false,
+		),
+	'AdminStatesControllerCore' =>
+		array (
+			'path' => 'controllers/admin/AdminStatesController.php',
+			'type' => 'class',
+			'override' => false,
+		),
+	'AdminStatsController' =>
+		array (
+			'path' => '',
+			'type' => 'class',
+			'override' => false,
+		),
+	'AdminStatsControllerCore' =>
+		array (
+			'path' => 'controllers/admin/AdminStatsController.php',
+			'type' => 'class',
+			'override' => false,
+		),
+	'AdminStatsTabController' =>
+		array (
+			'path' => '',
+			'type' => 'abstract class',
+			'override' => false,
+		),
+	'AdminStatsTabControllerCore' =>
+		array (
+			'path' => 'controllers/admin/AdminStatsTabController.php',
+			'type' => 'abstract class',
+			'override' => false,
+		),
+	'AdminStatusesController' =>
+		array (
+			'path' => '',
+			'type' => 'class',
+			'override' => false,
+		),
+	'AdminStatusesControllerCore' =>
+		array (
+			'path' => 'controllers/admin/AdminStatusesController.php',
+			'type' => 'class',
+			'override' => false,
+		),
+	'AdminStockConfigurationController' =>
+		array (
+			'path' => '',
+			'type' => 'class',
+			'override' => false,
+		),
+	'AdminStockConfigurationControllerCore' =>
+		array (
+			'path' => 'controllers/admin/AdminStockConfigurationController.php',
+			'type' => 'class',
+			'override' => false,
+		),
+	'AdminStockCoverController' =>
+		array (
+			'path' => '',
+			'type' => 'class',
+			'override' => false,
+		),
+	'AdminStockCoverControllerCore' =>
+		array (
+			'path' => 'controllers/admin/AdminStockCoverController.php',
+			'type' => 'class',
+			'override' => false,
+		),
+	'AdminStockInstantStateController' =>
+		array (
+			'path' => '',
+			'type' => 'class',
+			'override' => false,
+		),
+	'AdminStockInstantStateControllerCore' =>
+		array (
+			'path' => 'controllers/admin/AdminStockInstantStateController.php',
+			'type' => 'class',
+			'override' => false,
+		),
+	'AdminStockManagementController' =>
+		array (
+			'path' => '',
+			'type' => 'class',
+			'override' => false,
+		),
+	'AdminStockManagementControllerCore' =>
+		array (
+			'path' => 'controllers/admin/AdminStockManagementController.php',
+			'type' => 'class',
+			'override' => false,
+		),
+	'AdminStockMvtController' =>
+		array (
+			'path' => '',
+			'type' => 'class',
+			'override' => false,
+		),
+	'AdminStockMvtControllerCore' =>
+		array (
+			'path' => 'controllers/admin/AdminStockMvtController.php',
+			'type' => 'class',
+			'override' => false,
+		),
+	'AdminStoresController' =>
+		array (
+			'path' => '',
+			'type' => 'class',
+			'override' => false,
+		),
+	'AdminStoresControllerCore' =>
+		array (
+			'path' => 'controllers/admin/AdminStoresController.php',
+			'type' => 'class',
+			'override' => false,
+		),
+	'AdminSuppliersController' =>
+		array (
+			'path' => '',
+			'type' => 'class',
+			'override' => false,
+		),
+	'AdminSuppliersControllerCore' =>
+		array (
+			'path' => 'controllers/admin/AdminSuppliersController.php',
+			'type' => 'class',
+			'override' => false,
+		),
+	'AdminSupplyOrdersController' =>
+		array (
+			'path' => '',
+			'type' => 'class',
+			'override' => false,
+		),
+	'AdminSupplyOrdersControllerCore' =>
+		array (
+			'path' => 'controllers/admin/AdminSupplyOrdersController.php',
+			'type' => 'class',
+			'override' => false,
+		),
+	'AdminTab' =>
+		array (
+			'path' => '',
+			'type' => 'abstract class',
+			'override' => false,
+		),
+	'AdminTabCore' =>
+		array (
+			'path' => 'classes/AdminTab.php',
+			'type' => 'abstract class',
+			'override' => false,
+		),
+	'AdminTabsController' =>
+		array (
+			'path' => '',
+			'type' => 'class',
+			'override' => false,
+		),
+	'AdminTabsControllerCore' =>
+		array (
+			'path' => 'controllers/admin/AdminTabsController.php',
+			'type' => 'class',
+			'override' => false,
+		),
+	'AdminTagsController' =>
+		array (
+			'path' => '',
+			'type' => 'class',
+			'override' => false,
+		),
+	'AdminTagsControllerCore' =>
+		array (
+			'path' => 'controllers/admin/AdminTagsController.php',
+			'type' => 'class',
+			'override' => false,
+		),
+	'AdminTaxRulesGroupController' =>
+		array (
+			'path' => '',
+			'type' => 'class',
+			'override' => false,
+		),
+	'AdminTaxRulesGroupControllerCore' =>
+		array (
+			'path' => 'controllers/admin/AdminTaxRulesGroupController.php',
+			'type' => 'class',
+			'override' => false,
+		),
+	'AdminTaxesController' =>
+		array (
+			'path' => '',
+			'type' => 'class',
+			'override' => false,
+		),
+	'AdminTaxesControllerCore' =>
+		array (
+			'path' => 'controllers/admin/AdminTaxesController.php',
+			'type' => 'class',
+			'override' => false,
+		),
+	'AdminThemesController' =>
+		array (
+			'path' => '',
+			'type' => 'class',
+			'override' => false,
+		),
+	'AdminThemesControllerCore' =>
+		array (
+			'path' => 'controllers/admin/AdminThemesController.php',
+			'type' => 'class',
+			'override' => false,
+		),
+	'AdminTrackingController' =>
+		array (
+			'path' => '',
+			'type' => 'class',
+			'override' => false,
+		),
+	'AdminTrackingControllerCore' =>
+		array (
+			'path' => 'controllers/admin/AdminTrackingController.php',
+			'type' => 'class',
+			'override' => false,
+		),
+	'AdminTranslationsController' =>
+		array (
+			'path' => '',
+			'type' => 'class',
+			'override' => false,
+		),
+	'AdminTranslationsControllerCore' =>
+		array (
+			'path' => 'controllers/admin/AdminTranslationsController.php',
+			'type' => 'class',
+			'override' => false,
+		),
+	'AdminWarehousesController' =>
+		array (
+			'path' => '',
+			'type' => 'class',
+			'override' => false,
+		),
+	'AdminWarehousesControllerCore' =>
+		array (
+			'path' => 'controllers/admin/AdminWarehousesController.php',
+			'type' => 'class',
+			'override' => false,
+		),
+	'AdminWebserviceController' =>
+		array (
+			'path' => '',
+			'type' => 'class',
+			'override' => false,
+		),
+	'AdminWebserviceControllerCore' =>
+		array (
+			'path' => 'controllers/admin/AdminWebserviceController.php',
+			'type' => 'class',
+			'override' => false,
+		),
+	'AdminZonesController' =>
+		array (
+			'path' => '',
+			'type' => 'class',
+			'override' => false,
+		),
+	'AdminZonesControllerCore' =>
+		array (
+			'path' => 'controllers/admin/AdminZonesController.php',
+			'type' => 'class',
+			'override' => false,
+		),
+	'Alias' =>
+		array (
+			'path' => '',
+			'type' => 'class',
+			'override' => false,
+		),
+	'AliasCore' =>
+		array (
+			'path' => 'classes/Alias.php',
+			'type' => 'class',
+			'override' => false,
+		),
+	'Attachment' =>
+		array (
+			'path' => '',
+			'type' => 'class',
+			'override' => false,
+		),
+	'AttachmentController' =>
+		array (
+			'path' => '',
+			'type' => 'class',
+			'override' => false,
+		),
+	'AttachmentControllerCore' =>
+		array (
+			'path' => 'controllers/front/AttachmentController.php',
+			'type' => 'class',
+			'override' => false,
+		),
+	'AttachmentCore' =>
+		array (
+			'path' => 'classes/Attachment.php',
+			'type' => 'class',
+			'override' => false,
+		),
+	'Attribute' =>
+		array (
+			'path' => '',
+			'type' => 'class',
+			'override' => false,
+		),
+	'AttributeCore' =>
+		array (
+			'path' => 'classes/Attribute.php',
+			'type' => 'class',
+			'override' => false,
+		),
+	'AttributeGroup' =>
+		array (
+			'path' => '',
+			'type' => 'class',
+			'override' => false,
+		),
+	'AttributeGroupCore' =>
+		array (
+			'path' => 'classes/AttributeGroup.php',
+			'type' => 'class',
+			'override' => false,
+		),
+	'AuthController' =>
+		array (
+			'path' => '',
+			'type' => 'class',
+			'override' => false,
+		),
+	'AuthControllerCore' =>
+		array (
+			'path' => 'controllers/front/AuthController.php',
+			'type' => 'class',
+			'override' => false,
+		),
+	'BestSalesController' =>
+		array (
+			'path' => '',
+			'type' => 'class',
+			'override' => false,
+		),
+	'BestSalesControllerCore' =>
+		array (
+			'path' => 'controllers/front/BestSalesController.php',
+			'type' => 'class',
+			'override' => false,
+		),
+	'Blowfish' =>
+		array (
+			'path' => '',
+			'type' => 'class',
+			'override' => false,
+		),
+	'BlowfishCore' =>
+		array (
+			'path' => 'classes/Blowfish.php',
+			'type' => 'class',
+			'override' => false,
+		),
+	'CMS' =>
+		array (
+			'path' => '',
+			'type' => 'class',
+			'override' => false,
+		),
+	'CMSCategory' =>
+		array (
+			'path' => '',
+			'type' => 'class',
+			'override' => false,
+		),
+	'CMSCategoryCore' =>
+		array (
+			'path' => 'classes/CMSCategory.php',
+			'type' => 'class',
+			'override' => false,
+		),
+	'CMSCore' =>
+		array (
+			'path' => 'classes/CMS.php',
+			'type' => 'class',
+			'override' => false,
+		),
+	'CMSRole' =>
+		array (
+			'path' => '',
+			'type' => 'class',
+			'override' => false,
+		),
+	'CMSRoleCore' =>
+		array (
+			'path' => 'classes/CMSRole.php',
+			'type' => 'class',
+			'override' => false,
+		),
+	'CMSRoleRepository' =>
+		array (
+			'path' => 'Core/Business/CMS/CMSRoleRepository.php',
+			'type' => 'class',
+			'override' => false,
+		),
+	'CSV' =>
+		array (
+			'path' => '',
+			'type' => 'class',
+			'override' => false,
+		),
+	'CSVCore' =>
+		array (
+			'path' => 'classes/CSV.php',
+			'type' => 'class',
+			'override' => false,
+		),
+	'Cache' =>
+		array (
+			'path' => '',
+			'type' => 'abstract class',
+			'override' => false,
+		),
+	'CacheApc' =>
+		array (
+			'path' => '',
+			'type' => 'class',
+			'override' => false,
+		),
+	'CacheApcCore' =>
+		array (
+			'path' => 'classes/cache/CacheApc.php',
+			'type' => 'class',
+			'override' => false,
+		),
+	'CacheCore' =>
+		array (
+			'path' => 'classes/cache/Cache.php',
+			'type' => 'abstract class',
+			'override' => false,
+		),
+	'CacheFs' =>
+		array (
+			'path' => '',
+			'type' => 'class',
+			'override' => false,
+		),
+	'CacheFsCore' =>
+		array (
+			'path' => 'classes/cache/CacheFs.php',
+			'type' => 'class',
+			'override' => false,
+		),
+	'CacheMemcache' =>
+		array (
+			'path' => '',
+			'type' => 'class',
+			'override' => false,
+		),
+	'CacheMemcacheCore' =>
+		array (
+			'path' => 'classes/cache/CacheMemcache.php',
+			'type' => 'class',
+			'override' => false,
+		),
+	'CacheXcache' =>
+		array (
+			'path' => '',
+			'type' => 'class',
+			'override' => false,
+		),
+	'CacheXcacheCore' =>
+		array (
+			'path' => 'classes/cache/CacheXcache.php',
+			'type' => 'class',
+			'override' => false,
+		),
+	'Carrier' =>
+		array (
+			'path' => '',
+			'type' => 'class',
+			'override' => false,
+		),
+	'CarrierCore' =>
+		array (
+			'path' => 'classes/Carrier.php',
+			'type' => 'class',
+			'override' => false,
+		),
+	'CarrierModule' =>
+		array (
+			'path' => '',
+			'type' => 'abstract class',
+			'override' => false,
+		),
+	'CarrierModuleCore' =>
+		array (
+			'path' => 'classes/module/CarrierModule.php',
+			'type' => 'abstract class',
+			'override' => false,
+		),
+	'Cart' =>
+		array (
+			'path' => '',
+			'type' => 'class',
+			'override' => false,
+		),
+	'CartController' =>
+		array (
+			'path' => '',
+			'type' => 'class',
+			'override' => false,
+		),
+	'CartControllerCore' =>
+		array (
+			'path' => 'controllers/front/CartController.php',
+			'type' => 'class',
+			'override' => false,
+		),
+	'CartCore' =>
+		array (
+			'path' => 'classes/Cart.php',
+			'type' => 'class',
+			'override' => false,
+		),
+	'CartRule' =>
+		array (
+			'path' => '',
+			'type' => 'class',
+			'override' => false,
+		),
+	'CartRuleCore' =>
+		array (
+			'path' => 'classes/CartRule.php',
+			'type' => 'class',
+			'override' => false,
+		),
+	'Category' =>
+		array (
+			'path' => '',
+			'type' => 'class',
+			'override' => false,
+		),
+	'CategoryController' =>
+		array (
+			'path' => '',
+			'type' => 'class',
+			'override' => false,
+		),
+	'CategoryControllerCore' =>
+		array (
+			'path' => 'controllers/front/CategoryController.php',
+			'type' => 'class',
+			'override' => false,
+		),
+	'CategoryCore' =>
+		array (
+			'path' => 'classes/Category.php',
+			'type' => 'class',
+			'override' => false,
+		),
+	'ChangeCurrencyController' =>
+		array (
+			'path' => '',
+			'type' => 'class',
+			'override' => false,
+		),
+	'ChangeCurrencyControllerCore' =>
+		array (
+			'path' => 'controllers/front/ChangeCurrencyController.php',
+			'type' => 'class',
+			'override' => false,
+		),
+	'Chart' =>
+		array (
+			'path' => '',
+			'type' => 'class',
+			'override' => false,
+		),
+	'ChartCore' =>
+		array (
+			'path' => 'classes/Chart.php',
+			'type' => 'class',
+			'override' => false,
+		),
+	'CmsController' =>
+		array (
+			'path' => '',
+			'type' => 'class',
+			'override' => false,
+		),
+	'CmsControllerCore' =>
+		array (
+			'path' => 'controllers/front/CmsController.php',
+			'type' => 'class',
+			'override' => false,
+		),
+	'Combination' =>
+		array (
+			'path' => '',
+			'type' => 'class',
+			'override' => false,
+		),
+	'CombinationCore' =>
+		array (
+			'path' => 'classes/Combination.php',
+			'type' => 'class',
+			'override' => false,
+		),
+	'CompareController' =>
+		array (
+			'path' => '',
+			'type' => 'class',
+			'override' => false,
+		),
+	'CompareControllerCore' =>
+		array (
+			'path' => 'controllers/front/CompareController.php',
+			'type' => 'class',
+			'override' => false,
+		),
+	'CompareProduct' =>
+		array (
+			'path' => '',
+			'type' => 'class',
+			'override' => false,
+		),
+	'CompareProductCore' =>
+		array (
+			'path' => 'classes/CompareProduct.php',
+			'type' => 'class',
+			'override' => false,
+		),
+	'Configuration' =>
+		array (
+			'path' => '',
+			'type' => 'class',
+			'override' => false,
+		),
+	'ConfigurationCore' =>
+		array (
+			'path' => 'classes/Configuration.php',
+			'type' => 'class',
+			'override' => false,
+		),
+	'ConfigurationKPI' =>
+		array (
+			'path' => '',
+			'type' => 'class',
+			'override' => false,
+		),
+	'ConfigurationKPICore' =>
+		array (
+			'path' => 'classes/ConfigurationKPI.php',
+			'type' => 'class',
+			'override' => false,
+		),
+	'ConfigurationTest' =>
+		array (
+			'path' => '',
+			'type' => 'class',
+			'override' => false,
+		),
+	'ConfigurationTestCore' =>
+		array (
+			'path' => 'classes/ConfigurationTest.php',
+			'type' => 'class',
+			'override' => false,
+		),
+	'Connection' =>
+		array (
+			'path' => '',
+			'type' => 'class',
+			'override' => false,
+		),
+	'ConnectionCore' =>
+		array (
+			'path' => 'classes/Connection.php',
+			'type' => 'class',
+			'override' => false,
+		),
+	'ConnectionsSource' =>
+		array (
+			'path' => '',
+			'type' => 'class',
+			'override' => false,
+		),
+	'ConnectionsSourceCore' =>
+		array (
+			'path' => 'classes/ConnectionsSource.php',
+			'type' => 'class',
+			'override' => false,
+		),
+	'Contact' =>
+		array (
+			'path' => '',
+			'type' => 'class',
+			'override' => false,
+		),
+	'ContactController' =>
+		array (
+			'path' => '',
+			'type' => 'class',
+			'override' => false,
+		),
+	'ContactControllerCore' =>
+		array (
+			'path' => 'controllers/front/ContactController.php',
+			'type' => 'class',
+			'override' => false,
+		),
+	'ContactCore' =>
+		array (
+			'path' => 'classes/Contact.php',
+			'type' => 'class',
+			'override' => false,
+		),
+	'Context' =>
+		array (
+			'path' => '',
+			'type' => 'class',
+			'override' => false,
+		),
+	'ContextCore' =>
+		array (
+			'path' => 'classes/Context.php',
+			'type' => 'class',
+			'override' => false,
+		),
+	'Controller' =>
+		array (
+			'path' => '',
+			'type' => 'abstract class',
+			'override' => false,
+		),
+	'ControllerCore' =>
+		array (
+			'path' => 'classes/controller/Controller.php',
+			'type' => 'abstract class',
+			'override' => false,
+		),
+	'ControllerFactory' =>
+		array (
+			'path' => '',
+			'type' => 'class',
+			'override' => false,
+		),
+	'ControllerFactoryCore' =>
+		array (
+			'path' => 'classes/ControllerFactory.php',
+			'type' => 'class',
+			'override' => false,
+		),
+	'Cookie' =>
+		array (
+			'path' => '',
+			'type' => 'class',
+			'override' => false,
+		),
+	'CookieCore' =>
+		array (
+			'path' => 'classes/Cookie.php',
+			'type' => 'class',
+			'override' => false,
+		),
+	'Core_Business_Configuration' =>
+		array (
+			'path' => 'Core/Business/Core_Business_Configuration.php',
+			'type' => 'interface',
+			'override' => false,
+		),
+	'Core_Foundation_Database_Database' =>
+		array (
+			'path' => 'Core/Foundation/Database/Core_Foundation_Database_Database.php',
+			'type' => 'interface',
+			'override' => false,
+		),
+	'Core_Foundation_Database_Entity' =>
+		array (
+			'path' => 'Core/Foundation/Database/Core_Foundation_Database_Entity.php',
+			'type' => 'interface',
+			'override' => false,
+		),
+	'Core_Foundation_Database_EntityManager' =>
+		array (
+			'path' => 'Core/Foundation/Database/Core_Foundation_Database_EntityManager.php',
+			'type' => 'class',
+			'override' => false,
+		),
+	'Core_Foundation_Database_EntityManager_QueryBuilder' =>
+		array (
+			'path' => 'Core/Foundation/Database/EntityManager/Core_Foundation_Database_EntityManager_QueryBuilder.php',
+			'type' => 'class',
+			'override' => false,
+		),
+	'Core_Foundation_Database_EntityMetaData' =>
+		array (
+			'path' => 'Core/Foundation/Database/Core_Foundation_Database_EntityMetaData.php',
+			'type' => 'class',
+			'override' => false,
+		),
+	'Core_Foundation_Database_EntityRepository' =>
+		array (
+			'path' => 'Core/Foundation/Database/Core_Foundation_Database_EntityRepository.php',
+			'type' => 'class',
+			'override' => false,
+		),
+	'Core_Foundation_IoC_Container' =>
+		array (
+			'path' => 'Core/Foundation/IoC/Core_Foundation_IoC_Container.php',
+			'type' => 'class',
+			'override' => false,
+		),
+	'Core_Foundation_IoC_ContainerBuilder' =>
+		array (
+			'path' => 'Core/Foundation/IoC/Core_Foundation_IoC_ContainerBuilder.php',
+			'type' => 'class',
+			'override' => false,
+		),
+	'Core_Foundation_IoC_Exception' =>
+		array (
+			'path' => 'Core/Foundation/IoC/Core_Foundation_IoC_Exception.php',
+			'type' => 'class',
+			'override' => false,
+		),
+	'Country' =>
+		array (
+			'path' => '',
+			'type' => 'class',
+			'override' => false,
+		),
+	'CountryCore' =>
+		array (
+			'path' => 'classes/Country.php',
+			'type' => 'class',
+			'override' => false,
+		),
+	'County' =>
+		array (
+			'path' => '',
+			'type' => 'class',
+			'override' => false,
+		),
+	'CountyCore' =>
+		array (
+			'path' => 'classes/County.php',
+			'type' => 'class',
+			'override' => false,
+		),
+	'Currency' =>
+		array (
+			'path' => '',
+			'type' => 'class',
+			'override' => false,
+		),
+	'CurrencyCore' =>
+		array (
+			'path' => 'classes/Currency.php',
+			'type' => 'class',
+			'override' => false,
+		),
+	'Customer' =>
+		array (
+			'path' => '',
+			'type' => 'class',
+			'override' => false,
+		),
+	'CustomerCore' =>
+		array (
+			'path' => 'classes/Customer.php',
+			'type' => 'class',
+			'override' => false,
+		),
+	'CustomerMessage' =>
+		array (
+			'path' => '',
+			'type' => 'class',
+			'override' => false,
+		),
+	'CustomerMessageCore' =>
+		array (
+			'path' => 'classes/CustomerMessage.php',
+			'type' => 'class',
+			'override' => false,
+		),
+	'CustomerThread' =>
+		array (
+			'path' => '',
+			'type' => 'class',
+			'override' => false,
+		),
+	'CustomerThreadCore' =>
+		array (
+			'path' => 'classes/CustomerThread.php',
+			'type' => 'class',
+			'override' => false,
+		),
+	'Customization' =>
+		array (
+			'path' => '',
+			'type' => 'class',
+			'override' => false,
+		),
+	'CustomizationCore' =>
+		array (
+			'path' => 'classes/Customization.php',
+			'type' => 'class',
+			'override' => false,
+		),
+	'CustomizationField' =>
+		array (
+			'path' => '',
+			'type' => 'class',
+			'override' => false,
+		),
+	'CustomizationFieldCore' =>
+		array (
+			'path' => 'classes/CustomizationField.php',
+			'type' => 'class',
+			'override' => false,
+		),
+	'DateRange' =>
+		array (
+			'path' => '',
+			'type' => 'class',
+			'override' => false,
+		),
+	'DateRangeCore' =>
+		array (
+			'path' => 'classes/DateRange.php',
+			'type' => 'class',
+			'override' => false,
+		),
+	'Db' =>
+		array (
+			'path' => '',
+			'type' => 'abstract class',
+			'override' => false,
+		),
+	'DbCore' =>
+		array (
+			'path' => 'classes/db/Db.php',
+			'type' => 'abstract class',
+			'override' => false,
+		),
+	'DbMySQLi' =>
+		array (
+			'path' => '',
+			'type' => 'class',
+			'override' => false,
+		),
+	'DbMySQLiCore' =>
+		array (
+			'path' => 'classes/db/DbMySQLi.php',
+			'type' => 'class',
+			'override' => false,
+		),
+	'DbPDO' =>
+		array (
+			'path' => '',
+			'type' => 'class',
+			'override' => false,
+		),
+	'DbPDOCore' =>
+		array (
+			'path' => 'classes/db/DbPDO.php',
+			'type' => 'class',
+			'override' => false,
+		),
+	'DbQuery' =>
+		array (
+			'path' => '',
+			'type' => 'class',
+			'override' => false,
+		),
+	'DbQueryCore' =>
+		array (
+			'path' => 'classes/db/DbQuery.php',
+			'type' => 'class',
+			'override' => false,
+		),
+	'Delivery' =>
+		array (
+			'path' => '',
+			'type' => 'class',
+			'override' => false,
+		),
+	'DeliveryCore' =>
+		array (
+			'path' => 'classes/Delivery.php',
+			'type' => 'class',
+			'override' => false,
+		),
+	'DependencyInjector' =>
+		array (
+			'path' => 'Core/Foundation/Dependency/DependencyInjector.php',
+			'type' => 'class',
+			'override' => false,
+		),
+	'Discount' =>
+		array (
+			'path' => '',
+			'type' => 'class',
+			'override' => false,
+		),
+	'DiscountController' =>
+		array (
+			'path' => '',
+			'type' => 'class',
+			'override' => false,
+		),
+	'DiscountControllerCore' =>
+		array (
+			'path' => 'controllers/front/DiscountController.php',
+			'type' => 'class',
+			'override' => false,
+		),
+	'DiscountCore' =>
+		array (
+			'path' => 'classes/Discount.php',
+			'type' => 'class',
+			'override' => false,
+		),
+	'Dispatcher' =>
+		array (
+			'path' => '',
+			'type' => 'class',
+			'override' => false,
+		),
+	'DispatcherCore' =>
+		array (
+			'path' => 'classes/Dispatcher.php',
+			'type' => 'class',
+			'override' => false,
+		),
+	'Email' =>
+		array (
+			'path' => 'Core/Business/Email/Email.php',
+			'type' => 'class',
+			'override' => false,
+		),
+	'Employee' =>
+		array (
+			'path' => '',
+			'type' => 'class',
+			'override' => false,
+		),
+	'EmployeeCore' =>
+		array (
+			'path' => 'classes/Employee.php',
+			'type' => 'class',
+			'override' => false,
+		),
+	'Feature' =>
+		array (
+			'path' => '',
+			'type' => 'class',
+			'override' => false,
+		),
+	'FeatureCore' =>
+		array (
+			'path' => 'classes/Feature.php',
+			'type' => 'class',
+			'override' => false,
+		),
+	'FeatureValue' =>
+		array (
+			'path' => '',
+			'type' => 'class',
+			'override' => false,
+		),
+	'FeatureValueCore' =>
+		array (
+			'path' => 'classes/FeatureValue.php',
+			'type' => 'class',
+			'override' => false,
+		),
+	'FileLogger' =>
+		array (
+			'path' => '',
+			'type' => 'class',
+			'override' => false,
+		),
+	'FileLoggerCore' =>
+		array (
+			'path' => 'classes/log/FileLogger.php',
+			'type' => 'class',
+			'override' => false,
+		),
+	'FileSystem' =>
+		array (
+			'path' => 'Core/Foundation/Filesystem/FileSystem.php',
+			'type' => 'class',
+			'override' => false,
+		),
+	'FileUploader' =>
+		array (
+			'path' => '',
+			'type' => 'class',
+			'override' => false,
+		),
+	'FileUploaderCore' =>
+		array (
+			'path' => 'classes/FileUploader.php',
+			'type' => 'class',
+			'override' => false,
+		),
+	'FrontController' =>
+		array (
+			'path' => '',
+			'type' => 'class',
+			'override' => false,
+		),
+	'FrontControllerCore' =>
+		array (
+			'path' => 'classes/controller/FrontController.php',
+			'type' => 'class',
+			'override' => false,
+		),
+	'Gender' =>
+		array (
+			'path' => '',
+			'type' => 'class',
+			'override' => false,
+		),
+	'GenderCore' =>
+		array (
+			'path' => 'classes/Gender.php',
+			'type' => 'class',
+			'override' => false,
+		),
+	'GetFileController' =>
+		array (
+			'path' => '',
+			'type' => 'class',
+			'override' => false,
+		),
+	'GetFileControllerCore' =>
+		array (
+			'path' => 'controllers/front/GetFileController.php',
+			'type' => 'class',
+			'override' => false,
+		),
+	'Group' =>
+		array (
+			'path' => '',
+			'type' => 'class',
+			'override' => false,
+		),
+	'GroupCore' =>
+		array (
+			'path' => 'classes/Group.php',
+			'type' => 'class',
+			'override' => false,
+		),
+	'GroupReduction' =>
+		array (
+			'path' => '',
+			'type' => 'class',
+			'override' => false,
+		),
+	'GroupReductionCore' =>
+		array (
+			'path' => 'classes/GroupReduction.php',
+			'type' => 'class',
+			'override' => false,
+		),
+	'Guest' =>
+		array (
+			'path' => '',
+			'type' => 'class',
+			'override' => false,
+		),
+	'GuestCore' =>
+		array (
+			'path' => 'classes/Guest.php',
+			'type' => 'class',
+			'override' => false,
+		),
+	'GuestTrackingController' =>
+		array (
+			'path' => '',
+			'type' => 'class',
+			'override' => false,
+		),
+	'GuestTrackingControllerCore' =>
+		array (
+			'path' => 'controllers/front/GuestTrackingController.php',
+			'type' => 'class',
+			'override' => false,
+		),
+	'HTMLTemplate' =>
+		array (
+			'path' => '',
+			'type' => 'abstract class',
+			'override' => false,
+		),
+	'HTMLTemplateCore' =>
+		array (
+			'path' => 'classes/pdf/HTMLTemplate.php',
+			'type' => 'abstract class',
+			'override' => false,
+		),
+	'HTMLTemplateDeliverySlip' =>
+		array (
+			'path' => '',
+			'type' => 'class',
+			'override' => false,
+		),
+	'HTMLTemplateDeliverySlipCore' =>
+		array (
+			'path' => 'classes/pdf/HTMLTemplateDeliverySlip.php',
+			'type' => 'class',
+			'override' => false,
+		),
+	'HTMLTemplateInvoice' =>
+		array (
+			'path' => '',
+			'type' => 'class',
+			'override' => false,
+		),
+	'HTMLTemplateInvoiceCore' =>
+		array (
+			'path' => 'classes/pdf/HTMLTemplateInvoice.php',
+			'type' => 'class',
+			'override' => false,
+		),
+	'HTMLTemplateOrderReturn' =>
+		array (
+			'path' => '',
+			'type' => 'class',
+			'override' => false,
+		),
+	'HTMLTemplateOrderReturnCore' =>
+		array (
+			'path' => 'classes/pdf/HTMLTemplateOrderReturn.php',
+			'type' => 'class',
+			'override' => false,
+		),
+	'HTMLTemplateOrderSlip' =>
+		array (
+			'path' => '',
+			'type' => 'class',
+			'override' => false,
+		),
+	'HTMLTemplateOrderSlipCore' =>
+		array (
+			'path' => 'classes/pdf/HTMLTemplateOrderSlip.php',
+			'type' => 'class',
+			'override' => false,
+		),
+	'HTMLTemplateSupplyOrderForm' =>
+		array (
+			'path' => '',
+			'type' => 'class',
+			'override' => false,
+		),
+	'HTMLTemplateSupplyOrderFormCore' =>
+		array (
+			'path' => 'classes/pdf/HTMLTemplateSupplyOrderForm.php',
+			'type' => 'class',
+			'override' => false,
+		),
+	'Helper' =>
+		array (
+			'path' => '',
+			'type' => 'class',
+			'override' => false,
+		),
+	'HelperCalendar' =>
+		array (
+			'path' => '',
+			'type' => 'class',
+			'override' => false,
+		),
+	'HelperCalendarCore' =>
+		array (
+			'path' => 'classes/helper/HelperCalendar.php',
+			'type' => 'class',
+			'override' => false,
+		),
+	'HelperCore' =>
+		array (
+			'path' => 'classes/helper/Helper.php',
+			'type' => 'class',
+			'override' => false,
+		),
+	'HelperForm' =>
+		array (
+			'path' => '',
+			'type' => 'class',
+			'override' => false,
+		),
+	'HelperFormCore' =>
+		array (
+			'path' => 'classes/helper/HelperForm.php',
+			'type' => 'class',
+			'override' => false,
+		),
+	'HelperImageUploader' =>
+		array (
+			'path' => '',
+			'type' => 'class',
+			'override' => false,
+		),
+	'HelperImageUploaderCore' =>
+		array (
+			'path' => 'classes/helper/HelperImageUploader.php',
+			'type' => 'class',
+			'override' => false,
+		),
+	'HelperKpi' =>
+		array (
+			'path' => '',
+			'type' => 'class',
+			'override' => false,
+		),
+	'HelperKpiCore' =>
+		array (
+			'path' => 'classes/helper/HelperKpi.php',
+			'type' => 'class',
+			'override' => false,
+		),
+	'HelperKpiRow' =>
+		array (
+			'path' => '',
+			'type' => 'class',
+			'override' => false,
+		),
+	'HelperKpiRowCore' =>
+		array (
+			'path' => 'classes/helper/HelperKpiRow.php',
+			'type' => 'class',
+			'override' => false,
+		),
+	'HelperList' =>
+		array (
+			'path' => '',
+			'type' => 'class',
+			'override' => false,
+		),
+	'HelperListCore' =>
+		array (
+			'path' => 'classes/helper/HelperList.php',
+			'type' => 'class',
+			'override' => false,
+		),
+	'HelperOptions' =>
+		array (
+			'path' => '',
+			'type' => 'class',
+			'override' => false,
+		),
+	'HelperOptionsCore' =>
+		array (
+			'path' => 'classes/helper/HelperOptions.php',
+			'type' => 'class',
+			'override' => false,
+		),
+	'HelperTreeCategories' =>
+		array (
+			'path' => '',
+			'type' => 'class',
+			'override' => false,
+		),
+	'HelperTreeCategoriesCore' =>
+		array (
+			'path' => 'classes/helper/HelperTreeCategories.php',
+			'type' => 'class',
+			'override' => false,
+		),
+	'HelperTreeShops' =>
+		array (
+			'path' => '',
+			'type' => 'class',
+			'override' => false,
+		),
+	'HelperTreeShopsCore' =>
+		array (
+			'path' => 'classes/helper/HelperTreeShops.php',
+			'type' => 'class',
+			'override' => false,
+		),
+	'HelperUploader' =>
+		array (
+			'path' => '',
+			'type' => 'class',
+			'override' => false,
+		),
+	'HelperUploaderCore' =>
+		array (
+			'path' => 'classes/helper/HelperUploader.php',
+			'type' => 'class',
+			'override' => false,
+		),
+	'HelperView' =>
+		array (
+			'path' => '',
+			'type' => 'class',
+			'override' => false,
+		),
+	'HelperViewCore' =>
+		array (
+			'path' => 'classes/helper/HelperView.php',
+			'type' => 'class',
+			'override' => false,
+		),
+	'HistoryController' =>
+		array (
+			'path' => '',
+			'type' => 'class',
+			'override' => false,
+		),
+	'HistoryControllerCore' =>
+		array (
+			'path' => 'controllers/front/HistoryController.php',
+			'type' => 'class',
+			'override' => false,
+		),
+	'Hook' =>
+		array (
+			'path' => '',
+			'type' => 'class',
+			'override' => false,
+		),
+	'HookCore' =>
+		array (
+			'path' => 'classes/Hook.php',
+			'type' => 'class',
+			'override' => false,
+		),
+	'ITreeToolbar' =>
+		array (
+			'path' => '',
+			'type' => 'interface',
+			'override' => false,
+		),
+	'ITreeToolbarButton' =>
+		array (
+			'path' => '',
+			'type' => 'interface',
+			'override' => false,
+		),
+	'ITreeToolbarButtonCore' =>
+		array (
+			'path' => 'classes/tree/ITreeToolbarButton.php',
+			'type' => 'interface',
+			'override' => false,
+		),
+	'ITreeToolbarCore' =>
+		array (
+			'path' => 'classes/tree/ITreeToolbar.php',
+			'type' => 'interface',
+			'override' => false,
+		),
+	'IdentityController' =>
+		array (
+			'path' => '',
+			'type' => 'class',
+			'override' => false,
+		),
+	'IdentityControllerCore' =>
+		array (
+			'path' => 'controllers/front/IdentityController.php',
+			'type' => 'class',
+			'override' => false,
+		),
+	'Image' =>
+		array (
+			'path' => '',
+			'type' => 'class',
+			'override' => false,
+		),
+	'ImageCore' =>
+		array (
+			'path' => 'classes/Image.php',
+			'type' => 'class',
+			'override' => false,
+		),
+	'ImageManager' =>
+		array (
+			'path' => '',
+			'type' => 'class',
+			'override' => false,
+		),
+	'ImageManagerCore' =>
+		array (
+			'path' => 'classes/ImageManager.php',
+			'type' => 'class',
+			'override' => false,
+		),
+	'ImageType' =>
+		array (
+			'path' => '',
+			'type' => 'class',
+			'override' => false,
+		),
+	'ImageTypeCore' =>
+		array (
+			'path' => 'classes/ImageType.php',
+			'type' => 'class',
+			'override' => false,
+		),
+	'ImportModule' =>
+		array (
+			'path' => '',
+			'type' => 'abstract class',
+			'override' => false,
+		),
+	'ImportModuleCore' =>
+		array (
+			'path' => 'classes/module/ImportModule.php',
+			'type' => 'abstract class',
+			'override' => false,
+		),
+	'IndexController' =>
+		array (
+			'path' => '',
+			'type' => 'class',
+			'override' => false,
+		),
+	'IndexControllerCore' =>
+		array (
+			'path' => 'controllers/front/IndexController.php',
+			'type' => 'class',
+			'override' => false,
+		),
+	'Language' =>
+		array (
+			'path' => '',
+			'type' => 'class',
+			'override' => false,
+		),
+	'LanguageCore' =>
+		array (
+			'path' => 'classes/Language.php',
+			'type' => 'class',
+			'override' => false,
+		),
+	'Link' =>
+		array (
+			'path' => '',
+			'type' => 'class',
+			'override' => false,
+		),
+	'LinkCore' =>
+		array (
+			'path' => 'classes/Link.php',
+			'type' => 'class',
+			'override' => false,
+		),
+	'LocalizationPack' =>
+		array (
+			'path' => '',
+			'type' => 'class',
+			'override' => false,
+		),
+	'LocalizationPackCore' =>
+		array (
+			'path' => 'classes/LocalizationPack.php',
+			'type' => 'class',
+			'override' => false,
+		),
+	'Mail' =>
+		array (
+			'path' => '',
+			'type' => 'class',
+			'override' => false,
+		),
+	'MailCore' =>
+		array (
+			'path' => 'classes/Mail.php',
+			'type' => 'class',
+			'override' => false,
+		),
+	'Manufacturer' =>
+		array (
+			'path' => '',
+			'type' => 'class',
+			'override' => false,
+		),
+	'ManufacturerController' =>
+		array (
+			'path' => '',
+			'type' => 'class',
+			'override' => false,
+		),
+	'ManufacturerControllerCore' =>
+		array (
+			'path' => 'controllers/front/ManufacturerController.php',
+			'type' => 'class',
+			'override' => false,
+		),
+	'ManufacturerCore' =>
+		array (
+			'path' => 'classes/Manufacturer.php',
+			'type' => 'class',
+			'override' => false,
+		),
+	'Media' =>
+		array (
+			'path' => '',
+			'type' => 'class',
+			'override' => false,
+		),
+	'MediaCore' =>
+		array (
+			'path' => 'classes/Media.php',
+			'type' => 'class',
+			'override' => false,
+		),
+	'Message' =>
+		array (
+			'path' => '',
+			'type' => 'class',
+			'override' => false,
+		),
+	'MessageCore' =>
+		array (
+			'path' => 'classes/Message.php',
+			'type' => 'class',
+			'override' => false,
+		),
+	'Meta' =>
+		array (
+			'path' => '',
+			'type' => 'class',
+			'override' => false,
+		),
+	'MetaCore' =>
+		array (
+			'path' => 'classes/Meta.php',
+			'type' => 'class',
+			'override' => false,
+		),
+	'Module' =>
+		array (
+			'path' => '',
+			'type' => 'abstract class',
+			'override' => false,
+		),
+	'ModuleAdminController' =>
+		array (
+			'path' => '',
+			'type' => 'abstract class',
+			'override' => false,
+		),
+	'ModuleAdminControllerCore' =>
+		array (
+			'path' => 'classes/controller/ModuleAdminController.php',
+			'type' => 'abstract class',
+			'override' => false,
+		),
+	'ModuleCore' =>
+		array (
+			'path' => 'classes/module/Module.php',
+			'type' => 'abstract class',
+			'override' => false,
+		),
+	'ModuleFrontController' =>
+		array (
+			'path' => '',
+			'type' => 'class',
+			'override' => false,
+		),
+	'ModuleFrontControllerCore' =>
+		array (
+			'path' => 'classes/controller/ModuleFrontController.php',
+			'type' => 'class',
+			'override' => false,
+		),
+	'ModuleGraph' =>
+		array (
+			'path' => '',
+			'type' => 'abstract class',
+			'override' => false,
+		),
+	'ModuleGraphCore' =>
+		array (
+			'path' => 'classes/module/ModuleGraph.php',
+			'type' => 'abstract class',
+			'override' => false,
+		),
+	'ModuleGraphEngine' =>
+		array (
+			'path' => '',
+			'type' => 'abstract class',
+			'override' => false,
+		),
+	'ModuleGraphEngineCore' =>
+		array (
+			'path' => 'classes/module/ModuleGraphEngine.php',
+			'type' => 'abstract class',
+			'override' => false,
+		),
+	'ModuleGrid' =>
+		array (
+			'path' => '',
+			'type' => 'abstract class',
+			'override' => false,
+		),
+	'ModuleGridCore' =>
+		array (
+			'path' => 'classes/module/ModuleGrid.php',
+			'type' => 'abstract class',
+			'override' => false,
+		),
+	'ModuleGridEngine' =>
+		array (
+			'path' => '',
+			'type' => 'abstract class',
+			'override' => false,
+		),
+	'ModuleGridEngineCore' =>
+		array (
+			'path' => 'classes/module/ModuleGridEngine.php',
+			'type' => 'abstract class',
+			'override' => false,
+		),
+	'MyAccountController' =>
+		array (
+			'path' => '',
+			'type' => 'class',
+			'override' => false,
+		),
+	'MyAccountControllerCore' =>
+		array (
+			'path' => 'controllers/front/MyAccountController.php',
+			'type' => 'class',
+			'override' => false,
+		),
+	'MySQL' =>
+		array (
+			'path' => '',
+			'type' => 'class',
+			'override' => false,
+		),
+	'MySQLCore' =>
+		array (
+			'path' => 'classes/db/MySQL.php',
+			'type' => 'class',
+			'override' => false,
+		),
+	'NewProductsController' =>
+		array (
+			'path' => '',
+			'type' => 'class',
+			'override' => false,
+		),
+	'NewProductsControllerCore' =>
+		array (
+			'path' => 'controllers/front/NewProductsController.php',
+			'type' => 'class',
+			'override' => false,
+		),
+	'Notification' =>
+		array (
+			'path' => '',
+			'type' => 'class',
+			'override' => false,
+		),
+	'NotificationCore' =>
+		array (
+			'path' => 'classes/Notification.php',
+			'type' => 'class',
+			'override' => false,
+		),
+	'ObjectModel' =>
+		array (
+			'path' => '',
+			'type' => 'abstract class',
+			'override' => false,
+		),
+	'ObjectModelCore' =>
+		array (
+			'path' => 'classes/ObjectModel.php',
+			'type' => 'abstract class',
+			'override' => false,
+		),
+	'Order' =>
+		array (
+			'path' => '',
+			'type' => 'class',
+			'override' => false,
+		),
+	'OrderCarrier' =>
+		array (
+			'path' => '',
+			'type' => 'class',
+			'override' => false,
+		),
+	'OrderCarrierCore' =>
+		array (
+			'path' => 'classes/order/OrderCarrier.php',
+			'type' => 'class',
+			'override' => false,
+		),
+	'OrderCartRule' =>
+		array (
+			'path' => '',
+			'type' => 'class',
+			'override' => false,
+		),
+	'OrderCartRuleCore' =>
+		array (
+			'path' => 'classes/order/OrderCartRule.php',
+			'type' => 'class',
+			'override' => false,
+		),
+	'OrderConfirmationController' =>
+		array (
+			'path' => '',
+			'type' => 'class',
+			'override' => false,
+		),
+	'OrderConfirmationControllerCore' =>
+		array (
+			'path' => 'controllers/front/OrderConfirmationController.php',
+			'type' => 'class',
+			'override' => false,
+		),
+	'OrderController' =>
+		array (
+			'path' => '',
+			'type' => 'class',
+			'override' => false,
+		),
+	'OrderControllerCore' =>
+		array (
+			'path' => 'controllers/front/OrderController.php',
+			'type' => 'class',
+			'override' => false,
+		),
+	'OrderCore' =>
+		array (
+			'path' => 'classes/order/Order.php',
+			'type' => 'class',
+			'override' => false,
+		),
+	'OrderDetail' =>
+		array (
+			'path' => '',
+			'type' => 'class',
+			'override' => false,
+		),
+	'OrderDetailController' =>
+		array (
+			'path' => '',
+			'type' => 'class',
+			'override' => false,
+		),
+	'OrderDetailControllerCore' =>
+		array (
+			'path' => 'controllers/front/OrderDetailController.php',
+			'type' => 'class',
+			'override' => false,
+		),
+	'OrderDetailCore' =>
+		array (
+			'path' => 'classes/order/OrderDetail.php',
+			'type' => 'class',
+			'override' => false,
+		),
+	'OrderDiscount' =>
+		array (
+			'path' => '',
+			'type' => 'class',
+			'override' => false,
+		),
+	'OrderDiscountCore' =>
+		array (
+			'path' => 'classes/order/OrderDiscount.php',
+			'type' => 'class',
+			'override' => false,
+		),
+	'OrderFollowController' =>
+		array (
+			'path' => '',
+			'type' => 'class',
+			'override' => false,
+		),
+	'OrderFollowControllerCore' =>
+		array (
+			'path' => 'controllers/front/OrderFollowController.php',
+			'type' => 'class',
+			'override' => false,
+		),
+	'OrderHistory' =>
+		array (
+			'path' => '',
+			'type' => 'class',
+			'override' => false,
+		),
+	'OrderHistoryCore' =>
+		array (
+			'path' => 'classes/order/OrderHistory.php',
+			'type' => 'class',
+			'override' => false,
+		),
+	'OrderInvoice' =>
+		array (
+			'path' => '',
+			'type' => 'class',
+			'override' => false,
+		),
+	'OrderInvoiceCore' =>
+		array (
+			'path' => 'classes/order/OrderInvoice.php',
+			'type' => 'class',
+			'override' => false,
+		),
+	'OrderMessage' =>
+		array (
+			'path' => '',
+			'type' => 'class',
+			'override' => false,
+		),
+	'OrderMessageCore' =>
+		array (
+			'path' => 'classes/order/OrderMessage.php',
+			'type' => 'class',
+			'override' => false,
+		),
+	'OrderOpcController' =>
+		array (
+			'path' => '',
+			'type' => 'class',
+			'override' => false,
+		),
+	'OrderOpcControllerCore' =>
+		array (
+			'path' => 'controllers/front/OrderOpcController.php',
+			'type' => 'class',
+			'override' => false,
+		),
+	'OrderPayment' =>
+		array (
+			'path' => '',
+			'type' => 'class',
+			'override' => false,
+		),
+	'OrderPaymentCore' =>
+		array (
+			'path' => 'classes/order/OrderPayment.php',
+			'type' => 'class',
+			'override' => false,
+		),
+	'OrderReturn' =>
+		array (
+			'path' => '',
+			'type' => 'class',
+			'override' => false,
+		),
+	'OrderReturnController' =>
+		array (
+			'path' => '',
+			'type' => 'class',
+			'override' => false,
+		),
+	'OrderReturnControllerCore' =>
+		array (
+			'path' => 'controllers/front/OrderReturnController.php',
+			'type' => 'class',
+			'override' => false,
+		),
+	'OrderReturnCore' =>
+		array (
+			'path' => 'classes/order/OrderReturn.php',
+			'type' => 'class',
+			'override' => false,
+		),
+	'OrderReturnState' =>
+		array (
+			'path' => '',
+			'type' => 'class',
+			'override' => false,
+		),
+	'OrderReturnStateCore' =>
+		array (
+			'path' => 'classes/order/OrderReturnState.php',
+			'type' => 'class',
+			'override' => false,
+		),
+	'OrderSlip' =>
+		array (
+			'path' => '',
+			'type' => 'class',
+			'override' => false,
+		),
+	'OrderSlipController' =>
+		array (
+			'path' => '',
+			'type' => 'class',
+			'override' => false,
+		),
+	'OrderSlipControllerCore' =>
+		array (
+			'path' => 'controllers/front/OrderSlipController.php',
+			'type' => 'class',
+			'override' => false,
+		),
+	'OrderSlipCore' =>
+		array (
+			'path' => 'classes/order/OrderSlip.php',
+			'type' => 'class',
+			'override' => false,
+		),
+	'OrderState' =>
+		array (
+			'path' => '',
+			'type' => 'class',
+			'override' => false,
+		),
+	'OrderStateCore' =>
+		array (
+			'path' => 'classes/order/OrderState.php',
+			'type' => 'class',
+			'override' => false,
+		),
+	'PDF' =>
+		array (
+			'path' => '',
+			'type' => 'class',
+			'override' => false,
+		),
+	'PDFCore' =>
+		array (
+			'path' => 'classes/pdf/PDF.php',
+			'type' => 'class',
+			'override' => false,
+		),
+	'PDFGenerator' =>
+		array (
+			'path' => '',
+			'type' => 'class',
+			'override' => false,
+		),
+	'PDFGeneratorCore' =>
+		array (
+			'path' => 'classes/pdf/PDFGenerator.php',
+			'type' => 'class',
+			'override' => false,
+		),
+	'Pack' =>
+		array (
+			'path' => '',
+			'type' => 'class',
+			'override' => false,
+		),
+	'PackCore' =>
+		array (
+			'path' => 'classes/Pack.php',
+			'type' => 'class',
+			'override' => false,
+		),
+	'Page' =>
+		array (
+			'path' => '',
+			'type' => 'class',
+			'override' => false,
+		),
+	'PageCore' =>
+		array (
+			'path' => 'classes/Page.php',
+			'type' => 'class',
+			'override' => false,
+		),
+	'PageNotFoundController' =>
+		array (
+			'path' => '',
+			'type' => 'class',
+			'override' => false,
+		),
+	'PageNotFoundControllerCore' =>
+		array (
+			'path' => 'controllers/front/PageNotFoundController.php',
+			'type' => 'class',
+			'override' => false,
+		),
+	'ParentOrderController' =>
+		array (
+			'path' => '',
+			'type' => 'class',
+			'override' => false,
+		),
+	'ParentOrderControllerCore' =>
+		array (
+			'path' => 'controllers/front/ParentOrderController.php',
+			'type' => 'class',
+			'override' => false,
+		),
+	'PasswordController' =>
+		array (
+			'path' => '',
+			'type' => 'class',
+			'override' => false,
+		),
+	'PasswordControllerCore' =>
+		array (
+			'path' => 'controllers/front/PasswordController.php',
+			'type' => 'class',
+			'override' => false,
+		),
+	'PaymentCC' =>
+		array (
+			'path' => '',
+			'type' => 'class',
+			'override' => false,
+		),
+	'PaymentCCCore' =>
+		array (
+			'path' => 'classes/PaymentCC.php',
+			'type' => 'class',
+			'override' => false,
+		),
+	'PaymentModule' =>
+		array (
+			'path' => '',
+			'type' => 'abstract class',
+			'override' => false,
+		),
+	'PaymentModuleCore' =>
+		array (
+			'path' => 'classes/PaymentModule.php',
+			'type' => 'abstract class',
+			'override' => false,
+		),
+	'PaymentOption' =>
+		array (
+			'path' => 'Core/Business/Payment/PaymentOption.php',
+			'type' => 'class',
+			'override' => false,
+		),
+	'PdfInvoiceController' =>
+		array (
+			'path' => '',
+			'type' => 'class',
+			'override' => false,
+		),
+	'PdfInvoiceControllerCore' =>
+		array (
+			'path' => 'controllers/front/PdfInvoiceController.php',
+			'type' => 'class',
+			'override' => false,
+		),
+	'PdfOrderReturnController' =>
+		array (
+			'path' => '',
+			'type' => 'class',
+			'override' => false,
+		),
+	'PdfOrderReturnControllerCore' =>
+		array (
+			'path' => 'controllers/front/PdfOrderReturnController.php',
+			'type' => 'class',
+			'override' => false,
+		),
+	'PdfOrderSlipController' =>
+		array (
+			'path' => '',
+			'type' => 'class',
+			'override' => false,
+		),
+	'PdfOrderSlipControllerCore' =>
+		array (
+			'path' => 'controllers/front/PdfOrderSlipController.php',
+			'type' => 'class',
+			'override' => false,
+		),
+	'PrestaShopAutoload' =>
+		array (
+			'path' => 'classes/PrestaShopAutoload.php',
+			'type' => 'class',
+			'override' => false,
+		),
+	'PrestaShopBackup' =>
+		array (
+			'path' => '',
+			'type' => 'class',
+			'override' => false,
+		),
+	'PrestaShopBackupCore' =>
+		array (
+			'path' => 'classes/PrestaShopBackup.php',
+			'type' => 'class',
+			'override' => false,
+		),
+	'PrestaShopCollection' =>
+		array (
+			'path' => '',
+			'type' => 'class',
+			'override' => false,
+		),
+	'PrestaShopCollectionCore' =>
+		array (
+			'path' => 'classes/PrestaShopCollection.php',
+			'type' => 'class',
+			'override' => false,
+		),
+	'PrestaShopDatabaseException' =>
+		array (
+			'path' => '',
+			'type' => 'class',
+			'override' => false,
+		),
+	'PrestaShopDatabaseExceptionCore' =>
+		array (
+			'path' => 'classes/exception/PrestaShopDatabaseException.php',
+			'type' => 'class',
+			'override' => false,
+		),
+	'PrestaShopException' =>
+		array (
+			'path' => '',
+			'type' => 'class',
+			'override' => false,
+		),
+	'PrestaShopExceptionCore' =>
+		array (
+			'path' => 'classes/exception/PrestaShopException.php',
+			'type' => 'class',
+			'override' => false,
+		),
+	'PrestaShopLogger' =>
+		array (
+			'path' => '',
+			'type' => 'class',
+			'override' => false,
+		),
+	'PrestaShopLoggerCore' =>
+		array (
+			'path' => 'classes/PrestaShopLogger.php',
+			'type' => 'class',
+			'override' => false,
+		),
+	'PrestaShopModuleException' =>
+		array (
+			'path' => '',
+			'type' => 'class',
+			'override' => false,
+		),
+	'PrestaShopModuleExceptionCore' =>
+		array (
+			'path' => 'classes/exception/PrestaShopModuleException.php',
+			'type' => 'class',
+			'override' => false,
+		),
+	'PrestaShopPaymentException' =>
+		array (
+			'path' => '',
+			'type' => 'class',
+			'override' => false,
+		),
+	'PrestaShopPaymentExceptionCore' =>
+		array (
+			'path' => 'classes/exception/PrestaShopPaymentException.php',
+			'type' => 'class',
+			'override' => false,
+		),
+	'PricesDropController' =>
+		array (
+			'path' => '',
+			'type' => 'class',
+			'override' => false,
+		),
+	'PricesDropControllerCore' =>
+		array (
+			'path' => 'controllers/front/PricesDropController.php',
+			'type' => 'class',
+			'override' => false,
+		),
+	'Product' =>
+		array (
+			'path' => '',
+			'type' => 'class',
+			'override' => false,
+		),
+	'ProductController' =>
+		array (
+			'path' => '',
+			'type' => 'class',
+			'override' => false,
+		),
+	'ProductControllerCore' =>
+		array (
+			'path' => 'controllers/front/ProductController.php',
+			'type' => 'class',
+			'override' => false,
+		),
+	'ProductCore' =>
+		array (
+			'path' => 'classes/Product.php',
+			'type' => 'class',
+			'override' => false,
+		),
+	'ProductDownload' =>
+		array (
+			'path' => '',
+			'type' => 'class',
+			'override' => false,
+		),
+	'ProductDownloadCore' =>
+		array (
+			'path' => 'classes/ProductDownload.php',
+			'type' => 'class',
+			'override' => false,
+		),
+	'ProductSale' =>
+		array (
+			'path' => '',
+			'type' => 'class',
+			'override' => false,
+		),
+	'ProductSaleCore' =>
+		array (
+			'path' => 'classes/ProductSale.php',
+			'type' => 'class',
+			'override' => false,
+		),
+	'ProductSupplier' =>
+		array (
+			'path' => '',
+			'type' => 'class',
+			'override' => false,
+		),
+	'ProductSupplierCore' =>
+		array (
+			'path' => 'classes/ProductSupplier.php',
+			'type' => 'class',
+			'override' => false,
+		),
+	'Profile' =>
+		array (
+			'path' => '',
+			'type' => 'class',
+			'override' => false,
+		),
+	'ProfileCore' =>
+		array (
+			'path' => 'classes/Profile.php',
+			'type' => 'class',
+			'override' => false,
+		),
+	'QuickAccess' =>
+		array (
+			'path' => '',
+			'type' => 'class',
+			'override' => false,
+		),
+	'QuickAccessCore' =>
+		array (
+			'path' => 'classes/QuickAccess.php',
+			'type' => 'class',
+			'override' => false,
+		),
+	'RangePrice' =>
+		array (
+			'path' => '',
+			'type' => 'class',
+			'override' => false,
+		),
+	'RangePriceCore' =>
+		array (
+			'path' => 'classes/range/RangePrice.php',
+			'type' => 'class',
+			'override' => false,
+		),
+	'RangeWeight' =>
+		array (
+			'path' => '',
+			'type' => 'class',
+			'override' => false,
+		),
+	'RangeWeightCore' =>
+		array (
+			'path' => 'classes/range/RangeWeight.php',
+			'type' => 'class',
+			'override' => false,
+		),
+	'Referrer' =>
+		array (
+			'path' => '',
+			'type' => 'class',
+			'override' => false,
+		),
+	'ReferrerCore' =>
+		array (
+			'path' => 'classes/Referrer.php',
+			'type' => 'class',
+			'override' => false,
+		),
+	'RequestSql' =>
+		array (
+			'path' => '',
+			'type' => 'class',
+			'override' => false,
+		),
+	'RequestSqlCore' =>
+		array (
+			'path' => 'classes/RequestSql.php',
+			'type' => 'class',
+			'override' => false,
+		),
+	'Rijndael' =>
+		array (
+			'path' => '',
+			'type' => 'class',
+			'override' => false,
+		),
+	'RijndaelCore' =>
+		array (
+			'path' => 'classes/Rijndael.php',
+			'type' => 'class',
+			'override' => false,
+		),
+	'Risk' =>
+		array (
+			'path' => '',
+			'type' => 'class',
+			'override' => false,
+		),
+	'RiskCore' =>
+		array (
+			'path' => 'classes/Risk.php',
+			'type' => 'class',
+			'override' => false,
+		),
+	'Scene' =>
+		array (
+			'path' => '',
+			'type' => 'class',
+			'override' => false,
+		),
+	'SceneCore' =>
+		array (
+			'path' => 'classes/Scene.php',
+			'type' => 'class',
+			'override' => false,
+		),
+	'Search' =>
+		array (
+			'path' => '',
+			'type' => 'class',
+			'override' => false,
+		),
+	'SearchController' =>
+		array (
+			'path' => '',
+			'type' => 'class',
+			'override' => false,
+		),
+	'SearchControllerCore' =>
+		array (
+			'path' => 'controllers/front/SearchController.php',
+			'type' => 'class',
+			'override' => false,
+		),
+	'SearchCore' =>
+		array (
+			'path' => 'classes/Search.php',
+			'type' => 'class',
+			'override' => false,
+		),
+	'SearchEngine' =>
+		array (
+			'path' => '',
+			'type' => 'class',
+			'override' => false,
+		),
+	'SearchEngineCore' =>
+		array (
+			'path' => 'classes/SearchEngine.php',
+			'type' => 'class',
+			'override' => false,
+		),
+	'Shop' =>
+		array (
+			'path' => '',
+			'type' => 'class',
+			'override' => false,
+		),
+	'ShopCore' =>
+		array (
+			'path' => 'classes/shop/Shop.php',
+			'type' => 'class',
+			'override' => false,
+		),
+	'ShopGroup' =>
+		array (
+			'path' => '',
+			'type' => 'class',
+			'override' => false,
+		),
+	'ShopGroupCore' =>
+		array (
+			'path' => 'classes/shop/ShopGroup.php',
+			'type' => 'class',
+			'override' => false,
+		),
+	'ShopUrl' =>
+		array (
+			'path' => '',
+			'type' => 'class',
+			'override' => false,
+		),
+	'ShopUrlCore' =>
+		array (
+			'path' => 'classes/shop/ShopUrl.php',
+			'type' => 'class',
+			'override' => false,
+		),
+	'SitemapController' =>
+		array (
+			'path' => '',
+			'type' => 'class',
+			'override' => false,
+		),
+	'SitemapControllerCore' =>
+		array (
+			'path' => 'controllers/front/SitemapController.php',
+			'type' => 'class',
+			'override' => false,
+		),
+	'SmartyCustom' =>
+		array (
+			'path' => '',
+			'type' => 'class',
+			'override' => false,
+		),
+	'SmartyCustomCore' =>
+		array (
+			'path' => 'classes/SmartyCustom.php',
+			'type' => 'class',
+			'override' => false,
+		),
+	'SpecificPrice' =>
+		array (
+			'path' => '',
+			'type' => 'class',
+			'override' => false,
+		),
+	'SpecificPriceCore' =>
+		array (
+			'path' => 'classes/SpecificPrice.php',
+			'type' => 'class',
+			'override' => false,
+		),
+	'SpecificPriceRule' =>
+		array (
+			'path' => '',
+			'type' => 'class',
+			'override' => false,
+		),
+	'SpecificPriceRuleCore' =>
+		array (
+			'path' => 'classes/SpecificPriceRule.php',
+			'type' => 'class',
+			'override' => false,
+		),
+	'State' =>
+		array (
+			'path' => '',
+			'type' => 'class',
+			'override' => false,
+		),
+	'StateCore' =>
+		array (
+			'path' => 'classes/State.php',
+			'type' => 'class',
+			'override' => false,
+		),
+	'StatisticsController' =>
+		array (
+			'path' => '',
+			'type' => 'class',
+			'override' => false,
+		),
+	'StatisticsControllerCore' =>
+		array (
+			'path' => 'controllers/front/StatisticsController.php',
+			'type' => 'class',
+			'override' => false,
+		),
+	'Stock' =>
+		array (
+			'path' => '',
+			'type' => 'class',
+			'override' => false,
+		),
+	'StockAvailable' =>
+		array (
+			'path' => '',
+			'type' => 'class',
+			'override' => false,
+		),
+	'StockAvailableCore' =>
+		array (
+			'path' => 'classes/stock/StockAvailable.php',
+			'type' => 'class',
+			'override' => false,
+		),
+	'StockCore' =>
+		array (
+			'path' => 'classes/stock/Stock.php',
+			'type' => 'class',
+			'override' => false,
+		),
+	'StockManager' =>
+		array (
+			'path' => '',
+			'type' => 'class',
+			'override' => false,
+		),
+	'StockManagerCore' =>
+		array (
+			'path' => 'classes/stock/StockManager.php',
+			'type' => 'class',
+			'override' => false,
+		),
+	'StockManagerFactory' =>
+		array (
+			'path' => '',
+			'type' => 'class',
+			'override' => false,
+		),
+	'StockManagerFactoryCore' =>
+		array (
+			'path' => 'classes/stock/StockManagerFactory.php',
+			'type' => 'class',
+			'override' => false,
+		),
+	'StockManagerInterface' =>
+		array (
+			'path' => 'classes/stock/StockManagerInterface.php',
+			'type' => 'interface',
+			'override' => false,
+		),
+	'StockManagerModule' =>
+		array (
+			'path' => '',
+			'type' => 'abstract class',
+			'override' => false,
+		),
+	'StockManagerModuleCore' =>
+		array (
+			'path' => 'classes/stock/StockManagerModule.php',
+			'type' => 'abstract class',
+			'override' => false,
+		),
+	'StockMvt' =>
+		array (
+			'path' => '',
+			'type' => 'class',
+			'override' => false,
+		),
+	'StockMvtCore' =>
+		array (
+			'path' => 'classes/stock/StockMvt.php',
+			'type' => 'class',
+			'override' => false,
+		),
+	'StockMvtReason' =>
+		array (
+			'path' => '',
+			'type' => 'class',
+			'override' => false,
+		),
+	'StockMvtReasonCore' =>
+		array (
+			'path' => 'classes/stock/StockMvtReason.php',
+			'type' => 'class',
+			'override' => false,
+		),
+	'StockMvtWS' =>
+		array (
+			'path' => '',
+			'type' => 'class',
+			'override' => false,
+		),
+	'StockMvtWSCore' =>
+		array (
+			'path' => 'classes/stock/StockMvtWS.php',
+			'type' => 'class',
+			'override' => false,
+		),
+	'Store' =>
+		array (
+			'path' => '',
+			'type' => 'class',
+			'override' => false,
+		),
+	'StoreCore' =>
+		array (
+			'path' => 'classes/Store.php',
+			'type' => 'class',
+			'override' => false,
+		),
+	'StoresController' =>
+		array (
+			'path' => '',
+			'type' => 'class',
+			'override' => false,
+		),
+	'StoresControllerCore' =>
+		array (
+			'path' => 'controllers/front/StoresController.php',
+			'type' => 'class',
+			'override' => false,
+		),
+	'Supplier' =>
+		array (
+			'path' => '',
+			'type' => 'class',
+			'override' => false,
+		),
+	'SupplierController' =>
+		array (
+			'path' => '',
+			'type' => 'class',
+			'override' => false,
+		),
+	'SupplierControllerCore' =>
+		array (
+			'path' => 'controllers/front/SupplierController.php',
+			'type' => 'class',
+			'override' => false,
+		),
+	'SupplierCore' =>
+		array (
+			'path' => 'classes/Supplier.php',
+			'type' => 'class',
+			'override' => false,
+		),
+	'SupplyOrder' =>
+		array (
+			'path' => '',
+			'type' => 'class',
+			'override' => false,
+		),
+	'SupplyOrderCore' =>
+		array (
+			'path' => 'classes/stock/SupplyOrder.php',
+			'type' => 'class',
+			'override' => false,
+		),
+	'SupplyOrderDetail' =>
+		array (
+			'path' => '',
+			'type' => 'class',
+			'override' => false,
+		),
+	'SupplyOrderDetailCore' =>
+		array (
+			'path' => 'classes/stock/SupplyOrderDetail.php',
+			'type' => 'class',
+			'override' => false,
+		),
+	'SupplyOrderHistory' =>
+		array (
+			'path' => '',
+			'type' => 'class',
+			'override' => false,
+		),
+	'SupplyOrderHistoryCore' =>
+		array (
+			'path' => 'classes/stock/SupplyOrderHistory.php',
+			'type' => 'class',
+			'override' => false,
+		),
+	'SupplyOrderReceiptHistory' =>
+		array (
+			'path' => '',
+			'type' => 'class',
+			'override' => false,
+		),
+	'SupplyOrderReceiptHistoryCore' =>
+		array (
+			'path' => 'classes/stock/SupplyOrderReceiptHistory.php',
+			'type' => 'class',
+			'override' => false,
+		),
+	'SupplyOrderState' =>
+		array (
+			'path' => '',
+			'type' => 'class',
+			'override' => false,
+		),
+	'SupplyOrderStateCore' =>
+		array (
+			'path' => 'classes/stock/SupplyOrderState.php',
+			'type' => 'class',
+			'override' => false,
+		),
+	'Tab' =>
+		array (
+			'path' => '',
+			'type' => 'class',
+			'override' => false,
+		),
+	'TabCore' =>
+		array (
+			'path' => 'classes/Tab.php',
+			'type' => 'class',
+			'override' => false,
+		),
+	'Tag' =>
+		array (
+			'path' => '',
+			'type' => 'class',
+			'override' => false,
+		),
+	'TagCore' =>
+		array (
+			'path' => 'classes/Tag.php',
+			'type' => 'class',
+			'override' => false,
+		),
+	'Tax' =>
+		array (
+			'path' => '',
+			'type' => 'class',
+			'override' => false,
+		),
+	'TaxCalculator' =>
+		array (
+			'path' => '',
+			'type' => 'class',
+			'override' => false,
+		),
+	'TaxCalculatorCore' =>
+		array (
+			'path' => 'classes/tax/TaxCalculator.php',
+			'type' => 'class',
+			'override' => false,
+		),
+	'TaxCore' =>
+		array (
+			'path' => 'classes/tax/Tax.php',
+			'type' => 'class',
+			'override' => false,
+		),
+	'TaxManagerFactory' =>
+		array (
+			'path' => '',
+			'type' => 'class',
+			'override' => false,
+		),
+	'TaxManagerFactoryCore' =>
+		array (
+			'path' => 'classes/tax/TaxManagerFactory.php',
+			'type' => 'class',
+			'override' => false,
+		),
+	'TaxManagerInterface' =>
+		array (
+			'path' => 'classes/tax/TaxManagerInterface.php',
+			'type' => 'interface',
+			'override' => false,
+		),
+	'TaxManagerModule' =>
+		array (
+			'path' => '',
+			'type' => 'abstract class',
+			'override' => false,
+		),
+	'TaxManagerModuleCore' =>
+		array (
+			'path' => 'classes/tax/TaxManagerModule.php',
+			'type' => 'abstract class',
+			'override' => false,
+		),
+	'TaxRule' =>
+		array (
+			'path' => '',
+			'type' => 'class',
+			'override' => false,
+		),
+	'TaxRuleCore' =>
+		array (
+			'path' => 'classes/tax/TaxRule.php',
+			'type' => 'class',
+			'override' => false,
+		),
+	'TaxRulesGroup' =>
+		array (
+			'path' => '',
+			'type' => 'class',
+			'override' => false,
+		),
+	'TaxRulesGroupCore' =>
+		array (
+			'path' => 'classes/tax/TaxRulesGroup.php',
+			'type' => 'class',
+			'override' => false,
+		),
+	'TaxRulesTaxManager' =>
+		array (
+			'path' => '',
+			'type' => 'class',
+			'override' => false,
+		),
+	'TaxRulesTaxManagerCore' =>
+		array (
+			'path' => 'classes/tax/TaxRulesTaxManager.php',
+			'type' => 'class',
+			'override' => false,
+		),
+	'Theme' =>
+		array (
+			'path' => '',
+			'type' => 'class',
+			'override' => false,
+		),
+	'ThemeCore' =>
+		array (
+			'path' => 'classes/Theme.php',
+			'type' => 'class',
+			'override' => false,
+		),
+	'Tools' =>
+		array (
+			'path' => '',
+			'type' => 'class',
+			'override' => false,
+		),
+	'ToolsCore' =>
+		array (
+			'path' => 'classes/Tools.php',
+			'type' => 'class',
+			'override' => false,
+		),
+	'Translate' =>
+		array (
+			'path' => '',
+			'type' => 'class',
+			'override' => false,
+		),
+	'TranslateCore' =>
+		array (
+			'path' => 'classes/Translate.php',
+			'type' => 'class',
+			'override' => false,
+		),
+	'TranslatedConfiguration' =>
+		array (
+			'path' => '',
+			'type' => 'class',
+			'override' => false,
+		),
+	'TranslatedConfigurationCore' =>
+		array (
+			'path' => 'classes/TranslatedConfiguration.php',
+			'type' => 'class',
+			'override' => false,
+		),
+	'Tree' =>
+		array (
+			'path' => '',
+			'type' => 'class',
+			'override' => false,
+		),
+	'TreeCore' =>
+		array (
+			'path' => 'classes/tree/Tree.php',
+			'type' => 'class',
+			'override' => false,
+		),
+	'TreeToolbar' =>
+		array (
+			'path' => '',
+			'type' => 'class',
+			'override' => false,
+		),
+	'TreeToolbarButton' =>
+		array (
+			'path' => '',
+			'type' => 'abstract class',
+			'override' => false,
+		),
+	'TreeToolbarButtonCore' =>
+		array (
+			'path' => 'classes/tree/TreeToolbarButton.php',
+			'type' => 'abstract class',
+			'override' => false,
+		),
+	'TreeToolbarCore' =>
+		array (
+			'path' => 'classes/tree/TreeToolbar.php',
+			'type' => 'class',
+			'override' => false,
+		),
+	'TreeToolbarLink' =>
+		array (
+			'path' => '',
+			'type' => 'class',
+			'override' => false,
+		),
+	'TreeToolbarLinkCore' =>
+		array (
+			'path' => 'classes/tree/TreeToolbarLink.php',
+			'type' => 'class',
+			'override' => false,
+		),
+	'TreeToolbarSearch' =>
+		array (
+			'path' => '',
+			'type' => 'class',
+			'override' => false,
+		),
+	'TreeToolbarSearchCategories' =>
+		array (
+			'path' => '',
+			'type' => 'class',
+			'override' => false,
+		),
+	'TreeToolbarSearchCategoriesCore' =>
+		array (
+			'path' => 'classes/tree/TreeToolbarSearchCategories.php',
+			'type' => 'class',
+			'override' => false,
+		),
+	'TreeToolbarSearchCore' =>
+		array (
+			'path' => 'classes/tree/TreeToolbarSearch.php',
+			'type' => 'class',
+			'override' => false,
+		),
+	'Upgrader' =>
+		array (
+			'path' => '',
+			'type' => 'class',
+			'override' => false,
+		),
+	'UpgraderCore' =>
+		array (
+			'path' => 'classes/Upgrader.php',
+			'type' => 'class',
+			'override' => false,
+		),
+	'Uploader' =>
+		array (
+			'path' => '',
+			'type' => 'class',
+			'override' => false,
+		),
+	'UploaderCore' =>
+		array (
+			'path' => 'classes/Uploader.php',
+			'type' => 'class',
+			'override' => false,
+		),
+	'Validate' =>
+		array (
+			'path' => '',
+			'type' => 'class',
+			'override' => false,
+		),
+	'ValidateCore' =>
+		array (
+			'path' => 'classes/Validate.php',
+			'type' => 'class',
+			'override' => false,
+		),
+	'Warehouse' =>
+		array (
+			'path' => '',
+			'type' => 'class',
+			'override' => false,
+		),
+	'WarehouseCore' =>
+		array (
+			'path' => 'classes/stock/Warehouse.php',
+			'type' => 'class',
+			'override' => false,
+		),
+	'WarehouseProductLocation' =>
+		array (
+			'path' => '',
+			'type' => 'class',
+			'override' => false,
+		),
+	'WarehouseProductLocationCore' =>
+		array (
+			'path' => 'classes/stock/WarehouseProductLocation.php',
+			'type' => 'class',
+			'override' => false,
+		),
+	'WebserviceException' =>
+		array (
+			'path' => '',
+			'type' => 'class',
+			'override' => false,
+		),
+	'WebserviceExceptionCore' =>
+		array (
+			'path' => 'classes/webservice/WebserviceException.php',
+			'type' => 'class',
+			'override' => false,
+		),
+	'WebserviceKey' =>
+		array (
+			'path' => '',
+			'type' => 'class',
+			'override' => false,
+		),
+	'WebserviceKeyCore' =>
+		array (
+			'path' => 'classes/webservice/WebserviceKey.php',
+			'type' => 'class',
+			'override' => false,
+		),
+	'WebserviceOutputBuilder' =>
+		array (
+			'path' => '',
+			'type' => 'class',
+			'override' => false,
+		),
+	'WebserviceOutputBuilderCore' =>
+		array (
+			'path' => 'classes/webservice/WebserviceOutputBuilder.php',
+			'type' => 'class',
+			'override' => false,
+		),
+	'WebserviceOutputInterface' =>
+		array (
+			'path' => 'classes/webservice/WebserviceOutputInterface.php',
+			'type' => 'interface',
+			'override' => false,
+		),
+	'WebserviceOutputJSON' =>
+		array (
+			'path' => 'classes/webservice/WebserviceOutputJSON.php',
+			'type' => 'class',
+			'override' => false,
+		),
+	'WebserviceOutputXML' =>
+		array (
+			'path' => '',
+			'type' => 'class',
+			'override' => false,
+		),
+	'WebserviceOutputXMLCore' =>
+		array (
+			'path' => 'classes/webservice/WebserviceOutputXML.php',
+			'type' => 'class',
+			'override' => false,
+		),
+	'WebserviceRequest' =>
+		array (
+			'path' => '',
+			'type' => 'class',
+			'override' => false,
+		),
+	'WebserviceRequestCore' =>
+		array (
+			'path' => 'classes/webservice/WebserviceRequest.php',
+			'type' => 'class',
+			'override' => false,
+		),
+	'WebserviceSpecificManagementImages' =>
+		array (
+			'path' => '',
+			'type' => 'class',
+			'override' => false,
+		),
+	'WebserviceSpecificManagementImagesCore' =>
+		array (
+			'path' => 'classes/webservice/WebserviceSpecificManagementImages.php',
+			'type' => 'class',
+			'override' => false,
+		),
+	'WebserviceSpecificManagementInterface' =>
+		array (
+			'path' => 'classes/webservice/WebserviceSpecificManagementInterface.php',
+			'type' => 'interface',
+			'override' => false,
+		),
+	'WebserviceSpecificManagementSearch' =>
+		array (
+			'path' => '',
+			'type' => 'class',
+			'override' => false,
+		),
+	'WebserviceSpecificManagementSearchCore' =>
+		array (
+			'path' => 'classes/webservice/WebserviceSpecificManagementSearch.php',
+			'type' => 'class',
+			'override' => false,
+		),
+	'Zone' =>
+		array (
+			'path' => '',
+			'type' => 'class',
+			'override' => false,
+		),
+	'ZoneCore' =>
+		array (
+			'path' => 'classes/Zone.php',
+			'type' => 'class',
+			'override' => false,
+		),
 ); ?>