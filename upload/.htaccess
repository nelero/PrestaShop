<<<<<<< HEAD
<IfModule mod_mime.c>
    RemoveHandler .php .phtml .php3 .php4 .php5
    RemoveType .php .phtml .php3 .php4 .php5
</IfModule>
=======
<IfModule !mod_rewrite.c>
  # Apache 2.2
  <IfModule !mod_authz_core.c>
      Order deny,allow
      Deny from all
  </IfModule>
>>>>>>> e664e3d4

  # Apache 2.4
  <IfModule mod_authz_core.c>
      Require all denied
  </IfModule>
</IfModule><|MERGE_RESOLUTION|>--- conflicted
+++ resolved
@@ -1,16 +1,9 @@
-<<<<<<< HEAD
-<IfModule mod_mime.c>
-    RemoveHandler .php .phtml .php3 .php4 .php5
-    RemoveType .php .phtml .php3 .php4 .php5
-</IfModule>
-=======
 <IfModule !mod_rewrite.c>
   # Apache 2.2
   <IfModule !mod_authz_core.c>
       Order deny,allow
       Deny from all
   </IfModule>
->>>>>>> e664e3d4
 
   # Apache 2.4
   <IfModule mod_authz_core.c>
