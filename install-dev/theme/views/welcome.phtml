--- conflicted
+++ resolved
@@ -1,39 +1,34 @@
-<?php $this->displayTemplate('header') ?>
-
-<?php if (Tools::getMemoryLimit() < Tools::getOctets('32M')): ?>
-	<div class="warnBlock"><?php echo $this->l('PrestaShop requires at least 32M of memory to run, please check the memory_limit directive in php.ini or contact your host provider'); ?></div>
-<?php endif; ?>
-
-<?php if ($this->can_upgrade): ?>
-	<div class="warnBlock">
-		<img src="theme/img/pict_error.png" alt="" style="vertical-align: middle;" /> &nbsp;
-		<?php echo $this->l(
-			'<b>Warning: You cannot use anymore this tool to upgrade your store.</b><br /><br />You already have <b>PrestaShop version %1$s installed</b>.<br /><br />If you want to upgrade to the latest version please read our documentation: <a href="%2$s">%2$s</a>',
-			$this->ps_version, $this->getDocumentationUpgradeLink()
-		) ?></div>
-<?php endif; ?>
-
-<h2><?php echo $this->l('Welcome to the PrestaShop %s Installer', _PS_INSTALL_VERSION_) ?></h2>
-<p><?php echo $this->l('The installation of PrestaShop is quick and easy. In just a few moments, you will become part of a community consisting of more than 150,000 merchants. You are on the way to creating your own unique online store that you can manage easily every day.') ?></p>
-<p><?php echo $this->l('If you need help, do not hesitate to check <a href="%1$s" target="_blank">our documentation</a> or to contact our support team: %2$s', $this->getDocumentationLink(), $this->getPhone()) ?></p>
-
-<!-- List of languages -->
-<?php if (count($this->language->getIsoList()) > 1): ?>
-<<<<<<< HEAD
-	<h3><?php echo $this->l('Continue the installation in:') ?></h3>
-	<select id="langList" name="language">
-=======
-	<h2><?php echo $this->l('Continue the installation in') ?></h2>
-	<ul id="langList" style="line-height: 20px;">
->>>>>>> d49c4cf6
-	<?php foreach ($this->language->getIsoList() as $iso): ?>
-		<option value="<?php echo $iso ?>" <?php if ($iso == $this->language->getLanguageIso()) echo 'selected="selected"' ?>>
-			<?php echo $this->language->getLanguage($iso)->getMetaInformation('name') ?>
-		</option>
-	<?php endforeach; ?>
-	</select>
-<?php endif; ?>
-
-<p><?php echo $this->l('The language selection above only applies to the Installation Assistant. Once your store is installed, you can choose the language of your store from over %d translations, all for free!', 60); ?> </p>
-
+<?php $this->displayTemplate('header') ?>
+
+<?php if (Tools::getMemoryLimit() < Tools::getOctets('32M')): ?>
+	<div class="warnBlock"><?php echo $this->l('PrestaShop requires at least 32M of memory to run, please check the memory_limit directive in php.ini or contact your host provider'); ?></div>
+<?php endif; ?>
+
+<?php if ($this->can_upgrade): ?>
+	<div class="warnBlock">
+		<img src="theme/img/pict_error.png" alt="" style="vertical-align: middle;" /> &nbsp;
+		<?php echo $this->l(
+			'<b>Warning: You cannot use anymore this tool to upgrade your store.</b><br /><br />You already have <b>PrestaShop version %1$s installed</b>.<br /><br />If you want to upgrade to the latest version please read our documentation: <a href="%2$s">%2$s</a>',
+			$this->ps_version, $this->getDocumentationUpgradeLink()
+		) ?></div>
+<?php endif; ?>
+
+<h2><?php echo $this->l('Welcome to the PrestaShop %s Installer', _PS_INSTALL_VERSION_) ?></h2>
+<p><?php echo $this->l('The installation of PrestaShop is quick and easy. In just a few moments, you will become part of a community consisting of more than 150,000 merchants. You are on the way to creating your own unique online store that you can manage easily every day.') ?></p>
+<p><?php echo $this->l('If you need help, do not hesitate to check <a href="%1$s" target="_blank">our documentation</a> or to contact our support team: %2$s', $this->getDocumentationLink(), $this->getPhone()) ?></p>
+
+<!-- List of languages -->
+<?php if (count($this->language->getIsoList()) > 1): ?>
+	<h3><?php echo $this->l('Continue the installation in:') ?></h3>
+	<select id="langList" name="language">
+	<?php foreach ($this->language->getIsoList() as $iso): ?>
+		<option value="<?php echo $iso ?>" <?php if ($iso == $this->language->getLanguageIso()) echo 'selected="selected"' ?>>
+			<?php echo $this->language->getLanguage($iso)->getMetaInformation('name') ?>
+		</option>
+	<?php endforeach; ?>
+	</select>
+<?php endif; ?>
+
+<p><?php echo $this->l('The language selection above only applies to the Installation Assistant. Once your store is installed, you can choose the language of your store from over %d translations, all for free!', 60); ?> </p>
+
 <?php $this->displayTemplate('footer') ?>