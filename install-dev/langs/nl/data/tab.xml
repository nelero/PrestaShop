<?xml version="1.0" encoding="UTF-8"?>
<entity_tab>
<<<<<<< HEAD
  <tab id="Dashboard" name="Dashboard"/>
  <tab id="CMS_Pages" name="CMS-pagina's"/>
  <tab id="CMS_Categories" name="CMS-categorieën"/>
  <tab id="Combinations_Generator" name="Combinatiegenerator"/>
  <tab id="Search" name="Zoeken"/>
  <tab id="Login" name="Inloggen"/>
  <tab id="Shops" name="Winkels"/>
  <tab id="Shop_URLs" name="Winkel-URL's"/>
  <tab id="Catalog" name="Catalogus"/>
  <tab id="Orders" name="Bestellingen"/>
  <tab id="Customers" name="Klanten"/>
  <tab id="Price_Rules" name="Prijsregels"/>
  <tab id="Shipping" name="Verzending"/>
  <tab id="Localization" name="Lokalisatie"/>
  <tab id="Modules" name="Modules"/>
  <tab id="Preferences" name="Instellingen"/>
  <tab id="Advanced_Parameters" name="Geavanceerde instellingen"/>
=======
  <tab id="SELL" name="SELL" />
  <tab id="IMPROVE" name="IMPROVE" />
  <tab id="CONFIGURE" name="CONFIGURE" />
  <tab id="Addresses" name="Adressen"/>
>>>>>>> a15cee9b
  <tab id="Administration" name="Administratie"/>
  <tab id="AdminModulesSf" name="Module Catalog" />
  <tab id="Advanced_Parameters" name="Geavanceerde Instellingen"/>
  <tab id="Attachments" name="Bijlagen"/>
  <tab id="Attributes_and_features" name="Attributes &amp; Features" />
  <tab id="Attributes_and_Values" name="Productattributen"/>
  <tab id="Carriers" name="Vervoerders"/>
  <tab id="CarrierWizard" name="Vervoerder"/>
  <tab id="Cart_Rules" name="Winkelwagenregels"/>
<<<<<<< HEAD
  <tab id="Catalog_Price_Rules" name="Catalogusprijsregels"/>
  <tab id="Marketing" name="Marketing"/>
  <tab id="Shipping_1" name="Instellingen"/>
  <tab id="Carriers" name="Vervoerders"/>
  <tab id="Price_Ranges" name="Prijsklasse"/>
  <tab id="Weight_Ranges" name="Gewichtsklasse"/>
  <tab id="Localization_1" name="Lokalisatie"/>
  <tab id="Languages" name="Talen"/>
  <tab id="Zones" name="Zones"/>
=======
  <tab id="Catalog_Price_Rules" name="Catalogus prijsregels"/>
  <tab id="Catalog" name="Catalogus"/>
  <tab id="Categories" name="Categorieën"/>
  <tab id="CMS_Categories" name="CMS-categorieën"/>
  <tab id="CMS_Pages" name="CMS-pagina's"/>
  <tab id="Combinations_Generator" name="Combinatie generator"/>
  <tab id="Configuration" name="Configuratie"/>
  <tab id="Contact" name="Contact" />
  <tab id="Contacts" name="Contactpersonen"/>
>>>>>>> a15cee9b
  <tab id="Countries" name="Landen"/>
  <tab id="Credit_Slips" name="Creditnota's"/>
  <tab id="CSV_Import" name="Import"/>
  <tab id="Currencies" name="Valuta's"/>
  <tab id="Customer_Service_2" name="Customer Service" />
  <tab id="Customer_Service" name="Klantenservice"/>
  <tab id="Customer_settings" name="Customer Settings" />
  <tab id="Customers_1" name="Klanten"/>
  <tab id="Customers_2" name="Klanten"/>
<<<<<<< HEAD
  <tab id="Themes" name="Thema's"/>
  <tab id="SEO_URLs" name="SEO &amp; URL's"/>
  <tab id="CMS" name="CMS"/>
=======
  <tab id="Customers" name="Klanten"/>
  <tab id="Dashboard" name="Dashboard"/>
  <tab id="Database" name="Database" />
  <tab id="DB_Backup" name="DB-backup"/>
  <tab id="Delivery_Slips" name="Pakbonnen"/>
  <tab id="E-mail" name="E-mail"/>
  <tab id="Employees_1" name="Employees" />
  <tab id="Employees" name="Medewerkers"/>
  <tab id="Features" name="Productkenmerken"/>
  <tab id="General_1" name="General" />
  <tab id="General" name="Algemeen"/>
  <tab id="Geolocation" name="Geolocatie"/>
  <tab id="Groups" name="Groepen"/>
  <tab id="Image_Settings" name="Image Settings" />
>>>>>>> a15cee9b
  <tab id="Images" name="Afbeeldingen"/>
  <tab id="Information" name="Information" />
  <tab id="Instant_Stock_Status" name="Huidige voorraadstatus"/>
  <tab id="International" name="International" />
  <tab id="Invoices" name="Facturen"/>
  <tab id="Languages" name="Talen"/>
  <tab id="Localization_1" name="Lokalisatie"/>
  <tab id="Localization" name="Lokalisatie"/>
  <tab id="Locations" name="Locations" />
  <tab id="Login" name="Inloggen"/>
  <tab id="Logs" name="Logboeken"/>
  <tab id="Look_feel" name="Design" />
  <tab id="Maintenance" name="Onderhoud"/>
  <tab id="Manufacturers_and_suppliers" name="Manufacturers and Suppliers" />
  <tab id="Manufacturers" name="Fabrikanten"/>
  <tab id="Marketing" name="Marketing"/>
  <tab id="Menus" name="Menu's"/>
  <tab id="Merchandise_Returns" name="Retourzendingen"/>
  <tab id="Modules_1" name="Modules en Services"/>
  <tab id="Modules" name="Modules"/>
  <tab id="Monitoring" name="Monitoring"/>
  <tab id="Multistore" name="Multistore"/>
  <tab id="Order_Messages" name="Bestellingsberichten"/>
  <tab id="Order_settings_2" name="Order Settings" />
  <tab id="Order_settings" name="Order Settings" />
  <tab id="Orders_1" name="Bestellingen"/>
  <tab id="Orders_2" name="Bestellingen"/>
  <tab id="Orders" name="Bestellingen"/>
  <tab id="Outstanding" name="Openstaand"/>
  <tab id="Pages" name="Pages" />
  <tab id="Payment_methods" name="Payment Methods" />
  <tab id="Payment_preferences" name="Preferences" />
  <tab id="Payment" name="Betaling"/>
  <tab id="Performance" name="Prestaties"/>
  <tab id="Permissions" name="Permissies"/>
  <tab id="Positions" name="Posities"/>
  <tab id="Preferences_1" name="Instellingen"/>
  <tab id="Preferences" name="Instellingen"/>
  <tab id="Price_Ranges" name="Prijsklasse"/>
  <tab id="Price_Rules" name="Prijsregels"/>
  <tab id="Products_1" name="Producten"/>
  <tab id="Products" name="Producten"/>
  <tab id="Profiles" name="Profielen"/>
  <tab id="Quick_Access" name="Snelle toegang"/>
  <tab id="Referrers" name="Referrers"/>
  <tab id="Search_1" name="Zoeken"/>
  <tab id="Search_Engines" name="Zoekmachines"/>
  <tab id="Search" name="Zoeken"/>
  <tab id="SEO_URLs" name="SEO &amp; URLs"/>
  <tab id="Shipping_1" name="Instellingen"/>
  <tab id="Shipping" name="Verzending"/>
  <tab id="Shop_parameters" name="Shop Parameters" />
  <tab id="Shop_URLs" name="Winkel-URLs"/>
  <tab id="Shopping_Carts" name="Winkelwagens"/>
  <tab id="Shops" name="Winkels"/>
  <tab id="SQL_Manager" name="SQL-beheer"/>
  <tab id="States" name="Provincies"/>
  <tab id="Stats_1" name="Statistieken"/>
  <tab id="Stats" name="Statistieken"/>
  <tab id="Statuses" name="Statussen"/>
  <tab id="Stock_Coverage" name="Voorraaddekking"/>
  <tab id="Stock_Management" name="Voorraadbeheer"/>
  <tab id="Stock_Movement" name="Voorraadverplaatsing"/>
  <tab id="Stock" name="Voorraad"/>
  <tab id="Store_Contacts" name="Winkelcontacten"/>
  <tab id="Suppliers" name="Leveranciers"/>
  <tab id="Supply_orders" name="Leveringsbestellingen"/>
  <tab id="Tags" name="Tags"/>
  <tab id="Tax_Management" name="Taxes" />
  <tab id="Tax_Rules" name="Belastingregels"/>
  <tab id="Taxes" name="Belastingen"/>
  <tab id="Themes_Catalog" name="Theme Catalog" />
  <tab id="Themes" name="Thema's"/>
  <tab id="Titles" name="Sociale titels"/>
  <tab id="Traffic" name="Traffic" />
  <tab id="Translations" name="Vertalingen"/>
  <tab id="Warehouses" name="Magazijnen"/>
  <tab id="Webservice" name="Webservice"/>
  <tab id="Weight_Ranges" name="Gewichtsklasse"/>
  <tab id="Zones" name="Zones"/>
</entity_tab><|MERGE_RESOLUTION|>--- conflicted
+++ resolved
@@ -1,31 +1,11 @@
 <?xml version="1.0" encoding="UTF-8"?>
 <entity_tab>
-<<<<<<< HEAD
-  <tab id="Dashboard" name="Dashboard"/>
-  <tab id="CMS_Pages" name="CMS-pagina's"/>
-  <tab id="CMS_Categories" name="CMS-categorieën"/>
-  <tab id="Combinations_Generator" name="Combinatiegenerator"/>
-  <tab id="Search" name="Zoeken"/>
-  <tab id="Login" name="Inloggen"/>
-  <tab id="Shops" name="Winkels"/>
-  <tab id="Shop_URLs" name="Winkel-URL's"/>
-  <tab id="Catalog" name="Catalogus"/>
-  <tab id="Orders" name="Bestellingen"/>
-  <tab id="Customers" name="Klanten"/>
-  <tab id="Price_Rules" name="Prijsregels"/>
-  <tab id="Shipping" name="Verzending"/>
-  <tab id="Localization" name="Lokalisatie"/>
-  <tab id="Modules" name="Modules"/>
-  <tab id="Preferences" name="Instellingen"/>
-  <tab id="Advanced_Parameters" name="Geavanceerde instellingen"/>
-=======
-  <tab id="SELL" name="SELL" />
-  <tab id="IMPROVE" name="IMPROVE" />
-  <tab id="CONFIGURE" name="CONFIGURE" />
+  <tab id="SELL" name="VERKOPEN" />
+  <tab id="IMPROVE" name="VERBETEREN" />
+  <tab id="CONFIGURE" name="VERANDEREN" />
   <tab id="Addresses" name="Adressen"/>
->>>>>>> a15cee9b
   <tab id="Administration" name="Administratie"/>
-  <tab id="AdminModulesSf" name="Module Catalog" />
+  <tab id="AdminModulesSf" name="Modulecatalogus" />
   <tab id="Advanced_Parameters" name="Geavanceerde Instellingen"/>
   <tab id="Attachments" name="Bijlagen"/>
   <tab id="Attributes_and_features" name="Attributes &amp; Features" />
@@ -33,70 +13,52 @@
   <tab id="Carriers" name="Vervoerders"/>
   <tab id="CarrierWizard" name="Vervoerder"/>
   <tab id="Cart_Rules" name="Winkelwagenregels"/>
-<<<<<<< HEAD
   <tab id="Catalog_Price_Rules" name="Catalogusprijsregels"/>
-  <tab id="Marketing" name="Marketing"/>
-  <tab id="Shipping_1" name="Instellingen"/>
-  <tab id="Carriers" name="Vervoerders"/>
-  <tab id="Price_Ranges" name="Prijsklasse"/>
-  <tab id="Weight_Ranges" name="Gewichtsklasse"/>
-  <tab id="Localization_1" name="Lokalisatie"/>
-  <tab id="Languages" name="Talen"/>
-  <tab id="Zones" name="Zones"/>
-=======
-  <tab id="Catalog_Price_Rules" name="Catalogus prijsregels"/>
   <tab id="Catalog" name="Catalogus"/>
   <tab id="Categories" name="Categorieën"/>
   <tab id="CMS_Categories" name="CMS-categorieën"/>
   <tab id="CMS_Pages" name="CMS-pagina's"/>
-  <tab id="Combinations_Generator" name="Combinatie generator"/>
+  <tab id="Combinations_Generator" name="Combinatiegenerator"/>
   <tab id="Configuration" name="Configuratie"/>
   <tab id="Contact" name="Contact" />
   <tab id="Contacts" name="Contactpersonen"/>
->>>>>>> a15cee9b
   <tab id="Countries" name="Landen"/>
   <tab id="Credit_Slips" name="Creditnota's"/>
-  <tab id="CSV_Import" name="Import"/>
+  <tab id="CSV_Import" name="Importeren"/>
   <tab id="Currencies" name="Valuta's"/>
-  <tab id="Customer_Service_2" name="Customer Service" />
+  <tab id="Customer_Service_2" name="Klantenservice" />
   <tab id="Customer_Service" name="Klantenservice"/>
-  <tab id="Customer_settings" name="Customer Settings" />
+  <tab id="Customer_settings" name="Klantinstellingen" />
   <tab id="Customers_1" name="Klanten"/>
   <tab id="Customers_2" name="Klanten"/>
-<<<<<<< HEAD
-  <tab id="Themes" name="Thema's"/>
-  <tab id="SEO_URLs" name="SEO &amp; URL's"/>
-  <tab id="CMS" name="CMS"/>
-=======
   <tab id="Customers" name="Klanten"/>
   <tab id="Dashboard" name="Dashboard"/>
   <tab id="Database" name="Database" />
   <tab id="DB_Backup" name="DB-backup"/>
   <tab id="Delivery_Slips" name="Pakbonnen"/>
   <tab id="E-mail" name="E-mail"/>
-  <tab id="Employees_1" name="Employees" />
+  <tab id="Employees_1" name="Medewerkers" />
   <tab id="Employees" name="Medewerkers"/>
   <tab id="Features" name="Productkenmerken"/>
   <tab id="General_1" name="General" />
   <tab id="General" name="Algemeen"/>
   <tab id="Geolocation" name="Geolocatie"/>
   <tab id="Groups" name="Groepen"/>
-  <tab id="Image_Settings" name="Image Settings" />
->>>>>>> a15cee9b
+  <tab id="Image_Settings" name="Afbeeldingsinstellingen" />
   <tab id="Images" name="Afbeeldingen"/>
   <tab id="Information" name="Information" />
   <tab id="Instant_Stock_Status" name="Huidige voorraadstatus"/>
-  <tab id="International" name="International" />
+  <tab id="International" name="Internationaal" />
   <tab id="Invoices" name="Facturen"/>
   <tab id="Languages" name="Talen"/>
   <tab id="Localization_1" name="Lokalisatie"/>
   <tab id="Localization" name="Lokalisatie"/>
-  <tab id="Locations" name="Locations" />
+  <tab id="Locations" name="Locaties" />
   <tab id="Login" name="Inloggen"/>
   <tab id="Logs" name="Logboeken"/>
   <tab id="Look_feel" name="Design" />
   <tab id="Maintenance" name="Onderhoud"/>
-  <tab id="Manufacturers_and_suppliers" name="Manufacturers and Suppliers" />
+  <tab id="Manufacturers_and_suppliers" name="Fabrikanten en leveranciers" />
   <tab id="Manufacturers" name="Fabrikanten"/>
   <tab id="Marketing" name="Marketing"/>
   <tab id="Menus" name="Menu's"/>
@@ -106,15 +68,15 @@
   <tab id="Monitoring" name="Monitoring"/>
   <tab id="Multistore" name="Multistore"/>
   <tab id="Order_Messages" name="Bestellingsberichten"/>
-  <tab id="Order_settings_2" name="Order Settings" />
-  <tab id="Order_settings" name="Order Settings" />
+  <tab id="Order_settings_2" name="Bestelconfiguratie" />
+  <tab id="Order_settings" name="Bestelconfiguratie" />
   <tab id="Orders_1" name="Bestellingen"/>
   <tab id="Orders_2" name="Bestellingen"/>
   <tab id="Orders" name="Bestellingen"/>
   <tab id="Outstanding" name="Openstaand"/>
-  <tab id="Pages" name="Pages" />
-  <tab id="Payment_methods" name="Payment Methods" />
-  <tab id="Payment_preferences" name="Preferences" />
+  <tab id="Pages" name="Pagina's" />
+  <tab id="Payment_methods" name="Betaalmethoden" />
+  <tab id="Payment_preferences" name="Instellingen" />
   <tab id="Payment" name="Betaling"/>
   <tab id="Performance" name="Prestaties"/>
   <tab id="Permissions" name="Permissies"/>
@@ -131,7 +93,7 @@
   <tab id="Search_1" name="Zoeken"/>
   <tab id="Search_Engines" name="Zoekmachines"/>
   <tab id="Search" name="Zoeken"/>
-  <tab id="SEO_URLs" name="SEO &amp; URLs"/>
+  <tab id="SEO_URLs" name="SEO &amp; URL's"/>
   <tab id="Shipping_1" name="Instellingen"/>
   <tab id="Shipping" name="Verzending"/>
   <tab id="Shop_parameters" name="Shop Parameters" />
@@ -151,10 +113,10 @@
   <tab id="Suppliers" name="Leveranciers"/>
   <tab id="Supply_orders" name="Leveringsbestellingen"/>
   <tab id="Tags" name="Tags"/>
-  <tab id="Tax_Management" name="Taxes" />
+  <tab id="Tax_Management" name="Belastingen" />
   <tab id="Tax_Rules" name="Belastingregels"/>
   <tab id="Taxes" name="Belastingen"/>
-  <tab id="Themes_Catalog" name="Theme Catalog" />
+  <tab id="Themes_Catalog" name="Themacatalogus" />
   <tab id="Themes" name="Thema's"/>
   <tab id="Titles" name="Sociale titels"/>
   <tab id="Traffic" name="Traffic" />
