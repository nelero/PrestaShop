--- conflicted
+++ resolved
@@ -4,11 +4,7 @@
   <tab id="IMPROVE" name="IMPROVE" />
   <tab id="CONFIGURE" name="CONFIGURE" />
   <tab id="Addresses" name="Adresses"/>
-<<<<<<< HEAD
-  <tab id="AdminModulesSf" name="Module Catalog" />
-=======
   <tab id="Module_Page" name="Module Catalog" />
->>>>>>> d17bcd3b
   <tab id="Administration" name="Administration"/>
   <tab id="Advanced_Parameters" name="Paramètres avancés"/>
   <tab id="Attachments" name="Documents joints"/>
@@ -63,11 +59,7 @@
   <tab id="Look_feel" name="Design" />
   <tab id="Maintenance" name="Maintenance"/>
   <tab id="Manufacturers" name="Marques"/>
-<<<<<<< HEAD
-  <tab id="Manufacturers_and_suppliers" name="Manufacturers and Suppliers" />
-=======
   <tab id="Manufacturers_and_suppliers" name="Brands and Suppliers" />
->>>>>>> d17bcd3b
   <tab id="Marketing" name="Marketing"/>
   <tab id="Menus" name="Menus"/>
   <tab id="Merchandise_Returns" name="Retours produits"/>
@@ -131,8 +123,5 @@
   <tab id="Warehouses" name="Entrepôts"/>
   <tab id="Webservice" name="Service web"/>
   <tab id="Zones" name="Zones"/>
-<<<<<<< HEAD
-=======
   <tab id="Marketing_tools" name="Marketing tools"/>
->>>>>>> d17bcd3b
 </entity_tab>