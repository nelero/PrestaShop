--- conflicted
+++ resolved
@@ -363,7 +363,6 @@
             <wording_domain>Admin.Navigation.Menu</wording_domain>
         </tab>
 
-<<<<<<< HEAD
         <!--SHOP PARAMETERS-->
         <tab id="Shop_parameters" id_parent="CONFIGURE" active="1" enabled="1" icon="settings">
             <class_name>ShopParameters</class_name>
@@ -569,6 +568,8 @@
         </tab>
         <tab id="Security" id_parent="Advanced_Parameters" active="1" enabled="1">
             <class_name>AdminParentSecurity</class_name>
+            <wording>Security</wording>
+            <wording_domain>Admin.Navigation.Menu</wording_domain>
         </tab>
         <tab id="Security_1" id_parent="Security" active="1" enabled="1" route_name="admin_security">
             <class_name>AdminSecurity</class_name>
@@ -577,253 +578,13 @@
         </tab>
         <tab id="EmployeeSessions" id_parent="Security" active="1" enabled="1" route_name="admin_security_sessions_employee_list">
             <class_name>AdminSecuritySessionEmployee</class_name>
+            <wording>Employee Sessions</wording>
+            <wording_domain>Admin.Navigation.Menu</wording_domain>
         </tab>
         <tab id="CustomerSessions" id_parent="Security" active="1" enabled="1" route_name="admin_security_sessions_customer_list">
-=======
-            <!--SHOP PARAMETERS-->
-            <tab id="Shop_parameters" id_parent="CONFIGURE" active="1" enabled="1" icon="settings">
-                <class_name>ShopParameters</class_name>
-                <wording>Shop Parameters</wording>
-                <wording_domain>Admin.Navigation.Menu</wording_domain>
-            </tab>
-
-                <tab id="General" id_parent="Shop_parameters" active="1" enabled="1">
-                    <class_name>AdminParentPreferences</class_name>
-                    <wording>General</wording>
-                    <wording_domain>Admin.Navigation.Menu</wording_domain>
-                </tab>
-
-                    <tab id="General_1" id_parent="General" active="1" enabled="1">
-                        <class_name>AdminPreferences</class_name>
-                        <wording>General</wording>
-                        <wording_domain>Admin.Navigation.Menu</wording_domain>
-                    </tab>
-                    <tab id="Maintenance" id_parent="General" active="1" enabled="1">
-                        <class_name>AdminMaintenance</class_name>
-                        <wording>Maintenance</wording>
-                        <wording_domain>Admin.Navigation.Menu</wording_domain>
-                    </tab>
-
-                <tab id="Order_settings" id_parent="Shop_parameters" active="1" enabled="1">
-                    <class_name>AdminParentOrderPreferences</class_name>
-                    <wording>Order Settings</wording>
-                    <wording_domain>Admin.Navigation.Menu</wording_domain>
-                </tab>
-
-                    <tab id="Order_settings_2" id_parent="Order_settings" active="1" enabled="1">
-                        <class_name>AdminOrderPreferences</class_name>
-                        <wording>Order Settings</wording>
-                        <wording_domain>Admin.Navigation.Menu</wording_domain>
-                    </tab>
-                    <tab id="Statuses" id_parent="Order_settings" active="1" enabled="1">
-                        <class_name>AdminStatuses</class_name>
-                        <wording>Statuses</wording>
-                        <wording_domain>Admin.Navigation.Menu</wording_domain>
-                    </tab>
-
-                <tab id="Products_1" id_parent="Shop_parameters" active="1" enabled="1">
-                    <class_name>AdminPPreferences</class_name>
-                    <wording>Product Settings</wording>
-                    <wording_domain>Admin.Navigation.Menu</wording_domain>
-                </tab>
-                <tab id="Customer_settings" id_parent="Shop_parameters" active="1" enabled="1">
-                    <class_name>AdminParentCustomerPreferences</class_name>
-                    <wording>Customer Settings</wording>
-                    <wording_domain>Admin.Navigation.Menu</wording_domain>
-                </tab>
-
-                    <tab id="Customers_2" id_parent="Customer_settings" active="1" enabled="1">
-                        <class_name>AdminCustomerPreferences</class_name>
-                        <wording>Customer Settings</wording>
-                        <wording_domain>Admin.Navigation.Menu</wording_domain>
-                    </tab>
-                    <tab id="Groups" id_parent="Customer_settings" active="1" enabled="1">
-                        <class_name>AdminGroups</class_name>
-                        <wording>Groups</wording>
-                        <wording_domain>Admin.Navigation.Menu</wording_domain>
-                    </tab>
-                    <tab id="Titles" id_parent="Customer_settings" active="1" enabled="1">
-                        <class_name>AdminGenders</class_name>
-                        <wording>Titles</wording>
-                        <wording_domain>Admin.Navigation.Menu</wording_domain>
-                    </tab>
-
-                <tab id="Contact" id_parent="Shop_parameters" active="1" enabled="1">
-                    <class_name>AdminParentStores</class_name>
-                    <wording>Contact</wording>
-                    <wording_domain>Admin.Navigation.Menu</wording_domain>
-                </tab>
-
-                    <tab id="Contacts" id_parent="Contact" active="1" enabled="1">
-                        <class_name>AdminContacts</class_name>
-                        <wording>Contacts</wording>
-                        <wording_domain>Admin.Navigation.Menu</wording_domain>
-                    </tab>
-                    <tab id="Store_Contacts" id_parent="Contact" active="1" enabled="1">
-                        <class_name>AdminStores</class_name>
-                        <wording>Stores</wording>
-                        <wording_domain>Admin.Navigation.Menu</wording_domain>
-                    </tab>
-
-                <tab id="Traffic" id_parent="Shop_parameters" active="1" enabled="1">
-                    <class_name>AdminParentMeta</class_name>
-                    <wording>Traffic &amp; SEO</wording>
-                    <wording_domain>Admin.Navigation.Menu</wording_domain>
-                </tab>
-
-                    <tab id="SEO_URLs" id_parent="Traffic" active="1" enabled="1">
-                        <class_name>AdminMeta</class_name>
-                        <wording>SEO &amp; URLs</wording>
-                        <wording_domain>Admin.Navigation.Menu</wording_domain>
-                    </tab>
-                    <tab id="Search_Engines" id_parent="Traffic" active="1" enabled="1">
-                        <class_name>AdminSearchEngines</class_name>
-                        <wording>Search Engines</wording>
-                        <wording_domain>Admin.Navigation.Menu</wording_domain>
-                    </tab>
-
-                <tab id="Search" id_parent="Shop_parameters" active="1" enabled="1">
-                    <class_name>AdminParentSearchConf</class_name>
-                    <wording>Search</wording>
-                    <wording_domain>Admin.Navigation.Menu</wording_domain>
-                </tab>
-
-                    <tab id="Search_1" id_parent="Search" active="1" enabled="1">
-                        <class_name>AdminSearchConf</class_name>
-                        <wording>Search</wording>
-                        <wording_domain>Admin.Navigation.Menu</wording_domain>
-                    </tab>
-                    <tab id="Tags" id_parent="Search" active="1" enabled="1">
-                        <class_name>AdminTags</class_name>
-                        <wording>Tags</wording>
-                        <wording_domain>Admin.Navigation.Menu</wording_domain>
-                    </tab>
-
-            <!--ADVANCED PARAMETERS-->
-            <tab id="Advanced_Parameters" id_parent="CONFIGURE" active="1" enabled="1" icon="settings_applications">
-                <class_name>AdminAdvancedParameters</class_name>
-                <wording>Advanced Parameters</wording>
-                <wording_domain>Admin.Navigation.Menu</wording_domain>
-            </tab>
-
-                <tab id="Information" id_parent="Advanced_Parameters" active="1" enabled="1">
-                    <class_name>AdminInformation</class_name>
-                    <wording>Information</wording>
-                    <wording_domain>Admin.Navigation.Menu</wording_domain>
-                </tab>
-                <tab id="Performance" id_parent="Advanced_Parameters" active="1" enabled="1">
-                    <class_name>AdminPerformance</class_name>
-                    <wording>Performance</wording>
-                    <wording_domain>Admin.Navigation.Menu</wording_domain>
-                </tab>
-                <tab id="Administration" id_parent="Advanced_Parameters" active="1" enabled="1">
-                    <class_name>AdminAdminPreferences</class_name>
-                    <wording>Administration</wording>
-                    <wording_domain>Admin.Navigation.Menu</wording_domain>
-                </tab>
-                <tab id="E-mail" id_parent="Advanced_Parameters" active="1" enabled="1">
-                    <class_name>AdminEmails</class_name>
-                    <wording>E-mail</wording>
-                    <wording_domain>Admin.Navigation.Menu</wording_domain>
-                </tab>
-                <tab id="CSV_Import" id_parent="Advanced_Parameters" active="1" enabled="1">
-                    <class_name>AdminImport</class_name>
-                    <wording>Import</wording>
-                    <wording_domain>Admin.Navigation.Menu</wording_domain>
-                </tab>
-
-                <tab id="Employees" id_parent="Advanced_Parameters" active="1" enabled="1">
-                    <class_name>AdminParentEmployees</class_name>
-                    <wording>Team</wording>
-                    <wording_domain>Admin.Navigation.Menu</wording_domain>
-                </tab>
-
-                    <tab id="Employees_1" id_parent="Employees" active="1" enabled="1">
-                        <class_name>AdminEmployees</class_name>
-                        <wording>Employees</wording>
-                        <wording_domain>Admin.Navigation.Menu</wording_domain>
-                    </tab>
-                    <tab id="Profiles" id_parent="Employees" active="1" enabled="1">
-                        <class_name>AdminProfiles</class_name>
-                        <wording>Profiles</wording>
-                        <wording_domain>Admin.Navigation.Menu</wording_domain>
-                    </tab>
-                    <tab id="Permissions" id_parent="Employees" active="1" enabled="1">
-                        <class_name>AdminAccess</class_name>
-                        <wording>Permissions</wording>
-                        <wording_domain>Admin.Navigation.Menu</wording_domain>
-                    </tab>
-
-                <tab id="Database" id_parent="Advanced_Parameters" active="1" enabled="1">
-                    <class_name>AdminParentRequestSql</class_name>
-                    <wording>Database</wording>
-                    <wording_domain>Admin.Navigation.Menu</wording_domain>
-                </tab>
-
-                    <tab id="SQL_Manager" id_parent="Database" active="1" enabled="1">
-                        <class_name>AdminRequestSql</class_name>
-                        <wording>SQL Manager</wording>
-                        <wording_domain>Admin.Navigation.Menu</wording_domain>
-                    </tab>
-                    <tab id="DB_Backup" id_parent="Database" active="1" enabled="1">
-                        <class_name>AdminBackup</class_name>
-                        <wording>DB Backup</wording>
-                        <wording_domain>Admin.Navigation.Menu</wording_domain>
-                    </tab>
-
-                <tab id="Logs" id_parent="Advanced_Parameters" active="1" enabled="1">
-                    <class_name>AdminLogs</class_name>
-                    <wording>Logs</wording>
-                    <wording_domain>Admin.Navigation.Menu</wording_domain>
-                </tab>
-                <tab id="Webservice" id_parent="Advanced_Parameters" active="1" enabled="1">
-                    <class_name>AdminWebservice</class_name>
-                    <wording>Webservice</wording>
-                    <wording_domain>Admin.Navigation.Menu</wording_domain>
-                </tab>
-                <tab id="AuthorizationServer" id_parent="Advanced_Parameters" active="0" enabled="1">
-                  <class_name>AdminAuthorizationServer</class_name>
-                  <wording>Authorization Server</wording>
-                  <wording_domain>Admin.Navigation.Menu</wording_domain>
-                </tab>
-                <tab id="Multistore" id_parent="Advanced_Parameters" active="0" enabled="1">
-                    <class_name>AdminShopGroup</class_name>
-                    <wording>Multistore</wording>
-                    <wording_domain>Admin.Navigation.Menu</wording_domain>
-                </tab>
-                <tab id="Multistore" id_parent="Advanced_Parameters" active="0" enabled="1">
-                    <class_name>AdminShopUrl</class_name>
-                    <wording>Multistore</wording>
-                    <wording_domain>Admin.Navigation.Menu</wording_domain>
-                </tab>
-                <tab id="FeatureFlag" id_parent="Advanced_Parameters" active="1" enabled="1" icon="">
-                  <class_name>AdminFeatureFlag</class_name>
-                  <wording>New &amp; Experimental Features</wording>
-                  <wording_domain>Admin.Navigation.Menu</wording_domain>
-                </tab>
-                <tab id="Security" id_parent="Advanced_Parameters" active="1" enabled="1">
-                    <class_name>AdminParentSecurity</class_name>
-                    <wording>Security</wording>
-                    <wording_domain>Admin.Navigation.Menu</wording_domain>
-                </tab>
-                    <tab id="Security_1" id_parent="Security" active="1" enabled="1" route_name="admin_security">
-                        <class_name>AdminSecurity</class_name>
-                        <wording>Security</wording>
-                        <wording_domain>Admin.Navigation.Menu</wording_domain>
-                    </tab>
-                    <tab id="EmployeeSessions" id_parent="Security" active="1" enabled="1" route_name="admin_security_sessions_employee_list">
-                        <class_name>AdminSecuritySessionEmployee</class_name>
-                        <wording>Employee Sessions</wording>
-                        <wording_domain>Admin.Navigation.Menu</wording_domain>
-                    </tab>
-                    <tab id="CustomerSessions" id_parent="Security" active="1" enabled="1" route_name="admin_security_sessions_customer_list">
-                        <class_name>AdminSecuritySessionCustomer</class_name>
-                        <wording>Customer Sessions</wording>
-                        <wording_domain>Admin.Navigation.Menu</wording_domain>
-                    </tab>
->>>>>>> 50e7e04e
-
             <class_name>AdminSecuritySessionCustomer</class_name>
+            <wording>Customer Sessions</wording>
+            <wording_domain>Admin.Navigation.Menu</wording_domain>
         </tab>
 
         <!--QUICK ACCESS-->
