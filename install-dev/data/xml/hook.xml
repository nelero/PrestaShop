--- conflicted
+++ resolved
@@ -2665,7 +2665,6 @@
       <title>Category footer</title>
       <description>This hook adds new blocks under the products listing in a category/search</description>
     </hook>
-<<<<<<< HEAD
     <hook id="displayHeaderCategory">
       <name>displayHeaderCategory</name>
       <title>Category header</title>
@@ -2860,7 +2859,7 @@
       <name>displayAdminOrderCreateExtraButtons</name>
       <title>Add buttons on the create order page dropdown</title>
       <description>Add buttons on the create order page dropdown</description>
-=======
+    </hook>
     <hook id="displayAdminGridTableBefore">
       <name>displayAdminGridTableBefore</name>
       <title>Display before Grid table</title>
@@ -2870,7 +2869,6 @@
       <name>displayAdminGridTableAfter</name>
       <title>Display after Grid table</title>
       <description>This hook adds new blocks after Grid component table</description>
->>>>>>> d53f8199
     </hook>
   </entities>
 </entity_hook>