<?xml version="1.0" encoding="UTF-8"?>
<entity_hook>
  <fields id="name">
    <field name="name"/>
    <field name="title"/>
    <field name="description"/>
  </fields>
  <entities>
    <hook id="actionValidateOrder">
      <name>actionValidateOrder</name>
      <title>New orders</title>
      <description/>
    </hook>
    <hook id="displayMaintenance">
      <name>displayMaintenance</name>
      <title>Maintenance Page</title>
      <description>This hook displays new elements on the maintenance page</description>
    </hook>
    <hook id="displayProductPageDrawer">
      <name>displayProductPageDrawer</name>
      <title>Product Page Drawer</title>
      <description>This hook displays content in the right sidebar of the product page</description>
    </hook>
    <hook id="actionPaymentConfirmation">
      <name>actionPaymentConfirmation</name>
      <title>Payment confirmation</title>
      <description>This hook displays new elements after the payment is validated</description>
    </hook>
    <hook id="displayPaymentReturn">
      <name>displayPaymentReturn</name>
      <title>Payment return</title>
      <description/>
    </hook>
    <hook id="actionUpdateQuantity">
      <name>actionUpdateQuantity</name>
      <title>Quantity update</title>
      <description>Quantity is updated only when a customer effectively places their order</description>
    </hook>
    <hook id="displayRightColumn">
      <name>displayRightColumn</name>
      <title>Right column blocks</title>
      <description>This hook displays new elements in the right-hand column</description>
    </hook>
    <hook id="displayWrapperTop">
      <name>displayWrapperTop</name>
      <title>Main wrapper section (top)</title>
      <description>This hook displays new elements in the top of the main wrapper</description>
    </hook>
    <hook id="displayWrapperBottom">
      <name>displayWrapperBottom</name>
      <title>Main wrapper section (bottom)</title>
      <description>This hook displays new elements in the bottom of the main wrapper</description>
    </hook>
    <hook id="displayContentWrapperTop">
      <name>displayContentWrapperTop</name>
      <title>Content wrapper section (top)</title>
      <description>This hook displays new elements in the top of the content wrapper</description>
    </hook>
    <hook id="displayContentWrapperBottom">
      <name>displayContentWrapperBottom</name>
      <title>Content wrapper section (bottom)</title>
      <description>This hook displays new elements in the bottom of the content wrapper</description>
    </hook>
    <hook id="displayLeftColumn">
      <name>displayLeftColumn</name>
      <title>Left column blocks</title>
      <description>This hook displays new elements in the left-hand column</description>
    </hook>
    <hook id="displayHome">
      <name>displayHome</name>
      <title>Homepage content</title>
      <description>This hook displays new elements on the homepage</description>
    </hook>
    <hook id="Header">
      <name>Header</name>
      <title>Pages html head section</title>
      <description>This hook adds additional elements in the head section of your pages (head section of html)</description>
    </hook>
    <hook id="actionCartSave">
      <name>actionCartSave</name>
      <title>Cart creation and update</title>
      <description>This hook is displayed when a product is added to the cart or if the cart's content is modified</description>
    </hook>
    <hook id="actionAuthentication">
      <name>actionAuthentication</name>
      <title>Successful customer authentication</title>
      <description>This hook is displayed after a customer successfully signs in</description>
    </hook>
    <hook id="actionProductAdd">
      <name>actionProductAdd</name>
      <title>Product creation</title>
      <description>This hook is displayed after a product is created</description>
    </hook>
    <hook id="actionProductUpdate">
      <name>actionProductUpdate</name>
      <title>Product update</title>
      <description>This hook is displayed after a product has been updated</description>
    </hook>
    <hook id="displayAfterBodyOpeningTag">
      <name>displayAfterBodyOpeningTag</name>
      <title>Very top of pages</title>
      <description>Use this hook for advertisement or modals you want to load first</description>
    </hook>
    <hook id="displayBeforeBodyClosingTag">
      <name>displayBeforeBodyClosingTag</name>
      <title>Very bottom of pages</title>
      <description>Use this hook for your modals or any content you want to load at the very end</description>
    </hook>
    <hook id="displayTop">
      <name>displayTop</name>
      <title>Top of pages</title>
      <description>This hook displays additional elements at the top of your pages</description>
    </hook>
    <hook id="displayNavFullWidth">
      <name>displayNavFullWidth</name>
      <title>Navigation</title>
      <description>This hook displays full width navigation menu at the top of your pages</description>
    </hook>
    <hook id="displayRightColumnProduct">
      <name>displayRightColumnProduct</name>
      <title>New elements on the product page (right column)</title>
      <description>This hook displays new elements in the right-hand column of the product page</description>
    </hook>
    <hook id="actionProductDelete">
      <name>actionProductDelete</name>
      <title>Product deletion</title>
      <description>This hook is called when a product is deleted</description>
    </hook>
    <hook id="actionObjectProductInCartDeleteBefore">
      <name>actionObjectProductInCartDeleteBefore</name>
      <title>Cart product removal</title>
      <description>This hook is called before a product is removed from a cart</description>
    </hook>
    <hook id="actionObjectProductInCartDeleteAfter">
      <name>actionObjectProductInCartDeleteAfter</name>
      <title>Cart product removal</title>
      <description>This hook is called after a product is removed from a cart</description>
    </hook>
    <hook id="displayFooterProduct">
      <name>displayFooterProduct</name>
      <title>Product footer</title>
      <description>This hook adds new blocks under the product's description</description>
    </hook>
    <hook id="displayInvoice">
      <name>displayInvoice</name>
      <title>Invoice</title>
      <description>This hook displays new blocks on the invoice (order)</description>
    </hook>
    <hook id="actionOrderStatusUpdate">
      <name>actionOrderStatusUpdate</name>
      <title>Order status update - Event</title>
      <description>This hook launches modules when the status of an order changes</description>
    </hook>
    <hook id="displayAdminOrder">
      <name>displayAdminOrder</name>
      <title>Display new elements in the Back Office, tab AdminOrder</title>
      <description>This hook launches modules when the AdminOrder tab is displayed in the Back Office</description>
    </hook>
    <hook id="displayAdminOrderTabOrder">
      <name>displayAdminOrderTabOrder</name>
      <title>Display new elements in Back Office, AdminOrder, panel Order</title>
      <description>This hook launches modules when the AdminOrder tab is displayed in the Back Office and extends / override Order panel tabs</description>
    </hook>
    <hook id="displayAdminOrderTabShip">
      <name>displayAdminOrderTabShip</name>
      <title>Display new elements in Back Office, AdminOrder, panel Shipping</title>
      <description>This hook launches modules when the AdminOrder tab is displayed in the Back Office and extends / override Shipping panel tabs</description>
    </hook>
    <hook id="displayAdminOrderContentOrder">
      <name>displayAdminOrderContentOrder</name>
      <title>Display new elements in Back Office, AdminOrder, panel Order</title>
      <description>This hook launches modules when the AdminOrder tab is displayed in the Back Office and extends / override Order panel content</description>
    </hook>
    <hook id="displayAdminOrderContentShip">
      <name>displayAdminOrderContentShip</name>
      <title>Display new elements in Back Office, AdminOrder, panel Shipping</title>
      <description>This hook launches modules when the AdminOrder tab is displayed in the Back Office and extends / override Shipping panel content</description>
    </hook>
    <hook id="displayFooter">
      <name>displayFooter</name>
      <title>Footer</title>
      <description>This hook displays new blocks in the footer</description>
    </hook>
    <hook id="displayPDFInvoice">
      <name>displayPDFInvoice</name>
      <title>PDF Invoice</title>
      <description>This hook allows you to display additional information on PDF invoices</description>
    </hook>
    <hook id="displayInvoiceLegalFreeText">
      <name>displayInvoiceLegalFreeText</name>
      <title>PDF Invoice - Legal Free Text</title>
      <description>This hook allows you to modify the legal free text on PDF invoices</description>
    </hook>
    <hook id="displayAdminCustomers">
      <name>displayAdminCustomers</name>
      <title>Display new elements in the Back Office, tab AdminCustomers</title>
      <description>This hook launches modules when the AdminCustomers tab is displayed in the Back Office</description>
    </hook>
    <hook id="displayAdminCustomersAddressesItemAction">
      <name>displayAdminCustomersAddressesItemAction</name>
      <title>Display new elements in the Back Office, tab AdminCustomers, Addresses actions</title>
      <description>This hook launches modules when the Addresses list into the AdminCustomers tab is displayed in the Back Office</description>
    </hook>
    <hook id="displayOrderConfirmation">
      <name>displayOrderConfirmation</name>
      <title>Order confirmation page</title>
      <description>This hook is called within an order's confirmation page</description>
    </hook>
    <hook id="actionCustomerAccountAdd">
      <name>actionCustomerAccountAdd</name>
      <title>Successful customer account creation</title>
      <description>This hook is called when a new customer creates an account successfully</description>
    </hook>
    <hook id="actionCustomerAccountUpdate">
      <name>actionCustomerAccountUpdate</name>
      <title>Successful customer account update</title>
      <description>This hook is called when a customer updates its account successfully</description>
    </hook>
    <hook id="displayCustomerAccount">
      <name>displayCustomerAccount</name>
      <title>Customer account displayed in Front Office</title>
      <description>This hook displays new elements on the customer account page</description>
    </hook>
    <hook id="actionOrderSlipAdd">
      <name>actionOrderSlipAdd</name>
      <title>Order slip creation</title>
      <description>This hook is called when a new credit slip is added regarding client order</description>
    </hook>
    <hook id="displayShoppingCartFooter">
      <name>displayShoppingCartFooter</name>
      <title>Shopping cart footer</title>
      <description>This hook displays some specific information on the shopping cart's page</description>
    </hook>
    <hook id="displayCreateAccountEmailFormBottom">
      <name>displayCreateAccountEmailFormBottom</name>
      <title>Customer authentication form</title>
      <description>This hook displays some information on the bottom of the email form</description>
    </hook>
    <hook id="displayAuthenticateFormBottom">
      <name>displayAuthenticateFormBottom</name>
      <title>Customer authentication form</title>
      <description>This hook displays some information on the bottom of the authentication form</description>
    </hook>
    <hook id="displayCustomerAccountForm">
      <name>displayCustomerAccountForm</name>
      <title>Customer account creation form</title>
      <description>This hook displays some information on the form to create a customer account</description>
    </hook>
    <hook id="displayAdminStatsModules">
      <name>displayAdminStatsModules</name>
      <title>Stats - Modules</title>
      <description/>
    </hook>
    <hook id="displayAdminStatsGraphEngine">
      <name>displayAdminStatsGraphEngine</name>
      <title>Graph engines</title>
      <description/>
    </hook>
    <hook id="actionOrderReturn">
      <name>actionOrderReturn</name>
      <title>Returned product</title>
      <description>This hook is displayed when a customer returns a product </description>
    </hook>
    <hook id="displayProductAdditionalInfo">
      <name>displayProductAdditionalInfo</name>
      <title>Product page additional info</title>
      <description>This hook adds additional information on the product page</description>
    </hook>
    <hook id="displayBackOfficeHome">
      <name>displayBackOfficeHome</name>
      <title>Administration panel homepage</title>
      <description>This hook is displayed on the admin panel's homepage</description>
    </hook>
    <hook id="displayAdminStatsGridEngine">
      <name>displayAdminStatsGridEngine</name>
      <title>Grid engines</title>
      <description/>
    </hook>
    <hook id="actionWatermark">
      <name>actionWatermark</name>
      <title>Watermark</title>
      <description/>
    </hook>
    <hook id="actionProductCancel">
      <name>actionProductCancel</name>
      <title>Product cancelled</title>
      <description>This hook is called when you cancel a product in an order</description>
    </hook>
    <hook id="displayLeftColumnProduct">
      <name>displayLeftColumnProduct</name>
      <title>New elements on the product page (left column)</title>
      <description>This hook displays new elements in the left-hand column of the product page</description>
    </hook>
    <hook id="actionProductOutOfStock">
      <name>actionProductOutOfStock</name>
      <title>Out-of-stock product</title>
      <description>This hook displays new action buttons if a product is out of stock</description>
    </hook>
    <hook id="actionProductAttributeUpdate">
      <name>actionProductAttributeUpdate</name>
      <title>Product attribute update</title>
      <description>This hook is displayed when a product's attribute is updated</description>
    </hook>
    <hook id="displayCarrierList">
      <name>displayCarrierList</name>
      <title>Extra carrier (module mode)</title>
      <description/>
    </hook>
    <hook id="displayShoppingCart">
      <name>displayShoppingCart</name>
      <title>Shopping cart - Additional button</title>
      <description>This hook displays new action buttons within the shopping cart</description>
    </hook>
    <hook id="actionCarrierUpdate">
      <name>actionCarrierUpdate</name>
      <title>Carrier Update</title>
      <description>This hook is called when a carrier is updated</description>
    </hook>
    <hook id="actionOrderStatusPostUpdate">
      <name>actionOrderStatusPostUpdate</name>
      <title>Post update of order status</title>
      <description/>
    </hook>
    <hook id="displayCustomerAccountFormTop">
      <name>displayCustomerAccountFormTop</name>
      <title>Block above the form for create an account</title>
      <description>This hook is displayed above the customer's account creation form</description>
    </hook>
    <hook id="displayBackOfficeHeader">
      <name>displayBackOfficeHeader</name>
      <title>Administration panel header</title>
      <description>This hook is displayed in the header of the admin panel</description>
    </hook>
    <hook id="displayBackOfficeTop">
      <name>displayBackOfficeTop</name>
      <title>Administration panel hover the tabs</title>
      <description>This hook is displayed on the roll hover of the tabs within the admin panel</description>
    </hook>
    <hook id="displayBackOfficeFooter">
      <name>displayBackOfficeFooter</name>
      <title>Administration panel footer</title>
      <description>This hook is displayed within the admin panel's footer</description>
    </hook>
    <hook id="actionProductAttributeDelete">
      <name>actionProductAttributeDelete</name>
      <title>Product attribute deletion</title>
      <description>This hook is displayed when a product's attribute is deleted</description>
    </hook>
    <hook id="actionCarrierProcess">
      <name>actionCarrierProcess</name>
      <title>Carrier process</title>
      <description/>
    </hook>
    <hook id="displayBeforeCarrier">
      <name>displayBeforeCarrier</name>
      <title>Before carriers list</title>
      <description>This hook is displayed before the carrier list in Front Office</description>
    </hook>
    <hook id="displayAfterCarrier">
      <name>displayAfterCarrier</name>
      <title>After carriers list</title>
      <description>This hook is displayed after the carrier list in Front Office</description>
    </hook>
    <hook id="displayOrderDetail">
      <name>displayOrderDetail</name>
      <title>Order detail</title>
      <description>This hook is displayed within the order's details in Front Office</description>
    </hook>
    <hook id="actionPaymentCCAdd">
      <name>actionPaymentCCAdd</name>
      <title>Payment CC added</title>
      <description/>
    </hook>
    <hook id="actionCategoryAdd">
      <name>actionCategoryAdd</name>
      <title>Category creation</title>
      <description>This hook is displayed when a category is created</description>
    </hook>
    <hook id="actionCategoryUpdate">
      <name>actionCategoryUpdate</name>
      <title>Category modification</title>
      <description>This hook is displayed when a category is modified</description>
    </hook>
    <hook id="actionCategoryDelete">
      <name>actionCategoryDelete</name>
      <title>Category deletion</title>
      <description>This hook is displayed when a category is deleted</description>
    </hook>
    <hook id="displayPaymentTop">
      <name>displayPaymentTop</name>
      <title>Top of payment page</title>
      <description>This hook is displayed at the top of the payment page</description>
    </hook>
    <hook id="actionHtaccessCreate">
      <name>actionHtaccessCreate</name>
      <title>After htaccess creation</title>
      <description>This hook is displayed after the htaccess creation</description>
    </hook>
    <hook id="actionAdminMetaSave">
      <name>actionAdminMetaSave</name>
      <title>After saving the configuration in AdminMeta</title>
      <description>This hook is displayed after saving the configuration in AdminMeta</description>
    </hook>
    <hook id="displayAttributeGroupForm">
      <name>displayAttributeGroupForm</name>
      <title>Add fields to the form 'attribute group'</title>
      <description>This hook adds fields to the form 'attribute group'</description>
    </hook>
    <hook id="actionAttributeGroupSave">
      <name>actionAttributeGroupSave</name>
      <title>Saving an attribute group</title>
      <description>This hook is called while saving an attributes group</description>
    </hook>
    <hook id="actionAttributeGroupDelete">
      <name>actionAttributeGroupDelete</name>
      <title>Deleting attribute group</title>
      <description>This hook is called while deleting an attributes  group</description>
    </hook>
    <hook id="displayFeatureForm">
      <name>displayFeatureForm</name>
      <title>Add fields to the form 'feature'</title>
      <description>This hook adds fields to the form 'feature'</description>
    </hook>
    <hook id="actionFeatureSave">
      <name>actionFeatureSave</name>
      <title>Saving attributes' features</title>
      <description>This hook is called while saving an attributes features</description>
    </hook>
    <hook id="actionFeatureDelete">
      <name>actionFeatureDelete</name>
      <title>Deleting attributes' features</title>
      <description>This hook is called while deleting an attributes features</description>
    </hook>
    <hook id="actionProductSave">
      <name>actionProductSave</name>
      <title>Saving products</title>
      <description>This hook is called while saving products</description>
    </hook>
    <hook id="displayAttributeGroupPostProcess">
      <name>displayAttributeGroupPostProcess</name>
      <title>On post-process in admin attribute group</title>
      <description>This hook is called on post-process in admin attribute group</description>
    </hook>
    <hook id="displayFeaturePostProcess">
      <name>displayFeaturePostProcess</name>
      <title>On post-process in admin feature</title>
      <description>This hook is called on post-process in admin feature</description>
    </hook>
    <hook id="displayFeatureValueForm">
      <name>displayFeatureValueForm</name>
      <title>Add fields to the form 'feature value'</title>
      <description>This hook adds fields to the form 'feature value'</description>
    </hook>
    <hook id="displayFeatureValuePostProcess">
      <name>displayFeatureValuePostProcess</name>
      <title>On post-process in admin feature value</title>
      <description>This hook is called on post-process in admin feature value</description>
    </hook>
    <hook id="actionFeatureValueDelete">
      <name>actionFeatureValueDelete</name>
      <title>Deleting attributes' features' values</title>
      <description>This hook is called while deleting an attributes features value</description>
    </hook>
    <hook id="actionFeatureValueSave">
      <name>actionFeatureValueSave</name>
      <title>Saving an attributes features value</title>
      <description>This hook is called while saving an attributes features value</description>
    </hook>
    <hook id="displayAttributeForm">
      <name>displayAttributeForm</name>
      <title>Add fields to the form 'attribute value'</title>
      <description>This hook adds fields to the form 'attribute value'</description>
    </hook>
    <hook id="actionAttributePostProcess">
      <name>actionAttributePostProcess</name>
      <title>On post-process in admin feature value</title>
      <description>This hook is called on post-process in admin feature value</description>
    </hook>
    <hook id="actionAttributeDelete">
      <name>actionAttributeDelete</name>
      <title>Deleting an attributes features value</title>
      <description>This hook is called while deleting an attributes features value</description>
    </hook>
    <hook id="actionAttributeSave">
      <name>actionAttributeSave</name>
      <title>Saving an attributes features value</title>
      <description>This hook is called while saving an attributes features value</description>
    </hook>
    <hook id="actionTaxManager">
      <name>actionTaxManager</name>
      <title>Tax Manager Factory</title>
      <description/>
    </hook>
    <hook id="displayMyAccountBlock">
      <name>displayMyAccountBlock</name>
      <title>My account block</title>
      <description>This hook displays extra information within the 'my account' block"</description>
    </hook>
    <hook id="actionModuleInstallBefore">
      <name>actionModuleInstallBefore</name>
      <title>actionModuleInstallBefore</title>
      <description/>
    </hook>
    <hook id="actionModuleInstallAfter">
      <name>actionModuleInstallAfter</name>
      <title>actionModuleInstallAfter</title>
      <description/>
    </hook>
    <hook id="displayTopColumn">
      <name>displayTopColumn</name>
      <title>Top column blocks</title>
      <description>This hook displays new elements in the top of columns</description>
    </hook>
    <hook id="displayBackOfficeCategory">
      <name>displayBackOfficeCategory</name>
      <title>Display new elements in the Back Office, tab AdminCategories</title>
      <description>This hook launches modules when the AdminCategories tab is displayed in the Back Office</description>
    </hook>
    <hook id="displayProductListFunctionalButtons">
      <name>displayProductListFunctionalButtons</name>
      <title>Display new elements in the Front Office, products list</title>
      <description>This hook launches modules when the products list is displayed in the Front Office</description>
    </hook>
    <hook id="displayNav">
      <name>displayNav</name>
      <title>Navigation</title>
      <description/>
    </hook>
    <hook id="displayOverrideTemplate">
      <name>displayOverrideTemplate</name>
      <title>Change the default template of current controller</title>
      <description/>
    </hook>
    <hook id="actionAdminLoginControllerSetMedia">
      <name>actionAdminLoginControllerSetMedia</name>
      <title>Set media on admin login page header</title>
      <description>This hook is called after adding media to admin login page header</description>
    </hook>
    <hook id="actionOrderEdited">
      <name>actionOrderEdited</name>
      <title>Order edited</title>
      <description>This hook is called when an order is edited</description>
    </hook>
    <hook id="actionEmailAddBeforeContent">
      <name>actionEmailAddBeforeContent</name>
      <title>Add extra content before mail content</title>
      <description>This hook is called just before fetching mail template</description>
    </hook>
    <hook id="actionEmailAddAfterContent">
      <name>actionEmailAddAfterContent</name>
      <title>Add extra content after mail content</title>
      <description>This hook is called just after fetching mail template</description>
    </hook>
    <hook id="sendMailAlterTemplateVars">
      <name>sendMailAlterTemplateVars</name>
      <title>Alter template vars on the fly</title>
      <description>This hook is called when Mail::send() is called</description>
    </hook>
    <hook id="displayCartExtraProductActions">
      <name>displayCartExtraProductActions</name>
      <title>Extra buttons in shopping cart</title>
      <description>This hook adds extra buttons to the product lines, in the shopping cart</description>
    </hook>
    <hook id="displayPaymentByBinaries">
      <name>displayPaymentByBinaries</name>
      <title>Payment form generated by binaries</title>
      <description>This hook displays form generated by binaries during the checkout</description>
    </hook>
    <hook id="additionalCustomerFormFields">
      <name>additionalCustomerFormFields</name>
      <title>Add fields to the Customer form</title>
      <description>This hook returns an array of FormFields to add them to the customer registration form</description>
    </hook>
    <hook id="addWebserviceResources">
      <name>addWebserviceResources</name>
      <title>Add extra webservice resource</title>
      <description>This hook is called when webservice resources list in webservice controller</description>
    </hook>
    <hook id="displayCustomerLoginFormAfter">
      <name>displayCustomerLoginFormAfter</name>
      <title>Display elements after login form</title>
      <description>This hook displays new elements after the login form</description>
    </hook>
    <hook id="actionClearCache">
      <name>actionClearCache</name>
      <title>Clear smarty cache</title>
      <description>This hook is called when smarty's cache is cleared</description>
    </hook>
    <hook id="actionClearCompileCache">
      <name>actionClearCompileCache</name>
      <title>Clear smarty compile cache</title>
      <description>This hook is called when smarty's compile cache is cleared</description>
    </hook>
    <hook id="actionClearSf2Cache">
      <name>actionClearSf2Cache</name>
      <title>Clear Sf2 cache</title>
      <description>This hook is called when the Symfony cache is cleared</description>
    </hook>
    <hook id="actionValidateCustomerAddressForm">
      <name>actionValidateCustomerAddressForm</name>
      <title>Customer address form validation</title>
      <description>This hook is called when a customer submit its address form</description>
    </hook>
    <hook id="displayCarrierExtraContent">
      <name>displayCarrierExtraContent</name>
      <title>Display additional content for a carrier (e.g pickup points)</title>
      <description>This hook calls only the module related to the carrier, in order to add options when needed</description>
    </hook>
    <hook id="validateCustomerFormFields">
      <name>validateCustomerFormFields</name>
      <title>Customer registration form validation</title>
      <description>This hook is called to a module when it has sent additional fields with additionalCustomerFormFields</description>
    </hook>
    <hook id="displayProductExtraContent">
      <name>displayProductExtraContent</name>
      <title>Display extra content on the product page</title>
      <description>This hook expects ProductExtraContent instances, which will be properly displayed by the template on the product page</description>
    </hook>
    <hook id="filterCmsContent">
      <name>filterCmsContent</name>
      <title>Filter the content page</title>
      <description>This hook is called just before fetching content page</description>
    </hook>
    <hook id="filterCmsCategoryContent">
      <name>filterCmsCategoryContent</name>
      <title>Filter the content page category</title>
      <description>This hook is called just before fetching content page category</description>
    </hook>
    <hook id="filterProductContent">
      <name>filterProductContent</name>
      <title>Filter the content page product</title>
      <description>This hook is called just before fetching content page product</description>
    </hook>
    <hook id="filterCategoryContent">
      <name>filterCategoryContent</name>
      <title>Filter the content page category</title>
      <description>This hook is called just before fetching content page category</description>
    </hook>
    <hook id="filterManufacturerContent">
      <name>filterManufacturerContent</name>
      <title>Filter the content page manufacturer</title>
      <description>This hook is called just before fetching content page manufacturer</description>
    </hook>
    <hook id="filterSupplierContent">
      <name>filterSupplierContent</name>
      <title>Filter the content page supplier</title>
      <description>This hook is called just before fetching content page supplier</description>
    </hook>
    <hook id="filterHtmlContent">
      <name>filterHtmlContent</name>
      <title>Filter HTML field before rending a page</title>
      <description>This hook is called just before fetching a page on HTML field</description>
    </hook>
    <hook id="displayDashboardTop">
      <name>displayDashboardTop</name>
      <title>Dashboard Top</title>
      <description>Displays the content in the dashboard's top area</description>
    </hook>
    <hook id="actionUpdateLangAfter">
      <name>actionUpdateLangAfter</name>
      <title>Update "lang" tables</title>
      <description>Update "lang" tables after adding or updating a language</description>
    </hook>
    <hook id="actionOutputHTMLBefore">
      <name>actionOutputHTMLBefore</name>
      <title>Before HTML output</title>
      <description>This hook is used to filter the whole HTML page before it is rendered (only front)</description>
    </hook>
    <hook id="displayAfterProductThumbs">
      <name>displayAfterProductThumbs</name>
      <title>Display extra content below product thumbs</title>
      <description>This hook displays new elements below product images ex. additional media</description>
    </hook>
    <hook id="actionDispatcherBefore">
      <name>actionDispatcherBefore</name>
      <title>Before dispatch</title>
      <description>This hook is called at the beginning of the dispatch method of the Dispatcher</description>
    </hook>
    <hook id="actionDispatcherAfter">
      <name>actionDispatcherAfter</name>
      <title>After dispatch</title>
      <description>This hook is called at the end of the dispatch method of the Dispatcher</description>
    </hook>
    <hook id="filterProductSearch">
      <name>filterProductSearch</name>
      <title>Filter search products result</title>
      <description>This hook is called in order to allow to modify search product result</description>
    </hook>
    <hook id="actionProductSearchAfter">
      <name>actionProductSearchAfter</name>
      <title>Event triggered after search product completed</title>
      <description>This hook is called after the product search. Parameters are already filter</description>
    </hook>
    <hook id="actionEmailSendBefore">
      <name>actionEmailSendBefore</name>
      <title>Before sending an email</title>
      <description>This hook is used to filter the content or the metadata of an email before sending it or even prevent its sending</description>
    </hook>
    <hook id="displayAdminProductsMainStepLeftColumnMiddle">
      <name>displayAdminProductsMainStepLeftColumnMiddle</name>
      <title>Display new elements in back office product page, left column of the Basic settings tab</title>
      <description>This hook launches modules when the back office product page is displayed</description>
    </hook>
    <hook id="displayAdminProductsMainStepLeftColumnBottom">
      <name>displayAdminProductsMainStepLeftColumnBottom</name>
      <title>Display new elements in back office product page, left column of the Basic settings tab</title>
      <description>This hook launches modules when the back office product page is displayed</description>
    </hook>
    <hook id="displayAdminProductsMainStepRightColumnBottom">
      <name>displayAdminProductsMainStepRightColumnBottom</name>
      <title>Display new elements in back office product page, right column of the Basic settings tab</title>
      <description>This hook launches modules when the back office product page is displayed</description>
    </hook>
    <hook id="displayAdminProductsQuantitiesStepBottom">
      <name>displayAdminProductsQuantitiesStepBottom</name>
      <title>Display new elements in back office product page, Quantities/Combinations tab</title>
      <description>This hook launches modules when the back office product page is displayed</description>
    </hook>
    <hook id="displayAdminProductsPriceStepBottom">
      <name>displayAdminProductsPriceStepBottom</name>
      <title>Display new elements in back office product page, Price tab</title>
      <description>This hook launches modules when the back office product page is displayed</description>
    </hook>
    <hook id="displayAdminProductsOptionsStepTop">
      <name>displayAdminProductsOptionsStepTop</name>
      <title>Display new elements in back office product page, Options tab</title>
      <description>This hook launches modules when the back office product page is displayed</description>
    </hook>
    <hook id="displayAdminProductsOptionsStepBottom">
      <name>displayAdminProductsOptionsStepBottom</name>
      <title>Display new elements in back office product page, Options tab</title>
      <description>This hook launches modules when the back office product page is displayed</description>
    </hook>
    <hook id="displayAdminProductsSeoStepBottom">
      <name>displayAdminProductsSeoStepBottom</name>
      <title>Display new elements in back office product page, SEO tab</title>
      <description>This hook launches modules when the back office product page is displayed</description>
    </hook>
    <hook id="displayAdminProductsShippingStepBottom">
      <name>displayAdminProductsShippingStepBottom</name>
      <title>Display new elements in back office product page, Shipping tab</title>
      <description>This hook launches modules when the back office product page is displayed</description>
    </hook>
    <hook id="displayAdminProductsCombinationBottom">
      <name>displayAdminProductsCombinationBottom</name>
      <title>Display new elements in back office product page, Combination tab</title>
      <description>This hook launches modules when the back office product page is displayed</description>
    </hook>
    <hook id="displayDashboardToolbarTopMenu">
      <name>displayDashboardToolbarTopMenu</name>
      <title>Display new elements in back office page with a dashboard, on top Menu</title>
      <description>This hook launches modules when a page with a dashboard is displayed</description>
    </hook>
    <hook id="displayDashboardToolbarIcons">
      <name>displayDashboardToolbarIcons</name>
      <title>Display new elements in back office page with dashboard, on icons list</title>
      <description>This hook launches modules when the back office with dashboard is displayed</description>
    </hook>
<<<<<<< HEAD
    <hook id="displayAdministrationPageForm">
      <name>displayAdministrationPageForm</name>
      <title>Manage Administration Page form fields</title>
      <description>This hook adds, update or remove fields of the Administration Page form</description>
    </hook>
    <hook id="actionAdministrationPageFormSave">
      <name>actionAdministrationPageFormSave</name>
      <title>Processing Administration page form</title>
      <description>This hook is called when the Administration Page form is processed</description>
    </hook>
    <hook id="displayPerformancePageForm">
      <name>displayPerformancePageForm</name>
      <title>Manage Performance Page form fields</title>
      <description>This hook adds, update or remove fields of the Performance Page form</description>
    </hook>
    <hook id="actionPerformancePageFormSave">
      <name>actionPerformancePageFormSave</name>
      <title>Processing Performance page form</title>
      <description>This hook is called when the Performance Page form is processed</description>
    </hook>
    <hook id="displayMaintenancePageForm">
      <name>displayMaintenancePageForm</name>
      <title>Manage Maintenance Page form fields</title>
      <description>This hook adds, update or remove fields of the Maintenance Page form</description>
    </hook>
    <hook id="actionMaintenancePageFormSave">
      <name>actionMaintenancePageFormSave</name>
      <title>Processing Maintenance page form</title>
      <description>This hook is called when the Maintenance Page form is processed</description>
=======
    <hook id="actionBuildFrontEndObject">
      <name>actionBuildFrontEndObject</name>
      <title>Manage elements added to the "prestashop" javascript object</title>
      <description>This hook allows you to customize the "prestashop" javascript object that is included in all front office pages</description>
    </hook>
    <hook id="actionFrontControllerAfterInit">
      <name>actionFrontControllerAfterInit</name>
      <title>Perform actions after front office controller initialization</title>
      <description>This hook is launched after the initialization of all front office controllers</description>
>>>>>>> ef3e183e
    </hook>
  </entities>
</entity_hook><|MERGE_RESOLUTION|>--- conflicted
+++ resolved
@@ -756,7 +756,16 @@
       <title>Display new elements in back office page with dashboard, on icons list</title>
       <description>This hook launches modules when the back office with dashboard is displayed</description>
     </hook>
-<<<<<<< HEAD
+    <hook id="actionBuildFrontEndObject">
+      <name>actionBuildFrontEndObject</name>
+      <title>Manage elements added to the "prestashop" javascript object</title>
+      <description>This hook allows you to customize the "prestashop" javascript object that is included in all front office pages</description>
+    </hook>
+    <hook id="actionFrontControllerAfterInit">
+      <name>actionFrontControllerAfterInit</name>
+      <title>Perform actions after front office controller initialization</title>
+      <description>This hook is launched after the initialization of all front office controllers</description>
+    </hook>
     <hook id="displayAdministrationPageForm">
       <name>displayAdministrationPageForm</name>
       <title>Manage Administration Page form fields</title>
@@ -786,17 +795,6 @@
       <name>actionMaintenancePageFormSave</name>
       <title>Processing Maintenance page form</title>
       <description>This hook is called when the Maintenance Page form is processed</description>
-=======
-    <hook id="actionBuildFrontEndObject">
-      <name>actionBuildFrontEndObject</name>
-      <title>Manage elements added to the "prestashop" javascript object</title>
-      <description>This hook allows you to customize the "prestashop" javascript object that is included in all front office pages</description>
-    </hook>
-    <hook id="actionFrontControllerAfterInit">
-      <name>actionFrontControllerAfterInit</name>
-      <title>Perform actions after front office controller initialization</title>
-      <description>This hook is launched after the initialization of all front office controllers</description>
->>>>>>> ef3e183e
     </hook>
   </entities>
 </entity_hook>