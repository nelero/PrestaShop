<?xml version="1.0" encoding="UTF-8"?>
<entity_hook>
  <fields id="name">
    <field name="name"/>
    <field name="title"/>
    <field name="description"/>
  </fields>
  <entities>
    <hook id="actionValidateOrder">
      <name>actionValidateOrder</name>
      <title>New orders</title>
      <description/>
    </hook>
    <hook id="actionValidateOrderAfter">
      <name>actionValidateOrderAfter</name>
      <title>After validating an order</title>
      <description>This hook is called after validating an order by core</description>
    </hook>
    <hook id="displayMaintenance">
      <name>displayMaintenance</name>
      <title>Maintenance Page</title>
      <description>This hook displays new elements on the maintenance page</description>
    </hook>
    <hook id="displayCartModalContent">
      <name>displayCartModalContent</name>
      <title>Content of Add-to-cart modal</title>
      <description>This hook displays content in the middle of the window that appears after adding product to cart</description>
    </hook>
    <hook id="displayCartModalFooter">
      <name>displayCartModalFooter</name>
      <title>Bottom of Add-to-cart modal</title>
      <description>This hook displays content in the bottom of window that appears after adding product to cart</description>
    </hook>
    <hook id="displayProductPageDrawer">
      <name>displayProductPageDrawer</name>
      <title>Product Page Drawer</title>
      <description>This hook displays content in the right sidebar of the product page</description>
    </hook>
    <hook id="actionPaymentConfirmation">
      <name>actionPaymentConfirmation</name>
      <title>Payment confirmation</title>
      <description>This hook displays new elements after the payment is validated</description>
    </hook>
    <hook id="displayPaymentReturn">
      <name>displayPaymentReturn</name>
      <title>Payment return</title>
      <description/>
    </hook>
    <hook id="actionUpdateQuantity">
      <name>actionUpdateQuantity</name>
      <title>Quantity update</title>
      <description>Quantity is updated only when a customer effectively places their order</description>
    </hook>
    <hook id="displayRightColumn">
      <name>displayRightColumn</name>
      <title>Right column blocks</title>
      <description>This hook displays new elements in the right-hand column</description>
    </hook>
    <hook id="displayContactRightColumn">
      <name>displayContactRightColumn</name>
      <title>Right column blocks of the contact page</title>
      <description>This hook displays new elements in the right-hand column of the contact page</description>
    </hook>
    <hook id="displayWrapperTop">
      <name>displayWrapperTop</name>
      <title>Main wrapper section (top)</title>
      <description>This hook displays new elements in the top of the main wrapper</description>
    </hook>
    <hook id="displayWrapperBottom">
      <name>displayWrapperBottom</name>
      <title>Main wrapper section (bottom)</title>
      <description>This hook displays new elements in the bottom of the main wrapper</description>
    </hook>
    <hook id="displayContactContent">
      <name>displayContactContent</name>
      <title>Content wrapper section of the contact page</title>
      <description>This hook displays new elements in the content wrapper of the contact page</description>
    </hook>
    <hook id="displayContentWrapperTop">
      <name>displayContentWrapperTop</name>
      <title>Content wrapper section (top)</title>
      <description>This hook displays new elements in the top of the content wrapper</description>
    </hook>
    <hook id="displayContentWrapperBottom">
      <name>displayContentWrapperBottom</name>
      <title>Content wrapper section (bottom)</title>
      <description>This hook displays new elements in the bottom of the content wrapper</description>
    </hook>
    <hook id="displayLeftColumn">
      <name>displayLeftColumn</name>
      <title>Left column blocks</title>
      <description>This hook displays new elements in the left-hand column</description>
    </hook>
    <hook id="displayContactLeftColumn">
      <name>displayContactLeftColumn</name>
      <title>Left column blocks on the contact page</title>
      <description>This hook displays new elements in the left-hand column of the contact page</description>
    </hook>
    <hook id="displayHome">
      <name>displayHome</name>
      <title>Homepage content</title>
      <description>This hook displays new elements on the homepage</description>
    </hook>
    <hook id="displayHeader">
      <name>displayHeader</name>
      <title>Pages html head section</title>
      <description>This hook adds additional elements in the head section of your pages (head section of html)</description>
    </hook>
    <hook id="actionCartSave">
      <name>actionCartSave</name>
      <title>Cart creation and update</title>
      <description>This hook is displayed when a product is added to the cart or if the cart's content is modified</description>
    </hook>
    <hook id="actionAuthentication">
      <name>actionAuthentication</name>
      <title>Successful customer authentication</title>
      <description>This hook is displayed after a customer successfully signs in</description>
    </hook>
    <hook id="actionProductAdd">
      <name>actionProductAdd</name>
      <title>Product creation</title>
      <description>This hook is displayed after a product is created</description>
    </hook>
    <hook id="actionProductUpdate">
      <name>actionProductUpdate</name>
      <title>Product update</title>
      <description>This hook is displayed after a product has been updated</description>
    </hook>
    <hook id="displayAfterTitleTag">
      <name>displayAfterTitleTag</name>
      <title>After title tag</title>
      <description>Use this hook to add content after title tag</description>
    </hook>
    <hook id="displayAfterBodyOpeningTag">
      <name>displayAfterBodyOpeningTag</name>
      <title>Very top of pages</title>
      <description>Use this hook for advertisement or modals you want to load first</description>
    </hook>
    <hook id="displayBanner">
      <name>displayBanner</name>
      <title>Very top of pages</title>
      <description>Use this hook for banners on top of every pages</description>
    </hook>
    <hook id="displayBeforeBodyClosingTag">
      <name>displayBeforeBodyClosingTag</name>
      <title>Very bottom of pages</title>
      <description>Use this hook for your modals or any content you want to load at the very end</description>
    </hook>
    <hook id="displayTop">
      <name>displayTop</name>
      <title>Top of pages</title>
      <description>This hook displays additional elements at the top of your pages</description>
    </hook>
    <hook id="displayNavFullWidth">
      <name>displayNavFullWidth</name>
      <title>Navigation</title>
      <description>This hook displays full width navigation menu at the top of your pages</description>
    </hook>
    <hook id="displayRightColumnProduct">
      <name>displayRightColumnProduct</name>
      <title>New elements on the product page (right column)</title>
      <description>This hook displays new elements in the right-hand column of the product page</description>
    </hook>
    <hook id="actionProductDelete">
      <name>actionProductDelete</name>
      <title>Product deletion</title>
      <description>This hook is called when a product is deleted</description>
    </hook>
    <hook id="actionObjectProductInCartDeleteBefore">
      <name>actionObjectProductInCartDeleteBefore</name>
      <title>Cart product removal</title>
      <description>This hook is called before a product is removed from a cart</description>
    </hook>
    <hook id="actionObjectProductInCartDeleteAfter">
      <name>actionObjectProductInCartDeleteAfter</name>
      <title>Cart product removal</title>
      <description>This hook is called after a product is removed from a cart</description>
    </hook>
    <hook id="displayFooterProduct">
      <name>displayFooterProduct</name>
      <title>Product footer</title>
      <description>This hook adds new blocks under the product's description</description>
    </hook>
    <hook id="displayInvoice">
      <name>displayInvoice</name>
      <title>Invoice</title>
      <description>This hook displays new blocks on the invoice (order)</description>
    </hook>
    <hook id="actionOrderStatusUpdate">
      <name>actionOrderStatusUpdate</name>
      <title>Order status update - Event</title>
      <description>This hook launches modules when the status of an order changes</description>
    </hook>
    <hook id="displayAdminGridTableBefore">
      <name>displayAdminGridTableBefore</name>
      <title>Display before Grid table</title>
      <description>This hook adds new blocks before Grid component table</description>
    </hook>
    <hook id="displayAdminGridTableAfter">
      <name>displayAdminGridTableAfter</name>
      <title>Display after Grid table</title>
      <description>This hook adds new blocks after Grid component table</description>
    </hook>
    <hook id="displayAdminOrder">
      <name>displayAdminOrder</name>
      <title>Display new elements in the Back Office, tab AdminOrder</title>
      <description>This hook launches modules when the AdminOrder tab is displayed in the Back Office</description>
    </hook>
    <hook id="displayAdminOrderTabOrder">
      <name>displayAdminOrderTabOrder</name>
      <title>Display new elements in Back Office, AdminOrder, panel Order</title>
      <description>This hook launches modules when the AdminOrder tab is displayed in the Back Office and extends / override Order panel tabs</description>
    </hook>
    <hook id="displayAdminOrderTabShip">
      <name>displayAdminOrderTabShip</name>
      <title>Display new elements in Back Office, AdminOrder, panel Shipping</title>
      <description>This hook launches modules when the AdminOrder tab is displayed in the Back Office and extends / override Shipping panel tabs</description>
    </hook>
    <hook id="displayAdminOrderContentOrder">
      <name>displayAdminOrderContentOrder</name>
      <title>Display new elements in Back Office, AdminOrder, panel Order</title>
      <description>This hook launches modules when the AdminOrder tab is displayed in the Back Office and extends / override Order panel content</description>
    </hook>
    <hook id="displayAdminOrderContentShip">
      <name>displayAdminOrderContentShip</name>
      <title>Display new elements in Back Office, AdminOrder, panel Shipping</title>
      <description>This hook launches modules when the AdminOrder tab is displayed in the Back Office and extends / override Shipping panel content</description>
    </hook>
    <hook id="displayFooter">
      <name>displayFooter</name>
      <title>Footer</title>
      <description>This hook displays new blocks in the footer</description>
    </hook>
    <hook id="displayPDFInvoice">
      <name>displayPDFInvoice</name>
      <title>PDF Invoice</title>
      <description>This hook allows you to display additional information on PDF invoices</description>
    </hook>
    <hook id="displayInvoiceLegalFreeText">
      <name>displayInvoiceLegalFreeText</name>
      <title>PDF Invoice - Legal Free Text</title>
      <description>This hook allows you to modify the legal free text on PDF invoices</description>
    </hook>
    <hook id="displayAdminCustomers">
      <name>displayAdminCustomers</name>
      <title>Display new elements in the Back Office, tab AdminCustomers</title>
      <description>This hook launches modules when the AdminCustomers tab is displayed in the Back Office</description>
    </hook>
    <hook id="displayAdminCustomersAddressesItemAction">
      <name>displayAdminCustomersAddressesItemAction</name>
      <title>Display new elements in the Back Office, tab AdminCustomers, Addresses actions</title>
      <description>This hook launches modules when the Addresses list into the AdminCustomers tab is displayed in the Back Office</description>
    </hook>
    <hook id="displayOrderConfirmation">
      <name>displayOrderConfirmation</name>
      <title>Order confirmation page</title>
      <description>This hook is called within an order's confirmation page</description>
    </hook>
    <hook id="actionCustomerAccountAdd">
      <name>actionCustomerAccountAdd</name>
      <title>Successful customer account creation</title>
      <description>This hook is called when a new customer creates an account successfully</description>
    </hook>
    <hook id="actionCustomerAccountUpdate">
      <name>actionCustomerAccountUpdate</name>
      <title>Successful customer account update</title>
      <description>This hook is called when a customer updates its account successfully</description>
    </hook>
    <hook id="displayCustomerAccount">
      <name>displayCustomerAccount</name>
      <title>Customer account displayed in Front Office</title>
      <description>This hook displays new elements on the customer account page</description>
    </hook>
    <hook id="actionOrderSlipAdd">
      <name>actionOrderSlipAdd</name>
      <title>Order slip creation</title>
      <description>This hook is called when a new credit slip is added regarding client order</description>
    </hook>
    <hook id="displayShoppingCartFooter">
      <name>displayShoppingCartFooter</name>
      <title>Shopping cart footer</title>
      <description>This hook displays some specific information on the shopping cart's page</description>
    </hook>
    <hook id="displayCreateAccountEmailFormBottom">
      <name>displayCreateAccountEmailFormBottom</name>
      <title>Customer authentication form</title>
      <description>This hook displays some information on the bottom of the email form</description>
    </hook>
    <hook id="displayAuthenticateFormBottom">
      <name>displayAuthenticateFormBottom</name>
      <title>Customer authentication form</title>
      <description>This hook displays some information on the bottom of the authentication form</description>
    </hook>
    <hook id="displayCustomerAccountForm">
      <name>displayCustomerAccountForm</name>
      <title>Customer account creation form</title>
      <description>This hook displays some information on the form to create a customer account</description>
    </hook>
    <hook id="displayModuleConfigureExtraButtons">
      <name>displayModuleConfigureExtraButtons</name>
      <title>Module configuration - After toolbar buttons</title>
      <description>This hook allows to add toolbar's additional content on module configuration page</description>
    </hook>
    <hook id="displayAdminStatsModules">
      <name>displayAdminStatsModules</name>
      <title>Stats - Modules</title>
      <description/>
    </hook>
    <hook id="displayAdminStatsGraphEngine">
      <name>displayAdminStatsGraphEngine</name>
      <title>Graph engines</title>
      <description/>
    </hook>
    <hook id="actionOrderReturn">
      <name>actionOrderReturn</name>
      <title>Returned product</title>
      <description>This hook is displayed when a customer returns a product </description>
    </hook>
    <hook id="displayProductAdditionalInfo">
      <name>displayProductAdditionalInfo</name>
      <title>Product page additional info</title>
      <description>This hook adds additional information on the product page</description>
    </hook>
    <hook id="displayBackOfficeHome">
      <name>displayBackOfficeHome</name>
      <title>Administration panel homepage</title>
      <description>This hook is displayed on the admin panel's homepage</description>
    </hook>
    <hook id="displayAdminStatsGridEngine">
      <name>displayAdminStatsGridEngine</name>
      <title>Grid engines</title>
      <description/>
    </hook>
    <hook id="actionWatermark">
      <name>actionWatermark</name>
      <title>Watermark</title>
      <description/>
    </hook>
    <hook id="actionProductCancel">
      <name>actionProductCancel</name>
      <title>Product cancelled</title>
      <description>This hook is called when you cancel a product in an order</description>
    </hook>
    <hook id="displayLeftColumnProduct">
      <name>displayLeftColumnProduct</name>
      <title>New elements on the product page (left column)</title>
      <description>This hook displays new elements in the left-hand column of the product page</description>
    </hook>
    <hook id="actionProductOutOfStock">
      <name>actionProductOutOfStock</name>
      <title>Out-of-stock product</title>
      <description>This hook displays new action buttons if a product is out of stock</description>
    </hook>
    <hook id="actionProductAttributeUpdate">
      <name>actionProductAttributeUpdate</name>
      <title>Product attribute update</title>
      <description>This hook is displayed when a product's attribute is updated</description>
    </hook>
    <hook id="displayCarrierList">
      <name>displayCarrierList</name>
      <title>Extra carrier (module mode)</title>
      <description/>
    </hook>
    <hook id="displayShoppingCart">
      <name>displayShoppingCart</name>
      <title>Shopping cart - Additional button</title>
      <description>This hook displays new action buttons within the shopping cart</description>
    </hook>
    <hook id="actionCarrierUpdate">
      <name>actionCarrierUpdate</name>
      <title>Carrier Update</title>
      <description>This hook is called when a carrier is updated</description>
    </hook>
    <hook id="actionOrderStatusPostUpdate">
      <name>actionOrderStatusPostUpdate</name>
      <title>Post update of order status</title>
      <description/>
    </hook>
    <hook id="displayCustomerAccountFormTop">
      <name>displayCustomerAccountFormTop</name>
      <title>Block above the form for create an account</title>
      <description>This hook is displayed above the customer's account creation form</description>
    </hook>
    <hook id="displayBackOfficeHeader">
      <name>displayBackOfficeHeader</name>
      <title>Administration panel header</title>
      <description>This hook is displayed in the header of the admin panel</description>
    </hook>
    <hook id="displayBackOfficeTop">
      <name>displayBackOfficeTop</name>
      <title>Administration panel hover the tabs</title>
      <description>This hook is displayed on the roll hover of the tabs within the admin panel</description>
    </hook>
    <hook id="displayAdminEndContent">
      <name>displayAdminEndContent</name>
      <title>Administration end of content</title>
      <description>This hook is displayed at the end of the main content, before the footer</description>
    </hook>
    <hook id="displayBackOfficeFooter">
      <name>displayBackOfficeFooter</name>
      <title>Administration panel footer</title>
      <description>This hook is displayed within the admin panel's footer</description>
    </hook>
    <hook id="actionProductAttributeDelete">
      <name>actionProductAttributeDelete</name>
      <title>Product attribute deletion</title>
      <description>This hook is displayed when a product's attribute is deleted</description>
    </hook>
    <hook id="actionCarrierProcess">
      <name>actionCarrierProcess</name>
      <title>Carrier process</title>
      <description/>
    </hook>
    <hook id="displayBeforeCarrier">
      <name>displayBeforeCarrier</name>
      <title>Before carriers list</title>
      <description>This hook is displayed before the carrier list in Front Office</description>
    </hook>
    <hook id="displayAfterCarrier">
      <name>displayAfterCarrier</name>
      <title>After carriers list</title>
      <description>This hook is displayed after the carrier list in Front Office</description>
    </hook>
    <hook id="displayOrderDetail">
      <name>displayOrderDetail</name>
      <title>Order detail</title>
      <description>This hook is displayed within the order's details in Front Office</description>
    </hook>
    <hook id="actionPaymentCCAdd">
      <name>actionPaymentCCAdd</name>
      <title>Payment CC added</title>
      <description/>
    </hook>
    <hook id="actionCategoryAdd">
      <name>actionCategoryAdd</name>
      <title>Category creation</title>
      <description>This hook is displayed when a category is created</description>
    </hook>
    <hook id="actionCategoryUpdate">
      <name>actionCategoryUpdate</name>
      <title>Category modification</title>
      <description>This hook is displayed when a category is modified</description>
    </hook>
    <hook id="actionCategoryDelete">
      <name>actionCategoryDelete</name>
      <title>Category deletion</title>
      <description>This hook is displayed when a category is deleted</description>
    </hook>
    <hook id="displayPaymentTop">
      <name>displayPaymentTop</name>
      <title>Top of payment page</title>
      <description>This hook is displayed at the top of the payment page</description>
    </hook>
    <hook id="actionHtaccessCreate">
      <name>actionHtaccessCreate</name>
      <title>After htaccess creation</title>
      <description>This hook is displayed after the htaccess creation</description>
    </hook>
    <hook id="actionAdminMetaSave">
      <name>actionAdminMetaSave</name>
      <title>After saving the configuration in AdminMeta</title>
      <description>This hook is displayed after saving the configuration in AdminMeta</description>
    </hook>
    <hook id="displayAttributeGroupForm">
      <name>displayAttributeGroupForm</name>
      <title>Add fields to the form 'attribute group'</title>
      <description>This hook adds fields to the form 'attribute group'</description>
    </hook>
    <hook id="actionAttributeGroupSave">
      <name>actionAttributeGroupSave</name>
      <title>Saving an attribute group</title>
      <description>This hook is called while saving an attributes group</description>
    </hook>
    <hook id="actionAttributeGroupDelete">
      <name>actionAttributeGroupDelete</name>
      <title>Deleting attribute group</title>
      <description>This hook is called while deleting an attributes  group</description>
    </hook>
    <hook id="displayFeatureForm">
      <name>displayFeatureForm</name>
      <title>Add fields to the form 'feature'</title>
      <description>This hook adds fields to the form 'feature'</description>
    </hook>
    <hook id="actionFeatureSave">
      <name>actionFeatureSave</name>
      <title>Saving attributes' features</title>
      <description>This hook is called while saving an attributes features</description>
    </hook>
    <hook id="actionFeatureDelete">
      <name>actionFeatureDelete</name>
      <title>Deleting attributes' features</title>
      <description>This hook is called while deleting an attributes features</description>
    </hook>
    <hook id="actionProductSave">
      <name>actionProductSave</name>
      <title>Saving products</title>
      <description>This hook is called while saving products</description>
    </hook>
    <hook id="displayAttributeGroupPostProcess">
      <name>displayAttributeGroupPostProcess</name>
      <title>On post-process in admin attribute group</title>
      <description>This hook is called on post-process in admin attribute group</description>
    </hook>
    <hook id="displayFeaturePostProcess">
      <name>displayFeaturePostProcess</name>
      <title>On post-process in admin feature</title>
      <description>This hook is called on post-process in admin feature</description>
    </hook>
    <hook id="displayFeatureValueForm">
      <name>displayFeatureValueForm</name>
      <title>Add fields to the form 'feature value'</title>
      <description>This hook adds fields to the form 'feature value'</description>
    </hook>
    <hook id="displayFeatureValuePostProcess">
      <name>displayFeatureValuePostProcess</name>
      <title>On post-process in admin feature value</title>
      <description>This hook is called on post-process in admin feature value</description>
    </hook>
    <hook id="actionFeatureValueDelete">
      <name>actionFeatureValueDelete</name>
      <title>Deleting attributes' features' values</title>
      <description>This hook is called while deleting an attributes features value</description>
    </hook>
    <hook id="actionFeatureValueSave">
      <name>actionFeatureValueSave</name>
      <title>Saving an attributes features value</title>
      <description>This hook is called while saving an attributes features value</description>
    </hook>
    <hook id="displayAttributeForm">
      <name>displayAttributeForm</name>
      <title>Add fields to the form 'attribute value'</title>
      <description>This hook adds fields to the form 'attribute value'</description>
    </hook>
    <hook id="actionAttributePostProcess">
      <name>actionAttributePostProcess</name>
      <title>On post-process in admin feature value</title>
      <description>This hook is called on post-process in admin feature value</description>
    </hook>
    <hook id="actionAttributeDelete">
      <name>actionAttributeDelete</name>
      <title>Deleting an attributes features value</title>
      <description>This hook is called while deleting an attributes features value</description>
    </hook>
    <hook id="actionAttributeSave">
      <name>actionAttributeSave</name>
      <title>Saving an attributes features value</title>
      <description>This hook is called while saving an attributes features value</description>
    </hook>
    <hook id="actionTaxManager">
      <name>actionTaxManager</name>
      <title>Tax Manager Factory</title>
      <description/>
    </hook>
    <hook id="displayMyAccountBlock">
      <name>displayMyAccountBlock</name>
      <title>My account block</title>
      <description>This hook displays extra information within the 'my account' block"</description>
    </hook>
    <hook id="actionModuleInstallBefore">
      <name>actionModuleInstallBefore</name>
      <title>actionModuleInstallBefore</title>
      <description/>
    </hook>
    <hook id="actionModuleInstallAfter">
      <name>actionModuleInstallAfter</name>
      <title>actionModuleInstallAfter</title>
      <description/>
    </hook>
    <hook id="actionModuleUninstallBefore">
      <name>actionModuleUninstallBefore</name>
      <title>actionModuleUninstallBefore</title>
      <description/>
    </hook>
    <hook id="actionModuleUninstallAfter">
      <name>actionModuleUninstallAfter</name>
      <title>actionModuleUninstallAfter</title>
      <description/>
    </hook>
    <hook id="displayTopColumn">
      <name>displayTopColumn</name>
      <title>Top column blocks</title>
      <description>This hook displays new elements in the top of columns</description>
    </hook>
    <hook id="displayBackOfficeCategory">
      <name>displayBackOfficeCategory</name>
      <title>Display new elements in the Back Office, tab AdminCategories</title>
      <description>This hook launches modules when the AdminCategories tab is displayed in the Back Office</description>
    </hook>
    <hook id="displayProductListFunctionalButtons">
      <name>displayProductListFunctionalButtons</name>
      <title>Display new elements in the Front Office, products list</title>
      <description>This hook launches modules when the products list is displayed in the Front Office</description>
    </hook>
    <hook id="displayNav">
      <name>displayNav</name>
      <title>Navigation</title>
      <description/>
    </hook>
    <hook id="displayOverrideTemplate">
      <name>displayOverrideTemplate</name>
      <title>Change the default template of current controller</title>
      <description/>
    </hook>
    <hook id="actionAdminLoginControllerSetMedia">
      <name>actionAdminLoginControllerSetMedia</name>
      <title>Set media on admin login page header</title>
      <description>This hook is called after adding media to admin login page header</description>
    </hook>
    <hook id="actionOrderEdited">
      <name>actionOrderEdited</name>
      <title>Order edited</title>
      <description>This hook is called when an order is edited</description>
    </hook>
    <hook id="actionEmailAddBeforeContent">
      <name>actionEmailAddBeforeContent</name>
      <title>Add extra content before mail content</title>
      <description>This hook is called just before fetching mail template</description>
    </hook>
    <hook id="actionEmailAddAfterContent">
      <name>actionEmailAddAfterContent</name>
      <title>Add extra content after mail content</title>
      <description>This hook is called just after fetching mail template</description>
    </hook>
    <hook id="sendMailAlterTemplateVars">
      <name>sendMailAlterTemplateVars</name>
      <title>Alter template vars on the fly</title>
      <description>This hook is called when Mail::send() is called</description>
    </hook>
    <hook id="displayCartExtraProductActions">
      <name>displayCartExtraProductActions</name>
      <title>Extra buttons in shopping cart</title>
      <description>This hook adds extra buttons to the product lines, in the shopping cart</description>
    </hook>
    <hook id="displayPaymentByBinaries">
      <name>displayPaymentByBinaries</name>
      <title>Payment form generated by binaries</title>
      <description>This hook displays form generated by binaries during the checkout</description>
    </hook>
    <hook id="additionalCustomerFormFields">
      <name>additionalCustomerFormFields</name>
      <title>Add fields to the Customer form</title>
      <description>This hook returns an array of FormFields to add them to the customer registration form</description>
    </hook>
    <hook id="additionalCustomerAddressFields">
      <name>additionalCustomerAddressFields</name>
      <title>Add fields to the Customer address form</title>
      <description>This hook returns an array of FormFields to add them to the customer address registration form</description>
    </hook>
    <hook id="addWebserviceResources">
      <name>addWebserviceResources</name>
      <title>Add extra webservice resource</title>
      <description>This hook is called when webservice resources list in webservice controller</description>
    </hook>
    <hook id="displayCustomerLoginFormAfter">
      <name>displayCustomerLoginFormAfter</name>
      <title>Display elements after login form</title>
      <description>This hook displays new elements after the login form</description>
    </hook>
    <hook id="actionClearCache">
      <name>actionClearCache</name>
      <title>Clear smarty cache</title>
      <description>This hook is called when smarty's cache is cleared</description>
    </hook>
    <hook id="actionClearCompileCache">
      <name>actionClearCompileCache</name>
      <title>Clear smarty compile cache</title>
      <description>This hook is called when smarty's compile cache is cleared</description>
    </hook>
    <hook id="actionClearSf2Cache">
      <name>actionClearSf2Cache</name>
      <title>Clear Sf2 cache</title>
      <description>This hook is called when the Symfony cache is cleared</description>
    </hook>
    <hook id="actionValidateCustomerAddressForm">
      <name>actionValidateCustomerAddressForm</name>
      <title>Customer address form validation</title>
      <description>This hook is called when a customer submit its address form</description>
    </hook>
    <hook id="displayCarrierExtraContent">
      <name>displayCarrierExtraContent</name>
      <title>Display additional content for a carrier (e.g pickup points)</title>
      <description>This hook calls only the module related to the carrier, in order to add options when needed</description>
    </hook>
    <hook id="validateCustomerFormFields">
      <name>validateCustomerFormFields</name>
      <title>Customer registration form validation</title>
      <description>This hook is called to a module when it has sent additional fields with additionalCustomerFormFields</description>
    </hook>
    <hook id="displayProductExtraContent">
      <name>displayProductExtraContent</name>
      <title>Display extra content on the product page</title>
      <description>This hook expects ProductExtraContent instances, which will be properly displayed by the template on the product page</description>
    </hook>
    <hook id="filterCmsContent">
      <name>filterCmsContent</name>
      <title>Filter the content page</title>
      <description>This hook is called just before fetching content page</description>
    </hook>
    <hook id="filterCmsCategoryContent">
      <name>filterCmsCategoryContent</name>
      <title>Filter the content page category</title>
      <description>This hook is called just before fetching content page category</description>
    </hook>
    <hook id="filterProductContent">
      <name>filterProductContent</name>
      <title>Filter the content page product</title>
      <description>This hook is called just before fetching content page product</description>
    </hook>
    <hook id="filterCategoryContent">
      <name>filterCategoryContent</name>
      <title>Filter the content page category</title>
      <description>This hook is called just before fetching content page category</description>
    </hook>
    <hook id="filterManufacturerContent">
      <name>filterManufacturerContent</name>
      <title>Filter the content page manufacturer</title>
      <description>This hook is called just before fetching content page manufacturer</description>
    </hook>
    <hook id="filterSupplierContent">
      <name>filterSupplierContent</name>
      <title>Filter the content page supplier</title>
      <description>This hook is called just before fetching content page supplier</description>
    </hook>
    <hook id="filterHtmlContent">
      <name>filterHtmlContent</name>
      <title>Filter HTML field before rending a page</title>
      <description>This hook is called just before fetching a page on HTML field</description>
    </hook>
    <hook id="displayDashboardTop">
      <name>displayDashboardTop</name>
      <title>Dashboard Top</title>
      <description>Displays the content in the dashboard's top area</description>
    </hook>
    <hook id="actionUpdateLangAfter">
      <name>actionUpdateLangAfter</name>
      <title>Update "lang" tables</title>
      <description>Update "lang" tables after adding or updating a language</description>
    </hook>
    <hook id="actionOutputHTMLBefore">
      <name>actionOutputHTMLBefore</name>
      <title>Before HTML output</title>
      <description>This hook is used to filter the whole HTML page before it is rendered (only front)</description>
    </hook>
    <hook id="displayAfterProductThumbs">
      <name>displayAfterProductThumbs</name>
      <title>Display extra content below product thumbs</title>
      <description>This hook displays new elements below product images ex. additional media</description>
    </hook>
    <hook id="actionDispatcherBefore">
      <name>actionDispatcherBefore</name>
      <title>Before dispatch</title>
      <description>This hook is called at the beginning of the dispatch method of the Dispatcher</description>
    </hook>
    <hook id="actionDispatcherAfter">
      <name>actionDispatcherAfter</name>
      <title>After dispatch</title>
      <description>This hook is called at the end of the dispatch method of the Dispatcher</description>
    </hook>
    <hook id="filterProductSearch">
      <name>filterProductSearch</name>
      <title>Filter search products result</title>
      <description>This hook is called in order to allow to modify search product result</description>
    </hook>
    <hook id="actionProductSearchAfter">
      <name>actionProductSearchAfter</name>
      <title>Event triggered after search product completed</title>
      <description>This hook is called after the product search. Parameters are already filter</description>
    </hook>
    <hook id="actionEmailSendBefore">
      <name>actionEmailSendBefore</name>
      <title>Before sending an email</title>
      <description>This hook is used to filter the content or the metadata of an email before sending it or even prevent its sending</description>
    </hook>
    <hook id="displayAdminProductsMainStepLeftColumnMiddle">
      <name>displayAdminProductsMainStepLeftColumnMiddle</name>
      <title>Display new elements in back office product page, left column of the Basic settings tab</title>
      <description>This hook launches modules when the back office product page is displayed</description>
    </hook>
    <hook id="displayAdminProductsMainStepLeftColumnBottom">
      <name>displayAdminProductsMainStepLeftColumnBottom</name>
      <title>Display new elements in back office product page, left column of the Basic settings tab</title>
      <description>This hook launches modules when the back office product page is displayed</description>
    </hook>
    <hook id="displayAdminProductsMainStepRightColumnBottom">
      <name>displayAdminProductsMainStepRightColumnBottom</name>
      <title>Display new elements in back office product page, right column of the Basic settings tab</title>
      <description>This hook launches modules when the back office product page is displayed</description>
    </hook>
    <hook id="displayAdminProductsQuantitiesStepBottom">
      <name>displayAdminProductsQuantitiesStepBottom</name>
      <title>Display new elements in back office product page, Quantities/Combinations tab</title>
      <description>This hook launches modules when the back office product page is displayed</description>
    </hook>
    <hook id="displayAdminProductsPriceStepBottom">
      <name>displayAdminProductsPriceStepBottom</name>
      <title>Display new elements in back office product page, Price tab</title>
      <description>This hook launches modules when the back office product page is displayed</description>
    </hook>
    <hook id="displayAdminProductsOptionsStepTop">
      <name>displayAdminProductsOptionsStepTop</name>
      <title>Display new elements in back office product page, Options tab</title>
      <description>This hook launches modules when the back office product page is displayed</description>
    </hook>
    <hook id="displayAdminProductsOptionsStepBottom">
      <name>displayAdminProductsOptionsStepBottom</name>
      <title>Display new elements in back office product page, Options tab</title>
      <description>This hook launches modules when the back office product page is displayed</description>
    </hook>
    <hook id="displayAdminProductsSeoStepBottom">
      <name>displayAdminProductsSeoStepBottom</name>
      <title>Display new elements in back office product page, SEO tab</title>
      <description>This hook launches modules when the back office product page is displayed</description>
    </hook>
    <hook id="displayAdminProductsShippingStepBottom">
      <name>displayAdminProductsShippingStepBottom</name>
      <title>Display new elements in back office product page, Shipping tab</title>
      <description>This hook launches modules when the back office product page is displayed</description>
    </hook>
    <hook id="displayAdminProductsExtra">
      <name>displayAdminProductsExtra</name>
      <title>Admin Product Extra Module Tab</title>
      <description>This hook displays extra content in the Module tab on the product edit page</description>
    </hook>
    <hook id="displayAdminProductsCombinationBottom">
      <name>displayAdminProductsCombinationBottom</name>
      <title>Display new elements in back office product page, Combination tab</title>
      <description>This hook launches modules when the back office product page is displayed</description>
    </hook>
    <hook id="displayDashboardToolbarTopMenu">
      <name>displayDashboardToolbarTopMenu</name>
      <title>Display new elements in back office page with a dashboard, on top Menu</title>
      <description>This hook launches modules when a page with a dashboard is displayed</description>
    </hook>
    <hook id="displayDashboardToolbarIcons">
      <name>displayDashboardToolbarIcons</name>
      <title>Display new elements in back office page with dashboard, on icons list</title>
      <description>This hook launches modules when the back office with dashboard is displayed</description>
    </hook>
    <hook id="actionBuildFrontEndObject">
      <name>actionBuildFrontEndObject</name>
      <title>Manage elements added to the "prestashop" javascript object</title>
      <description>This hook allows you to customize the "prestashop" javascript object that is included in all front office pages</description>
    </hook>
    <hook id="actionFrontControllerInitAfter">
      <name>actionFrontControllerInitAfter</name>
      <title>Perform actions after front office controller initialization</title>
      <description>This hook is launched after the initialization of all front office controllers</description>
    </hook>
    <hook id="actionFrontControllerInitBefore">
      <name>actionFrontControllerInitBefore</name>
      <title>Perform actions before front office controller initialization</title>
      <description>This hook is launched before the initialization of all front office controllers</description>
    </hook>
    <hook id="actionAdminControllerInitAfter">
      <name>actionAdminControllerInitAfter</name>
      <title>Perform actions after admin controller initialization</title>
      <description>This hook is launched after the initialization of all admin controllers</description>
    </hook>
    <hook id="actionAdminControllerInitBefore">
      <name>actionAdminControllerInitBefore</name>
      <title>Perform actions before admin controller initialization</title>
      <description>This hook is launched before the initialization of all admin controllers</description>
    </hook>
    <hook id="actionControllerInitAfter">
      <name>actionControllerInitAfter</name>
      <title>Perform actions after controller initialization</title>
      <description>This hook is launched after the initialization of all controllers</description>
    </hook>
    <hook id="actionControllerInitBefore">
      <name>actionControllerInitBefore</name>
      <title>Perform actions before controller initialization</title>
      <description>This hook is launched before the initialization of all controllers</description>
    </hook>
    <hook id="actionAdminLoginControllerBefore">
      <name>actionAdminLoginControllerBefore</name>
      <title>Perform actions before admin login controller initialization</title>
      <description>This hook is launched before the initialization of the login controller</description>
    </hook>
    <hook id="actionAdminLoginControllerLoginBefore">
      <name>actionAdminLoginControllerLoginBefore</name>
      <title>Perform actions before admin login controller login action initialization</title>
      <description>This hook is launched before the initialization of the login action in login controller</description>
    </hook>
    <hook id="actionAdminLoginControllerLoginAfter">
      <name>actionAdminLoginControllerLoginAfter</name>
      <title>Perform actions after admin login controller login action initialization</title>
      <description>This hook is launched after the initialization of the login action in login controller</description>
    </hook>
    <hook id="actionAdminLoginControllerForgotBefore">
      <name>actionAdminLoginControllerForgotBefore</name>
      <title>Perform actions before admin login controller forgot action initialization</title>
      <description>This hook is launched before the initialization of the forgot action in login controller</description>
    </hook>
    <hook id="actionAdminLoginControllerForgotAfter">
      <name>actionAdminLoginControllerForgotAfter</name>
      <title>Perform actions after admin login controller forgot action initialization</title>
      <description>This hook is launched after the initialization of the forgot action in login controller</description>
    </hook>
    <hook id="actionAdminLoginControllerResetBefore">
      <name>actionAdminLoginControllerResetBefore</name>
      <title>Perform actions before admin login controller reset action initialization</title>
      <description>This hook is launched before the initialization of the reset action in login controller</description>
    </hook>
    <hook id="actionAdminLoginControllerResetAfter">
      <name>actionAdminLoginControllerResetAfter</name>
      <title>Perform actions after admin login controller reset action initialization</title>
      <description>This hook is launched after the initialization of the reset action in login controller</description>
    </hook>
    <hook id="actionAdministrationPageForm">
      <name>actionAdministrationPageForm</name>
      <title>Manage Administration Page form fields</title>
      <description>This hook adds, update or remove fields of the Administration Page form</description>
    </hook>
    <hook id="actionPerformancePageForm">
      <name>actionPerformancePageForm</name>
      <title>Manage Performance Page form fields</title>
      <description>This hook adds, update or remove fields of the Performance Page form</description>
    </hook>
    <hook id="actionMaintenancePageForm">
      <name>actionMaintenancePageForm</name>
      <title>Manage Maintenance Page form fields</title>
      <description>This hook adds, update or remove fields of the Maintenance Page form</description>
    </hook>
    <hook id="actionWebserviceKeyGridPresenterModifier">
      <name>actionWebserviceKeyGridPresenterModifier</name>
      <title>Modify Webservice grid view data</title>
      <description>This hook allows to alter presented Webservice grid data</description>
    </hook>
    <hook id="actionWebserviceKeyGridDefinitionModifier">
      <name>actionWebserviceKeyGridDefinitionModifier</name>
      <title>Modifying Webservice grid definition</title>
      <description>This hook allows to alter Webservice grid columns, actions and filters</description>
    </hook>
    <hook id="actionWebserviceKeyGridQueryBuilderModifier">
      <name>actionWebserviceKeyGridQueryBuilderModifier</name>
      <title>Modify Webservice grid query builder</title>
      <description>This hook allows to alter Doctrine query builder for Webservice grid</description>
    </hook>
    <hook id="actionWebserviceKeyGridFilterFormModifier">
      <name>actionWebserviceKeyGridFilterFormModifier</name>
      <title>Modify filters form for Webservice grid</title>
      <description>This hook allows to alter filters form used in Webservice</description>
    </hook>
    <hook id="actionSqlRequestGridPresenterModifier">
      <name>actionSqlRequestGridPresenterModifier</name>
      <title>Modify SQL Manager grid view data</title>
      <description>This hook allows to alter presented SQL Manager grid data</description>
    </hook>
    <hook id="actionSqlRequestGridDefinitionModifier">
      <name>actionSqlRequestGridDefinitionModifier</name>
      <title>Modifying SQL Manager grid definition</title>
      <description>This hook allows to alter SQL Manager grid columns, actions and filters</description>
    </hook>
    <hook id="actionSqlRequestGridQueryBuilderModifier">
      <name>actionSqlRequestGridQueryBuilderModifier</name>
      <title>Modify SQL Manager grid query builder</title>
      <description>This hook allows to alter Doctrine query builder for SQL Manager grid</description>
    </hook>
    <hook id="actionSqlRequestGridFilterFormModifier">
      <name>actionSqlRequestGridFilterFormModifier</name>
      <title>Modify filters form for SQL Manager grid</title>
      <description>This hook allows to alter filters form used in SQL Manager</description>
    </hook>
    <hook id="actionMetaGridPresenterModifier">
      <name>actionMetaGridPresenterModifier</name>
      <title>Modify SEO and URLs grid view data</title>
      <description>This hook allows to alter presented SEO and URLs grid data</description>
    </hook>
    <hook id="actionMetaGridDefinitionModifier">
      <name>actionMetaGridDefinitionModifier</name>
      <title>Modifying SEO and URLs grid definition</title>
      <description>This hook allows to alter SEO and URLs grid columns, actions and filters</description>
    </hook>
    <hook id="actionMetaGridQueryBuilderModifier">
      <name>actionMetaGridQueryBuilderModifier</name>
      <title>Modify SEO and URLs grid query builder</title>
      <description>This hook allows to alter Doctrine query builder for SEO and URLs grid</description>
    </hook>
    <hook id="actionMetaGridFilterFormModifier">
      <name>actionMetaGridFilterFormModifier</name>
      <title>Modify filters form for SEO and URLs grid</title>
      <description>This hook allows to alter filters form used in SEO and URLs</description>
    </hook>
    <hook id="actionLogsGridPresenterModifier">
      <name>actionLogsGridPresenterModifier</name>
      <title>Modify Logs grid view data</title>
      <description>This hook allows to alter presented Logs grid data</description>
    </hook>
    <hook id="actionLogsGridDefinitionModifier">
      <name>actionLogsGridDefinitionModifier</name>
      <title>Modifying Logs grid definition</title>
      <description>This hook allows to alter Logs grid columns, actions and filters</description>
    </hook>
    <hook id="actionLogsGridQueryBuilderModifier">
      <name>actionLogsGridQueryBuilderModifier</name>
      <title>Modify Logs grid query builder</title>
      <description>This hook allows to alter Doctrine query builder for Logs grid</description>
    </hook>
    <hook id="actionLogsGridFilterFormModifier">
      <name>actionLogsGridFilterFormModifier</name>
      <title>Modify filters form for Logs grid</title>
      <description>This hook allows to alter filters form used in Logs</description>
    </hook>
    <hook id="actionEmailLogsGridPresenterModifier">
      <name>actionEmailLogsGridPresenterModifier</name>
      <title>Modify E-mail grid view data</title>
      <description>This hook allows to alter presented E-mail grid data</description>
    </hook>
    <hook id="actionEmailLogsGridDefinitionModifier">
      <name>actionEmailLogsGridDefinitionModifier</name>
      <title>Modifying E-mail grid definition</title>
      <description>This hook allows to alter E-mail grid columns, actions and filters</description>
    </hook>
    <hook id="actionEmailLogsGridQueryBuilderModifier">
      <name>actionEmailLogsGridQueryBuilderModifier</name>
      <title>Modify E-mail grid query builder</title>
      <description>This hook allows to alter Doctrine query builder for E-mail grid</description>
    </hook>
    <hook id="actionEmailLogsGridFilterFormModifier">
      <name>actionEmailLogsGridFilterFormModifier</name>
      <title>Modify filters form for E-mail grid</title>
      <description>This hook allows to alter filters form used in E-mail</description>
    </hook>
    <hook id="actionBackupGridPresenterModifier">
      <name>actionBackupGridPresenterModifier</name>
      <title>Modify DB Backup grid view data</title>
      <description>This hook allows to alter presented DB Backup grid data</description>
    </hook>
    <hook id="actionBackupGridDefinitionModifier">
      <name>actionBackupGridDefinitionModifier</name>
      <title>Modifying DB Backup grid definition</title>
      <description>This hook allows to alter DB Backup grid columns, actions and filters</description>
    </hook>
    <hook id="actionBackupGridFilterFormModifier">
      <name>actionBackupGridFilterFormModifier</name>
      <title>Modify filters form for DB Backup grid</title>
      <description>This hook allows to alter filters form used in DB Backup</description>
    </hook>
    <hook id="actionProductFlagsModifier">
      <name>actionProductFlagsModifier</name>
      <title>Customize product labels displayed on the product list on FO</title>
      <description>This hook allows to add and remove product labels displayed on top of product images</description>
    </hook>
    <hook id="actionListMailThemes">
      <name>actionListMailThemes</name>
      <title>List the available email themes and layouts</title>
      <description>This hook allows to add/remove available email themes (ThemeInterface) and/or to add/remove their layouts (LayoutInterface)</description>
    </hook>
    <hook id="actionGetMailThemeFolder">
      <name>actionGetMailThemeFolder</name>
      <title>Define the folder of an email theme</title>
      <description>This hook allows to change the folder of an email theme (useful if you theme is in a module for example)</description>
    </hook>
    <hook id="actionBuildMailLayoutVariables">
      <name>actionBuildMailLayoutVariables</name>
      <title>Build the variables used in email layout rendering</title>
      <description>This hook allows to change the variables used when an email layout is rendered</description>
    </hook>
    <hook id="actionGetMailLayoutTransformations">
      <name>actionGetMailLayoutTransformations</name>
      <title>Define the transformation to apply on layout</title>
      <description>This hook allows to add/remove TransformationInterface used to generate an email layout</description>
    </hook>
    <hook id="displayProductActions">
      <name>displayProductActions</name>
      <title>Display additional action button on the product page</title>
      <description>This hook allow additional actions to be triggered, near the add to cart button.</description>
    </hook>
    <hook id="displayPersonalInformationTop">
      <name>displayPersonalInformationTop</name>
      <title>Content in the checkout funnel, on top of the personal information panel</title>
      <description>Display actions or additional content in the personal details tab of the checkout funnel.</description>
    </hook>
    <hook id="actionSqlRequestFormBuilderModifier">
      <name>actionSqlRequestFormBuilderModifier</name>
      <title>Modify sql request identifiable object form</title>
      <description>This hook allows to modify sql request identifiable object forms content by modifying form builder data or FormBuilder itself</description>
    </hook>
    <hook id="actionCustomerFormBuilderModifier">
      <name>actionCustomerFormBuilderModifier</name>
      <title>Modify customer identifiable object form</title>
      <description>This hook allows to modify customer identifiable object forms content by modifying form builder data or FormBuilder itself</description>
    </hook>
    <hook id="actionLanguageFormBuilderModifier">
      <name>actionLanguageFormBuilderModifier</name>
      <title>Modify language identifiable object form</title>
      <description>This hook allows to modify language identifiable object forms content by modifying form builder data or FormBuilder itself</description>
    </hook>
    <hook id="actionCurrencyFormBuilderModifier">
      <name>actionCurrencyFormBuilderModifier</name>
      <title>Modify currency identifiable object form</title>
      <description>This hook allows to modify currency identifiable object forms content by modifying form builder data or FormBuilder itself</description>
    </hook>
    <hook id="actionWebserviceKeyFormBuilderModifier">
      <name>actionWebserviceKeyFormBuilderModifier</name>
      <title>Modify webservice key identifiable object form</title>
      <description>This hook allows to modify webservice key identifiable object forms content by modifying form builder data or FormBuilder itself</description>
    </hook>
    <hook id="actionMetaFormBuilderModifier">
      <name>actionMetaFormBuilderModifier</name>
      <title>Modify meta identifiable object form</title>
      <description>This hook allows to modify meta identifiable object forms content by modifying form builder data or FormBuilder itself</description>
    </hook>
    <hook id="actionCategoryFormBuilderModifier">
      <name>actionCategoryFormBuilderModifier</name>
      <title>Modify category identifiable object form</title>
      <description>This hook allows to modify category identifiable object forms content by modifying form builder data or FormBuilder itself</description>
    </hook>
    <hook id="actionRootCategoryFormBuilderModifier">
      <name>actionRootCategoryFormBuilderModifier</name>
      <title>Modify root category identifiable object form</title>
      <description>This hook allows to modify root category identifiable object forms content by modifying form builder data or FormBuilder itself</description>
    </hook>
    <hook id="actionContactFormBuilderModifier">
      <name>actionContactFormBuilderModifier</name>
      <title>Modify contact identifiable object form</title>
      <description>This hook allows to modify contact identifiable object forms content by modifying form builder data or FormBuilder itself</description>
    </hook>
    <hook id="actionCmsPageCategoryFormBuilderModifier">
      <name>actionCmsPageCategoryFormBuilderModifier</name>
      <title>Modify cms page category identifiable object form</title>
      <description>This hook allows to modify cms page category identifiable object forms content by modifying form builder data or FormBuilder itself</description>
    </hook>
    <hook id="actionTaxFormBuilderModifier">
      <name>actionTaxFormBuilderModifier</name>
      <title>Modify tax identifiable object form</title>
      <description>This hook allows to modify tax identifiable object forms content by modifying form builder data or FormBuilder itself</description>
    </hook>
    <hook id="actionManufacturerFormBuilderModifier">
      <name>actionManufacturerFormBuilderModifier</name>
      <title>Modify manufacturer identifiable object form</title>
      <description>This hook allows to modify manufacturer identifiable object forms content by modifying form builder data or FormBuilder itself</description>
    </hook>
    <hook id="actionEmployeeFormBuilderModifier">
      <name>actionEmployeeFormBuilderModifier</name>
      <title>Modify employee identifiable object form</title>
      <description>This hook allows to modify employee identifiable object forms content by modifying form builder data or FormBuilder itself</description>
    </hook>
    <hook id="actionProfileFormBuilderModifier">
      <name>actionProfileFormBuilderModifier</name>
      <title>Modify profile identifiable object form</title>
      <description>This hook allows to modify profile identifiable object forms content by modifying form builder data or FormBuilder itself</description>
    </hook>
    <hook id="actionCmsPageFormBuilderModifier">
      <name>actionCmsPageFormBuilderModifier</name>
      <title>Modify cms page identifiable object form</title>
      <description>This hook allows to modify cms page identifiable object forms content by modifying form builder data or FormBuilder itself</description>
    </hook>
    <hook id="actionManufacturerAddressFormBuilderModifier">
      <name>actionManufacturerAddressFormBuilderModifier</name>
      <title>Modify manufacturer address identifiable object form</title>
      <description>This hook allows to modify manufacturer address identifiable object forms content by modifying form builder data or FormBuilder itself</description>
    </hook>
    <hook id="actionBeforeUpdateSqlRequestFormHandler">
      <name>actionBeforeUpdateSqlRequestFormHandler</name>
      <title>Modify sql request identifiable object data before updating it</title>
      <description>This hook allows to modify sql request identifiable object forms data before it was updated</description>
    </hook>
    <hook id="actionBeforeUpdateCustomerFormHandler">
      <name>actionBeforeUpdateCustomerFormHandler</name>
      <title>Modify customer identifiable object data before updating it</title>
      <description>This hook allows to modify customer identifiable object forms data before it was updated</description>
    </hook>
    <hook id="actionBeforeUpdateLanguageFormHandler">
      <name>actionBeforeUpdateLanguageFormHandler</name>
      <title>Modify language identifiable object data before updating it</title>
      <description>This hook allows to modify language identifiable object forms data before it was updated</description>
    </hook>
    <hook id="actionBeforeUpdateCurrencyFormHandler">
      <name>actionBeforeUpdateCurrencyFormHandler</name>
      <title>Modify currency identifiable object data before updating it</title>
      <description>This hook allows to modify currency identifiable object forms data before it was updated</description>
    </hook>
    <hook id="actionBeforeUpdateWebserviceKeyFormHandler">
      <name>actionBeforeUpdateWebserviceKeyFormHandler</name>
      <title>Modify webservice key identifiable object data before updating it</title>
      <description>This hook allows to modify webservice key identifiable object forms data before it was updated</description>
    </hook>
    <hook id="actionBeforeUpdateMetaFormHandler">
      <name>actionBeforeUpdateMetaFormHandler</name>
      <title>Modify meta identifiable object data before updating it</title>
      <description>This hook allows to modify meta identifiable object forms data before it was updated</description>
    </hook>
    <hook id="actionBeforeUpdateCategoryFormHandler">
      <name>actionBeforeUpdateCategoryFormHandler</name>
      <title>Modify category identifiable object data before updating it</title>
      <description>This hook allows to modify category identifiable object forms data before it was updated</description>
    </hook>
    <hook id="actionBeforeUpdateRootCategoryFormHandler">
      <name>actionBeforeUpdateRootCategoryFormHandler</name>
      <title>Modify root category identifiable object data before updating it</title>
      <description>This hook allows to modify root category identifiable object forms data before it was updated</description>
    </hook>
    <hook id="actionBeforeUpdateContactFormHandler">
      <name>actionBeforeUpdateContactFormHandler</name>
      <title>Modify contact identifiable object data before updating it</title>
      <description>This hook allows to modify contact identifiable object forms data before it was updated</description>
    </hook>
    <hook id="actionBeforeUpdateCmsPageCategoryFormHandler">
      <name>actionBeforeUpdateCmsPageCategoryFormHandler</name>
      <title>Modify cms page category identifiable object data before updating it</title>
      <description>This hook allows to modify cms page category identifiable object forms data before it was updated</description>
    </hook>
    <hook id="actionBeforeUpdateTaxFormHandler">
      <name>actionBeforeUpdateTaxFormHandler</name>
      <title>Modify tax identifiable object data before updating it</title>
      <description>This hook allows to modify tax identifiable object forms data before it was updated</description>
    </hook>
    <hook id="actionBeforeUpdateManufacturerFormHandler">
      <name>actionBeforeUpdateManufacturerFormHandler</name>
      <title>Modify manufacturer identifiable object data before updating it</title>
      <description>This hook allows to modify manufacturer identifiable object forms data before it was updated</description>
    </hook>
    <hook id="actionBeforeUpdateEmployeeFormHandler">
      <name>actionBeforeUpdateEmployeeFormHandler</name>
      <title>Modify employee identifiable object data before updating it</title>
      <description>This hook allows to modify employee identifiable object forms data before it was updated</description>
    </hook>
    <hook id="actionBeforeUpdateProfileFormHandler">
      <name>actionBeforeUpdateProfileFormHandler</name>
      <title>Modify profile identifiable object data before updating it</title>
      <description>This hook allows to modify profile identifiable object forms data before it was updated</description>
    </hook>
    <hook id="actionBeforeUpdateCmsPageFormHandler">
      <name>actionBeforeUpdateCmsPageFormHandler</name>
      <title>Modify cms page identifiable object data before updating it</title>
      <description>This hook allows to modify cms page identifiable object forms data before it was updated</description>
    </hook>
    <hook id="actionBeforeUpdateManufacturerAddressFormHandler">
      <name>actionBeforeUpdateManufacturerAddressFormHandler</name>
      <title>Modify manufacturer address identifiable object data before updating it</title>
      <description>This hook allows to modify manufacturer address identifiable object forms data before it was updated</description>
    </hook>
    <hook id="actionAfterUpdateSqlRequestFormHandler">
      <name>actionAfterUpdateSqlRequestFormHandler</name>
      <title>Modify sql request identifiable object data after updating it</title>
      <description>This hook allows to modify sql request identifiable object forms data after it was updated</description>
    </hook>
    <hook id="actionAfterUpdateCustomerFormHandler">
      <name>actionAfterUpdateCustomerFormHandler</name>
      <title>Modify customer identifiable object data after updating it</title>
      <description>This hook allows to modify customer identifiable object forms data after it was updated</description>
    </hook>
    <hook id="actionAfterUpdateLanguageFormHandler">
      <name>actionAfterUpdateLanguageFormHandler</name>
      <title>Modify language identifiable object data after updating it</title>
      <description>This hook allows to modify language identifiable object forms data after it was updated</description>
    </hook>
    <hook id="actionAfterUpdateCurrencyFormHandler">
      <name>actionAfterUpdateCurrencyFormHandler</name>
      <title>Modify currency identifiable object data after updating it</title>
      <description>This hook allows to modify currency identifiable object forms data after it was updated</description>
    </hook>
    <hook id="actionAfterUpdateWebserviceKeyFormHandler">
      <name>actionAfterUpdateWebserviceKeyFormHandler</name>
      <title>Modify webservice key identifiable object data after updating it</title>
      <description>This hook allows to modify webservice key identifiable object forms data after it was updated</description>
    </hook>
    <hook id="actionAfterUpdateMetaFormHandler">
      <name>actionAfterUpdateMetaFormHandler</name>
      <title>Modify meta identifiable object data after updating it</title>
      <description>This hook allows to modify meta identifiable object forms data after it was updated</description>
    </hook>
    <hook id="actionAfterUpdateCategoryFormHandler">
      <name>actionAfterUpdateCategoryFormHandler</name>
      <title>Modify category identifiable object data after updating it</title>
      <description>This hook allows to modify category identifiable object forms data after it was updated</description>
    </hook>
    <hook id="actionAfterUpdateRootCategoryFormHandler">
      <name>actionAfterUpdateRootCategoryFormHandler</name>
      <title>Modify root category identifiable object data after updating it</title>
      <description>This hook allows to modify root category identifiable object forms data after it was updated</description>
    </hook>
    <hook id="actionAfterUpdateContactFormHandler">
      <name>actionAfterUpdateContactFormHandler</name>
      <title>Modify contact identifiable object data after updating it</title>
      <description>This hook allows to modify contact identifiable object forms data after it was updated</description>
    </hook>
    <hook id="actionAfterUpdateCmsPageCategoryFormHandler">
      <name>actionAfterUpdateCmsPageCategoryFormHandler</name>
      <title>Modify cms page category identifiable object data after updating it</title>
      <description>This hook allows to modify cms page category identifiable object forms data after it was updated</description>
    </hook>
    <hook id="actionAfterUpdateTaxFormHandler">
      <name>actionAfterUpdateTaxFormHandler</name>
      <title>Modify tax identifiable object data after updating it</title>
      <description>This hook allows to modify tax identifiable object forms data after it was updated</description>
    </hook>
    <hook id="actionAfterUpdateManufacturerFormHandler">
      <name>actionAfterUpdateManufacturerFormHandler</name>
      <title>Modify manufacturer identifiable object data after updating it</title>
      <description>This hook allows to modify manufacturer identifiable object forms data after it was updated</description>
    </hook>
    <hook id="actionAfterUpdateEmployeeFormHandler">
      <name>actionAfterUpdateEmployeeFormHandler</name>
      <title>Modify employee identifiable object data after updating it</title>
      <description>This hook allows to modify employee identifiable object forms data after it was updated</description>
    </hook>
    <hook id="actionAfterUpdateProfileFormHandler">
      <name>actionAfterUpdateProfileFormHandler</name>
      <title>Modify profile identifiable object data after updating it</title>
      <description>This hook allows to modify profile identifiable object forms data after it was updated</description>
    </hook>
    <hook id="actionAfterUpdateCmsPageFormHandler">
      <name>actionAfterUpdateCmsPageFormHandler</name>
      <title>Modify cms page identifiable object data after updating it</title>
      <description>This hook allows to modify cms page identifiable object forms data after it was updated</description>
    </hook>
    <hook id="actionAfterUpdateManufacturerAddressFormHandler">
      <name>actionAfterUpdateManufacturerAddressFormHandler</name>
      <title>Modify manufacturer address identifiable object data after updating it</title>
      <description>This hook allows to modify manufacturer address identifiable object forms data after it was updated</description>
    </hook>
    <hook id="actionBeforeCreateSqlRequestFormHandler">
      <name>actionBeforeCreateSqlRequestFormHandler</name>
      <title>Modify sql request identifiable object data before creating it</title>
      <description>This hook allows to modify sql request identifiable object forms data before it was created</description>
    </hook>
    <hook id="actionBeforeCreateCustomerFormHandler">
      <name>actionBeforeCreateCustomerFormHandler</name>
      <title>Modify customer identifiable object data before creating it</title>
      <description>This hook allows to modify customer identifiable object forms data before it was created</description>
    </hook>
    <hook id="actionBeforeCreateLanguageFormHandler">
      <name>actionBeforeCreateLanguageFormHandler</name>
      <title>Modify language identifiable object data before creating it</title>
      <description>This hook allows to modify language identifiable object forms data before it was created</description>
    </hook>
    <hook id="actionBeforeCreateCurrencyFormHandler">
      <name>actionBeforeCreateCurrencyFormHandler</name>
      <title>Modify currency identifiable object data before creating it</title>
      <description>This hook allows to modify currency identifiable object forms data before it was created</description>
    </hook>
    <hook id="actionBeforeCreateWebserviceKeyFormHandler">
      <name>actionBeforeCreateWebserviceKeyFormHandler</name>
      <title>Modify webservice key identifiable object data before creating it</title>
      <description>This hook allows to modify webservice key identifiable object forms data before it was created</description>
    </hook>
    <hook id="actionBeforeCreateMetaFormHandler">
      <name>actionBeforeCreateMetaFormHandler</name>
      <title>Modify meta identifiable object data before creating it</title>
      <description>This hook allows to modify meta identifiable object forms data before it was created</description>
    </hook>
    <hook id="actionBeforeCreateCategoryFormHandler">
      <name>actionBeforeCreateCategoryFormHandler</name>
      <title>Modify category identifiable object data before creating it</title>
      <description>This hook allows to modify category identifiable object forms data before it was created</description>
    </hook>
    <hook id="actionBeforeCreateRootCategoryFormHandler">
      <name>actionBeforeCreateRootCategoryFormHandler</name>
      <title>Modify root category identifiable object data before creating it</title>
      <description>This hook allows to modify root category identifiable object forms data before it was created</description>
    </hook>
    <hook id="actionBeforeCreateContactFormHandler">
      <name>actionBeforeCreateContactFormHandler</name>
      <title>Modify contact identifiable object data before creating it</title>
      <description>This hook allows to modify contact identifiable object forms data before it was created</description>
    </hook>
    <hook id="actionBeforeCreateCmsPageCategoryFormHandler">
      <name>actionBeforeCreateCmsPageCategoryFormHandler</name>
      <title>Modify cms page category identifiable object data before creating it</title>
      <description>This hook allows to modify cms page category identifiable object forms data before it was created</description>
    </hook>
    <hook id="actionBeforeCreateTaxFormHandler">
      <name>actionBeforeCreateTaxFormHandler</name>
      <title>Modify tax identifiable object data before creating it</title>
      <description>This hook allows to modify tax identifiable object forms data before it was created</description>
    </hook>
    <hook id="actionBeforeCreateManufacturerFormHandler">
      <name>actionBeforeCreateManufacturerFormHandler</name>
      <title>Modify manufacturer identifiable object data before creating it</title>
      <description>This hook allows to modify manufacturer identifiable object forms data before it was created</description>
    </hook>
    <hook id="actionBeforeCreateEmployeeFormHandler">
      <name>actionBeforeCreateEmployeeFormHandler</name>
      <title>Modify employee identifiable object data before creating it</title>
      <description>This hook allows to modify employee identifiable object forms data before it was created</description>
    </hook>
    <hook id="actionBeforeCreateProfileFormHandler">
      <name>actionBeforeCreateProfileFormHandler</name>
      <title>Modify profile identifiable object data before creating it</title>
      <description>This hook allows to modify profile identifiable object forms data before it was created</description>
    </hook>
    <hook id="actionBeforeCreateCmsPageFormHandler">
      <name>actionBeforeCreateCmsPageFormHandler</name>
      <title>Modify cms page identifiable object data before creating it</title>
      <description>This hook allows to modify cms page identifiable object forms data before it was created</description>
    </hook>
    <hook id="actionBeforeCreateManufacturerAddressFormHandler">
      <name>actionBeforeCreateManufacturerAddressFormHandler</name>
      <title>Modify manufacturer address identifiable object data before creating it</title>
      <description>This hook allows to modify manufacturer address identifiable object forms data before it was created</description>
    </hook>
    <hook id="actionAfterCreateSqlRequestFormHandler">
      <name>actionAfterCreateSqlRequestFormHandler</name>
      <title>Modify sql request identifiable object data after creating it</title>
      <description>This hook allows to modify sql request identifiable object forms data after it was created</description>
    </hook>
    <hook id="actionAfterCreateCustomerFormHandler">
      <name>actionAfterCreateCustomerFormHandler</name>
      <title>Modify customer identifiable object data after creating it</title>
      <description>This hook allows to modify customer identifiable object forms data after it was created</description>
    </hook>
    <hook id="actionAfterCreateLanguageFormHandler">
      <name>actionAfterCreateLanguageFormHandler</name>
      <title>Modify language identifiable object data after creating it</title>
      <description>This hook allows to modify language identifiable object forms data after it was created</description>
    </hook>
    <hook id="actionAfterCreateCurrencyFormHandler">
      <name>actionAfterCreateCurrencyFormHandler</name>
      <title>Modify currency identifiable object data after creating it</title>
      <description>This hook allows to modify currency identifiable object forms data after it was created</description>
    </hook>
    <hook id="actionAfterCreateWebserviceKeyFormHandler">
      <name>actionAfterCreateWebserviceKeyFormHandler</name>
      <title>Modify webservice key identifiable object data after creating it</title>
      <description>This hook allows to modify webservice key identifiable object forms data after it was created</description>
    </hook>
    <hook id="actionAfterCreateMetaFormHandler">
      <name>actionAfterCreateMetaFormHandler</name>
      <title>Modify meta identifiable object data after creating it</title>
      <description>This hook allows to modify meta identifiable object forms data after it was created</description>
    </hook>
    <hook id="actionAfterCreateCategoryFormHandler">
      <name>actionAfterCreateCategoryFormHandler</name>
      <title>Modify category identifiable object data after creating it</title>
      <description>This hook allows to modify category identifiable object forms data after it was created</description>
    </hook>
    <hook id="actionAfterCreateRootCategoryFormHandler">
      <name>actionAfterCreateRootCategoryFormHandler</name>
      <title>Modify root category identifiable object data after creating it</title>
      <description>This hook allows to modify root category identifiable object forms data after it was created</description>
    </hook>
    <hook id="actionAfterCreateContactFormHandler">
      <name>actionAfterCreateContactFormHandler</name>
      <title>Modify contact identifiable object data after creating it</title>
      <description>This hook allows to modify contact identifiable object forms data after it was created</description>
    </hook>
    <hook id="actionAfterCreateCmsPageCategoryFormHandler">
      <name>actionAfterCreateCmsPageCategoryFormHandler</name>
      <title>Modify cms page category identifiable object data after creating it</title>
      <description>This hook allows to modify cms page category identifiable object forms data after it was created</description>
    </hook>
    <hook id="actionAfterCreateTaxFormHandler">
      <name>actionAfterCreateTaxFormHandler</name>
      <title>Modify tax identifiable object data after creating it</title>
      <description>This hook allows to modify tax identifiable object forms data after it was created</description>
    </hook>
    <hook id="actionAfterCreateManufacturerFormHandler">
      <name>actionAfterCreateManufacturerFormHandler</name>
      <title>Modify manufacturer identifiable object data after creating it</title>
      <description>This hook allows to modify manufacturer identifiable object forms data after it was created</description>
    </hook>
    <hook id="actionAfterCreateEmployeeFormHandler">
      <name>actionAfterCreateEmployeeFormHandler</name>
      <title>Modify employee identifiable object data after creating it</title>
      <description>This hook allows to modify employee identifiable object forms data after it was created</description>
    </hook>
    <hook id="actionAfterCreateProfileFormHandler">
      <name>actionAfterCreateProfileFormHandler</name>
      <title>Modify profile identifiable object data after creating it</title>
      <description>This hook allows to modify profile identifiable object forms data after it was created</description>
    </hook>
    <hook id="actionAfterCreateCmsPageFormHandler">
      <name>actionAfterCreateCmsPageFormHandler</name>
      <title>Modify cms page identifiable object data after creating it</title>
      <description>This hook allows to modify cms page identifiable object forms data after it was created</description>
    </hook>
    <hook id="actionAfterCreateManufacturerAddressFormHandler">
      <name>actionAfterCreateManufacturerAddressFormHandler</name>
      <title>Modify manufacturer address identifiable object data after creating it</title>
      <description>This hook allows to modify manufacturer address identifiable object forms data after it was created</description>
    </hook>
    <hook id="actionShippingPreferencesPageForm">
      <name>actionShippingPreferencesPageForm</name>
      <title>Modify shipping preferences page options form content</title>
      <description>This hook allows to modify shipping preferences page options form FormBuilder</description>
    </hook>
    <hook id="actionOrdersInvoicesByDateForm">
      <name>actionOrdersInvoicesByDateForm</name>
      <title>Modify orders invoices by date options form content</title>
      <description>This hook allows to modify orders invoices by date options form FormBuilder</description>
    </hook>
    <hook id="actionOrdersInvoicesByStatusForm">
      <name>actionOrdersInvoicesByStatusForm</name>
      <title>Modify orders invoices by status options form content</title>
      <description>This hook allows to modify orders invoices by status options form FormBuilder</description>
    </hook>
    <hook id="actionOrdersInvoicesOptionsForm">
      <name>actionOrdersInvoicesOptionsForm</name>
      <title>Modify orders invoices options options form content</title>
      <description>This hook allows to modify orders invoices options options form FormBuilder</description>
    </hook>
    <hook id="actionCustomerPreferencesPageForm">
      <name>actionCustomerPreferencesPageForm</name>
      <title>Modify customer preferences page options form content</title>
      <description>This hook allows to modify customer preferences page options form FormBuilder</description>
    </hook>
    <hook id="actionOrderPreferencesPageForm">
      <name>actionOrderPreferencesPageForm</name>
      <title>Modify order preferences page options form content</title>
      <description>This hook allows to modify order preferences page options form FormBuilder</description>
    </hook>
    <hook id="actionProductPreferencesPageForm">
      <name>actionProductPreferencesPageForm</name>
      <title>Modify product preferences page options form content</title>
      <description>This hook allows to modify product preferences page options form FormBuilder</description>
    </hook>
    <hook id="actionGeneralPageForm">
      <name>actionGeneralPageForm</name>
      <title>Modify general page options form content</title>
      <description>This hook allows to modify general page options form FormBuilder</description>
    </hook>
    <hook id="actionLogsPageForm">
      <name>actionLogsPageForm</name>
      <title>Modify logs page options form content</title>
      <description>This hook allows to modify logs page options form FormBuilder</description>
    </hook>
    <hook id="actionOrderDeliverySlipOptionsForm">
      <name>actionOrderDeliverySlipOptionsForm</name>
      <title>Modify order delivery slip options options form content</title>
      <description>This hook allows to modify order delivery slip options options form FormBuilder</description>
    </hook>
    <hook id="actionOrderDeliverySlipPdfForm">
      <name>actionOrderDeliverySlipPdfForm</name>
      <title>Modify order delivery slip pdf options form content</title>
      <description>This hook allows to modify order delivery slip pdf options form FormBuilder</description>
    </hook>
    <hook id="actionGeolocationPageForm">
      <name>actionGeolocationPageForm</name>
      <title>Modify geolocation page options form content</title>
      <description>This hook allows to modify geolocation page options form FormBuilder</description>
    </hook>
    <hook id="actionLocalizationPageForm">
      <name>actionLocalizationPageForm</name>
      <title>Modify localization page options form content</title>
      <description>This hook allows to modify localization page options form FormBuilder</description>
    </hook>
    <hook id="actionPaymentPreferencesForm">
      <name>actionPaymentPreferencesForm</name>
      <title>Modify payment preferences options form content</title>
      <description>This hook allows to modify payment preferences options form FormBuilder</description>
    </hook>
    <hook id="actionEmailConfigurationForm">
      <name>actionEmailConfigurationForm</name>
      <title>Modify email configuration options form content</title>
      <description>This hook allows to modify email configuration options form FormBuilder</description>
    </hook>
    <hook id="actionRequestSqlForm">
      <name>actionRequestSqlForm</name>
      <title>Modify request sql options form content</title>
      <description>This hook allows to modify request sql options form FormBuilder</description>
    </hook>
    <hook id="actionBackupForm">
      <name>actionBackupForm</name>
      <title>Modify backup options form content</title>
      <description>This hook allows to modify backup options form FormBuilder</description>
    </hook>
    <hook id="actionWebservicePageForm">
      <name>actionWebservicePageForm</name>
      <title>Modify webservice page options form content</title>
      <description>This hook allows to modify webservice page options form FormBuilder</description>
    </hook>
    <hook id="actionMetaPageForm">
      <name>actionMetaPageForm</name>
      <title>Modify meta page options form content</title>
      <description>This hook allows to modify meta page options form FormBuilder</description>
    </hook>
    <hook id="actionEmployeeForm">
      <name>actionEmployeeForm</name>
      <title>Modify employee options form content</title>
      <description>This hook allows to modify employee options form FormBuilder</description>
    </hook>
    <hook id="actionCurrencyForm">
      <name>actionCurrencyForm</name>
      <title>Modify currency options form content</title>
      <description>This hook allows to modify currency options form FormBuilder</description>
    </hook>
    <hook id="actionShopLogoForm">
      <name>actionShopLogoForm</name>
      <title>Modify shop logo options form content</title>
      <description>This hook allows to modify shop logo options form FormBuilder</description>
    </hook>
    <hook id="actionTaxForm">
      <name>actionTaxForm</name>
      <title>Modify tax options form content</title>
      <description>This hook allows to modify tax options form FormBuilder</description>
    </hook>
    <hook id="actionMailThemeForm">
      <name>actionMailThemeForm</name>
      <title>Modify mail theme options form content</title>
      <description>This hook allows to modify mail theme options form FormBuilder</description>
    </hook>
    <hook id="actionPerformancePageSave">
      <name>actionPerformancePageSave</name>
      <title>Modify performance page options form saved data</title>
      <description>This hook allows to modify data of performance page options form after it was saved</description>
    </hook>
    <hook id="actionMaintenancePageSave">
      <name>actionMaintenancePageSave</name>
      <title>Modify maintenance page options form saved data</title>
      <description>This hook allows to modify data of maintenance page options form after it was saved</description>
    </hook>
    <hook id="actionAdministrationPageSave">
      <name>actionAdministrationPageSave</name>
      <title>Modify administration page options form saved data</title>
      <description>This hook allows to modify data of administration page options form after it was saved</description>
    </hook>
    <hook id="actionShippingPreferencesPageSave">
      <name>actionShippingPreferencesPageSave</name>
      <title>Modify shipping preferences page options form saved data</title>
      <description>This hook allows to modify data of shipping preferences page options form after it was saved</description>
    </hook>
    <hook id="actionOrdersInvoicesByDateSave">
      <name>actionOrdersInvoicesByDateSave</name>
      <title>Modify orders invoices by date options form saved data</title>
      <description>This hook allows to modify data of orders invoices by date options form after it was saved</description>
    </hook>
    <hook id="actionOrdersInvoicesByStatusSave">
      <name>actionOrdersInvoicesByStatusSave</name>
      <title>Modify orders invoices by status options form saved data</title>
      <description>This hook allows to modify data of orders invoices by status options form after it was saved</description>
    </hook>
    <hook id="actionOrdersInvoicesOptionsSave">
      <name>actionOrdersInvoicesOptionsSave</name>
      <title>Modify orders invoices options options form saved data</title>
      <description>This hook allows to modify data of orders invoices options options form after it was saved</description>
    </hook>
    <hook id="actionCustomerPreferencesPageSave">
      <name>actionCustomerPreferencesPageSave</name>
      <title>Modify customer preferences page options form saved data</title>
      <description>This hook allows to modify data of customer preferences page options form after it was saved</description>
    </hook>
    <hook id="actionOrderPreferencesPageSave">
      <name>actionOrderPreferencesPageSave</name>
      <title>Modify order preferences page options form saved data</title>
      <description>This hook allows to modify data of order preferences page options form after it was saved</description>
    </hook>
    <hook id="actionProductPreferencesPageSave">
      <name>actionProductPreferencesPageSave</name>
      <title>Modify product preferences page options form saved data</title>
      <description>This hook allows to modify data of product preferences page options form after it was saved</description>
    </hook>
    <hook id="actionGeneralPageSave">
      <name>actionGeneralPageSave</name>
      <title>Modify general page options form saved data</title>
      <description>This hook allows to modify data of general page options form after it was saved</description>
    </hook>
    <hook id="actionLogsPageSave">
      <name>actionLogsPageSave</name>
      <title>Modify logs page options form saved data</title>
      <description>This hook allows to modify data of logs page options form after it was saved</description>
    </hook>
    <hook id="actionOrderDeliverySlipOptionsSave">
      <name>actionOrderDeliverySlipOptionsSave</name>
      <title>Modify order delivery slip options options form saved data</title>
      <description>This hook allows to modify data of order delivery slip options options form after it was saved</description>
    </hook>
    <hook id="actionOrderDeliverySlipPdfSave">
      <name>actionOrderDeliverySlipPdfSave</name>
      <title>Modify order delivery slip pdf options form saved data</title>
      <description>This hook allows to modify data of order delivery slip pdf options form after it was saved</description>
    </hook>
    <hook id="actionGeolocationPageSave">
      <name>actionGeolocationPageSave</name>
      <title>Modify geolocation page options form saved data</title>
      <description>This hook allows to modify data of geolocation page options form after it was saved</description>
    </hook>
    <hook id="actionLocalizationPageSave">
      <name>actionLocalizationPageSave</name>
      <title>Modify localization page options form saved data</title>
      <description>This hook allows to modify data of localization page options form after it was saved</description>
    </hook>
    <hook id="actionPaymentPreferencesSave">
      <name>actionPaymentPreferencesSave</name>
      <title>Modify payment preferences options form saved data</title>
      <description>This hook allows to modify data of payment preferences options form after it was saved</description>
    </hook>
    <hook id="actionEmailConfigurationSave">
      <name>actionEmailConfigurationSave</name>
      <title>Modify email configuration options form saved data</title>
      <description>This hook allows to modify data of email configuration options form after it was saved</description>
    </hook>
    <hook id="actionRequestSqlSave">
      <name>actionRequestSqlSave</name>
      <title>Modify request sql options form saved data</title>
      <description>This hook allows to modify data of request sql options form after it was saved</description>
    </hook>
    <hook id="actionBackupSave">
      <name>actionBackupSave</name>
      <title>Modify backup options form saved data</title>
      <description>This hook allows to modify data of backup options form after it was saved</description>
    </hook>
    <hook id="actionWebservicePageSave">
      <name>actionWebservicePageSave</name>
      <title>Modify webservice page options form saved data</title>
      <description>This hook allows to modify data of webservice page options form after it was saved</description>
    </hook>
    <hook id="actionMetaPageSave">
      <name>actionMetaPageSave</name>
      <title>Modify meta page options form saved data</title>
      <description>This hook allows to modify data of meta page options form after it was saved</description>
    </hook>
    <hook id="actionEmployeeSave">
      <name>actionEmployeeSave</name>
      <title>Modify employee options form saved data</title>
      <description>This hook allows to modify data of employee options form after it was saved</description>
    </hook>
    <hook id="actionCurrencySave">
      <name>actionCurrencySave</name>
      <title>Modify currency options form saved data</title>
      <description>This hook allows to modify data of currency options form after it was saved</description>
    </hook>
    <hook id="actionShopLogoSave">
      <name>actionShopLogoSave</name>
      <title>Modify shop logo options form saved data</title>
      <description>This hook allows to modify data of shop logo options form after it was saved</description>
    </hook>
    <hook id="actionTaxSave">
      <name>actionTaxSave</name>
      <title>Modify tax options form saved data</title>
      <description>This hook allows to modify data of tax options form after it was saved</description>
    </hook>
    <hook id="actionMailThemeSave">
      <name>actionMailThemeSave</name>
      <title>Modify mail theme options form saved data</title>
      <description>This hook allows to modify data of mail theme options form after it was saved</description>
    </hook>
    <hook id="actionCategoryGridDefinitionModifier">
      <name>actionCategoryGridDefinitionModifier</name>
      <title>Modify category grid definition</title>
      <description>This hook allows to alter category grid columns, actions and filters</description>
    </hook>
    <hook id="actionEmployeeGridDefinitionModifier">
      <name>actionEmployeeGridDefinitionModifier</name>
      <title>Modify employee grid definition</title>
      <description>This hook allows to alter employee grid columns, actions and filters</description>
    </hook>
    <hook id="actionContactGridDefinitionModifier">
      <name>actionContactGridDefinitionModifier</name>
      <title>Modify contact grid definition</title>
      <description>This hook allows to alter contact grid columns, actions and filters</description>
    </hook>
    <hook id="actionCustomerGridDefinitionModifier">
      <name>actionCustomerGridDefinitionModifier</name>
      <title>Modify customer grid definition</title>
      <description>This hook allows to alter customer grid columns, actions and filters</description>
    </hook>
    <hook id="actionLanguageGridDefinitionModifier">
      <name>actionLanguageGridDefinitionModifier</name>
      <title>Modify language grid definition</title>
      <description>This hook allows to alter language grid columns, actions and filters</description>
    </hook>
    <hook id="actionCurrencyGridDefinitionModifier">
      <name>actionCurrencyGridDefinitionModifier</name>
      <title>Modify currency grid definition</title>
      <description>This hook allows to alter currency grid columns, actions and filters</description>
    </hook>
    <hook id="actionSupplierGridDefinitionModifier">
      <name>actionSupplierGridDefinitionModifier</name>
      <title>Modify supplier grid definition</title>
      <description>This hook allows to alter supplier grid columns, actions and filters</description>
    </hook>
    <hook id="actionProfileGridDefinitionModifier">
      <name>actionProfileGridDefinitionModifier</name>
      <title>Modify profile grid definition</title>
      <description>This hook allows to alter profile grid columns, actions and filters</description>
    </hook>
    <hook id="actionCmsPageCategoryGridDefinitionModifier">
      <name>actionCmsPageCategoryGridDefinitionModifier</name>
      <title>Modify cms page category grid definition</title>
      <description>This hook allows to alter cms page category grid columns, actions and filters</description>
    </hook>
    <hook id="actionTaxGridDefinitionModifier">
      <name>actionTaxGridDefinitionModifier</name>
      <title>Modify tax grid definition</title>
      <description>This hook allows to alter tax grid columns, actions and filters</description>
    </hook>
    <hook id="actionManufacturerGridDefinitionModifier">
      <name>actionManufacturerGridDefinitionModifier</name>
      <title>Modify manufacturer grid definition</title>
      <description>This hook allows to alter manufacturer grid columns, actions and filters</description>
    </hook>
    <hook id="actionManufacturerAddressGridDefinitionModifier">
      <name>actionManufacturerAddressGridDefinitionModifier</name>
      <title>Modify manufacturer address grid definition</title>
      <description>This hook allows to alter manufacturer address grid columns, actions and filters</description>
    </hook>
    <hook id="actionCmsPageGridDefinitionModifier">
      <name>actionCmsPageGridDefinitionModifier</name>
      <title>Modify cms page grid definition</title>
      <description>This hook allows to alter cms page grid columns, actions and filters</description>
    </hook>
    <hook id="actionBackupGridQueryBuilderModifier">
      <name>actionBackupGridQueryBuilderModifier</name>
      <title>Modify backup grid query builder</title>
      <description>This hook allows to alter Doctrine query builder for backup grid</description>
    </hook>
    <hook id="actionCategoryGridQueryBuilderModifier">
      <name>actionCategoryGridQueryBuilderModifier</name>
      <title>Modify category grid query builder</title>
      <description>This hook allows to alter Doctrine query builder for category grid</description>
    </hook>
    <hook id="actionEmployeeGridQueryBuilderModifier">
      <name>actionEmployeeGridQueryBuilderModifier</name>
      <title>Modify employee grid query builder</title>
      <description>This hook allows to alter Doctrine query builder for employee grid</description>
    </hook>
    <hook id="actionContactGridQueryBuilderModifier">
      <name>actionContactGridQueryBuilderModifier</name>
      <title>Modify contact grid query builder</title>
      <description>This hook allows to alter Doctrine query builder for contact grid</description>
    </hook>
    <hook id="actionCustomerGridQueryBuilderModifier">
      <name>actionCustomerGridQueryBuilderModifier</name>
      <title>Modify customer grid query builder</title>
      <description>This hook allows to alter Doctrine query builder for customer grid</description>
    </hook>
    <hook id="actionLanguageGridQueryBuilderModifier">
      <name>actionLanguageGridQueryBuilderModifier</name>
      <title>Modify language grid query builder</title>
      <description>This hook allows to alter Doctrine query builder for language grid</description>
    </hook>
    <hook id="actionCurrencyGridQueryBuilderModifier">
      <name>actionCurrencyGridQueryBuilderModifier</name>
      <title>Modify currency grid query builder</title>
      <description>This hook allows to alter Doctrine query builder for currency grid</description>
    </hook>
    <hook id="actionSupplierGridQueryBuilderModifier">
      <name>actionSupplierGridQueryBuilderModifier</name>
      <title>Modify supplier grid query builder</title>
      <description>This hook allows to alter Doctrine query builder for supplier grid</description>
    </hook>
    <hook id="actionProfileGridQueryBuilderModifier">
      <name>actionProfileGridQueryBuilderModifier</name>
      <title>Modify profile grid query builder</title>
      <description>This hook allows to alter Doctrine query builder for profile grid</description>
    </hook>
    <hook id="actionCmsPageCategoryGridQueryBuilderModifier">
      <name>actionCmsPageCategoryGridQueryBuilderModifier</name>
      <title>Modify cms page category grid query builder</title>
      <description>This hook allows to alter Doctrine query builder for cms page category grid</description>
    </hook>
    <hook id="actionTaxGridQueryBuilderModifier">
      <name>actionTaxGridQueryBuilderModifier</name>
      <title>Modify tax grid query builder</title>
      <description>This hook allows to alter Doctrine query builder for tax grid</description>
    </hook>
    <hook id="actionManufacturerGridQueryBuilderModifier">
      <name>actionManufacturerGridQueryBuilderModifier</name>
      <title>Modify manufacturer grid query builder</title>
      <description>This hook allows to alter Doctrine query builder for manufacturer grid</description>
    </hook>
    <hook id="actionManufacturerAddressGridQueryBuilderModifier">
      <name>actionManufacturerAddressGridQueryBuilderModifier</name>
      <title>Modify manufacturer address grid query builder</title>
      <description>This hook allows to alter Doctrine query builder for manufacturer address grid</description>
    </hook>
    <hook id="actionCmsPageGridQueryBuilderModifier">
      <name>actionCmsPageGridQueryBuilderModifier</name>
      <title>Modify cms page grid query builder</title>
      <description>This hook allows to alter Doctrine query builder for cms page grid</description>
    </hook>
    <hook id="actionLogsGridDataModifier">
      <name>actionLogsGridDataModifier</name>
      <title>Modify logs grid data</title>
      <description>This hook allows to modify logs grid data</description>
    </hook>
    <hook id="actionEmailLogsGridDataModifier">
      <name>actionEmailLogsGridDataModifier</name>
      <title>Modify email logs grid data</title>
      <description>This hook allows to modify email logs grid data</description>
    </hook>
    <hook id="actionSqlRequestGridDataModifier">
      <name>actionSqlRequestGridDataModifier</name>
      <title>Modify sql request grid data</title>
      <description>This hook allows to modify sql request grid data</description>
    </hook>
    <hook id="actionBackupGridDataModifier">
      <name>actionBackupGridDataModifier</name>
      <title>Modify backup grid data</title>
      <description>This hook allows to modify backup grid data</description>
    </hook>
    <hook id="actionWebserviceKeyGridDataModifier">
      <name>actionWebserviceKeyGridDataModifier</name>
      <title>Modify webservice key grid data</title>
      <description>This hook allows to modify webservice key grid data</description>
    </hook>
    <hook id="actionMetaGridDataModifier">
      <name>actionMetaGridDataModifier</name>
      <title>Modify meta grid data</title>
      <description>This hook allows to modify meta grid data</description>
    </hook>
    <hook id="actionCategoryGridDataModifier">
      <name>actionCategoryGridDataModifier</name>
      <title>Modify category grid data</title>
      <description>This hook allows to modify category grid data</description>
    </hook>
    <hook id="actionEmployeeGridDataModifier">
      <name>actionEmployeeGridDataModifier</name>
      <title>Modify employee grid data</title>
      <description>This hook allows to modify employee grid data</description>
    </hook>
    <hook id="actionContactGridDataModifier">
      <name>actionContactGridDataModifier</name>
      <title>Modify contact grid data</title>
      <description>This hook allows to modify contact grid data</description>
    </hook>
    <hook id="actionCustomerGridDataModifier">
      <name>actionCustomerGridDataModifier</name>
      <title>Modify customer grid data</title>
      <description>This hook allows to modify customer grid data</description>
    </hook>
    <hook id="actionLanguageGridDataModifier">
      <name>actionLanguageGridDataModifier</name>
      <title>Modify language grid data</title>
      <description>This hook allows to modify language grid data</description>
    </hook>
    <hook id="actionCurrencyGridDataModifier">
      <name>actionCurrencyGridDataModifier</name>
      <title>Modify currency grid data</title>
      <description>This hook allows to modify currency grid data</description>
    </hook>
    <hook id="actionSupplierGridDataModifier">
      <name>actionSupplierGridDataModifier</name>
      <title>Modify supplier grid data</title>
      <description>This hook allows to modify supplier grid data</description>
    </hook>
    <hook id="actionProfileGridDataModifier">
      <name>actionProfileGridDataModifier</name>
      <title>Modify profile grid data</title>
      <description>This hook allows to modify profile grid data</description>
    </hook>
    <hook id="actionCmsPageCategoryGridDataModifier">
      <name>actionCmsPageCategoryGridDataModifier</name>
      <title>Modify cms page category grid data</title>
      <description>This hook allows to modify cms page category grid data</description>
    </hook>
    <hook id="actionTaxGridDataModifier">
      <name>actionTaxGridDataModifier</name>
      <title>Modify tax grid data</title>
      <description>This hook allows to modify tax grid data</description>
    </hook>
    <hook id="actionManufacturerGridDataModifier">
      <name>actionManufacturerGridDataModifier</name>
      <title>Modify manufacturer grid data</title>
      <description>This hook allows to modify manufacturer grid data</description>
    </hook>
    <hook id="actionManufacturerAddressGridDataModifier">
      <name>actionManufacturerAddressGridDataModifier</name>
      <title>Modify manufacturer address grid data</title>
      <description>This hook allows to modify manufacturer address grid data</description>
    </hook>
    <hook id="actionCmsPageGridDataModifier">
      <name>actionCmsPageGridDataModifier</name>
      <title>Modify cms page grid data</title>
      <description>This hook allows to modify cms page grid data</description>
    </hook>
    <hook id="actionCategoryGridFilterFormModifier">
      <name>actionCategoryGridFilterFormModifier</name>
      <title>Modify category grid filters</title>
      <description>This hook allows to modify filters for category grid</description>
    </hook>
    <hook id="actionEmployeeGridFilterFormModifier">
      <name>actionEmployeeGridFilterFormModifier</name>
      <title>Modify employee grid filters</title>
      <description>This hook allows to modify filters for employee grid</description>
    </hook>
    <hook id="actionContactGridFilterFormModifier">
      <name>actionContactGridFilterFormModifier</name>
      <title>Modify contact grid filters</title>
      <description>This hook allows to modify filters for contact grid</description>
    </hook>
    <hook id="actionCustomerGridFilterFormModifier">
      <name>actionCustomerGridFilterFormModifier</name>
      <title>Modify customer grid filters</title>
      <description>This hook allows to modify filters for customer grid</description>
    </hook>
    <hook id="actionLanguageGridFilterFormModifier">
      <name>actionLanguageGridFilterFormModifier</name>
      <title>Modify language grid filters</title>
      <description>This hook allows to modify filters for language grid</description>
    </hook>
    <hook id="actionCurrencyGridFilterFormModifier">
      <name>actionCurrencyGridFilterFormModifier</name>
      <title>Modify currency grid filters</title>
      <description>This hook allows to modify filters for currency grid</description>
    </hook>
    <hook id="actionSupplierGridFilterFormModifier">
      <name>actionSupplierGridFilterFormModifier</name>
      <title>Modify supplier grid filters</title>
      <description>This hook allows to modify filters for supplier grid</description>
    </hook>
    <hook id="actionProfileGridFilterFormModifier">
      <name>actionProfileGridFilterFormModifier</name>
      <title>Modify profile grid filters</title>
      <description>This hook allows to modify filters for profile grid</description>
    </hook>
    <hook id="actionCmsPageCategoryGridFilterFormModifier">
      <name>actionCmsPageCategoryGridFilterFormModifier</name>
      <title>Modify cms page category grid filters</title>
      <description>This hook allows to modify filters for cms page category grid</description>
    </hook>
    <hook id="actionTaxGridFilterFormModifier">
      <name>actionTaxGridFilterFormModifier</name>
      <title>Modify tax grid filters</title>
      <description>This hook allows to modify filters for tax grid</description>
    </hook>
    <hook id="actionManufacturerGridFilterFormModifier">
      <name>actionManufacturerGridFilterFormModifier</name>
      <title>Modify manufacturer grid filters</title>
      <description>This hook allows to modify filters for manufacturer grid</description>
    </hook>
    <hook id="actionManufacturerAddressGridFilterFormModifier">
      <name>actionManufacturerAddressGridFilterFormModifier</name>
      <title>Modify manufacturer address grid filters</title>
      <description>This hook allows to modify filters for manufacturer address grid</description>
    </hook>
    <hook id="actionCmsPageGridFilterFormModifier">
      <name>actionCmsPageGridFilterFormModifier</name>
      <title>Modify cms page grid filters</title>
      <description>This hook allows to modify filters for cms page grid</description>
    </hook>
    <hook id="actionCategoryGridPresenterModifier">
      <name>actionCategoryGridPresenterModifier</name>
      <title>Modify category grid template data</title>
      <description>This hook allows to modify data which is about to be used in template for category grid</description>
    </hook>
    <hook id="actionEmployeeGridPresenterModifier">
      <name>actionEmployeeGridPresenterModifier</name>
      <title>Modify employee grid template data</title>
      <description>This hook allows to modify data which is about to be used in template for employee grid</description>
    </hook>
    <hook id="actionContactGridPresenterModifier">
      <name>actionContactGridPresenterModifier</name>
      <title>Modify contact grid template data</title>
      <description>This hook allows to modify data which is about to be used in template for contact grid</description>
    </hook>
    <hook id="actionCustomerGridPresenterModifier">
      <name>actionCustomerGridPresenterModifier</name>
      <title>Modify customer grid template data</title>
      <description>This hook allows to modify data which is about to be used in template for customer grid</description>
    </hook>
    <hook id="actionLanguageGridPresenterModifier">
      <name>actionLanguageGridPresenterModifier</name>
      <title>Modify language grid template data</title>
      <description>This hook allows to modify data which is about to be used in template for language grid</description>
    </hook>
    <hook id="actionCurrencyGridPresenterModifier">
      <name>actionCurrencyGridPresenterModifier</name>
      <title>Modify currency grid template data</title>
      <description>This hook allows to modify data which is about to be used in template for currency grid</description>
    </hook>
    <hook id="actionSupplierGridPresenterModifier">
      <name>actionSupplierGridPresenterModifier</name>
      <title>Modify supplier grid template data</title>
      <description>This hook allows to modify data which is about to be used in template for supplier grid</description>
    </hook>
    <hook id="actionProfileGridPresenterModifier">
      <name>actionProfileGridPresenterModifier</name>
      <title>Modify profile grid template data</title>
      <description>This hook allows to modify data which is about to be used in template for profile grid</description>
    </hook>
    <hook id="actionCmsPageCategoryGridPresenterModifier">
      <name>actionCmsPageCategoryGridPresenterModifier</name>
      <title>Modify cms page category grid template data</title>
      <description>This hook allows to modify data which is about to be used in template for cms page category grid</description>
    </hook>
    <hook id="actionTaxGridPresenterModifier">
      <name>actionTaxGridPresenterModifier</name>
      <title>Modify tax grid template data</title>
      <description>This hook allows to modify data which is about to be used in template for tax grid</description>
    </hook>
    <hook id="actionManufacturerGridPresenterModifier">
      <name>actionManufacturerGridPresenterModifier</name>
      <title>Modify manufacturer grid template data</title>
      <description>This hook allows to modify data which is about to be used in template for manufacturer grid</description>
    </hook>
    <hook id="actionManufacturerAddressGridPresenterModifier">
      <name>actionManufacturerAddressGridPresenterModifier</name>
      <title>Modify manufacturer address grid template data</title>
      <description>This hook allows to modify data which is about to be used in template for manufacturer address grid</description>
    </hook>
    <hook id="actionCmsPageGridPresenterModifier">
      <name>actionCmsPageGridPresenterModifier</name>
      <title>Modify cms page grid template data</title>
      <description>This hook allows to modify data which is about to be used in template for cms page grid</description>
    </hook>
    <hook id="displayAdminOrderTop">
      <name>displayAdminOrderTop</name>
      <title>Admin Order Top</title>
      <description>This hook displays content at the top of the order view page</description>
    </hook>
    <hook id="displayBackOfficeOrderActions">
      <name>displayBackOfficeOrderActions</name>
      <title>Admin Order Actions</title>
      <description>This hook displays content in the order view page after action buttons (or aliased to side column in migrated page)</description>
    </hook>
    <hook id="displayAdminOrderSide">
      <name>displayAdminOrderSide</name>
      <title>Admin Order Side Column</title>
      <description>This hook displays content in the order view page in the side column under the customer view</description>
    </hook>
    <hook id="displayAdminOrderBottom">
      <name>displayAdminOrderBottom</name>
      <title>Admin Order Side Column Bottom</title>
      <description>This hook displays content in the order view page at the bottom of the side column</description>
    </hook>
    <hook id="displayAdminOrderMain">
      <name>displayAdminOrderMain</name>
      <title>Admin Order Main Column</title>
      <description>This hook displays content in the order view page in the main column under the details view</description>
    </hook>
    <hook id="displayAdminOrderMainBottom">
      <name>displayAdminOrderMainBottom</name>
      <title>Admin Order Main Column Bottom</title>
      <description>This hook displays content in the order view page at the bottom of the main column</description>
    </hook>
    <hook id="displayAdminOrderTabLink">
      <name>displayAdminOrderTabLink</name>
      <title>Admin Order Tab Link</title>
      <description>This hook displays new tab links on the order view page</description>
    </hook>
    <hook id="displayAdminOrderTabContent">
      <name>displayAdminOrderTabContent</name>
      <title>Admin Order Tab Content</title>
      <description>This hook displays new tab contents on the order view page</description>
    </hook>
    <hook id="actionGetAdminOrderButtons">
      <name>actionGetAdminOrderButtons</name>
      <title>Admin Order Buttons</title>
      <description>This hook is used to generate the buttons collection on the order view page (see ActionsBarButtonsCollection)</description>
    </hook>
    <hook id="actionPresentCart">
      <name>actionPresentCart</name>
      <title>Cart Presenter</title>
      <description>This hook is called before a cart is presented</description>
    </hook>
    <hook id="actionPresentOrder">
      <name>actionPresentOrder</name>
      <title>Order Presenter</title>
      <description>This hook is called before an order is presented</description>
    </hook>
    <hook id="actionPresentOrderReturn">
      <name>actionPresentOrderReturn</name>
      <title>Order Return Presenter</title>
      <description>This hook is called before an order return is presented</description>
    </hook>
    <hook id="actionPresentProduct">
      <name>actionPresentProduct</name>
      <title>Product Presenter</title>
      <description>This hook is called before a product is presented</description>
    </hook>
    <hook id="actionAdminAdminPreferencesControllerPostProcessBefore">
      <name>actionAdminAdminPreferencesControllerPostProcessBefore</name>
      <title>On post-process in Admin Preferences</title>
      <description>This hook is called on Admin Preferences post-process before processing the form</description>
    </hook>
    <hook id="actionFeatureFormBuilderModifier">
      <name>actionFeatureFormBuilderModifier</name>
      <title>Modify feature identifiable object form</title>
      <description>This hook allows to modify feature identifiable object forms content by modifying form builder data
      or FormBuilder itself</description>
    </hook>
    <hook id="actionOrderMessageFormBuilderModifier">
      <name>actionOrderMessageFormBuilderModifier</name>
      <title>Modify order message identifiable object form</title>
      <description>This hook allows to modify order message identifiable object forms content by modifying form builder data or FormBuilder itself</description>
    </hook>
    <hook id="actionCatalogPriceRuleFormBuilderModifier">
      <name>actionCatalogPriceRuleFormBuilderModifier</name>
      <title>Modify catalog price rule identifiable object form</title>
      <description>This hook allows to modify catalog price rule identifiable object forms content by modifying form builder data or FormBuilder itself</description>
    </hook>
    <hook id="actionAttachmentFormBuilderModifier">
      <name>actionAttachmentFormBuilderModifier</name>
      <title>Modify attachment identifiable object form</title>
      <description>This hook allows to modify attachment identifiable object forms content by modifying form builder data or FormBuilder itself</description>
    </hook>
    <hook id="actionBeforeUpdateFeatureFormHandler">
      <name>actionBeforeUpdateFeatureFormHandler</name>
      <title>Modify feature identifiable object data before updating it</title>
      <description>This hook allows to modify feature identifiable object forms data before it was updated</description>
    </hook>
    <hook id="actionBeforeUpdateOrderMessageFormHandler">
      <name>actionBeforeUpdateOrderMessageFormHandler</name>
      <title>Modify order message identifiable object data before updating it</title>
      <description>This hook allows to modify order message identifiable object forms data before it was updated</description>
    </hook>
    <hook id="actionBeforeUpdateCatalogPriceRuleFormHandler">
      <name>actionBeforeUpdateCatalogPriceRuleFormHandler</name>
      <title>Modify catalog price rule identifiable object data before updating it</title>
      <description>This hook allows to modify catalog price rule identifiable object forms data before it was updated</description>
    </hook>
    <hook id="actionBeforeUpdateAttachmentFormHandler">
      <name>actionBeforeUpdateAttachmentFormHandler</name>
      <title>Modify attachment identifiable object data before updating it</title>
      <description>This hook allows to modify attachment identifiable object forms data before it was updated</description>
    </hook>
    <hook id="actionAfterUpdateFeatureFormHandler">
      <name>actionAfterUpdateFeatureFormHandler</name>
      <title>Modify feature identifiable object data after updating it</title>
      <description>This hook allows to modify feature identifiable object forms data after it was updated</description>
    </hook>
    <hook id="actionAfterUpdateOrderMessageFormHandler">
      <name>actionAfterUpdateOrderMessageFormHandler</name>
      <title>Modify order message identifiable object data after updating it</title>
      <description>This hook allows to modify order message identifiable object forms data after it was updated</description>
    </hook>
    <hook id="actionAfterUpdateCatalogPriceRuleFormHandler">
      <name>actionAfterUpdateCatalogPriceRuleFormHandler</name>
      <title>Modify catalog price rule identifiable object data after updating it</title>
      <description>This hook allows to modify catalog price rule identifiable object forms data after it was updated</description>
    </hook>
    <hook id="actionAfterUpdateAttachmentFormHandler">
      <name>actionAfterUpdateAttachmentFormHandler</name>
      <title>Modify attachment identifiable object data after updating it</title>
      <description>This hook allows to modify attachment identifiable object forms data after it was updated</description>
    </hook>
    <hook id="actionBeforeCreateFeatureFormHandler">
      <name>actionBeforeCreateFeatureFormHandler</name>
      <title>Modify feature identifiable object data before creating it</title>
      <description>This hook allows to modify feature identifiable object forms data before it was created</description>
    </hook>
    <hook id="actionBeforeCreateOrderMessageFormHandler">
      <name>actionBeforeCreateOrderMessageFormHandler</name>
      <title>Modify order message identifiable object data before creating it</title>
      <description>This hook allows to modify order message identifiable object forms data before it was created</description>
    </hook>
    <hook id="actionBeforeCreateCatalogPriceRuleFormHandler">
      <name>actionBeforeCreateCatalogPriceRuleFormHandler</name>
      <title>Modify catalog price rule identifiable object data before creating it</title>
      <description>This hook allows to modify catalog price rule identifiable object forms data before it was created</description>
    </hook>
    <hook id="actionBeforeCreateAttachmentFormHandler">
      <name>actionBeforeCreateAttachmentFormHandler</name>
      <title>Modify attachment identifiable object data before creating it</title>
      <description>This hook allows to modify attachment identifiable object forms data before it was created</description>
    </hook>
    <hook id="actionAfterCreateFeatureFormHandler">
      <name>actionAfterCreateFeatureFormHandler</name>
      <title>Modify feature identifiable object data after creating it</title>
      <description>This hook allows to modify feature identifiable object forms data after it was created</description>
    </hook>
    <hook id="actionAfterCreateOrderMessageFormHandler">
      <name>actionAfterCreateOrderMessageFormHandler</name>
      <title>Modify order message identifiable object data after creating it</title>
      <description>This hook allows to modify order message identifiable object forms data after it was created</description>
    </hook>
    <hook id="actionAfterCreateCatalogPriceRuleFormHandler">
      <name>actionAfterCreateCatalogPriceRuleFormHandler</name>
      <title>Modify catalog price rule identifiable object data after creating it</title>
      <description>This hook allows to modify catalog price rule identifiable object forms data after it was created</description>
    </hook>
    <hook id="actionAfterCreateAttachmentFormHandler">
      <name>actionAfterCreateAttachmentFormHandler</name>
      <title>Modify attachment identifiable object data after creating it</title>
      <description>This hook allows to modify attachment identifiable object forms data after it was created</description>
    </hook>
    <hook id="actionMerchandiseReturnForm">
      <name>actionMerchandiseReturnForm</name>
      <title>Modify merchandise return options form content</title>
      <description>This hook allows to modify merchandise return options form FormBuilder</description>
    </hook>
    <hook id="actionCreditSlipForm">
      <name>actionCreditSlipForm</name>
      <title>Modify credit slip options form content</title>
      <description>This hook allows to modify credit slip options form FormBuilder</description>
    </hook>
    <hook id="actionMerchandiseReturnSave">
      <name>actionMerchandiseReturnSave</name>
      <title>Modify merchandise return options form saved data</title>
      <description>This hook allows to modify data of merchandise return options form after it was saved</description>
    </hook>
    <hook id="actionCreditSlipSave">
      <name>actionCreditSlipSave</name>
      <title>Modify credit slip options form saved data</title>
      <description>This hook allows to modify data of credit slip options form after it was saved</description>
    </hook>
    <hook id="actionEmptyCategoryGridDefinitionModifier">
      <name>actionEmptyCategoryGridDefinitionModifier</name>
      <title>Modify empty category grid definition</title>
      <description>This hook allows to alter empty category grid columns, actions and filters</description>
    </hook>
    <hook id="actionNoQtyProductWithCombinationGridDefinitionModifier">
      <name>actionNoQtyProductWithCombinationGridDefinitionModifier</name>
      <title>Modify no qty product with combination grid definition</title>
      <description>This hook allows to alter no qty product with combination grid columns, actions and filters
      </description>
    </hook>
    <hook id="actionNoQtyProductWithoutCombinationGridDefinitionModifier">
      <name>actionNoQtyProductWithoutCombinationGridDefinitionModifier</name>
      <title>Modify no qty product without combination grid definition</title>
      <description>This hook allows to alter no qty product without combination grid columns, actions and filters
      </description>
    </hook>
    <hook id="actionDisabledProductGridDefinitionModifier">
      <name>actionDisabledProductGridDefinitionModifier</name>
      <title>Modify disabled product grid definition</title>
      <description>This hook allows to alter disabled product grid columns, actions and filters</description>
    </hook>
    <hook id="actionProductWithoutImageGridDefinitionModifier">
      <name>actionProductWithoutImageGridDefinitionModifier</name>
      <title>Modify product without image grid definition</title>
      <description>This hook allows to alter product without image grid columns, actions and filters</description>
    </hook>
    <hook id="actionProductWithoutDescriptionGridDefinitionModifier">
      <name>actionProductWithoutDescriptionGridDefinitionModifier</name>
      <title>Modify product without description grid definition</title>
      <description>This hook allows to alter product without description grid columns, actions and filters</description>
    </hook>
    <hook id="actionProductWithoutPriceGridDefinitionModifier">
      <name>actionProductWithoutPriceGridDefinitionModifier</name>
      <title>Modify product without price grid definition</title>
      <description>This hook allows to alter product without price grid columns, actions and filters</description>
    </hook>
    <hook id="actionOrderGridDefinitionModifier">
      <name>actionOrderGridDefinitionModifier</name>
      <title>Modify order grid definition</title>
      <description>This hook allows to alter order grid columns, actions and filters</description>
    </hook>
    <hook id="actionCatalogPriceRuleGridDefinitionModifier">
      <name>actionCatalogPriceRuleGridDefinitionModifier</name>
      <title>Modify catalog price rule grid definition</title>
      <description>This hook allows to alter catalog price rule grid columns, actions and filters</description>
    </hook>
    <hook id="actionOrderMessageGridDefinitionModifier">
      <name>actionOrderMessageGridDefinitionModifier</name>
      <title>Modify order message grid definition</title>
      <description>This hook allows to alter order message grid columns, actions and filters</description>
    </hook>
    <hook id="actionAttachmentGridDefinitionModifier">
      <name>actionAttachmentGridDefinitionModifier</name>
      <title>Modify attachment grid definition</title>
      <description>This hook allows to alter attachment grid columns, actions and filters</description>
    </hook>
    <hook id="actionAttributeGroupGridDefinitionModifier">
      <name>actionAttributeGroupGridDefinitionModifier</name>
      <title>Modify attribute group grid definition</title>
      <description>This hook allows to alter attribute group grid columns, actions and filters</description>
    </hook>
    <hook id="actionMerchandiseReturnGridDefinitionModifier">
      <name>actionMerchandiseReturnGridDefinitionModifier</name>
      <title>Modify merchandise return grid definition</title>
      <description>This hook allows to alter merchandise return grid columns, actions and filters</description>
    </hook>
    <hook id="actionTaxRulesGroupGridDefinitionModifier">
      <name>actionTaxRulesGroupGridDefinitionModifier</name>
      <title>Modify tax rules group grid definition</title>
      <description>This hook allows to alter tax rules group grid columns, actions and filters</description>
    </hook>
    <hook id="actionAddressGridDefinitionModifier">
      <name>actionAddressGridDefinitionModifier</name>
      <title>Modify address grid definition</title>
      <description>This hook allows to alter address grid columns, actions and filters</description>
    </hook>
    <hook id="actionCreditSlipGridDefinitionModifier">
      <name>actionCreditSlipGridDefinitionModifier</name>
      <title>Modify credit slip grid definition</title>
      <description>This hook allows to alter credit slip grid columns, actions and filters</description>
    </hook>
    <hook id="actionEmptyCategoryGridQueryBuilderModifier">
      <name>actionEmptyCategoryGridQueryBuilderModifier</name>
      <title>Modify empty category grid query builder</title>
      <description>This hook allows to alter Doctrine query builder for empty category grid</description>
    </hook>
    <hook id="actionNoQtyProductWithCombinationGridQueryBuilderModifier">
      <name>actionNoQtyProductWithCombinationGridQueryBuilderModifier</name>
      <title>Modify no qty product with combination grid query builder</title>
      <description>This hook allows to alter Doctrine query builder for no qty product with combination grid</description>
    </hook>
    <hook id="actionNoQtyProductWithoutCombinationGridQueryBuilderModifier">
      <name>actionNoQtyProductWithoutCombinationGridQueryBuilderModifier</name>
      <title>Modify no qty product without combination grid query builder</title>
      <description>This hook allows to alter Doctrine query builder for no qty product without combination grid</description>
    </hook>
    <hook id="actionDisabledProductGridQueryBuilderModifier">
      <name>actionDisabledProductGridQueryBuilderModifier</name>
      <title>Modify disabled product grid query builder</title>
      <description>This hook allows to alter Doctrine query builder for disabled product grid</description>
    </hook>
    <hook id="actionProductWithoutImageGridQueryBuilderModifier">
      <name>actionProductWithoutImageGridQueryBuilderModifier</name>
      <title>Modify product without image grid query builder</title>
      <description>This hook allows to alter Doctrine query builder for product without image grid</description>
    </hook>
    <hook id="actionProductWithoutDescriptionGridQueryBuilderModifier">
      <name>actionProductWithoutDescriptionGridQueryBuilderModifier</name>
      <title>Modify product without description grid query builder</title>
      <description>This hook allows to alter Doctrine query builder for product without description grid</description>
    </hook>
    <hook id="actionProductWithoutPriceGridQueryBuilderModifier">
      <name>actionProductWithoutPriceGridQueryBuilderModifier</name>
      <title>Modify product without price grid query builder</title>
      <description>This hook allows to alter Doctrine query builder for product without price grid</description>
    </hook>
    <hook id="actionOrderGridQueryBuilderModifier">
      <name>actionOrderGridQueryBuilderModifier</name>
      <title>Modify order grid query builder</title>
      <description>This hook allows to alter Doctrine query builder for order grid</description>
    </hook>
    <hook id="actionCatalogPriceRuleGridQueryBuilderModifier">
      <name>actionCatalogPriceRuleGridQueryBuilderModifier</name>
      <title>Modify catalog price rule grid query builder</title>
      <description>This hook allows to alter Doctrine query builder for catalog price rule grid</description>
    </hook>
    <hook id="actionOrderMessageGridQueryBuilderModifier">
      <name>actionOrderMessageGridQueryBuilderModifier</name>
      <title>Modify order message grid query builder</title>
      <description>This hook allows to alter Doctrine query builder for order message grid</description>
    </hook>
    <hook id="actionAttachmentGridQueryBuilderModifier">
      <name>actionAttachmentGridQueryBuilderModifier</name>
      <title>Modify attachment grid query builder</title>
      <description>This hook allows to alter Doctrine query builder for attachment grid</description>
    </hook>
    <hook id="actionAttributeGroupGridQueryBuilderModifier">
      <name>actionAttributeGroupGridQueryBuilderModifier</name>
      <title>Modify attribute group grid query builder</title>
      <description>This hook allows to alter Doctrine query builder for attribute group grid</description>
    </hook>
    <hook id="actionMerchandiseReturnGridQueryBuilderModifier">
      <name>actionMerchandiseReturnGridQueryBuilderModifier</name>
      <title>Modify merchandise return grid query builder</title>
      <description>This hook allows to alter Doctrine query builder for merchandise return grid</description>
    </hook>
    <hook id="actionTaxRulesGroupGridQueryBuilderModifier">
      <name>actionTaxRulesGroupGridQueryBuilderModifier</name>
      <title>Modify tax rules group grid query builder</title>
      <description>This hook allows to alter Doctrine query builder for tax rules group grid</description>
    </hook>
    <hook id="actionAddressGridQueryBuilderModifier">
      <name>actionAddressGridQueryBuilderModifier</name>
      <title>Modify address grid query builder</title>
      <description>This hook allows to alter Doctrine query builder for address grid</description>
    </hook>
    <hook id="actionCreditSlipGridQueryBuilderModifier">
      <name>actionCreditSlipGridQueryBuilderModifier</name>
      <title>Modify credit slip grid query builder</title>
      <description>This hook allows to alter Doctrine query builder for credit slip grid</description>
    </hook>
    <hook id="actionEmptyCategoryGridDataModifier">
      <name>actionEmptyCategoryGridDataModifier</name>
      <title>Modify empty category grid data</title>
      <description>This hook allows to modify empty category grid data</description>
    </hook>
    <hook id="actionNoQtyProductWithCombinationGridDataModifier">
      <name>actionNoQtyProductWithCombinationGridDataModifier</name>
      <title>Modify no qty product with combination grid data</title>
      <description>This hook allows to modify no qty product with combination grid data</description>
    </hook>
    <hook id="actionNoQtyProductWithoutCombinationGridDataModifier">
      <name>actionNoQtyProductWithoutCombinationGridDataModifier</name>
      <title>Modify no qty product without combination grid data</title>
      <description>This hook allows to modify no qty product without combination grid data</description>
    </hook>
    <hook id="actionDisabledProductGridDataModifier">
      <name>actionDisabledProductGridDataModifier</name>
      <title>Modify disabled product grid data</title>
      <description>This hook allows to modify disabled product grid data</description>
    </hook>
    <hook id="actionProductWithoutImageGridDataModifier">
      <name>actionProductWithoutImageGridDataModifier</name>
      <title>Modify product without image grid data</title>
      <description>This hook allows to modify product without image grid data</description>
    </hook>
    <hook id="actionProductWithoutDescriptionGridDataModifier">
      <name>actionProductWithoutDescriptionGridDataModifier</name>
      <title>Modify product without description grid data</title>
      <description>This hook allows to modify product without description grid data</description>
    </hook>
    <hook id="actionProductWithoutPriceGridDataModifier">
      <name>actionProductWithoutPriceGridDataModifier</name>
      <title>Modify product without price grid data</title>
      <description>This hook allows to modify product without price grid data</description>
    </hook>
    <hook id="actionOrderGridDataModifier">
      <name>actionOrderGridDataModifier</name>
      <title>Modify order grid data</title>
      <description>This hook allows to modify order grid data</description>
    </hook>
    <hook id="actionCatalogPriceRuleGridDataModifier">
      <name>actionCatalogPriceRuleGridDataModifier</name>
      <title>Modify catalog price rule grid data</title>
      <description>This hook allows to modify catalog price rule grid data</description>
    </hook>
    <hook id="actionOrderMessageGridDataModifier">
      <name>actionOrderMessageGridDataModifier</name>
      <title>Modify order message grid data</title>
      <description>This hook allows to modify order message grid data</description>
    </hook>
    <hook id="actionAttachmentGridDataModifier">
      <name>actionAttachmentGridDataModifier</name>
      <title>Modify attachment grid data</title>
      <description>This hook allows to modify attachment grid data</description>
    </hook>
    <hook id="actionAttributeGroupGridDataModifier">
      <name>actionAttributeGroupGridDataModifier</name>
      <title>Modify attribute group grid data</title>
      <description>This hook allows to modify attribute group grid data</description>
    </hook>
    <hook id="actionMerchandiseReturnGridDataModifier">
      <name>actionMerchandiseReturnGridDataModifier</name>
      <title>Modify merchandise return grid data</title>
      <description>This hook allows to modify merchandise return grid data</description>
    </hook>
    <hook id="actionTaxRulesGroupGridDataModifier">
      <name>actionTaxRulesGroupGridDataModifier</name>
      <title>Modify tax rules group grid data</title>
      <description>This hook allows to modify tax rules group grid data</description>
    </hook>
    <hook id="actionAddressGridDataModifier">
      <name>actionAddressGridDataModifier</name>
      <title>Modify address grid data</title>
      <description>This hook allows to modify address grid data</description>
    </hook>
    <hook id="actionCreditSlipGridDataModifier">
      <name>actionCreditSlipGridDataModifier</name>
      <title>Modify credit slip grid data</title>
      <description>This hook allows to modify credit slip grid data</description>
    </hook>
    <hook id="actionEmptyCategoryGridFilterFormModifier">
      <name>actionEmptyCategoryGridFilterFormModifier</name>
      <title>Modify empty category grid filters</title>
      <description>This hook allows to modify filters for empty category grid</description>
    </hook>
    <hook id="actionNoQtyProductWithCombinationGridFilterFormModifier">
      <name>actionNoQtyProductWithCombinationGridFilterFormModifier</name>
      <title>Modify no qty product with combination grid filters</title>
      <description>This hook allows to modify filters for no qty product with combination grid</description>
    </hook>
    <hook id="actionNoQtyProductWithoutCombinationGridFilterFormModifier">
      <name>actionNoQtyProductWithoutCombinationGridFilterFormModifier</name>
      <title>Modify no qty product without combination grid filters</title>
      <description>This hook allows to modify filters for no qty product without combination grid</description>
    </hook>
    <hook id="actionDisabledProductGridFilterFormModifier">
      <name>actionDisabledProductGridFilterFormModifier</name>
      <title>Modify disabled product grid filters</title>
      <description>This hook allows to modify filters for disabled product grid</description>
    </hook>
    <hook id="actionProductWithoutImageGridFilterFormModifier">
      <name>actionProductWithoutImageGridFilterFormModifier</name>
      <title>Modify product without image grid filters</title>
      <description>This hook allows to modify filters for product without image grid</description>
    </hook>
    <hook id="actionProductWithoutDescriptionGridFilterFormModifier">
      <name>actionProductWithoutDescriptionGridFilterFormModifier</name>
      <title>Modify product without description grid filters</title>
      <description>This hook allows to modify filters for product without description grid</description>
    </hook>
    <hook id="actionProductWithoutPriceGridFilterFormModifier">
      <name>actionProductWithoutPriceGridFilterFormModifier</name>
      <title>Modify product without price grid filters</title>
      <description>This hook allows to modify filters for product without price grid</description>
    </hook>
    <hook id="actionOrderGridFilterFormModifier">
      <name>actionOrderGridFilterFormModifier</name>
      <title>Modify order grid filters</title>
      <description>This hook allows to modify filters for order grid</description>
    </hook>
    <hook id="actionCatalogPriceRuleGridFilterFormModifier">
      <name>actionCatalogPriceRuleGridFilterFormModifier</name>
      <title>Modify catalog price rule grid filters</title>
      <description>This hook allows to modify filters for catalog price rule grid</description>
    </hook>
    <hook id="actionOrderMessageGridFilterFormModifier">
      <name>actionOrderMessageGridFilterFormModifier</name>
      <title>Modify order message grid filters</title>
      <description>This hook allows to modify filters for order message grid</description>
    </hook>
    <hook id="actionAttachmentGridFilterFormModifier">
      <name>actionAttachmentGridFilterFormModifier</name>
      <title>Modify attachment grid filters</title>
      <description>This hook allows to modify filters for attachment grid</description>
    </hook>
    <hook id="actionAttributeGroupGridFilterFormModifier">
      <name>actionAttributeGroupGridFilterFormModifier</name>
      <title>Modify attribute group grid filters</title>
      <description>This hook allows to modify filters for attribute group grid</description>
    </hook>
    <hook id="actionMerchandiseReturnGridFilterFormModifier">
      <name>actionMerchandiseReturnGridFilterFormModifier</name>
      <title>Modify merchandise return grid filters</title>
      <description>This hook allows to modify filters for merchandise return grid</description>
    </hook>
    <hook id="actionTaxRulesGroupGridFilterFormModifier">
      <name>actionTaxRulesGroupGridFilterFormModifier</name>
      <title>Modify tax rules group grid filters</title>
      <description>This hook allows to modify filters for tax rules group grid</description>
    </hook>
    <hook id="actionAddressGridFilterFormModifier">
      <name>actionAddressGridFilterFormModifier</name>
      <title>Modify address grid filters</title>
      <description>This hook allows to modify filters for address grid</description>
    </hook>
    <hook id="actionCreditSlipGridFilterFormModifier">
      <name>actionCreditSlipGridFilterFormModifier</name>
      <title>Modify credit slip grid filters</title>
      <description>This hook allows to modify filters for credit slip grid</description>
    </hook>
    <hook id="actionEmptyCategoryGridPresenterModifier">
      <name>actionEmptyCategoryGridPresenterModifier</name>
      <title>Modify empty category grid template data</title>
      <description>This hook allows to modify data which is about to be used in template for empty category grid</description>
    </hook>
    <hook id="actionNoQtyProductWithCombinationGridPresenterModifier">
      <name>actionNoQtyProductWithCombinationGridPresenterModifier</name>
      <title>Modify no qty product with combination grid template data</title>
      <description>This hook allows to modify data which is about to be used in template for no qty product with combination grid</description>
    </hook>
    <hook id="actionNoQtyProductWithoutCombinationGridPresenterModifier">
      <name>actionNoQtyProductWithoutCombinationGridPresenterModifier</name>
      <title>Modify no qty product without combination grid template data</title>
      <description>This hook allows to modify data which is about to be used in template for no qty product without combination grid</description>
    </hook>
    <hook id="actionDisabledProductGridPresenterModifier">
      <name>actionDisabledProductGridPresenterModifier</name>
      <title>Modify disabled product grid template data</title>
      <description>This hook allows to modify data which is about to be used in template for disabled product grid</description>
    </hook>
    <hook id="actionProductWithoutImageGridPresenterModifier">
      <name>actionProductWithoutImageGridPresenterModifier</name>
      <title>Modify product without image grid template data</title>
      <description>This hook allows to modify data which is about to be used in template for product without image grid</description>
    </hook>
    <hook id="actionProductWithoutDescriptionGridPresenterModifier">
      <name>actionProductWithoutDescriptionGridPresenterModifier</name>
      <title>Modify product without description grid template data</title>
      <description>This hook allows to modify data which is about to be used in template for product without description grid</description>
    </hook>
    <hook id="actionProductWithoutPriceGridPresenterModifier">
      <name>actionProductWithoutPriceGridPresenterModifier</name>
      <title>Modify product without price grid template data</title>
      <description>This hook allows to modify data which is about to be used in template for product without price grid</description>
    </hook>
    <hook id="actionOrderGridPresenterModifier">
      <name>actionOrderGridPresenterModifier</name>
      <title>Modify order grid template data</title>
      <description>This hook allows to modify data which is about to be used in template for order grid</description>
    </hook>
    <hook id="actionCatalogPriceRuleGridPresenterModifier">
      <name>actionCatalogPriceRuleGridPresenterModifier</name>
      <title>Modify catalog price rule grid template data</title>
      <description>This hook allows to modify data which is about to be used in template for catalog price rule grid</description>
    </hook>
    <hook id="actionOrderMessageGridPresenterModifier">
      <name>actionOrderMessageGridPresenterModifier</name>
      <title>Modify order message grid template data</title>
      <description>This hook allows to modify data which is about to be used in template for order message grid</description>
    </hook>
    <hook id="actionAttachmentGridPresenterModifier">
      <name>actionAttachmentGridPresenterModifier</name>
      <title>Modify attachment grid template data</title>
      <description>This hook allows to modify data which is about to be used in template for attachment grid</description>
    </hook>
    <hook id="actionAttributeGroupGridPresenterModifier">
      <name>actionAttributeGroupGridPresenterModifier</name>
      <title>Modify attribute group grid template data</title>
      <description>This hook allows to modify data which is about to be used in template for attribute group grid</description>
    </hook>
    <hook id="actionMerchandiseReturnGridPresenterModifier">
      <name>actionMerchandiseReturnGridPresenterModifier</name>
      <title>Modify merchandise return grid template data</title>
      <description>This hook allows to modify data which is about to be used in template for merchandise return grid</description>
    </hook>
    <hook id="actionTaxRulesGroupGridPresenterModifier">
      <name>actionTaxRulesGroupGridPresenterModifier</name>
      <title>Modify tax rules group grid template data</title>
      <description>This hook allows to modify data which is about to be used in template for tax rules group grid</description>
    </hook>
    <hook id="actionAddressGridPresenterModifier">
      <name>actionAddressGridPresenterModifier</name>
      <title>Modify address grid template data</title>
      <description>This hook allows to modify data which is about to be used in template for address grid</description>
    </hook>
    <hook id="actionCreditSlipGridPresenterModifier">
      <name>actionCreditSlipGridPresenterModifier</name>
      <title>Modify credit slip grid template data</title>
      <description>This hook allows to modify data which is about to be used in template for credit slip grid</description>
    </hook>
    <hook id="displayAdditionalCustomerAddressFields">
      <name>displayAdditionalCustomerAddressFields</name>
      <title>Display additional customer address fields</title>
      <description>This hook allows to display extra field values added in an address form using hook 'additionalCustomerAddressFields'</description>
    </hook>
    <hook id="displayFooterCategory">
      <name>displayFooterCategory</name>
      <title>Category footer</title>
      <description>This hook adds new blocks under the products listing in a category/search</description>
    </hook>
    <hook id="displayHeaderCategory">
      <name>displayHeaderCategory</name>
      <title>Category header</title>
      <description>This hook adds new blocks above the products listing in a category/search</description>
    </hook>
    <hook id="actionAdminAdministrationControllerPostProcessBefore">
      <name>actionAdminAdministrationControllerPostProcessBefore</name>
      <title>On post-process in Admin Configure Advanced Parameters Administration Controller</title>
      <description>This hook is called on Admin Configure Advanced Parameters Administration post-process before processing any form</description>
    </hook>
    <hook id="actionAdminAdministrationControllerPostProcessGeneralBefore">
      <name>actionAdminAdministrationControllerPostProcessGeneralBefore</name>
      <title>On post-process in Admin Configure Advanced Parameters Administration Controller</title>
      <description>This hook is called on Admin Configure Advanced Parameters Administration post-process before processing the General form</description>
    </hook>
    <hook id="actionAdminAdministrationControllerPostProcessUploadQuotaBefore">
      <name>actionAdminAdministrationControllerPostProcessUploadQuotaBefore</name>
      <title>On post-process in Admin Configure Advanced Parameters Administration Controller</title>
      <description>This hook is called on Admin Configure Advanced Parameters Administration post-process before processing the Upload Quota form</description>
    </hook>
    <hook id="actionAdminAdministrationControllerPostProcessNotificationsBefore">
      <name>actionAdminAdministrationControllerPostProcessNotificationsBefore</name>
      <title>On post-process in Admin Configure Advanced Parameters Administration Controller</title>
      <description>This hook is called on Admin Configure Advanced Parameters Administration post-process before processing the Notifications form</description>
    </hook>
    <hook id="actionAdminAdvancedParametersPerformanceControllerPostProcessSmartyBefore">
      <name>actionAdminAdvancedParametersPerformanceControllerPostProcessSmartyBefore</name>
      <title>On post-process in Admin Configure Advanced Parameters Performance Controller</title>
      <description>This hook is called on Admin Configure Advanced Parameters Performance post-process before processing the Smarty form</description>
    </hook>
    <hook id="actionAdminAdvancedParametersPerformanceControllerPostProcessDebugModeBefore">
      <name>actionAdminAdvancedParametersPerformanceControllerPostProcessDebugModeBefore</name>
      <title>On post-process in Admin Configure Advanced Parameters Performance Controller</title>
      <description>This hook is called on Admin Configure Advanced Parameters Performance post-process before processing the Debug Mode form</description>
    </hook>
    <hook id="actionAdminAdvancedParametersPerformanceControllerPostProcessOptionalFeaturesBefore">
      <name>actionAdminAdvancedParametersPerformanceControllerPostProcessOptionalFeaturesBefore</name>
      <title>On post-process in Admin Configure Advanced Parameters Performance Controller</title>
      <description>This hook is called on Admin Configure Advanced Parameters Performance post-process before processing the Optional Features form</description>
    </hook>
    <hook id="actionAdminAdvancedParametersPerformanceControllerPostProcessCombineCompressCacheBefore">
      <name>actionAdminAdvancedParametersPerformanceControllerPostProcessCombineCompressCacheBefore</name>
      <title>On post-process in Admin Configure Advanced Parameters Performance Controller</title>
      <description>This hook is called on Admin Configure Advanced Parameters Performance post-process before processing the Combine Compress Cache form</description>
    </hook>
    <hook id="actionAdminAdvancedParametersPerformanceControllerPostProcessMediaServersBefore">
      <name>actionAdminAdvancedParametersPerformanceControllerPostProcessMediaServersBefore</name>
      <title>On post-process in Admin Configure Advanced Parameters Performance Controller</title>
      <description>This hook is called on Admin Configure Advanced Parameters Performance post-process before processing the Media Servers form</description>
    </hook>
    <hook id="actionAdminAdvancedParametersPerformanceControllerPostProcessCachingBefore">
      <name>actionAdminAdvancedParametersPerformanceControllerPostProcessCachingBefore</name>
      <title>On post-process in Admin Configure Advanced Parameters Performance Controller</title>
      <description>This hook is called on Admin Configure Advanced Parameters Performance post-process before processing the Caching form</description>
    </hook>
    <hook id="actionAdminAdvancedParametersPerformanceControllerPostProcessBefore">
      <name>actionAdminAdvancedParametersPerformanceControllerPostProcessBefore</name>
      <title>On post-process in Admin Configure Advanced Parameters Performance Controller</title>
      <description>This hook is called on Admin Configure Advanced Parameters Performance post-process before processing any form</description>
    </hook>
    <hook id="actionAdminShopParametersMetaControllerPostProcessSetUpUrlsBefore">
      <name>actionAdminShopParametersMetaControllerPostProcessSetUpUrlsBefore</name>
      <title>On post-process in Admin Configure Shop Parameters Meta Controller</title>
      <description>This hook is called on Admin Configure Shop Parameters Meta post-process before processing the SetUp Urls form</description>
    </hook>
    <hook id="actionAdminShopParametersMetaControllerPostProcessShopUrlsBefore">
      <name>actionAdminShopParametersMetaControllerPostProcessShopUrlsBefore</name>
      <title>On post-process in Admin Configure Shop Parameters Meta Controller</title>
      <description>This hook is called on Admin Configure Shop Parameters Meta post-process before processing the Shop Urls form</description>
    </hook>
    <hook id="actionAdminShopParametersMetaControllerPostProcessUrlSchemaBefore">
      <name>actionAdminShopParametersMetaControllerPostProcessUrlSchemaBefore</name>
      <title>On post-process in Admin Configure Shop Parameters Meta Controller</title>
      <description>This hook is called on Admin Configure Shop Parameters Meta post-process before processing the Url Schema form</description>
    </hook>
    <hook id="actionAdminShopParametersMetaControllerPostProcessSeoOptionsBefore">
      <name>actionAdminShopParametersMetaControllerPostProcessSeoOptionsBefore</name>
      <title>On post-process in Admin Configure Shop Parameters Meta Controller</title>
      <description>This hook is called on Admin Configure Shop Parameters Meta post-process before processing the Seo Options form</description>
    </hook>
    <hook id="actionAdminAdminShopParametersMetaControllerPostProcessBefore">
      <name>actionAdminAdminShopParametersMetaControllerPostProcessBefore</name>
      <title>On post-process in Admin Configure Shop Parameters Meta Controller</title>
      <description>This hook is called on Admin Configure Shop Parameters Meta post-process before processing any form</description>
    </hook>
    <hook id="actionAdminShopParametersOrderPreferencesControllerPostProcessGeneralBefore">
      <name>actionAdminShopParametersOrderPreferencesControllerPostProcessGeneralBefore</name>
      <title>On post-process in Admin Configure Shop Parameters Order Preferences Controller</title>
      <description>This hook is called on Admin Configure Shop Parameters Order Preferences post-process before processing the General form</description>
    </hook>
    <hook id="actionAdminShopParametersOrderPreferencesControllerPostProcessGiftOptionsBefore">
      <name>actionAdminShopParametersOrderPreferencesControllerPostProcessGiftOptionsBefore</name>
      <title>On post-process in Admin Configure Shop Parameters Order Preferences Controller</title>
      <description>This hook is called on Admin Configure Shop Parameters Order Preferences post-process before processing the Gift Options form</description>
    </hook>
    <hook id="actionAdminShopParametersOrderPreferencesControllerPostProcessBefore">
      <name>actionAdminShopParametersOrderPreferencesControllerPostProcessBefore</name>
      <title>On post-process in Admin Configure Shop Parameters Order Preferences Controller</title>
      <description>This hook is called on Admin Configure Shop Parameters Order Preferences post-process before processing any form</description>
    </hook>
    <hook id="actionAdminInternationalGeolocationControllerPostProcessByIpAddressBefore">
      <name>actionAdminInternationalGeolocationControllerPostProcessByIpAddressBefore</name>
      <title>On post-process in Admin Improve International Geolocation Controller</title>
      <description>This hook is called on Admin Improve International Geolocation post-process before processing the By Ip Address form</description>
    </hook>
    <hook id="actionAdminInternationalGeolocationControllerPostProcessWhitelistBefore">
      <name>actionAdminInternationalGeolocationControllerPostProcessWhitelistBefore</name>
      <title>On post-process in Admin Improve International Geolocation Controller</title>
      <description>This hook is called on Admin Improve International Geolocation post-process before processing the Whitelist form</description>
    </hook>
    <hook id="actionAdminInternationalGeolocationControllerPostProcessOptionsBefore">
      <name>actionAdminInternationalGeolocationControllerPostProcessOptionsBefore</name>
      <title>On post-process in Admin Improve International Geolocation Controller</title>
      <description>This hook is called on Admin Improve International Geolocation post-process before processing the Options form</description>
    </hook>
    <hook id="actionAdminInternationalGeolocationControllerPostProcessBefore">
      <name>actionAdminInternationalGeolocationControllerPostProcessBefore</name>
      <title>On post-process in Admin Improve International Geolocation Controller</title>
      <description>This hook is called on Admin Improve International Geolocation post-process before processing any form</description>
    </hook>
    <hook id="actionAdminInternationalLocalizationControllerPostProcessConfigurationBefore">
      <name>actionAdminInternationalLocalizationControllerPostProcessConfigurationBefore</name>
      <title>On post-process in Admin Improve International Localization Controller</title>
      <description>This hook is called on Admin Improve International Localization post-process before processing the Configuration form</description>
    </hook>
    <hook id="actionAdminInternationalLocalizationControllerPostProcessLocalUnitsBefore">
      <name>actionAdminInternationalLocalizationControllerPostProcessLocalUnitsBefore</name>
      <title>On post-process in Admin Improve International Localization Controller</title>
      <description>This hook is called on Admin Improve International Localization post-process before processing the Local Units form</description>
    </hook>
    <hook id="actionAdminInternationalLocalizationControllerPostProcessAdvancedBefore">
      <name>actionAdminInternationalLocalizationControllerPostProcessAdvancedBefore</name>
      <title>On post-process in Admin Improve International Localization Controller</title>
      <description>This hook is called on Admin Improve International Localization post-process before processing the Advanced form</description>
    </hook>
    <hook id="actionAdminInternationalLocalizationControllerPostProcessBefore">
      <name>actionAdminInternationalLocalizationControllerPostProcessBefore</name>
      <title>On post-process in Admin Improve International Localization Controller</title>
      <description>This hook is called on Admin Improve International Localization post-process before processing any form</description>
    </hook>
    <hook id="actionAdminShippingPreferencesControllerPostProcessHandlingBefore">
      <name>actionAdminShippingPreferencesControllerPostProcessHandlingBefore</name>
      <title>On post-process in Admin Improve Shipping Preferences Controller</title>
      <description>This hook is called on Admin Improve Shipping Preferences post-process before processing the Handling form</description>
    </hook>
    <hook id="actionAdminShippingPreferencesControllerPostProcessCarrierOptionsBefore">
      <name>actionAdminShippingPreferencesControllerPostProcessCarrierOptionsBefore</name>
      <title>On post-process in Admin Improve Shipping Preferences Controller</title>
      <description>This hook is called on Admin Improve Shipping Preferences post-process before processing the Carrier Options form</description>
    </hook>
    <hook id="actionAdminShippingPreferencesControllerPostProcessBefore">
      <name>actionAdminShippingPreferencesControllerPostProcessBefore</name>
      <title>On post-process in Admin Improve Shipping Preferences Controller</title>
      <description>This hook is called on Admin Improve Shipping Preferences post-process before processing any form</description>
    </hook>
    <hook id="actionCheckoutRender">
      <name>actionCheckoutRender</name>
      <title>Modify checkout process</title>
      <description>This hook is called when constructing the checkout process</description>
    </hook>
    <hook id="actionPresentProductListing">
      <name>actionPresentProductListing</name>
      <title>Product Listing Presenter</title>
      <description>This hook is called before a product listing is presented</description>
    </hook>
    <hook id="actionGetProductPropertiesAfterUnitPrice">
      <name>actionGetProductPropertiesAfterUnitPrice</name>
      <title>Product Properties</title>
      <description>This hook is called after defining the properties of a product</description>
    </hook>
    <hook id="actionProductPriceCalculation">
      <name>actionProductPriceCalculation</name>
      <title>Product Price Calculation</title>
      <description>This hook is called into the priceCalculation method to be able to override the price calculation</description>
    </hook>
    <hook id="actionOverrideEmployeeImage">
      <name>actionOverrideEmployeeImage</name>
      <title>Get Employee Image</title>
      <description>This hook is used to get the employee image</description>
    </hook>
    <hook id="actionProductSearchProviderRunQueryBefore">
      <name>actionProductSearchProviderRunQueryBefore</name>
      <title>Runs an action before ProductSearchProviderInterface::RunQuery()</title>
      <description>Required to modify an SQL query before executing it</description>
    </hook>
    <hook id="actionProductSearchProviderRunQueryAfter">
      <name>actionProductSearchProviderRunQueryAfter</name>
      <title>Runs an action after ProductSearchProviderInterface::RunQuery()</title>
      <description>Required to return a previous state of an SQL query or/and to change a result of the SQL query after executing it</description>
    </hook>
    <hook id="actionFrontControllerSetVariables">
      <name>actionFrontControllerSetVariables</name>
      <title>Add variables in JavaScript object and Smarty templates</title>
      <description>Add variables to javascript object that is available in Front Office. These are also available in smarty templates in modules.your_module_name.</description>
    </hook>
    <hook id="displayAdminOrderCreateExtraButtons">
      <name>displayAdminOrderCreateExtraButtons</name>
      <title>Add buttons on the create order page dropdown</title>
      <description>Add buttons on the create order page dropdown</description>
    </hook>
    <hook id="displayAdminGridTableBefore">
      <name>displayAdminGridTableBefore</name>
      <title>Display before Grid table</title>
      <description>This hook adds new blocks before Grid component table</description>
    </hook>
    <hook id="displayAdminGridTableAfter">
      <name>displayAdminGridTableAfter</name>
      <title>Display after Grid table</title>
      <description>This hook adds new blocks after Grid component table</description>
    </hook>
    <hook id="actionProductFormBuilderModifier">
      <name>actionProductFormBuilderModifier</name>
      <title>Modify product identifiable object form</title>
      <description>This hook allows to modify product identifiable object form content by modifying form builder data or FormBuilder itself</description>
    </hook>
    <hook id="actionBeforeCreateProductFormHandler">
      <name>actionBeforeCreateProductFormHandler</name>
      <title>Modify product identifiable object data before creating it</title>
      <description>This hook allows to modify product identifiable object form data before it was created</description>
    </hook>
    <hook id="actionAfterCreateProductFormHandler">
      <name>actionBeforeCreateProductFormHandler</name>
      <title>Modify product identifiable object data after creating it</title>
      <description>This hook allows to modify product identifiable object form data after it was created</description>
    </hook>
    <hook id="actionBeforeUpdateProductFormHandler">
      <name>actionBeforeUpdateProductFormHandler</name>
      <title>Modify product identifiable object data before updating it</title>
      <description>This hook allows to modify product identifiable object form data before it was updated</description>
    </hook>
    <hook id="actionAfterUpdateProductFormHandler">
      <name>actionAfterUpdateProductFormHandler</name>
      <title>Modify product identifiable object data after updating it</title>
      <description>This hook allows to modify product identifiable object form data after it was updated</description>
    </hook>
    <hook id="actionCustomerDiscountGridDefinitionModifier">
      <name>actionCustomerDiscountGridDefinitionModifier</name>
      <title>Modify customer discount grid definition</title>
      <description>This hook allows to alter customer discount grid columns, actions and filters</description>
    </hook>
    <hook id="actionCustomerAddressGridDefinitionModifier">
      <name>actionCustomerAddressGridDefinitionModifier</name>
      <title>Modify customer address grid definition</title>
      <description>This hook allows to alter customer address grid columns, actions and filters</description>
    </hook>
    <hook id="actionCartRuleGridDefinitionModifier">
      <name>actionCartRuleGridDefinitionModifier</name>
      <title>Modify cart rule grid definition</title>
      <description>This hook allows to alter cart rule grid columns, actions and filters</description>
    </hook>
    <hook id="actionOrderStatesGridDefinitionModifier">
      <name>actionOrderStatesGridDefinitionModifier</name>
      <title>Modify order states grid definition</title>
      <description>This hook allows to alter order states grid columns, actions and filters</description>
    </hook>
    <hook id="actionOrderReturnStatesGridDefinitionModifier">
      <name>actionOrderReturnStatesGridDefinitionModifier</name>
      <title>Modify order return states grid definition</title>
      <description>This hook allows to alter order return states grid columns, actions and filters</description>
    </hook>
    <hook id="actionOutstandingGridDefinitionModifier">
      <name>actionOutstandingGridDefinitionModifier</name>
      <title>Modify outstanding grid definition</title>
      <description>This hook allows to alter outstanding grid columns, actions and filters</description>
    </hook>
    <hook id="actionCarrierGridDefinitionModifier">
      <name>actionCarrierGridDefinitionModifier</name>
      <title>Modify carrier grid definition</title>
      <description>This hook allows to alter carrier grid columns, actions and filters</description>
    </hook>
    <hook id="actionZoneGridDefinitionModifier">
      <name>actionZoneGridDefinitionModifier</name>
      <title>Modify zone grid definition</title>
      <description>This hook allows to alter zone grid columns, actions and filters</description>
    </hook>
    <hook id="actionCustomerDiscountGridQueryBuilderModifier">
      <name>actionCustomerDiscountGridQueryBuilderModifier</name>
      <title>Modify customer discount grid query builder</title>
      <description>This hook allows to alter Doctrine query builder for customer discount grid</description>
    </hook>
    <hook id="actionCustomerAddressGridQueryBuilderModifier">
      <name>actionCustomerAddressGridQueryBuilderModifier</name>
      <title>Modify customer address grid query builder</title>
      <description>This hook allows to alter Doctrine query builder for customer address grid</description>
    </hook>
    <hook id="actionCartRuleGridQueryBuilderModifier">
      <name>actionCartRuleGridQueryBuilderModifier</name>
      <title>Modify cart rule grid query builder</title>
      <description>This hook allows to alter Doctrine query builder for cart rule grid</description>
    </hook>
    <hook id="actionOrderStatesGridQueryBuilderModifier">
      <name>actionOrderStatesGridQueryBuilderModifier</name>
      <title>Modify order states grid query builder</title>
      <description>This hook allows to alter Doctrine query builder for order states grid</description>
    </hook>
    <hook id="actionOrderReturnStatesGridQueryBuilderModifier">
      <name>actionOrderReturnStatesGridQueryBuilderModifier</name>
      <title>Modify order return states grid query builder</title>
      <description>This hook allows to alter Doctrine query builder for order return states grid</description>
    </hook>
    <hook id="actionOutstandingGridQueryBuilderModifier">
      <name>actionOutstandingGridQueryBuilderModifier</name>
      <title>Modify outstanding grid query builder</title>
      <description>This hook allows to alter Doctrine query builder for outstanding grid</description>
    </hook>
    <hook id="actionCarrierGridQueryBuilderModifier">
      <name>actionCarrierGridQueryBuilderModifier</name>
      <title>Modify carrier grid query builder</title>
      <description>This hook allows to alter Doctrine query builder for carrier grid</description>
    </hook>
    <hook id="actionZoneGridQueryBuilderModifier">
      <name>actionZoneGridQueryBuilderModifier</name>
      <title>Modify zone grid query builder</title>
      <description>This hook allows to alter Doctrine query builder for zone grid</description>
    </hook>
    <hook id="actionCustomerDiscountGridDataModifier">
      <name>actionCustomerDiscountGridDataModifier</name>
      <title>Modify customer discount grid data</title>
      <description>This hook allows to modify customer discount grid data</description>
    </hook>
    <hook id="actionCustomerAddressGridDataModifier">
      <name>actionCustomerAddressGridDataModifier</name>
      <title>Modify customer address grid data</title>
      <description>This hook allows to modify customer address grid data</description>
    </hook>
    <hook id="actionCartRuleGridDataModifier">
      <name>actionCartRuleGridDataModifier</name>
      <title>Modify cart rule grid data</title>
      <description>This hook allows to modify cart rule grid data</description>
    </hook>
    <hook id="actionOrderStatesGridDataModifier">
      <name>actionOrderStatesGridDataModifier</name>
      <title>Modify order states grid data</title>
      <description>This hook allows to modify order states grid data</description>
    </hook>
    <hook id="actionOrderReturnStatesGridDataModifier">
      <name>actionOrderReturnStatesGridDataModifier</name>
      <title>Modify order return states grid data</title>
      <description>This hook allows to modify order return states grid data</description>
    </hook>
    <hook id="actionOutstandingGridDataModifier">
      <name>actionOutstandingGridDataModifier</name>
      <title>Modify outstanding grid data</title>
      <description>This hook allows to modify outstanding grid data</description>
    </hook>
    <hook id="actionCarrierGridDataModifier">
      <name>actionCarrierGridDataModifier</name>
      <title>Modify carrier grid data</title>
      <description>This hook allows to modify carrier grid data</description>
    </hook>
    <hook id="actionZoneGridDataModifier">
      <name>actionZoneGridDataModifier</name>
      <title>Modify zone grid data</title>
      <description>This hook allows to modify zone grid data</description>
    </hook>
    <hook id="actionCustomerDiscountGridFilterFormModifier">
      <name>actionCustomerDiscountGridFilterFormModifier</name>
      <title>Modify customer discount grid filters</title>
      <description>This hook allows to modify filters for customer discount grid</description>
    </hook>
    <hook id="actionCustomerAddressGridFilterFormModifier">
      <name>actionCustomerAddressGridFilterFormModifier</name>
      <title>Modify customer address grid filters</title>
      <description>This hook allows to modify filters for customer address grid</description>
    </hook>
    <hook id="actionCartRuleGridFilterFormModifier">
      <name>actionCartRuleGridFilterFormModifier</name>
      <title>Modify cart rule grid filters</title>
      <description>This hook allows to modify filters for cart rule grid</description>
    </hook>
    <hook id="actionOrderStatesGridFilterFormModifier">
      <name>actionOrderStatesGridFilterFormModifier</name>
      <title>Modify order states grid filters</title>
      <description>This hook allows to modify filters for order states grid</description>
    </hook>
    <hook id="actionOrderReturnStatesGridFilterFormModifier">
      <name>actionOrderReturnStatesGridFilterFormModifier</name>
      <title>Modify order return states grid filters</title>
      <description>This hook allows to modify filters for order return states grid</description>
    </hook>
    <hook id="actionOutstandingGridFilterFormModifier">
      <name>actionOutstandingGridFilterFormModifier</name>
      <title>Modify outstanding grid filters</title>
      <description>This hook allows to modify filters for outstanding grid</description>
    </hook>
    <hook id="actionCarrierGridFilterFormModifier">
      <name>actionCarrierGridFilterFormModifier</name>
      <title>Modify carrier grid filters</title>
      <description>This hook allows to modify filters for carrier grid</description>
    </hook>
    <hook id="actionZoneGridFilterFormModifier">
      <name>actionZoneGridFilterFormModifier</name>
      <title>Modify zone grid filters</title>
      <description>This hook allows to modify filters for zone grid</description>
    </hook>
    <hook id="actionCustomerDiscountGridPresenterModifier">
      <name>actionCustomerDiscountGridPresenterModifier</name>
      <title>Modify customer discount grid template data</title>
      <description>This hook allows to modify data which is about to be used in template for customer discount grid
      </description>
    </hook>
    <hook id="actionCustomerAddressGridPresenterModifier">
      <name>actionCustomerAddressGridPresenterModifier</name>
      <title>Modify customer address grid template data</title>
      <description>This hook allows to modify data which is about to be used in template for customer address grid
      </description>
    </hook>
    <hook id="actionCartRuleGridPresenterModifier">
      <name>actionCartRuleGridPresenterModifier</name>
      <title>Modify cart rule grid template data</title>
      <description>This hook allows to modify data which is about to be used in template for cart rule grid
      </description>
    </hook>
    <hook id="actionOrderStatesGridPresenterModifier">
      <name>actionOrderStatesGridPresenterModifier</name>
      <title>Modify order states grid template data</title>
      <description>This hook allows to modify data which is about to be used in template for order states grid
      </description>
    </hook>
    <hook id="actionOrderReturnStatesGridPresenterModifier">
      <name>actionOrderReturnStatesGridPresenterModifier</name>
      <title>Modify order return states grid template data</title>
      <description>This hook allows to modify data which is about to be used in template for order return states grid
      </description>
    </hook>
    <hook id="actionOutstandingGridPresenterModifier">
      <name>actionOutstandingGridPresenterModifier</name>
      <title>Modify outstanding grid template data</title>
      <description>This hook allows to modify data which is about to be used in template for outstanding grid
      </description>
    </hook>
    <hook id="actionCarrierGridPresenterModifier">
      <name>actionCarrierGridPresenterModifier</name>
      <title>Modify carrier grid template data</title>
      <description>This hook allows to modify data which is about to be used in template for carrier grid</description>
    </hook>
    <hook id="actionZoneGridPresenterModifier">
      <name>actionZoneGridPresenterModifier</name>
      <title>Modify zone grid template data</title>
      <description>This hook allows to modify data which is about to be used in template for zone grid</description>
    </hook>
    <hook id="actionPerformancePageSmartyForm">
      <name>actionPerformancePageSmartyForm</name>
      <title>Modify performance page smarty options form content</title>
      <description>This hook allows to modify performance page smarty options form FormBuilder</description>
    </hook>
    <hook id="actionPerformancePageDebugModeForm">
      <name>actionPerformancePageDebugModeForm</name>
      <title>Modify performance page debug mode options form content</title>
      <description>This hook allows to modify performance page debug mode options form FormBuilder</description>
    </hook>
    <hook id="actionPerformancePageOptionalFeaturesForm">
      <name>actionPerformancePageOptionalFeaturesForm</name>
      <title>Modify performance page optional features options form content</title>
      <description>This hook allows to modify performance page optional features options form FormBuilder</description>
    </hook>
    <hook id="actionPerformancePageCombineCompressCacheForm">
      <name>actionPerformancePageCombineCompressCacheForm</name>
      <title>Modify performance page combine compress cache options form content</title>
      <description>This hook allows to modify performance page combine compress cache options form FormBuilder
      </description>
    </hook>
    <hook id="actionPerformancePageMediaServersForm">
      <name>actionPerformancePageMediaServersForm</name>
      <title>Modify performance page media servers options form content</title>
      <description>This hook allows to modify performance page media servers options form FormBuilder</description>
    </hook>
    <hook id="actionPerformancePagecachingForm">
      <name>actionPerformancePagecachingForm</name>
      <title>Modify performance pagecaching options form content</title>
      <description>This hook allows to modify performance pagecaching options form FormBuilder</description>
    </hook>
    <hook id="actionAdministrationPageGeneralForm">
      <name>actionAdministrationPageGeneralForm</name>
      <title>Modify administration page general options form content</title>
      <description>This hook allows to modify administration page general options form FormBuilder</description>
    </hook>
    <hook id="actionAdministrationPageUploadQuotaForm">
      <name>actionAdministrationPageUploadQuotaForm</name>
      <title>Modify administration page upload quota options form content</title>
      <description>This hook allows to modify administration page upload quota options form FormBuilder</description>
    </hook>
    <hook id="actionAdministrationPageNotificationsForm">
      <name>actionAdministrationPageNotificationsForm</name>
      <title>Modify administration page notifications options form content</title>
      <description>This hook allows to modify administration page notifications options form FormBuilder</description>
    </hook>
    <hook id="actionShippingPreferencesPageHandlingForm">
      <name>actionShippingPreferencesPageHandlingForm</name>
      <title>Modify shipping preferences page handling options form content</title>
      <description>This hook allows to modify shipping preferences page handling options form FormBuilder</description>
    </hook>
    <hook id="actionShippingPreferencesPageCarrierOptionsForm">
      <name>actionShippingPreferencesPageCarrierOptionsForm</name>
      <title>Modify shipping preferences page carrier options options form content</title>
      <description>This hook allows to modify shipping preferences page carrier options options form FormBuilder
      </description>
    </hook>
    <hook id="actionOrderPreferencesPageGeneralForm">
      <name>actionOrderPreferencesPageGeneralForm</name>
      <title>Modify order preferences page general options form content</title>
      <description>This hook allows to modify order preferences page general options form FormBuilder</description>
    </hook>
    <hook id="actionOrderPreferencesPageGiftOptionsForm">
      <name>actionOrderPreferencesPageGiftOptionsForm</name>
      <title>Modify order preferences page gift options options form content</title>
      <description>This hook allows to modify order preferences page gift options options form FormBuilder</description>
    </hook>
    <hook id="actionProductPreferencesPageGeneralForm">
      <name>actionProductPreferencesPageGeneralForm</name>
      <title>Modify product preferences page general options form content</title>
      <description>This hook allows to modify product preferences page general options form FormBuilder</description>
    </hook>
    <hook id="actionProductPreferencesPagePaginationForm">
      <name>actionProductPreferencesPagePaginationForm</name>
      <title>Modify product preferences page pagination options form content</title>
      <description>This hook allows to modify product preferences page pagination options form FormBuilder</description>
    </hook>
    <hook id="actionProductPreferencesPagePageForm">
      <name>actionProductPreferencesPagePageForm</name>
      <title>Modify product preferences page page options form content</title>
      <description>This hook allows to modify product preferences page page options form FormBuilder</description>
    </hook>
    <hook id="actionProductPreferencesPageStockForm">
      <name>actionProductPreferencesPageStockForm</name>
      <title>Modify product preferences page stock options form content</title>
      <description>This hook allows to modify product preferences page stock options form FormBuilder</description>
    </hook>
    <hook id="actionGeolocationPageByAddressForm">
      <name>actionGeolocationPageByAddressForm</name>
      <title>Modify geolocation page by address options form content</title>
      <description>This hook allows to modify geolocation page by address options form FormBuilder</description>
    </hook>
    <hook id="actionGeolocationPageWhitelistForm">
      <name>actionGeolocationPageWhitelistForm</name>
      <title>Modify geolocation page whitelist options form content</title>
      <description>This hook allows to modify geolocation page whitelist options form FormBuilder</description>
    </hook>
    <hook id="actionGeolocationPageOptionsForm">
      <name>actionGeolocationPageOptionsForm</name>
      <title>Modify geolocation page options options form content</title>
      <description>This hook allows to modify geolocation page options options form FormBuilder</description>
    </hook>
    <hook id="actionLocalizationPageConfigurationForm">
      <name>actionLocalizationPageConfigurationForm</name>
      <title>Modify localization page configuration options form content</title>
      <description>This hook allows to modify localization page configuration options form FormBuilder</description>
    </hook>
    <hook id="actionLocalizationPageLocalUnitsForm">
      <name>actionLocalizationPageLocalUnitsForm</name>
      <title>Modify localization page local units options form content</title>
      <description>This hook allows to modify localization page local units options form FormBuilder</description>
    </hook>
    <hook id="actionLocalizationPageAdvancedForm">
      <name>actionLocalizationPageAdvancedForm</name>
      <title>Modify localization page advanced options form content</title>
      <description>This hook allows to modify localization page advanced options form FormBuilder</description>
    </hook>
    <hook id="actionFeatureFlagForm">
      <name>actionFeatureFlagForm</name>
      <title>Modify feature flag page form content</title>
      <description>This hook allows to modify the Feature Flag page form's FormBuilder</description>
    </hook>
    <hook id="actionPerformancePageSmartySave">
      <name>actionPerformancePageSmartySave</name>
      <title>Modify performance page smarty options form saved data</title>
      <description>This hook allows to modify data of performance page smarty options form after it was saved
      </description>
    </hook>
    <hook id="actionPerformancePageDebugModeSave">
      <name>actionPerformancePageDebugModeSave</name>
      <title>Modify performance page debug mode options form saved data</title>
      <description>This hook allows to modify data of performance page debug mode options form after it was saved
      </description>
    </hook>
    <hook id="actionPerformancePageOptionalFeaturesSave">
      <name>actionPerformancePageOptionalFeaturesSave</name>
      <title>Modify performance page optional features options form saved data</title>
      <description>This hook allows to modify data of performance page optional features options form after it was
        saved
      </description>
    </hook>
    <hook id="actionPerformancePageCombineCompressCacheSave">
      <name>actionPerformancePageCombineCompressCacheSave</name>
      <title>Modify performance page combine compress cache options form saved data</title>
      <description>This hook allows to modify data of performance page combine compress cache options form after it was
        saved
      </description>
    </hook>
    <hook id="actionPerformancePageMediaServersSave">
      <name>actionPerformancePageMediaServersSave</name>
      <title>Modify performance page media servers options form saved data</title>
      <description>This hook allows to modify data of performance page media servers options form after it was saved
      </description>
    </hook>
    <hook id="actionPerformancePagecachingSave">
      <name>actionPerformancePagecachingSave</name>
      <title>Modify performance pagecaching options form saved data</title>
      <description>This hook allows to modify data of performance pagecaching options form after it was saved
      </description>
    </hook>
    <hook id="actionAdministrationPageGeneralSave">
      <name>actionAdministrationPageGeneralSave</name>
      <title>Modify administration page general options form saved data</title>
      <description>This hook allows to modify data of administration page general options form after it was saved
      </description>
    </hook>
    <hook id="actionAdministrationPageUploadQuotaSave">
      <name>actionAdministrationPageUploadQuotaSave</name>
      <title>Modify administration page upload quota options form saved data</title>
      <description>This hook allows to modify data of administration page upload quota options form after it was saved
      </description>
    </hook>
    <hook id="actionAdministrationPageNotificationsSave">
      <name>actionAdministrationPageNotificationsSave</name>
      <title>Modify administration page notifications options form saved data</title>
      <description>This hook allows to modify data of administration page notifications options form after it was
        saved
      </description>
    </hook>
    <hook id="actionShippingPreferencesPageHandlingSave">
      <name>actionShippingPreferencesPageHandlingSave</name>
      <title>Modify shipping preferences page handling options form saved data</title>
      <description>This hook allows to modify data of shipping preferences page handling options form after it was
        saved
      </description>
    </hook>
    <hook id="actionShippingPreferencesPageCarrierOptionsSave">
      <name>actionShippingPreferencesPageCarrierOptionsSave</name>
      <title>Modify shipping preferences page carrier options options form saved data</title>
      <description>This hook allows to modify data of shipping preferences page carrier options options form after it
        was saved
      </description>
    </hook>
    <hook id="actionOrderPreferencesPageGeneralSave">
      <name>actionOrderPreferencesPageGeneralSave</name>
      <title>Modify order preferences page general options form saved data</title>
      <description>This hook allows to modify data of order preferences page general options form after it was saved
      </description>
    </hook>
    <hook id="actionOrderPreferencesPageGiftOptionsSave">
      <name>actionOrderPreferencesPageGiftOptionsSave</name>
      <title>Modify order preferences page gift options options form saved data</title>
      <description>This hook allows to modify data of order preferences page gift options options form after it was
        saved
      </description>
    </hook>
    <hook id="actionProductPreferencesPageGeneralSave">
      <name>actionProductPreferencesPageGeneralSave</name>
      <title>Modify product preferences page general options form saved data</title>
      <description>This hook allows to modify data of product preferences page general options form after it was saved
      </description>
    </hook>
    <hook id="actionProductPreferencesPagePaginationSave">
      <name>actionProductPreferencesPagePaginationSave</name>
      <title>Modify product preferences page pagination options form saved data</title>
      <description>This hook allows to modify data of product preferences page pagination options form after it was
        saved
      </description>
    </hook>
    <hook id="actionProductPreferencesPagePageSave">
      <name>actionProductPreferencesPagePageSave</name>
      <title>Modify product preferences page page options form saved data</title>
      <description>This hook allows to modify data of product preferences page page options form after it was saved
      </description>
    </hook>
    <hook id="actionProductPreferencesPageStockSave">
      <name>actionProductPreferencesPageStockSave</name>
      <title>Modify product preferences page stock options form saved data</title>
      <description>This hook allows to modify data of product preferences page stock options form after it was saved
      </description>
    </hook>
    <hook id="actionGeolocationPageByAddressSave">
      <name>actionGeolocationPageByAddressSave</name>
      <title>Modify geolocation page by address options form saved data</title>
      <description>This hook allows to modify data of geolocation page by address options form after it was saved
      </description>
    </hook>
    <hook id="actionGeolocationPageWhitelistSave">
      <name>actionGeolocationPageWhitelistSave</name>
      <title>Modify geolocation page whitelist options form saved data</title>
      <description>This hook allows to modify data of geolocation page whitelist options form after it was saved
      </description>
    </hook>
    <hook id="actionGeolocationPageOptionsSave">
      <name>actionGeolocationPageOptionsSave</name>
      <title>Modify geolocation page options options form saved data</title>
      <description>This hook allows to modify data of geolocation page options options form after it was saved
      </description>
    </hook>
    <hook id="actionLocalizationPageConfigurationSave">
      <name>actionLocalizationPageConfigurationSave</name>
      <title>Modify localization page configuration options form saved data</title>
      <description>This hook allows to modify data of localization page configuration options form after it was saved
      </description>
    </hook>
    <hook id="actionLocalizationPageLocalUnitsSave">
      <name>actionLocalizationPageLocalUnitsSave</name>
      <title>Modify localization page local units options form saved data</title>
      <description>This hook allows to modify data of localization page local units options form after it was saved
      </description>
    </hook>
    <hook id="actionLocalizationPageAdvancedSave">
      <name>actionLocalizationPageAdvancedSave</name>
      <title>Modify localization page advanced options form saved data</title>
      <description>This hook allows to modify data of localization page advanced options form after it was saved
      </description>
    </hook>
    <hook id="actionFeatureFlagSave">
      <name>actionFeatureFlagSave</name>
      <title>Modify feature flag form submitted data</title>
      <description>This hook allows to modify the Feature Flag data being submitted through the form after it was
        saved
      </description>
    </hook>
    <hook id="actionOrderStateFormBuilderModifier">
      <name>actionOrderStateFormBuilderModifier</name>
      <title>Modify order state identifiable object form</title>
      <description>This hook allows to modify order state identifiable object forms content by modifying form builder
        data or FormBuilder itself
      </description>
    </hook>
    <hook id="actionOrderReturnStateFormBuilderModifier">
      <name>actionOrderReturnStateFormBuilderModifier</name>
      <title>Modify order return state identifiable object form</title>
      <description>This hook allows to modify order return state identifiable object forms content by modifying form
        builder data or FormBuilder itself
      </description>
    </hook>
    <hook id="actionZoneFormBuilderModifier">
      <name>actionZoneFormBuilderModifier</name>
      <title>Modify zone identifiable object form</title>
      <description>This hook allows to modify zone identifiable object forms content by modifying form builder data or
        FormBuilder itself
      </description>
    </hook>
    <hook id="actionBeforeUpdateOrderStateFormHandler">
      <name>actionBeforeUpdateOrderStateFormHandler</name>
      <title>Modify order state identifiable object data before updating it</title>
      <description>This hook allows to modify order state identifiable object forms data before it was updated
      </description>
    </hook>
    <hook id="actionBeforeUpdateOrderReturnStateFormHandler">
      <name>actionBeforeUpdateOrderReturnStateFormHandler</name>
      <title>Modify order return state identifiable object data before updating it</title>
      <description>This hook allows to modify order return state identifiable object forms data before it was updated
      </description>
    </hook>
    <hook id="actionBeforeUpdateZoneFormHandler">
      <name>actionBeforeUpdateZoneFormHandler</name>
      <title>Modify zone identifiable object data before updating it</title>
      <description>This hook allows to modify zone identifiable object forms data before it was updated</description>
    </hook>
    <hook id="actionAfterUpdateOrderStateFormHandler">
      <name>actionAfterUpdateOrderStateFormHandler</name>
      <title>Modify order state identifiable object data after updating it</title>
      <description>This hook allows to modify order state identifiable object forms data after it was updated
      </description>
    </hook>
    <hook id="actionAfterUpdateOrderReturnStateFormHandler">
      <name>actionAfterUpdateOrderReturnStateFormHandler</name>
      <title>Modify order return state identifiable object data after updating it</title>
      <description>This hook allows to modify order return state identifiable object forms data after it was updated
      </description>
    </hook>
    <hook id="actionAfterUpdateProductImageFormHandler">
      <name>actionAfterUpdateProductImageFormHandler</name>
      <title>Modify product image identifiable object data after updating it</title>
      <description>This hook allows to modify product image identifiable object forms data after it was updated
      </description>
    </hook>
    <hook id="actionAfterUpdateZoneFormHandler">
      <name>actionAfterUpdateZoneFormHandler</name>
      <title>Modify zone identifiable object data after updating it</title>
      <description>This hook allows to modify zone identifiable object forms data after it was updated</description>
    </hook>
    <hook id="actionBeforeCreateOrderStateFormHandler">
      <name>actionBeforeCreateOrderStateFormHandler</name>
      <title>Modify order state identifiable object data before creating it</title>
      <description>This hook allows to modify order state identifiable object forms data before it was created
      </description>
    </hook>
    <hook id="actionBeforeCreateOrderReturnStateFormHandler">
      <name>actionBeforeCreateOrderReturnStateFormHandler</name>
      <title>Modify order return state identifiable object data before creating it</title>
      <description>This hook allows to modify order return state identifiable object forms data before it was created
      </description>
    </hook>
    <hook id="actionBeforeCreateZoneFormHandler">
      <name>actionBeforeCreateZoneFormHandler</name>
      <title>Modify zone identifiable object data before creating it</title>
      <description>This hook allows to modify zone identifiable object forms data before it was created</description>
    </hook>
    <hook id="actionAfterCreateOrderStateFormHandler">
      <name>actionAfterCreateOrderStateFormHandler</name>
      <title>Modify order state identifiable object data after creating it</title>
      <description>This hook allows to modify order state identifiable object forms data after it was created
      </description>
    </hook>
    <hook id="actionAfterCreateOrderReturnStateFormHandler">
      <name>actionAfterCreateOrderReturnStateFormHandler</name>
      <title>Modify order return state identifiable object data after creating it</title>
      <description>This hook allows to modify order return state identifiable object forms data after it was created
      </description>
    </hook>
    <hook id="actionAfterCreateZoneFormHandler">
      <name>actionAfterCreateZoneFormHandler</name>
      <title>Modify zone identifiable object data after creating it</title>
      <description>This hook allows to modify zone identifiable object forms data after it was created</description>
    </hook>
    <hook id="actionFeatureFlagForm">
      <name>actionFeatureFlagForm</name>
      <title>Modify feature flag page form content</title>
      <description>This hook allows to modify the Feature Flag page form's FormBuilder</description>
    </hook>
    <hook id="actionFeatureFlagSave">
      <name>actionFeatureFlagSave</name>
      <title>Modify feature flag form submitted data</title>
      <description>This hook allows to modify the Feature Flag data being submitted through the form after it was saved</description>
    </hook>
    <hook id="actionAdminSecurityControllerPostProcessBefore">
      <name>actionAdminSecurityControllerPostProcessBefore</name>
      <title>On post-process in Admin Security Controller</title>
      <description>This hook is called on Admin Security Controller post-process before processing any form</description>
    </hook>
    <hook id="actionAdminSecurityControllerPostProcessGeneralBefore">
      <name>actionAdminSecurityControllerPostProcessGeneralBefore</name>
      <title>On post-process in Admin Security Controller</title>
      <description>This hook is called on Admin Security Controller post-process before processing the General form</description>
    </hook>
    <hook id="actionBeforeCreateCartSummaryFormHandler">
      <name>actionBeforeCreateCartSummaryFormHandler</name>
      <title>Modify back office order data before creating it</title>
      <description>This hook allows to modify order created from back office data before it is created</description>
    </hook>
    <hook id="actionAfterCreateCartSummaryFormHandler">
      <name>actionAfterCreateCartSummaryFormHandler</name>
      <title>Modify back office order data after creating it</title>
      <description>This hook allows to modify order created from back office data after it is created</description>
    </hook>
    <hook id="actionAdminOrdersTrackingNumberUpdate">
      <name>actionAdminOrdersTrackingNumberUpdate</name>
      <title>After setting the tracking number for the order</title>
      <description>This hook allows you to execute code after the unique tracking number for the order was added</description>
    </hook>
    <hook id="displayBackOfficeMenu">
      <name>displayBackOfficeEmployeeMenu</name>
      <title>Administration Employee menu</title>
      <description>This hook is displayed in the employee menu</description>
    </hook>
    <hook id="actionCustomerLogoutBefore">
      <name>actionCustomerLogoutBefore</name>
      <title>Before customer logout</title>
      <description>This hook allows you to execute code before customer logout</description>
    </hook>
    <hook id="actionCustomerLogoutAfter">
      <name>actionCustomerLogoutAfter</name>
      <title>After customer logout</title>
      <description>This hook allows you to execute code after customer logout</description>
    </hook>
    <hook id="displayCheckoutSummaryTop">
      <name>displayCheckoutSummaryTop</name>
      <title>Cart summary top</title>
      <description>This hook allows you to display new elements in top of cart summary</description>
    </hook>
    <hook id="actionPresentPaymentOptions">
      <name>actionPresentPaymentOptions</name>
      <title>Payment options Presenter</title>
      <description>This hook is called before payment options are presented</description>
    </hook>
    <hook id="dashboardZoneThree">
      <name>dashboardZoneThree</name>
      <title>Dashboard column three</title>
      <description>This hook is displayed in the third column of the dashboard</description>
    </hook>
    <hook id="actionFilterDeliveryOptionList">
      <name>actionFilterDeliveryOptionList</name>
      <title>Modify delivery option list result</title>
      <description>This hook allows you to modify delivery option list</description>
    </hook>
    <hook id="displayCheckoutBeforeConfirmation">
      <name>displayCheckoutBeforeConfirmation</name>
      <title>Show custom content before checkout confirmation</title>
      <description>This hook allows you to display custom content at the end of checkout process</description>
    </hook>
    <hook id="actionListModules">
      <name>actionListModules</name>
      <title>Add modules to the module manager list</title>
      <description>This hook allows you to add modules to the list of modules displayed in the module manager page</description>
    </hook>
    <hook id="actionBeforeInstallModule">
      <name>actionBeforeInstallModule</name>
      <title>Before a module is installed</title>
      <description>This hook is called just before a module is installed</description>
    </hook>
    <hook id="actionBeforePostInstallModule">
      <name>actionBeforePostInstallModule</name>
      <title>Before method `postInstall()` is called</title>
      <description>This hook is called juste before a module execute its `postInstall()` method</description>
    </hook>
    <hook id="actionBeforeUninstallModule">
      <name>actionBeforeUninstallModule</name>
      <title>Before a module is uninstalled</title>
      <description>This hook is called just before a module is uninstalled</description>
    </hook>
    <hook id="actionBeforeUpgradeModule">
      <name>actionBeforeUpgradeModule</name>
      <title>Before a module is upgraded</title>
      <description>This hook is called just before a module is upgraded</description>
    </hook>
    <hook id="actionBeforeEnableModule">
      <name>actionBeforeEnableModule</name>
      <title>Before a module is enabled</title>
      <description>This hook is called just before a module is enabled</description>
    </hook>
    <hook id="actionBeforeDisableModule">
      <name>actionBeforeDisableModule</name>
      <title>Before a module is disabled</title>
      <description>This hook is called just before a module is disabled</description>
    </hook>
    <hook id="actionBeforeEnableMobileModule">
      <name>actionBeforeEnableMobileModule</name>
      <title>Before a module is enabled for mobile</title>
      <description>This hook is called just before a module is enabled for mobile</description>
    </hook>
    <hook id="actionBeforeDisableMobileModule">
      <name>actionBeforeDisableMobileModule</name>
      <title>Before a module is disabled for mobile</title>
      <description>This hook is called just before a module is disabled for mobile</description>
    </hook>
    <hook id="actionBeforeResetModule">
      <name>actionBeforeResetModule</name>
      <title>Before a module is reset</title>
      <description>This hook is called just before a module is reset</description>
    </hook>
    <hook id="displayAdminThemesListAfter">
      <name>displayAdminThemesListAfter</name>
      <title>BO themes list extra content</title>
      <description>This hook displays content after the themes list in the back office</description>
    </hook>
    <hook id="actionGetAdminToolbarButtons">
      <name>actionGetAdminToolbarButtons</name>
      <title>Allows to add buttons in any toolbar in the back office</title>
      <description>This hook allows you to define descriptions of buttons to add in any toolbar of the back office</description>
    </hook>
    <hook id="displayEmptyModuleCategoryExtraMessage">
      <name>displayEmptyModuleCategoryExtraMessage</name>
      <title>Extra message to display for an empty modules category</title>
      <description>This hook allows to add an extra message to display in the Module manager page when a category doesn't have any module</description>
    </hook>
    <hook id="actionGetAlternativeSearchPanels">
      <name>actionGetAlternativeSearchPanels</name>
      <title>Additional search panel</title>
      <description>This hook allows to add an additional search panel for external providers in PrestaShop back office</description>
    </hook>
    <hook id="actionCartGetPackageShippingCost">
      <name>actionCartGetPackageShippingCost</name>
      <title>After getting package shipping cost value</title>
      <description>This hook is called in order to allow to modify package shipping cost</description>
    </hook>
    <hook id="actionCreateProductFormBuilderModifier">
      <name>actionCreateProductFormBuilderModifier</name>
      <title>Modify create product identifiable object form</title>
      <description>This hook allows to modify create product identifiable object forms content by modifying form builder data or FormBuilder itself</description>
    </hook>
    <hook id="actionCombinationListFormBuilderModifier">
      <name>actionCombinationListFormBuilderModifier</name>
      <title>Modify combination list identifiable object form</title>
      <description>This hook allows to modify combination list identifiable object forms content by modifying form builder data or FormBuilder itself</description>
    </hook>
    <hook id="actionProductImageFormBuilderModifier">
      <name>actionProductImageFormBuilderModifier</name>
      <title>Modify product image identifiable object form</title>
      <description>This hook allows to modify product image identifiable object forms content by modifying form builder data or FormBuilder itself</description>
    </hook>
    <hook id="actionSearchEngineFormBuilderModifier">
      <name>actionSearchEngineFormBuilderModifier</name>
      <title>Modify search engine identifiable object form</title>
      <description>This hook allows to modify search engine identifiable object forms content by modifying form builder data or FormBuilder itself</description>
    </hook>
    <hook id="actionCategoryTreeSelectorFormBuilderModifier">
      <name>actionCategoryTreeSelectorFormBuilderModifier</name>
      <title>Modify category tree selector identifiable object form</title>
      <description>This hook allows to modify category tree selector identifiable object forms content by modifying form builder data or FormBuilder itself</description>
    </hook>
    <hook id="actionSqlRequestFormDataProviderData">
      <name>actionSqlRequestFormDataProviderData</name>
      <title>Provide sql request identifiable object form data for update</title>
      <description>This hook allows to provide sql request identifiable object form data which will prefill the form in update/edition page</description>
    </hook>
    <hook id="actionCustomerFormDataProviderData">
      <name>actionCustomerFormDataProviderData</name>
      <title>Provide customer identifiable object form data for update</title>
      <description>This hook allows to provide customer identifiable object form data which will prefill the form in update/edition page</description>
    </hook>
    <hook id="actionLanguageFormDataProviderData">
      <name>actionLanguageFormDataProviderData</name>
      <title>Provide language identifiable object form data for update</title>
      <description>This hook allows to provide language identifiable object form data which will prefill the form in update/edition page</description>
    </hook>
    <hook id="actionCurrencyFormDataProviderData">
      <name>actionCurrencyFormDataProviderData</name>
      <title>Provide currency identifiable object form data for update</title>
      <description>This hook allows to provide currency identifiable object form data which will prefill the form in update/edition page</description>
    </hook>
    <hook id="actionWebserviceKeyFormDataProviderData">
      <name>actionWebserviceKeyFormDataProviderData</name>
      <title>Provide webservice key identifiable object form data for update</title>
      <description>This hook allows to provide webservice key identifiable object form data which will prefill the form in update/edition page</description>
    </hook>
    <hook id="actionMetaFormDataProviderData">
      <name>actionMetaFormDataProviderData</name>
      <title>Provide meta identifiable object form data for update</title>
      <description>This hook allows to provide meta identifiable object form data which will prefill the form in update/edition page</description>
    </hook>
    <hook id="actionCategoryFormDataProviderData">
      <name>actionCategoryFormDataProviderData</name>
      <title>Provide category identifiable object form data for update</title>
      <description>This hook allows to provide category identifiable object form data which will prefill the form in update/edition page</description>
    </hook>
    <hook id="actionRootCategoryFormDataProviderData">
      <name>actionRootCategoryFormDataProviderData</name>
      <title>Provide root category identifiable object form data for update</title>
      <description>This hook allows to provide root category identifiable object form data which will prefill the form in update/edition page</description>
    </hook>
    <hook id="actionContactFormDataProviderData">
      <name>actionContactFormDataProviderData</name>
      <title>Provide contact identifiable object form data for update</title>
      <description>This hook allows to provide contact identifiable object form data which will prefill the form in update/edition page</description>
    </hook>
    <hook id="actionCmsPageCategoryFormDataProviderData">
      <name>actionCmsPageCategoryFormDataProviderData</name>
      <title>Provide cms page category identifiable object form data for update</title>
      <description>This hook allows to provide cms page category identifiable object form data which will prefill the form in update/edition page</description>
    </hook>
    <hook id="actionTaxFormDataProviderData">
      <name>actionTaxFormDataProviderData</name>
      <title>Provide tax identifiable object form data for update</title>
      <description>This hook allows to provide tax identifiable object form data which will prefill the form in update/edition page</description>
    </hook>
    <hook id="actionManufacturerFormDataProviderData">
      <name>actionManufacturerFormDataProviderData</name>
      <title>Provide manufacturer identifiable object form data for update</title>
      <description>This hook allows to provide manufacturer identifiable object form data which will prefill the form in update/edition page</description>
    </hook>
    <hook id="actionEmployeeFormDataProviderData">
      <name>actionEmployeeFormDataProviderData</name>
      <title>Provide employee identifiable object form data for update</title>
      <description>This hook allows to provide employee identifiable object form data which will prefill the form in update/edition page</description>
    </hook>
    <hook id="actionProfileFormDataProviderData">
      <name>actionProfileFormDataProviderData</name>
      <title>Provide profile identifiable object form data for update</title>
      <description>This hook allows to provide profile identifiable object form data which will prefill the form in update/edition page</description>
    </hook>
    <hook id="actionCmsPageFormDataProviderData">
      <name>actionCmsPageFormDataProviderData</name>
      <title>Provide cms page identifiable object form data for update</title>
      <description>This hook allows to provide cms page identifiable object form data which will prefill the form in update/edition page</description>
    </hook>
    <hook id="actionFeatureFormDataProviderData">
      <name>actionFeatureFormDataProviderData</name>
      <title>Provide feature identifiable object form data for update</title>
      <description>This hook allows to provide feature identifiable object form data which will prefill the form in update/edition page</description>
    </hook>
    <hook id="actionOrderMessageFormDataProviderData">
      <name>actionOrderMessageFormDataProviderData</name>
      <title>Provide order message identifiable object form data for update</title>
      <description>This hook allows to provide order message identifiable object form data which will prefill the form in update/edition page</description>
    </hook>
    <hook id="actionCatalogPriceRuleFormDataProviderData">
      <name>actionCatalogPriceRuleFormDataProviderData</name>
      <title>Provide catalog price rule identifiable object form data for update</title>
      <description>This hook allows to provide catalog price rule identifiable object form data which will prefill the form in update/edition page</description>
    </hook>
    <hook id="actionAttachmentFormDataProviderData">
      <name>actionAttachmentFormDataProviderData</name>
      <title>Provide attachment identifiable object form data for update</title>
      <description>This hook allows to provide attachment identifiable object form data which will prefill the form in update/edition page</description>
    </hook>
    <hook id="actionOrderStateFormDataProviderData">
      <name>actionOrderStateFormDataProviderData</name>
      <title>Provide order state identifiable object form data for update</title>
      <description>This hook allows to provide order state identifiable object form data which will prefill the form in update/edition page</description>
    </hook>
    <hook id="actionOrderReturnStateFormDataProviderData">
      <name>actionOrderReturnStateFormDataProviderData</name>
      <title>Provide order return state identifiable object form data for update</title>
      <description>This hook allows to provide order return state identifiable object form data which will prefill the form in update/edition page</description>
    </hook>
    <hook id="actionCreateProductFormDataProviderData">
      <name>actionCreateProductFormDataProviderData</name>
      <title>Provide create product identifiable object form data for update</title>
      <description>This hook allows to provide create product identifiable object form data which will prefill the form in update/edition page</description>
    </hook>
    <hook id="actionCombinationListFormDataProviderData">
      <name>actionCombinationListFormDataProviderData</name>
      <title>Provide combination list identifiable object form data for update</title>
      <description>This hook allows to provide combination list identifiable object form data which will prefill the form in update/edition page</description>
    </hook>
    <hook id="actionProductImageFormDataProviderData">
      <name>actionProductImageFormDataProviderData</name>
      <title>Provide product image identifiable object form data for update</title>
      <description>This hook allows to provide product image identifiable object form data which will prefill the form in update/edition page</description>
    </hook>
    <hook id="actionZoneFormDataProviderData">
      <name>actionZoneFormDataProviderData</name>
      <title>Provide zone identifiable object form data for update</title>
      <description>This hook allows to provide zone identifiable object form data which will prefill the form in update/edition page</description>
    </hook>
    <hook id="actionSearchEngineFormDataProviderData">
      <name>actionSearchEngineFormDataProviderData</name>
      <title>Provide search engine identifiable object form data for update</title>
      <description>This hook allows to provide search engine identifiable object form data which will prefill the form in update/edition page</description>
    </hook>
    <hook id="actionCategoryTreeSelectorFormDataProviderData">
      <name>actionCategoryTreeSelectorFormDataProviderData</name>
      <title>Provide category tree selector identifiable object form data for update</title>
      <description>This hook allows to provide category tree selector identifiable object form data which will prefill the form in update/edition page</description>
    </hook>
    <hook id="actionSqlRequestFormDataProviderDefaultData">
      <name>actionSqlRequestFormDataProviderDefaultData</name>
      <title>Provide sql request identifiable object default form data for creation</title>
      <description>This hook allows to provide sql request identifiable object form data which will prefill the form in creation page</description>
    </hook>
    <hook id="actionCustomerFormDataProviderDefaultData">
      <name>actionCustomerFormDataProviderDefaultData</name>
      <title>Provide customer identifiable object default form data for creation</title>
      <description>This hook allows to provide customer identifiable object form data which will prefill the form in creation page</description>
    </hook>
    <hook id="actionLanguageFormDataProviderDefaultData">
      <name>actionLanguageFormDataProviderDefaultData</name>
      <title>Provide language identifiable object default form data for creation</title>
      <description>This hook allows to provide language identifiable object form data which will prefill the form in creation page</description>
    </hook>
    <hook id="actionCurrencyFormDataProviderDefaultData">
      <name>actionCurrencyFormDataProviderDefaultData</name>
      <title>Provide currency identifiable object default form data for creation</title>
      <description>This hook allows to provide currency identifiable object form data which will prefill the form in creation page</description>
    </hook>
    <hook id="actionWebserviceKeyFormDataProviderDefaultData">
      <name>actionWebserviceKeyFormDataProviderDefaultData</name>
      <title>Provide webservice key identifiable object default form data for creation</title>
      <description>This hook allows to provide webservice key identifiable object form data which will prefill the form in creation page</description>
    </hook>
    <hook id="actionMetaFormDataProviderDefaultData">
      <name>actionMetaFormDataProviderDefaultData</name>
      <title>Provide meta identifiable object default form data for creation</title>
      <description>This hook allows to provide meta identifiable object form data which will prefill the form in creation page</description>
    </hook>
    <hook id="actionCategoryFormDataProviderDefaultData">
      <name>actionCategoryFormDataProviderDefaultData</name>
      <title>Provide category identifiable object default form data for creation</title>
      <description>This hook allows to provide category identifiable object form data which will prefill the form in creation page</description>
    </hook>
    <hook id="actionRootCategoryFormDataProviderDefaultData">
      <name>actionRootCategoryFormDataProviderDefaultData</name>
      <title>Provide root category identifiable object default form data for creation</title>
      <description>This hook allows to provide root category identifiable object form data which will prefill the form in creation page</description>
    </hook>
    <hook id="actionContactFormDataProviderDefaultData">
      <name>actionContactFormDataProviderDefaultData</name>
      <title>Provide contact identifiable object default form data for creation</title>
      <description>This hook allows to provide contact identifiable object form data which will prefill the form in creation page</description>
    </hook>
    <hook id="actionCmsPageCategoryFormDataProviderDefaultData">
      <name>actionCmsPageCategoryFormDataProviderDefaultData</name>
      <title>Provide cms page category identifiable object default form data for creation</title>
      <description>This hook allows to provide cms page category identifiable object form data which will prefill the form in creation page</description>
    </hook>
    <hook id="actionTaxFormDataProviderDefaultData">
      <name>actionTaxFormDataProviderDefaultData</name>
      <title>Provide tax identifiable object default form data for creation</title>
      <description>This hook allows to provide tax identifiable object form data which will prefill the form in creation page</description>
    </hook>
    <hook id="actionManufacturerFormDataProviderDefaultData">
      <name>actionManufacturerFormDataProviderDefaultData</name>
      <title>Provide manufacturer identifiable object default form data for creation</title>
      <description>This hook allows to provide manufacturer identifiable object form data which will prefill the form in creation page</description>
    </hook>
    <hook id="actionEmployeeFormDataProviderDefaultData">
      <name>actionEmployeeFormDataProviderDefaultData</name>
      <title>Provide employee identifiable object default form data for creation</title>
      <description>This hook allows to provide employee identifiable object form data which will prefill the form in creation page</description>
    </hook>
    <hook id="actionProfileFormDataProviderDefaultData">
      <name>actionProfileFormDataProviderDefaultData</name>
      <title>Provide profile identifiable object default form data for creation</title>
      <description>This hook allows to provide profile identifiable object form data which will prefill the form in creation page</description>
    </hook>
    <hook id="actionCmsPageFormDataProviderDefaultData">
      <name>actionCmsPageFormDataProviderDefaultData</name>
      <title>Provide cms page identifiable object default form data for creation</title>
      <description>This hook allows to provide cms page identifiable object form data which will prefill the form in creation page</description>
    </hook>
    <hook id="actionFeatureFormDataProviderDefaultData">
      <name>actionFeatureFormDataProviderDefaultData</name>
      <title>Provide feature identifiable object default form data for creation</title>
      <description>This hook allows to provide feature identifiable object form data which will prefill the form in creation page</description>
    </hook>
    <hook id="actionOrderMessageFormDataProviderDefaultData">
      <name>actionOrderMessageFormDataProviderDefaultData</name>
      <title>Provide order message identifiable object default form data for creation</title>
      <description>This hook allows to provide order message identifiable object form data which will prefill the form in creation page</description>
    </hook>
    <hook id="actionCatalogPriceRuleFormDataProviderDefaultData">
      <name>actionCatalogPriceRuleFormDataProviderDefaultData</name>
      <title>Provide catalog price rule identifiable object default form data for creation</title>
      <description>This hook allows to provide catalog price rule identifiable object form data which will prefill the form in creation page</description>
    </hook>
    <hook id="actionAttachmentFormDataProviderDefaultData">
      <name>actionAttachmentFormDataProviderDefaultData</name>
      <title>Provide attachment identifiable object default form data for creation</title>
      <description>This hook allows to provide attachment identifiable object form data which will prefill the form in creation page</description>
    </hook>
    <hook id="actionOrderStateFormDataProviderDefaultData">
      <name>actionOrderStateFormDataProviderDefaultData</name>
      <title>Provide order state identifiable object default form data for creation</title>
      <description>This hook allows to provide order state identifiable object form data which will prefill the form in creation page</description>
    </hook>
    <hook id="actionOrderReturnStateFormDataProviderDefaultData">
      <name>actionOrderReturnStateFormDataProviderDefaultData</name>
      <title>Provide order return state identifiable object default form data for creation</title>
      <description>This hook allows to provide order return state identifiable object form data which will prefill the form in creation page</description>
    </hook>
    <hook id="actionCreateProductFormDataProviderDefaultData">
      <name>actionCreateProductFormDataProviderDefaultData</name>
      <title>Provide create product identifiable object default form data for creation</title>
      <description>This hook allows to provide create product identifiable object form data which will prefill the form in creation page</description>
    </hook>
    <hook id="actionCombinationListFormDataProviderDefaultData">
      <name>actionCombinationListFormDataProviderDefaultData</name>
      <title>Provide combination list identifiable object default form data for creation</title>
      <description>This hook allows to provide combination list identifiable object form data which will prefill the form in creation page</description>
    </hook>
    <hook id="actionProductImageFormDataProviderDefaultData">
      <name>actionProductImageFormDataProviderDefaultData</name>
      <title>Provide product image identifiable object default form data for creation</title>
      <description>This hook allows to provide product image identifiable object form data which will prefill the form in creation page</description>
    </hook>
    <hook id="actionZoneFormDataProviderDefaultData">
      <name>actionZoneFormDataProviderDefaultData</name>
      <title>Provide zone identifiable object default form data for creation</title>
      <description>This hook allows to provide zone identifiable object form data which will prefill the form in creation page</description>
    </hook>
    <hook id="actionSearchEngineFormDataProviderDefaultData">
      <name>actionSearchEngineFormDataProviderDefaultData</name>
      <title>Provide search engine identifiable object default form data for creation</title>
      <description>This hook allows to provide search engine identifiable object form data which will prefill the form in creation page</description>
    </hook>
    <hook id="actionCategoryTreeSelectorFormDataProviderDefaultData">
      <name>actionCategoryTreeSelectorFormDataProviderDefaultData</name>
      <title>Provide category tree selector identifiable object default form data for creation</title>
      <description>This hook allows to provide category tree selector identifiable object form data which will prefill the form in creation page</description>
    </hook>
    <hook id="actionBeforeUpdateCreateProductFormHandler">
      <name>actionBeforeUpdateCreateProductFormHandler</name>
      <title>Modify create product identifiable object data before updating it</title>
      <description>This hook allows to modify create product identifiable object forms data before it was updated</description>
    </hook>
    <hook id="actionBeforeUpdateCombinationListFormHandler">
      <name>actionBeforeUpdateCombinationListFormHandler</name>
      <title>Modify combination list identifiable object data before updating it</title>
      <description>This hook allows to modify combination list identifiable object forms data before it was updated</description>
    </hook>
    <hook id="actionBeforeUpdateProductImageFormHandler">
      <name>actionBeforeUpdateProductImageFormHandler</name>
      <title>Modify product image identifiable object data before updating it</title>
      <description>This hook allows to modify product image identifiable object forms data before it was updated</description>
    </hook>
    <hook id="actionBeforeUpdateSearchEngineFormHandler">
      <name>actionBeforeUpdateSearchEngineFormHandler</name>
      <title>Modify search engine identifiable object data before updating it</title>
      <description>This hook allows to modify search engine identifiable object forms data before it was updated</description>
    </hook>
    <hook id="actionBeforeUpdateCategoryTreeSelectorFormHandler">
      <name>actionBeforeUpdateCategoryTreeSelectorFormHandler</name>
      <title>Modify category tree selector identifiable object data before updating it</title>
      <description>This hook allows to modify category tree selector identifiable object forms data before it was updated</description>
    </hook>
    <hook id="actionAfterUpdateCreateProductFormHandler">
      <name>actionAfterUpdateCreateProductFormHandler</name>
      <title>Modify create product identifiable object data after updating it</title>
      <description>This hook allows to modify create product identifiable object forms data after it was updated</description>
    </hook>
    <hook id="actionAfterUpdateCombinationListFormHandler">
      <name>actionAfterUpdateCombinationListFormHandler</name>
      <title>Modify combination list identifiable object data after updating it</title>
      <description>This hook allows to modify combination list identifiable object forms data after it was updated</description>
    </hook>
    <hook id="actionAfterUpdateSearchEngineFormHandler">
      <name>actionAfterUpdateSearchEngineFormHandler</name>
      <title>Modify search engine identifiable object data after updating it</title>
      <description>This hook allows to modify search engine identifiable object forms data after it was updated</description>
    </hook>
    <hook id="actionAfterUpdateCategoryTreeSelectorFormHandler">
      <name>actionAfterUpdateCategoryTreeSelectorFormHandler</name>
      <title>Modify category tree selector identifiable object data after updating it</title>
      <description>This hook allows to modify category tree selector identifiable object forms data after it was updated</description>
    </hook>
    <hook id="actionBeforeCreateCreateProductFormHandler">
      <name>actionBeforeCreateCreateProductFormHandler</name>
      <title>Modify create product identifiable object data before creating it</title>
      <description>This hook allows to modify create product identifiable object forms data before it was created</description>
    </hook>
    <hook id="actionBeforeCreateCombinationListFormHandler">
      <name>actionBeforeCreateCombinationListFormHandler</name>
      <title>Modify combination list identifiable object data before creating it</title>
      <description>This hook allows to modify combination list identifiable object forms data before it was created</description>
    </hook>
    <hook id="actionBeforeCreateProductImageFormHandler">
      <name>actionBeforeCreateProductImageFormHandler</name>
      <title>Modify product image identifiable object data before creating it</title>
      <description>This hook allows to modify product image identifiable object forms data before it was created</description>
    </hook>
    <hook id="actionBeforeCreateSearchEngineFormHandler">
      <name>actionBeforeCreateSearchEngineFormHandler</name>
      <title>Modify search engine identifiable object data before creating it</title>
      <description>This hook allows to modify search engine identifiable object forms data before it was created</description>
    </hook>
    <hook id="actionBeforeCreateCategoryTreeSelectorFormHandler">
      <name>actionBeforeCreateCategoryTreeSelectorFormHandler</name>
      <title>Modify category tree selector identifiable object data before creating it</title>
      <description>This hook allows to modify category tree selector identifiable object forms data before it was created</description>
    </hook>
    <hook id="actionAfterCreateCreateProductFormHandler">
      <name>actionAfterCreateCreateProductFormHandler</name>
      <title>Modify create product identifiable object data after creating it</title>
      <description>This hook allows to modify create product identifiable object forms data after it was created</description>
    </hook>
    <hook id="actionAfterCreateCombinationListFormHandler">
      <name>actionAfterCreateCombinationListFormHandler</name>
      <title>Modify combination list identifiable object data after creating it</title>
      <description>This hook allows to modify combination list identifiable object forms data after it was created</description>
    </hook>
    <hook id="actionAfterCreateProductImageFormHandler">
      <name>actionAfterCreateProductImageFormHandler</name>
      <title>Modify product image identifiable object data after creating it</title>
      <description>This hook allows to modify product image identifiable object forms data after it was created</description>
    </hook>
    <hook id="actionAfterCreateSearchEngineFormHandler">
      <name>actionAfterCreateSearchEngineFormHandler</name>
      <title>Modify search engine identifiable object data after creating it</title>
      <description>This hook allows to modify search engine identifiable object forms data after it was created</description>
    </hook>
    <hook id="actionAfterCreateCategoryTreeSelectorFormHandler">
      <name>actionAfterCreateCategoryTreeSelectorFormHandler</name>
      <title>Modify category tree selector identifiable object data after creating it</title>
      <description>This hook allows to modify category tree selector identifiable object forms data after it was created</description>
    </hook>
    <hook id="actionFeatureFlagStableForm">
      <name>actionFeatureFlagStableForm</name>
      <title>Modify feature flag stable options form content</title>
      <description>This hook allows to modify feature flag stable options form FormBuilder</description>
    </hook>
    <hook id="actionFeatureFlagBetaForm">
      <name>actionFeatureFlagBetaForm</name>
      <title>Modify feature flag beta options form content</title>
      <description>This hook allows to modify feature flag beta options form FormBuilder</description>
    </hook>
    <hook id="actionSecurityPageGeneralForm">
      <name>actionSecurityPageGeneralForm</name>
      <title>Modify security page general options form content</title>
      <description>This hook allows to modify security page general options form FormBuilder</description>
    </hook>
    <hook id="actionSecurityPagePasswordPolicyForm">
      <name>actionSecurityPagePasswordPolicyForm</name>
      <title>Modify security page password policy options form content</title>
      <description>This hook allows to modify security page password policy options form FormBuilder</description>
    </hook>
    <hook id="actionFeatureFlagStableSave">
      <name>actionFeatureFlagStableSave</name>
      <title>Modify feature flag stable options form saved data</title>
      <description>This hook allows to modify data of feature flag stable options form after it was saved</description>
    </hook>
    <hook id="actionFeatureFlagBetaSave">
      <name>actionFeatureFlagBetaSave</name>
      <title>Modify feature flag beta options form saved data</title>
      <description>This hook allows to modify data of feature flag beta options form after it was saved</description>
    </hook>
    <hook id="actionSecurityPageGeneralSave">
      <name>actionSecurityPageGeneralSave</name>
      <title>Modify security page general options form saved data</title>
      <description>This hook allows to modify data of security page general options form after it was saved</description>
    </hook>
    <hook id="actionSecurityPagePasswordPolicySave">
      <name>actionSecurityPagePasswordPolicySave</name>
      <title>Modify security page password policy options form saved data</title>
      <description>This hook allows to modify data of security page password policy options form after it was saved</description>
    </hook>
    <hook id="actionCountryGridDefinitionModifier">
      <name>actionCountryGridDefinitionModifier</name>
      <title>Modify country grid definition</title>
      <description>This hook allows to alter country grid columns, actions and filters</description>
    </hook>
    <hook id="actionSearchEngineGridDefinitionModifier">
      <name>actionSearchEngineGridDefinitionModifier</name>
      <title>Modify search engine grid definition</title>
      <description>This hook allows to alter search engine grid columns, actions and filters</description>
    </hook>
    <hook id="actionProductGridDefinitionModifier">
      <name>actionProductGridDefinitionModifier</name>
      <title>Modify product grid definition</title>
      <description>This hook allows to alter product grid columns, actions and filters</description>
    </hook>
    <hook id="actionProductGridDefinitionModifier">
      <name>actionProductGridDefinitionModifier</name>
      <title>Modify product grid definition</title>
      <description>This hook allows to alter product grid columns, actions and filters</description>
    </hook>
    <hook id="actionSecuritySessionEmployeeGridDefinitionModifier">
      <name>actionSecuritySessionEmployeeGridDefinitionModifier</name>
      <title>Modify security session employee grid definition</title>
      <description>This hook allows to alter security session employee grid columns, actions and filters</description>
    </hook>
    <hook id="actionSecuritySessionCustomerGridDefinitionModifier">
      <name>actionSecuritySessionCustomerGridDefinitionModifier</name>
      <title>Modify security session customer grid definition</title>
      <description>This hook allows to alter security session customer grid columns, actions and filters</description>
    </hook>
    <hook id="actionStateGridDefinitionModifier">
      <name>actionStateGridDefinitionModifier</name>
      <title>Modify state grid definition</title>
      <description>This hook allows to alter state grid columns, actions and filters</description>
    </hook>
    <hook id="actionTitleGridDefinitionModifier">
      <name>actionTitleGridDefinitionModifier</name>
      <title>Modify title grid definition</title>
      <description>This hook allows to alter title grid columns, actions and filters</description>
    </hook>
    <hook id="actionCountryGridQueryBuilderModifier">
      <name>actionCountryGridQueryBuilderModifier</name>
      <title>Modify country grid query builder</title>
      <description>This hook allows to alter Doctrine query builder for country grid</description>
    </hook>
    <hook id="actionSearchEngineGridQueryBuilderModifier">
      <name>actionSearchEngineGridQueryBuilderModifier</name>
      <title>Modify search engine grid query builder</title>
      <description>This hook allows to alter Doctrine query builder for search engine grid</description>
    </hook>
    <hook id="actionProductGridQueryBuilderModifier">
      <name>actionProductGridQueryBuilderModifier</name>
      <title>Modify product grid query builder</title>
      <description>This hook allows to alter Doctrine query builder for product grid</description>
    </hook>
    <hook id="actionProductGridQueryBuilderModifier">
      <name>actionProductGridQueryBuilderModifier</name>
      <title>Modify product grid query builder</title>
      <description>This hook allows to alter Doctrine query builder for product grid</description>
    </hook>
    <hook id="actionSecuritySessionEmployeeGridQueryBuilderModifier">
      <name>actionSecuritySessionEmployeeGridQueryBuilderModifier</name>
      <title>Modify security session employee grid query builder</title>
      <description>This hook allows to alter Doctrine query builder for security session employee grid</description>
    </hook>
    <hook id="actionSecuritySessionCustomerGridQueryBuilderModifier">
      <name>actionSecuritySessionCustomerGridQueryBuilderModifier</name>
      <title>Modify security session customer grid query builder</title>
      <description>This hook allows to alter Doctrine query builder for security session customer grid</description>
    </hook>
    <hook id="actionStateGridQueryBuilderModifier">
      <name>actionStateGridQueryBuilderModifier</name>
      <title>Modify state grid query builder</title>
      <description>This hook allows to alter Doctrine query builder for state grid</description>
    </hook>
    <hook id="actionTitleGridQueryBuilderModifier">
      <name>actionTitleGridQueryBuilderModifier</name>
      <title>Modify title grid query builder</title>
      <description>This hook allows to alter Doctrine query builder for title grid</description>
    </hook>
    <hook id="actionCountryGridDataModifier">
      <name>actionCountryGridDataModifier</name>
      <title>Modify country grid data</title>
      <description>This hook allows to modify country grid data</description>
    </hook>
    <hook id="actionSearchEngineGridDataModifier">
      <name>actionSearchEngineGridDataModifier</name>
      <title>Modify search engine grid data</title>
      <description>This hook allows to modify search engine grid data</description>
    </hook>
    <hook id="actionProductGridDataModifier">
      <name>actionProductGridDataModifier</name>
      <title>Modify product grid data</title>
      <description>This hook allows to modify product grid data</description>
    </hook>
    <hook id="actionProductGridDataModifier">
      <name>actionProductGridDataModifier</name>
      <title>Modify product grid data</title>
      <description>This hook allows to modify product grid data</description>
    </hook>
    <hook id="actionSecuritySessionEmployeeGridDataModifier">
      <name>actionSecuritySessionEmployeeGridDataModifier</name>
      <title>Modify security session employee grid data</title>
      <description>This hook allows to modify security session employee grid data</description>
    </hook>
    <hook id="actionSecuritySessionCustomerGridDataModifier">
      <name>actionSecuritySessionCustomerGridDataModifier</name>
      <title>Modify security session customer grid data</title>
      <description>This hook allows to modify security session customer grid data</description>
    </hook>
    <hook id="actionStateGridDataModifier">
      <name>actionStateGridDataModifier</name>
      <title>Modify state grid data</title>
      <description>This hook allows to modify state grid data</description>
    </hook>
    <hook id="actionTitleGridDataModifier">
      <name>actionTitleGridDataModifier</name>
      <title>Modify title grid data</title>
      <description>This hook allows to modify title grid data</description>
    </hook>
    <hook id="actionCountryGridFilterFormModifier">
      <name>actionCountryGridFilterFormModifier</name>
      <title>Modify country grid filters</title>
      <description>This hook allows to modify filters for country grid</description>
    </hook>
    <hook id="actionSearchEngineGridFilterFormModifier">
      <name>actionSearchEngineGridFilterFormModifier</name>
      <title>Modify search engine grid filters</title>
      <description>This hook allows to modify filters for search engine grid</description>
    </hook>
    <hook id="actionProductGridFilterFormModifier">
      <name>actionProductGridFilterFormModifier</name>
      <title>Modify product grid filters</title>
      <description>This hook allows to modify filters for product grid</description>
    </hook>
    <hook id="actionProductGridFilterFormModifier">
      <name>actionProductGridFilterFormModifier</name>
      <title>Modify product grid filters</title>
      <description>This hook allows to modify filters for product grid</description>
    </hook>
    <hook id="actionSecuritySessionEmployeeGridFilterFormModifier">
      <name>actionSecuritySessionEmployeeGridFilterFormModifier</name>
      <title>Modify security session employee grid filters</title>
      <description>This hook allows to modify filters for security session employee grid</description>
    </hook>
    <hook id="actionSecuritySessionCustomerGridFilterFormModifier">
      <name>actionSecuritySessionCustomerGridFilterFormModifier</name>
      <title>Modify security session customer grid filters</title>
      <description>This hook allows to modify filters for security session customer grid</description>
    </hook>
    <hook id="actionStateGridFilterFormModifier">
      <name>actionStateGridFilterFormModifier</name>
      <title>Modify state grid filters</title>
      <description>This hook allows to modify filters for state grid</description>
    </hook>
    <hook id="actionTitleGridFilterFormModifier">
      <name>actionTitleGridFilterFormModifier</name>
      <title>Modify title grid filters</title>
      <description>This hook allows to modify filters for title grid</description>
    </hook>
    <hook id="actionCountryGridPresenterModifier">
      <name>actionCountryGridPresenterModifier</name>
      <title>Modify country grid template data</title>
      <description>This hook allows to modify data which is about to be used in template for country grid</description>
    </hook>
    <hook id="actionSearchEngineGridPresenterModifier">
      <name>actionSearchEngineGridPresenterModifier</name>
      <title>Modify search engine grid template data</title>
      <description>This hook allows to modify data which is about to be used in template for search engine grid</description>
    </hook>
    <hook id="actionProductGridPresenterModifier">
      <name>actionProductGridPresenterModifier</name>
      <title>Modify product grid template data</title>
      <description>This hook allows to modify data which is about to be used in template for product grid</description>
    </hook>
    <hook id="actionProductGridPresenterModifier">
      <name>actionProductGridPresenterModifier</name>
      <title>Modify product grid template data</title>
      <description>This hook allows to modify data which is about to be used in template for product grid</description>
    </hook>
    <hook id="actionSecuritySessionEmployeeGridPresenterModifier">
      <name>actionSecuritySessionEmployeeGridPresenterModifier</name>
      <title>Modify security session employee grid template data</title>
      <description>This hook allows to modify data which is about to be used in template for security session employee grid</description>
    </hook>
    <hook id="actionSecuritySessionCustomerGridPresenterModifier">
      <name>actionSecuritySessionCustomerGridPresenterModifier</name>
      <title>Modify security session customer grid template data</title>
      <description>This hook allows to modify data which is about to be used in template for security session customer grid</description>
    </hook>
    <hook id="actionStateGridPresenterModifier">
      <name>actionStateGridPresenterModifier</name>
      <title>Modify state grid template data</title>
      <description>This hook allows to modify data which is about to be used in template for state grid</description>
    </hook>
    <hook id="actionTitleGridPresenterModifier">
      <name>actionTitleGridPresenterModifier</name>
      <title>Modify title grid template data</title>
      <description>This hook allows to modify data which is about to be used in template for title grid</description>
    </hook>
    <hook id="actionGenerateDocumentReference">
      <name>actionGenerateDocumentReference</name>
      <title>Modify document reference</title>
      <description>This hook allows modules to return custom document references</description>
    </hook>
    <hook id="actionModifyFrontendSitemap">
      <name>actionModifyFrontendSitemap</name>
      <title>Add or remove links on sitemap page</title>
      <description>This hook allows to modify links on sitemap page of your shop. Useful to improve indexation of your modules.</description>
    </hook>
    <hook id="displayAddressSelectorBottom">
      <name>displayAddressSelectorBottom</name>
      <title>After address selection on checkout page</title>
      <description>This hook is displayed after the address selection in checkout step.</description>
    </hook>
    <hook id="actionLoggerLogMessage">
      <name>actionLoggerLogMessage</name>
      <title>Allows to make extra action while a log is triggered</title>
      <description>This hook allows to make an extra action while an exception is thrown and the logger logs it</description>
    </hook>
    <hook id="actionOrderReturnFormBuilderModifier">
      <name>actionOrderReturnFormBuilderModifier</name>
      <title>Modify order return identifiable object form</title>
      <description>This hook allows to modify order return identifiable object forms content by modifying form builder data or FormBuilder itself</description>
    </hook>
    <hook id="actionProductShopsFormBuilderModifier">
      <name>actionProductShopsFormBuilderModifier</name>
      <title>Modify product shops identifiable object form</title>
      <description>This hook allows to modify product shops identifiable object forms content by modifying form builder data or FormBuilder itself</description>
    </hook>
    <hook id="actionCountryFormBuilderModifier">
      <name>actionCountryFormBuilderModifier</name>
      <title>Modify country identifiable object form</title>
      <description>This hook allows to modify country identifiable object forms content by modifying form builder data or FormBuilder itself</description>
    </hook>
    <hook id="actionStateFormBuilderModifier">
      <name>actionStateFormBuilderModifier</name>
      <title>Modify state identifiable object form</title>
      <description>This hook allows to modify state identifiable object forms content by modifying form builder data or FormBuilder itself</description>
    </hook>
    <hook id="actionTaxRulesGroupFormBuilderModifier">
      <name>actionTaxRulesGroupFormBuilderModifier</name>
      <title>Modify tax rules group identifiable object form</title>
      <description>This hook allows to modify tax rules group identifiable object forms content by modifying form builder data or FormBuilder itself</description>
    </hook>
    <hook id="actionOrderReturnFormDataProviderData">
      <name>actionOrderReturnFormDataProviderData</name>
      <title>Provide order return identifiable object form data for update</title>
      <description>This hook allows to provide order return identifiable object form data which will prefill the form in update/edition page</description>
    </hook>
    <hook id="actionProductShopsFormDataProviderData">
      <name>actionProductShopsFormDataProviderData</name>
      <title>Provide product shops identifiable object form data for update</title>
      <description>This hook allows to provide product shops identifiable object form data which will prefill the form in update/edition page</description>
    </hook>
    <hook id="actionCountryFormDataProviderData">
      <name>actionCountryFormDataProviderData</name>
      <title>Provide country identifiable object form data for update</title>
      <description>This hook allows to provide country identifiable object form data which will prefill the form in update/edition page</description>
    </hook>
    <hook id="actionStateFormDataProviderData">
      <name>actionStateFormDataProviderData</name>
      <title>Provide state identifiable object form data for update</title>
      <description>This hook allows to provide state identifiable object form data which will prefill the form in update/edition page</description>
    </hook>
    <hook id="actionTaxRulesGroupFormDataProviderData">
      <name>actionTaxRulesGroupFormDataProviderData</name>
      <title>Provide tax rules group identifiable object form data for update</title>
      <description>This hook allows to provide tax rules group identifiable object form data which will prefill the form in update/edition page</description>
    </hook>
    <hook id="actionOrderReturnFormDataProviderDefaultData">
      <name>actionOrderReturnFormDataProviderDefaultData</name>
      <title>Provide order return identifiable object default form data for creation</title>
      <description>This hook allows to provide order return identifiable object form data which will prefill the form in creation page</description>
    </hook>
    <hook id="actionProductShopsFormDataProviderDefaultData">
      <name>actionProductShopsFormDataProviderDefaultData</name>
      <title>Provide product shops identifiable object default form data for creation</title>
      <description>This hook allows to provide product shops identifiable object form data which will prefill the form in creation page</description>
    </hook>
    <hook id="actionCountryFormDataProviderDefaultData">
      <name>actionCountryFormDataProviderDefaultData</name>
      <title>Provide country identifiable object default form data for creation</title>
      <description>This hook allows to provide country identifiable object form data which will prefill the form in creation page</description>
    </hook>
    <hook id="actionStateFormDataProviderDefaultData">
      <name>actionStateFormDataProviderDefaultData</name>
      <title>Provide state identifiable object default form data for creation</title>
      <description>This hook allows to provide state identifiable object form data which will prefill the form in creation page</description>
    </hook>
    <hook id="actionTaxRulesGroupFormDataProviderDefaultData">
      <name>actionTaxRulesGroupFormDataProviderDefaultData</name>
      <title>Provide tax rules group identifiable object default form data for creation</title>
      <description>This hook allows to provide tax rules group identifiable object form data which will prefill the form in creation page</description>
    </hook>
    <hook id="actionBeforeUpdateOrderReturnFormHandler">
      <name>actionBeforeUpdateOrderReturnFormHandler</name>
      <title>Modify order return identifiable object data before updating it</title>
      <description>This hook allows to modify order return identifiable object forms data before it was updated</description>
    </hook>
    <hook id="actionBeforeUpdateProductShopsFormHandler">
      <name>actionBeforeUpdateProductShopsFormHandler</name>
      <title>Modify product shops identifiable object data before updating it</title>
      <description>This hook allows to modify product shops identifiable object forms data before it was updated</description>
    </hook>
    <hook id="actionBeforeUpdateCountryFormHandler">
      <name>actionBeforeUpdateCountryFormHandler</name>
      <title>Modify country identifiable object data before updating it</title>
      <description>This hook allows to modify country identifiable object forms data before it was updated</description>
    </hook>
    <hook id="actionBeforeUpdateStateFormHandler">
      <name>actionBeforeUpdateStateFormHandler</name>
      <title>Modify state identifiable object data before updating it</title>
      <description>This hook allows to modify state identifiable object forms data before it was updated</description>
    </hook>
    <hook id="actionBeforeUpdateTaxRulesGroupFormHandler">
      <name>actionBeforeUpdateTaxRulesGroupFormHandler</name>
      <title>Modify tax rules group identifiable object data before updating it</title>
      <description>This hook allows to modify tax rules group identifiable object forms data before it was updated</description>
    </hook>
    <hook id="actionAfterUpdateOrderReturnFormHandler">
      <name>actionAfterUpdateOrderReturnFormHandler</name>
      <title>Modify order return identifiable object data after updating it</title>
      <description>This hook allows to modify order return identifiable object forms data after it was updated</description>
    </hook>
    <hook id="actionAfterUpdateProductShopsFormHandler">
      <name>actionAfterUpdateProductShopsFormHandler</name>
      <title>Modify product shops identifiable object data after updating it</title>
      <description>This hook allows to modify product shops identifiable object forms data after it was updated</description>
    </hook>
    <hook id="actionAfterUpdateCountryFormHandler">
      <name>actionAfterUpdateCountryFormHandler</name>
      <title>Modify country identifiable object data after updating it</title>
      <description>This hook allows to modify country identifiable object forms data after it was updated</description>
    </hook>
    <hook id="actionAfterUpdateStateFormHandler">
      <name>actionAfterUpdateStateFormHandler</name>
      <title>Modify state identifiable object data after updating it</title>
      <description>This hook allows to modify state identifiable object forms data after it was updated</description>
    </hook>
    <hook id="actionAfterUpdateTaxRulesGroupFormHandler">
      <name>actionAfterUpdateTaxRulesGroupFormHandler</name>
      <title>Modify tax rules group identifiable object data after updating it</title>
      <description>This hook allows to modify tax rules group identifiable object forms data after it was updated</description>
    </hook>
    <hook id="actionBeforeCreateOrderReturnFormHandler">
      <name>actionBeforeCreateOrderReturnFormHandler</name>
      <title>Modify order return identifiable object data before creating it</title>
      <description>This hook allows to modify order return identifiable object forms data before it was created</description>
    </hook>
    <hook id="actionBeforeCreateProductShopsFormHandler">
      <name>actionBeforeCreateProductShopsFormHandler</name>
      <title>Modify product shops identifiable object data before creating it</title>
      <description>This hook allows to modify product shops identifiable object forms data before it was created</description>
    </hook>
    <hook id="actionBeforeCreateCountryFormHandler">
      <name>actionBeforeCreateCountryFormHandler</name>
      <title>Modify country identifiable object data before creating it</title>
      <description>This hook allows to modify country identifiable object forms data before it was created</description>
    </hook>
    <hook id="actionBeforeCreateStateFormHandler">
      <name>actionBeforeCreateStateFormHandler</name>
      <title>Modify state identifiable object data before creating it</title>
      <description>This hook allows to modify state identifiable object forms data before it was created</description>
    </hook>
    <hook id="actionBeforeCreateTaxRulesGroupFormHandler">
      <name>actionBeforeCreateTaxRulesGroupFormHandler</name>
      <title>Modify tax rules group identifiable object data before creating it</title>
      <description>This hook allows to modify tax rules group identifiable object forms data before it was created</description>
    </hook>
    <hook id="actionAfterCreateOrderReturnFormHandler">
      <name>actionAfterCreateOrderReturnFormHandler</name>
      <title>Modify order return identifiable object data after creating it</title>
      <description>This hook allows to modify order return identifiable object forms data after it was created</description>
    </hook>
    <hook id="actionAfterCreateProductShopsFormHandler">
      <name>actionAfterCreateProductShopsFormHandler</name>
      <title>Modify product shops identifiable object data after creating it</title>
      <description>This hook allows to modify product shops identifiable object forms data after it was created</description>
    </hook>
    <hook id="actionAfterCreateCountryFormHandler">
      <name>actionAfterCreateCountryFormHandler</name>
      <title>Modify country identifiable object data after creating it</title>
      <description>This hook allows to modify country identifiable object forms data after it was created</description>
    </hook>
    <hook id="actionAfterCreateStateFormHandler">
      <name>actionAfterCreateStateFormHandler</name>
      <title>Modify state identifiable object data after creating it</title>
      <description>This hook allows to modify state identifiable object forms data after it was created</description>
    </hook>
    <hook id="actionAfterCreateTaxRulesGroupFormHandler">
      <name>actionAfterCreateTaxRulesGroupFormHandler</name>
      <title>Modify tax rules group identifiable object data after creating it</title>
      <description>This hook allows to modify tax rules group identifiable object forms data after it was created</description>
    </hook>
    <hook id="actionCustomerThreadGridDefinitionModifier">
      <name>actionCustomerThreadGridDefinitionModifier</name>
      <title>Modify customer thread grid definition</title>
      <description>This hook allows to alter customer thread grid columns, actions and filters</description>
    </hook>
    <hook id="actionCustomerThreadGridQueryBuilderModifier">
      <name>actionCustomerThreadGridQueryBuilderModifier</name>
      <title>Modify customer thread grid query builder</title>
      <description>This hook allows to alter Doctrine query builder for customer thread grid</description>
    </hook>
    <hook id="actionCustomerThreadGridDataModifier">
      <name>actionCustomerThreadGridDataModifier</name>
      <title>Modify customer thread grid data</title>
      <description>This hook allows to modify customer thread grid data</description>
    </hook>
    <hook id="actionCustomerThreadGridFilterFormModifier">
      <name>actionCustomerThreadGridFilterFormModifier</name>
      <title>Modify customer thread grid filters</title>
      <description>This hook allows to modify filters for customer thread grid</description>
    </hook>
    <hook id="actionCustomerThreadGridPresenterModifier">
      <name>actionCustomerThreadGridPresenterModifier</name>
      <title>Modify customer thread grid template data</title>
      <description>This hook allows to modify data which is about to be used in template for customer thread grid</description>
    </hook>
<<<<<<< HEAD
    <hook id="actionUpdateCartAddress">
      <name>actionUpdateCartAddress</name>
      <title>Triggers after changing address on the cart</title>
      <description>This hook is called after address is changed on the cart</description>
=======
    <hook id="actionAdminMenuTabsModifier">
      <name>actionAdminMenuTabsModifier</name>
      <title>Modify back office menu</title>
      <description>This hook allows modifying back office menu tabs</description>
>>>>>>> 649fa885
    </hook>
  </entities>
</entity_hook><|MERGE_RESOLUTION|>--- conflicted
+++ resolved
@@ -4499,17 +4499,15 @@
       <title>Modify customer thread grid template data</title>
       <description>This hook allows to modify data which is about to be used in template for customer thread grid</description>
     </hook>
-<<<<<<< HEAD
     <hook id="actionUpdateCartAddress">
       <name>actionUpdateCartAddress</name>
       <title>Triggers after changing address on the cart</title>
       <description>This hook is called after address is changed on the cart</description>
-=======
+    </hook>
     <hook id="actionAdminMenuTabsModifier">
       <name>actionAdminMenuTabsModifier</name>
       <title>Modify back office menu</title>
       <description>This hook allows modifying back office menu tabs</description>
->>>>>>> 649fa885
     </hook>
   </entities>
 </entity_hook>