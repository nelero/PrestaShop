--- conflicted
+++ resolved
@@ -29,7 +29,6 @@
 
 ALTER TABLE `PREFIX_orders` ADD COLUMN `note` TEXT AFTER `date_upd`;
 
-<<<<<<< HEAD
 ALTER TABLE `PREFIX_currency` CHANGE `numeric_iso_code` `numeric_iso_code` varchar(3) NULL DEFAULT NULL;
 
 UPDATE `PREFIX_configuration` SET `value` = '4' WHERE `name` = 'PS_LOGS_BY_EMAIL' AND `value` = '5';
@@ -40,7 +39,4 @@
   ADD `id_shop_group` INT(10) NULL DEFAULT NULL after `id_shop`,
   ADD `id_lang` INT(10) NULL DEFAULT NULL after `id_shop_group`,
   ADD `in_all_shop` tinyint(1) unsigned NOT NULL DEFAULT '0'
-;
-=======
-ALTER TABLE `PREFIX_currency` CHANGE `numeric_iso_code` `numeric_iso_code` varchar(3) NULL DEFAULT NULL;
->>>>>>> 3cc8f264
+;