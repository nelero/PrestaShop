--- conflicted
+++ resolved
@@ -78,19 +78,7 @@
 
     private function clearCache()
     {
-<<<<<<< HEAD
-        try {
-            Tools::clearSf2Cache();
-        } catch (\Exception $exception) {
-            $finder = new \Symfony\Component\Finder\Finder;
-            $fs = new \Symfony\Component\Filesystem\Filesystem();
-            foreach ($finder->in(_PS_ROOT_DIR_.'/app/cache') as $file) {
-                $fs->remove($file->getFilename());
-            }
-        }
-=======
         $fs = new \Symfony\Component\Filesystem\Filesystem();
         $fs->remove(_PS_ROOT_DIR_ . '/app/cache/' . (_PS_MODE_DEV_ ? 'dev' : 'prod'));
->>>>>>> 94a2f0f3
     }
 }