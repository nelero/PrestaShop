--- conflicted
+++ resolved
@@ -50,20 +50,6 @@
             $this->session->admin_firstname = trim(Tools::getValue('admin_firstname'));
             $this->session->admin_lastname = trim(Tools::getValue('admin_lastname'));
             $this->session->admin_email = trim(Tools::getValue('admin_email'));
-<<<<<<< HEAD
-            $this->session->send_informations = Tools::getValue('send_informations');
-            if ($this->session->send_informations) {
-                $params = http_build_query(array(
-                    'email' => $this->session->admin_email,
-                    'method' => 'addMemberToNewsletter',
-                    'language' => $this->language->getLanguageIso(),
-                    'visitorType' => 1,
-                    'source' => 'installer',
-                ));
-                Tools::file_get_contents('https://www.prestashop.com/ajax/controller.php?'.$params);
-            }
-=======
->>>>>>> 55605367
 
             // If password fields are empty, but are already stored in session, do not fill them again
             if (!$this->session->admin_password || trim(Tools::getValue('admin_password'))) {
