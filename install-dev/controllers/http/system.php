<?php
/**
 * 2007-2018 PrestaShop
 *
 * NOTICE OF LICENSE
 *
 * This source file is subject to the Open Software License (OSL 3.0)
 * that is bundled with this package in the file LICENSE.txt.
 * It is also available through the world-wide-web at this URL:
 * https://opensource.org/licenses/OSL-3.0
 * If you did not receive a copy of the license and are unable to
 * obtain it through the world-wide-web, please send an email
 * to license@prestashop.com so we can send you a copy immediately.
 *
 * DISCLAIMER
 *
 * Do not edit or add to this file if you wish to upgrade PrestaShop to newer
 * versions in the future. If you wish to customize PrestaShop for your
 * needs please refer to http://www.prestashop.com for more information.
 *
 * @author    PrestaShop SA <contact@prestashop.com>
 * @copyright 2007-2018 PrestaShop SA
 * @license   https://opensource.org/licenses/OSL-3.0 Open Software License (OSL 3.0)
 * International Registered Trademark & Property of PrestaShop SA
 */

use PrestaShopBundle\Install\System;

/**
 * Step 2 : check system configuration (permissions on folders, PHP version, etc.)
 */
class InstallControllerHttpSystem extends InstallControllerHttp implements HttpConfigureInterface
{
    public $tests = array();

    /**
     * @var System
     */
    public $model_system;

    /**
     * @see HttpConfigureInterface::init()
     */
    public function init()
    {
        $this->model_system = new System();
        $this->model_system->setTranslator($this->translator);
    }

    /**
     * @see HttpConfigureInterface::processNextStep()
     */
    public function processNextStep()
    {
    }

    /**
     * Required tests must be passed to validate this step
     *
     * @see HttpConfigureInterface::validate()
     */
    public function validate()
    {
        $this->tests['required'] = $this->model_system->checkRequiredTests();

        return $this->tests['required']['success'];
    }

    /**
     * Display system step
     */
    public function display()
    {
        if (!isset($this->tests['required'])) {
            $this->tests['required'] = $this->model_system->checkRequiredTests();
        }
        if (!isset($this->tests['optional'])) {
            $this->tests['optional'] = $this->model_system->checkOptionalTests();
        }

        $testsRequiredsf2 = $this->model_system->checkSf2Requirements();
        $testsOptionalsf2 = $this->model_system->checkSf2Recommendations();

        if (!is_callable('getenv') || !($user = @getenv('APACHE_RUN_USER'))) {
            $user = 'Apache';
        }

        // Generate display array
        $this->tests_render = array(
            'required' => array(
                array(
                    'title' => $this->translator->trans('Required PHP parameters', array(), 'Install'),
                    'success' => 1,
                    'checks' => array(
                        'phpversion' => $this->translator->trans('PHP 5.6 or later is not enabled', array(), 'Install'),
                        'upload' => $this->translator->trans('Cannot upload files', array(), 'Install'),
                        'system' => $this->translator->trans('Cannot create new files and folders', array(), 'Install'),
                        'curl' => $this->translator->trans('cURL extension is not enabled', array(), 'Install'),
                        'gd' => $this->translator->trans('GD library is not installed', array(), 'Install'),
                        'json' => $this->translator->trans('JSON extension is not loaded', array(), 'Install'),
                        'openssl' => $this->translator->trans('PHP OpenSSL extension is not loaded', array(), 'Install'),
                        'pdo_mysql' => $this->translator->trans('PDO MySQL extension is not loaded', array(), 'Install'),
                        'simplexml' => $this->translator->trans('SimpleXML extension is not loaded', array(), 'Install'),
                        'zip' => $this->translator->trans('ZIP extension is not enabled', array(), 'Install'),
                        'fileinfo' => $this->translator->trans('Fileinfo extension is not enabled', array(), 'Install'),
<<<<<<< HEAD
=======
                        'intl' => $this->translator->trans('Intl extension is not loaded', array(), 'Install'),
>>>>>>> 404ba209
                    ),
                ),
                array(
                    'title' => $this->translator->trans('Required Apache configuration', array(), 'Install'),
                    'success' => 1,
                    'checks' => array(
                        'apache_mod_rewrite' => $this->translator->trans('Enable the Apache mod_rewrite module', array(), 'Install'),
                    ),
                ),
                array(
                    'title' => $this->translator->trans('Files', array(), 'Install'),
                    'success' => 1,
                    'checks' => array(
                        'files' => $this->translator->trans('Not all files were successfully uploaded on your server', array(), 'Install'),
                    ),
                ),
                array(
                    'title' => $this->translator->trans('Permissions on files and folders', array(), 'Install'),
                    'success' => 1,
                    'checks' => array(
                        'config_dir' => $this->translator->trans('Recursive write permissions for %user% user on %folder%', array('%user%' => $user, '%folder%' => '~/config/'), 'Install'),
                        'cache_dir' => $this->translator->trans('Recursive write permissions for %user% user on %folder%', array('%user%' => $user, '%folder%' => '~/var/cache/'), 'Install'),
                        'log_dir' => $this->translator->trans('Recursive write permissions for %user% user on %folder%', array('%user%' => $user, '%folder%' => '~/var/logs/'), 'Install'),
                        'img_dir' => $this->translator->trans('Recursive write permissions for %user% user on %folder%', array('%user%' => $user, '%folder%' => '~/img/'), 'Install'),
                        'mails_dir' => $this->translator->trans('Recursive write permissions for %user% user on %folder%', array('%user%' => $user, '%folder%' => '~/mails/'), 'Install'),
                        'module_dir' => $this->translator->trans('Recursive write permissions for %user% user on %folder%', array('%user%' => $user, '%folder%' => '~/modules/'), 'Install'),
                        'theme_lang_dir' => $this->translator->trans('Recursive write permissions for %user% user on %folder%', array('%user%' => $user, '%folder%' => '~/themes/'._THEME_NAME_.'/lang/'), 'Install'),
                        'theme_pdf_lang_dir' => $this->translator->trans('Recursive write permissions for %user% user on %folder%', array('%user%' => $user, '%folder%' => '~/themes/'._THEME_NAME_.'/pdf/lang/'), 'Install'),
                        'theme_cache_dir' => $this->translator->trans('Recursive write permissions for %user% user on %folder%', array('%user%' => $user, '%folder%' => '~/themes/'._THEME_NAME_.'/cache/'), 'Install'),
                        'translations_dir' => $this->translator->trans('Recursive write permissions for %user% user on %folder%', array('%user%' => $user, '%folder%' => '~/translations/'), 'Install'),
                        'customizable_products_dir' => $this->translator->trans('Recursive write permissions for %user% user on %folder%', array('%user%' => $user, '%folder%' => '~/upload/'), 'Install'),
                        'virtual_products_dir' => $this->translator->trans('Recursive write permissions for %user% user on %folder%', array('%user%' => $user, '%folder%' => '~/download/'), 'Install'),
                        'config_sf2_dir' => $this->translator->trans('Write permissions for %user% user on %folder%', array('%user%' => $user, '%folder%' => '~/app/config/'), 'Install'),
                        'translations_sf2' => $this->translator->trans('Write permissions for %user% user on %folder%', array('%user%' => $user, '%folder%' => '~/app/Resources/translations/'), 'Install'),
                    ),
                ),
            ),
            'optional' => array(
                array(
                    'title' => $this->translator->trans('Recommended PHP parameters', array(), 'Install'),
                    'success' => $this->tests['optional']['success'],
                    'checks' => array(
                        'gz' => $this->translator->trans('GZIP compression is not activated', array(), 'Install'),
                        'mbstring' => $this->translator->trans('Mbstring extension is not enabled', array(), 'Install'),
                        'dom' => $this->translator->trans('Dom extension is not loaded', array(), 'Install'),
                        'fopen' => $this->translator->trans('Cannot open external URLs (requires allow_url_fopen as On)', array(), 'Install'),
                    ),
                ),
            ),
        );

        //Inject Sf2 errors to test render required
        foreach ($testsRequiredsf2 as $error) {
            $this->tests_render['required'][2]['checks'][] = $this->translator->trans($error->getHelpHtml(), array(), 'Install');
        }

        //Inject Sf2 optionnal config to test render optional
        foreach ($testsOptionalsf2 as $error) {
            $this->tests_render['optional'][0]['checks'][] = $this->translator->trans($error->getHelpHtml(), array(), 'Install');
        }

        foreach ($this->tests_render['required'] as &$category) {
            foreach ($category['checks'] as $id => $check) {
                if (!isset($this->tests['required']['checks'][$id]) || $this->tests['required']['checks'][$id] != 'ok') {
                    $category['success'] = 0;
                }
            }
        }

        //if sf2 requirement error found, force the required success to false
        if (count($testsRequiredsf2) > 0) {
            $this->tests['required']['success'] = false;
        }

        // If required tests failed, disable next button
        if (!$this->tests['required']['success']) {
            $this->next_button = false;
        }

        $this->displayTemplate('system');
    }
}<|MERGE_RESOLUTION|>--- conflicted
+++ resolved
@@ -103,10 +103,7 @@
                         'simplexml' => $this->translator->trans('SimpleXML extension is not loaded', array(), 'Install'),
                         'zip' => $this->translator->trans('ZIP extension is not enabled', array(), 'Install'),
                         'fileinfo' => $this->translator->trans('Fileinfo extension is not enabled', array(), 'Install'),
-<<<<<<< HEAD
-=======
                         'intl' => $this->translator->trans('Intl extension is not loaded', array(), 'Install'),
->>>>>>> 404ba209
                     ),
                 ),
                 array(
