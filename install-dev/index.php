<?php
/**
 * 2007-2018 PrestaShop
 *
 * NOTICE OF LICENSE
 *
 * This source file is subject to the Open Software License (OSL 3.0)
 * that is bundled with this package in the file LICENSE.txt.
 * It is also available through the world-wide-web at this URL:
 * https://opensource.org/licenses/OSL-3.0
 * If you did not receive a copy of the license and are unable to
 * obtain it through the world-wide-web, please send an email
 * to license@prestashop.com so we can send you a copy immediately.
 *
 * DISCLAIMER
 *
 * Do not edit or add to this file if you wish to upgrade PrestaShop to newer
 * versions in the future. If you wish to customize PrestaShop for your
 * needs please refer to http://www.prestashop.com for more information.
 *
 * @author    PrestaShop SA <contact@prestashop.com>
 * @copyright 2007-2018 PrestaShop SA
 * @license   https://opensource.org/licenses/OSL-3.0 Open Software License (OSL 3.0)
 * International Registered Trademark & Property of PrestaShop SA
 */

require_once 'install_version.php';

<<<<<<< HEAD
if (!extension_loaded('SimpleXML') || !extension_loaded('zip') || PHP_VERSION_ID < 50600 || !is_writable(__DIR__.DIRECTORY_SEPARATOR.'..'.DIRECTORY_SEPARATOR.'var'.DIRECTORY_SEPARATOR.'cache')) {
=======
if (
    !defined('PHP_VERSION_ID') // PHP_VERSION_ID is available since 5.2.7
    || PHP_VERSION_ID < _PS_INSTALL_MINIMUM_PHP_VERSION_ID_
    || !extension_loaded('SimpleXML')
    || !extension_loaded('zip')
    || !is_writable(
        __DIR__.DIRECTORY_SEPARATOR.'..'.DIRECTORY_SEPARATOR.'app'.DIRECTORY_SEPARATOR.'cache'
    )
) {
>>>>>>> 0229660c
    require_once dirname(__FILE__).'/missing_requirement.php';
    exit();
}

require_once(dirname(__FILE__).DIRECTORY_SEPARATOR.'init.php');
require_once(__DIR__).DIRECTORY_SEPARATOR.'autoload.php';

try {
    require_once(_PS_INSTALL_PATH_.'classes'.DIRECTORY_SEPARATOR.'controllerHttp.php');
    require_once(_PS_INSTALL_PATH_.'classes'.DIRECTORY_SEPARATOR.'HttpConfigureInterface.php');
    InstallControllerHttp::execute();
} catch (PrestashopInstallerException $e) {
    $e->displayMessage();
}<|MERGE_RESOLUTION|>--- conflicted
+++ resolved
@@ -26,19 +26,15 @@
 
 require_once 'install_version.php';
 
-<<<<<<< HEAD
-if (!extension_loaded('SimpleXML') || !extension_loaded('zip') || PHP_VERSION_ID < 50600 || !is_writable(__DIR__.DIRECTORY_SEPARATOR.'..'.DIRECTORY_SEPARATOR.'var'.DIRECTORY_SEPARATOR.'cache')) {
-=======
 if (
     !defined('PHP_VERSION_ID') // PHP_VERSION_ID is available since 5.2.7
     || PHP_VERSION_ID < _PS_INSTALL_MINIMUM_PHP_VERSION_ID_
     || !extension_loaded('SimpleXML')
     || !extension_loaded('zip')
     || !is_writable(
-        __DIR__.DIRECTORY_SEPARATOR.'..'.DIRECTORY_SEPARATOR.'app'.DIRECTORY_SEPARATOR.'cache'
+        __DIR__.DIRECTORY_SEPARATOR.'..'.DIRECTORY_SEPARATOR.'var'.DIRECTORY_SEPARATOR.'cache'
     )
 ) {
->>>>>>> 0229660c
     require_once dirname(__FILE__).'/missing_requirement.php';
     exit();
 }
