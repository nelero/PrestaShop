--- conflicted
+++ resolved
@@ -12,11 +12,7 @@
     <available_later/>
   </product>
   <product id="Blouse" id_shop="1">
-<<<<<<< HEAD
-    <description>&lt;p&gt;Fashion has been creating well-designed collections since 2010. The brand offers feminine designs delivering stylish separates and statement dresses which have since evolved into a full ready-to-wear collection in which every item is a vital part of a woman's wardrobe. The result? Cool, easy, chic looks with youthful elegance and unmistakable signature style. All the beautiful pieces are made in Italy and manufactured with the greatest attention. Now Fashion extends to a range of accessories including shoes, hats, belts and more!&lt;/p&gt;</description>
-=======
     <description>&lt;p&gt;Fashion has been creating well-designed collections since 2010. The brand offers feminine designs delivering stylish separates and statement dresses which has since evolved into a full ready-to-wear collection in which every item is a vital part of a woman's wardrobe. The result? Cool, easy, chic looks with youthful elegance and unmistakable signature style. All the beautiful pieces are made in Italy and manufactured with the greatest attention. Now Fashion extends to a range of accessories including shoes, hats, belts and more!&lt;/p&gt;</description>
->>>>>>> 7f116e90
     <description_short>&lt;p&gt;Short-sleeved blouse with feminine draped sleeve detail.&lt;/p&gt;</description_short>
     <link_rewrite>blouse</link_rewrite>
     <meta_description/>
