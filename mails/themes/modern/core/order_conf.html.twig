--- conflicted
+++ resolved
@@ -179,7 +179,6 @@
                                       <th bgcolor="#FDFDFD">{{ 'Total price'|trans({}, 'Emails.Body', locale)|raw }}</th>
                                     </tr>
                                     {% if templateType == 'html' %}
-<<<<<<< HEAD
                                       {products}
                                     {% endif %}
                                     {% if templateType == 'txt' %}
@@ -191,19 +190,6 @@
                                     {% if templateType == 'txt' %}
                                       {discounts_txt}
                                     {% endif %}
-=======
-{products}
-{% endif %}
-                                    {% if templateType == 'txt' %}
-{products_txt}
-{% endif %}
-                                    {% if templateType == 'html' %}
-{discounts}
-{% endif %}
-                                    {% if templateType == 'txt' %}
-{discounts_txt}
-{% endif %}
->>>>>>> 08a64681
                                     <tr class="order_summary">
                                       <td bgcolor="#FDFDFD" colspan="3" align="{{ align_right }}">
                                         {{ 'Products'|trans({}, 'Emails.Body', locale)|raw }}
@@ -387,19 +373,11 @@
                                                 </p>
                                                 <p style="border: 1px solid #DFDFDF;background-color: #FEFEFE;padding:20px;font-size:14px">
                                                   {% if templateType == 'html' %}
-<<<<<<< HEAD
                                                     {invoice_block_html}
                                                   {% endif %}
                                                   {% if templateType == 'txt' %}
                                                     {invoice_block_txt}
                                                   {% endif %}
-=======
-{invoice_block_html}
-{% endif %}
-                                                  {% if templateType == 'txt' %}
-{invoice_block_txt}
-{% endif %}
->>>>>>> 08a64681
                                                 </p>
                                               </td>
                                             </tr>
