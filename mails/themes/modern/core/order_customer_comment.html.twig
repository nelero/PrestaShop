--- conflicted
+++ resolved
@@ -1,5 +1,5 @@
 {% extends '@MailThemes/modern/components/layout.html.twig' %}
-        
+
 {% block title %}{{ 'Order customer comment'|trans({}, 'Emails.Body', locale) }}{% endblock %}
 
 {% block content %}
@@ -119,17 +119,6 @@
                                   <table border="0" cellpadding="0" cellspacing="0" role="presentation" style="" width="100%">
                                     <tbody>
                                       <tr>
-<<<<<<< HEAD
-                                        <td align="left" style="font-size:0px;padding:10px 25px;word-break:break-word;">
-                                          <div style="font-family:Open sans, arial, sans-serif;font-size:14px;line-height:25px;text-align:left;color:#363A41;">{{ 'You have received a new message.'|trans({}, 'Emails.Body', locale)|raw }}</div>
-                                        </td>
-                                      </tr>
-                                      <tr>
-                                        <td align="left" style="font-size:0px;padding:10px 25px;word-break:break-word;">
-                                          <div style="font-family:Open sans, arial, sans-serif;font-size:14px;line-height:25px;text-align:left;color:#363A41;"><span style=" font-size:16px" class="label">{{ 'Customer:'|trans({}, 'Emails.Body', locale)|raw }}</span> {firstname} {lastname} ({email})</div>
-                                          <div style="font-family:Open sans, arial, sans-serif;font-size:14px;line-height:25px;text-align:left;color:#363A41;"><span style=" font-size:16px" class="label">{{ 'Order reference:'|trans({}, 'Emails.Body', locale)|raw }}</span> {order_name}</div>
-                                          <div style="font-family:Open sans, arial, sans-serif;font-size:14px;line-height:25px;text-align:left;color:#363A41;"><span style=" font-size:16px" class="label">{{ 'Product:'|trans({}, 'Emails.Body', locale)|raw }}</span> {product_name}</div>
-=======
                                         <td align="{{ align_left }}" style="font-size:0px;padding:10px 25px;word-break:break-word;">
                                           <div style="font-family:Open sans, arial, sans-serif;font-size:14px;line-height:25px;text-align:{{ align_left }};color:#363A41;">{{ 'You have received a new message regarding order with the reference'|trans({}, 'Emails.Body', locale)|raw }} <span class="label">{order_name}</span>.</div>
                                         </td>
@@ -137,7 +126,6 @@
                                       <tr>
                                         <td align="{{ align_left }}" style="font-size:0px;padding:10px 25px;word-break:break-word;">
                                           <div style="font-family:Open sans, arial, sans-serif;font-size:14px;line-height:25px;text-align:{{ align_left }};color:#363A41;"><span style=" font-size:16px" class="label">{{ 'Customer:'|trans({}, 'Emails.Body', locale)|raw }}</span> {firstname} {lastname} ({email})</div>
->>>>>>> 08a64681
                                         </td>
                                       </tr>
                                     </tbody>
@@ -225,7 +213,7 @@
               </div>
               <!--[if mso | IE]></td></tr></table></td></tr><![endif]-->
               <!-- BOX ENDING -->
-              
+
 
 {% endblock %}
 
