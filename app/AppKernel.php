--- conflicted
+++ resolved
@@ -32,19 +32,12 @@
 
 class AppKernel extends Kernel
 {
-<<<<<<< HEAD
     const VERSION = '1.7.8.3';
     const MAJOR_VERSION_STRING = '1.7';
     const MAJOR_VERSION = 17;
     const MINOR_VERSION = 8;
     const RELEASE_VERSION = 3;
-=======
-    const VERSION = '1.7.8.2';
-    const MAJOR_VERSION_STRING = '1.7';
-    const MAJOR_VERSION = 17;
-    const MINOR_VERSION = 8;
-    const RELEASE_VERSION = 2;
->>>>>>> 227c2fb7
+
 
     /**
      * {@inheritdoc}
