<?php
<<<<<<< HEAD

include('config/config.php');
=======
include 'config/config.php';
>>>>>>> 7ca2a5d0
if ($_SESSION['verify'] != 'RESPONSIVEfilemanager') {
    die('Forbidden');
}
include 'include/utils.php';

$_POST['path'] = $current_path.str_replace("\0", '', $_POST['path']);
$_POST['path_thumb'] = $thumbs_base_path.str_replace("\0", '', $_POST['path_thumb']);

$storeFolder = $_POST['path'];
$storeFolderThumb = $_POST['path_thumb'];

$path_pos = strpos($storeFolder, $current_path);
$thumb_pos = strpos($_POST['path_thumb'], $thumbs_base_path);

if ($path_pos === false || $thumb_pos === false
    || preg_match('/\.{1,2}[\/|\\\]/', $_POST['path_thumb']) !== 0
    || preg_match('/\.{1,2}[\/|\\\]/', $_POST['path']) !== 0) {
    die('wrong path');
}

$path = $storeFolder;
$cycle = true;
$max_cycles = 50;
$i = 0;
while ($cycle && $i < $max_cycles) {
    $i++;
    if ($path == $current_path) {
        $cycle = false;
    }
    if (file_exists($path.'config.php')) {
        require_once $path.'config.php';
        $cycle = false;
    }
    $path = fix_dirname($path).'/';
}

if (!empty($_FILES) && isset($_FILES['file']) && $_FILES['file']['size']) {
    $info = pathinfo($_FILES['file']['name']);
    if (isset($info['extension'])
            && in_array(fix_strtolower($info['extension']), $ext)
            && in_array(mime_content_type($_FILES['file']['tmp_name']), $mime)
    ) {
        $tempFile = $_FILES['file']['tmp_name'];

        $targetPath = $storeFolder;
        $targetPathThumb = $storeFolderThumb;
        $_FILES['file']['name'] = fix_filename($_FILES['file']['name'], $transliteration);

        $file_name_splitted = explode('.', $_FILES['file']['name']);
        array_pop($file_name_splitted);
        $_FILES['file']['name'] = implode('-', $file_name_splitted).'.'.$info['extension'];

        if (file_exists($targetPath.$_FILES['file']['name'])) {
            $i = 1;
            $info = pathinfo($_FILES['file']['name']);
            while (file_exists($targetPath.$info['filename'].'_'.$i.'.'.$info['extension'])) {
                $i++;
            }
            $_FILES['file']['name'] = $info['filename'].'_'.$i.'.'.$info['extension'];
        }
        $targetFile = $targetPath.$_FILES['file']['name'];
        $targetFileThumb = $targetPathThumb.$_FILES['file']['name'];

        if (in_array(fix_strtolower($info['extension']), $ext_img) && @getimagesize($tempFile) != false) {
            $is_img = true;
        } else {
            $is_img = false;
        }

        if ($is_img) {
            move_uploaded_file($tempFile, $targetFile);
            chmod($targetFile, 0755);

            $memory_error = false;
            if (!create_img_gd($targetFile, $targetFileThumb, 122, 91)) {
                $memory_error = false;
            } else {
                if (!new_thumbnails_creation($targetPath, $targetFile, $_FILES['file']['name'], $current_path, $relative_image_creation, $relative_path_from_current_pos, $relative_image_creation_name_to_prepend, $relative_image_creation_name_to_append, $relative_image_creation_width, $relative_image_creation_height, $fixed_image_creation, $fixed_path_from_filemanager, $fixed_image_creation_name_to_prepend, $fixed_image_creation_to_append, $fixed_image_creation_width, $fixed_image_creation_height)) {
                    $memory_error = false;
                } else {
                    $imginfo = getimagesize($targetFile);
                    $srcWidth = $imginfo[0];
                    $srcHeight = $imginfo[1];

                    if ($image_resizing) {
                        if ($image_resizing_width == 0) {
                            if ($image_resizing_height == 0) {
                                $image_resizing_width = $srcWidth;
                                $image_resizing_height = $srcHeight;
                            } else {
                                $image_resizing_width = $image_resizing_height * $srcWidth / $srcHeight;
                            }
                        } elseif ($image_resizing_height == 0) {
                            $image_resizing_height = $image_resizing_width * $srcHeight / $srcWidth;
                        }
                        $srcWidth = $image_resizing_width;
                        $srcHeight = $image_resizing_height;
                        create_img_gd($targetFile, $targetFile, $image_resizing_width, $image_resizing_height);
                    }
                    //max resizing limit control
                    $resize = false;
                    if ($image_max_width != 0 && $srcWidth > $image_max_width) {
                        $resize = true;
                        $srcHeight = $image_max_width * $srcHeight / $srcWidth;
                        $srcWidth = $image_max_width;
                    }
                    if ($image_max_height != 0 && $srcHeight > $image_max_height) {
                        $resize = true;
                        $srcWidth = $image_max_height * $srcWidth / $srcHeight;
                        $srcHeight = $image_max_height;
                    }
                    if ($resize) {
                        create_img_gd($targetFile, $targetFile, $srcWidth, $srcHeight);
                    }
                }
            }
            if ($memory_error) {
                //error
                unlink($targetFile);
                header('HTTP/1.1 406 Not enought Memory', true, 406);
                exit();
            }
        } else {
            move_uploaded_file($tempFile, $targetFile);
            chmod($targetFile, 0755);
        }
    } else {
        header('HTTP/1.1 406 file not permitted', true, 406);
        exit();
    }
} else {
    header('HTTP/1.1 405 Bad Request', true, 405);
    exit();
}
if (isset($_POST['submit'])) {
    $query = http_build_query(
        array(
            'type' => $_POST['type'],
            'lang' => $_POST['lang'],
            'popup' => $_POST['popup'],
            'field_id' => $_POST['field_id'],
            'fldr' => $_POST['fldr'],
        )
    );
    header('location: dialog.php?'.$query);
}<|MERGE_RESOLUTION|>--- conflicted
+++ resolved
@@ -1,10 +1,7 @@
 <?php
-<<<<<<< HEAD
 
-include('config/config.php');
-=======
 include 'config/config.php';
->>>>>>> 7ca2a5d0
+
 if ($_SESSION['verify'] != 'RESPONSIVEfilemanager') {
     die('Forbidden');
 }
