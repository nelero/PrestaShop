<?php
/**
 * 2007-2018 PrestaShop
 *
 * NOTICE OF LICENSE
 *
 * This source file is subject to the Open Software License (OSL 3.0)
 * that is bundled with this package in the file LICENSE.txt.
 * It is also available through the world-wide-web at this URL:
 * https://opensource.org/licenses/OSL-3.0
 * If you did not receive a copy of the license and are unable to
 * obtain it through the world-wide-web, please send an email
 * to license@prestashop.com so we can send you a copy immediately.
 *
 * DISCLAIMER
 *
 * Do not edit or add to this file if you wish to upgrade PrestaShop to newer
 * versions in the future. If you wish to customize PrestaShop for your
 * needs please refer to http://www.prestashop.com for more information.
 *
 * @author    PrestaShop SA <contact@prestashop.com>
 * @copyright 2007-2018 PrestaShop SA
 * @license   https://opensource.org/licenses/OSL-3.0 Open Software License (OSL 3.0)
 * International Registered Trademark & Property of PrestaShop SA
 */

if (!defined('_PS_ADMIN_DIR_')) {
    define('_PS_ADMIN_DIR_', getcwd());
}
include_once _PS_ADMIN_DIR_.'/../config/config.inc.php';

$module = Tools::getValue('module');
$render = Tools::getValue('render');
$type = Tools::getValue('type');
$option = Tools::getValue('option');
$width = (int)(Tools::getValue('width', 600));
$height = (int)(Tools::getValue('height', 920));
$start = (int)(Tools::getValue('start', 0));
$limit = (int)(Tools::getValue('limit', 40));
$sort = Tools::getValue('sort', 0); // Should be a String. Default value is an Integer because we don't know what can be the name of the column to sort.
$dir = Tools::getValue('dir', 0); // Should be a String : Either ASC or DESC
$id_employee = (int)(Tools::getValue('id_employee'));
$id_lang = (int)(Tools::getValue('id_lang'));

if (!isset($cookie->id_employee) || !$cookie->id_employee  || $cookie->id_employee != $id_employee) {
    die(Tools::displayError());
}

if (!Validate::isModuleName($module)) {
    die(Tools::displayError());
}

if (!Tools::file_exists_cache($module_path = _PS_ROOT_DIR_.'/modules/'.$module.'/'.$module.'.php')) {
    die(Tools::displayError());
}

    $shop_id = '';
Shop::setContext(Shop::CONTEXT_ALL);
if (Context::getContext()->cookie->shopContext) {
    $split = explode('-', Context::getContext()->cookie->shopContext);
    if (count($split) == 2) {
        if ($split[0] == 'g') {
            if (Context::getContext()->employee->hasAuthOnShopGroup($split[1])) {
                Shop::setContext(Shop::CONTEXT_GROUP, $split[1]);
            } else {
                $shop_id = Context::getContext()->employee->getDefaultShopID();
                Shop::setContext(Shop::CONTEXT_SHOP, $shop_id);
            }
        } elseif (Shop::getShop($split[1]) && Context::getContext()->employee->hasAuthOnShop($split[1])) {
            $shop_id = $split[1];
            Shop::setContext(Shop::CONTEXT_SHOP, $shop_id);
        } else {
            $shop_id = Context::getContext()->employee->getDefaultShopID();
            Shop::setContext(Shop::CONTEXT_SHOP, $shop_id);
        }
    }
}

// Check multishop context and set right context if need
if (Shop::getContext()) {
    if (Shop::getContext() == Shop::CONTEXT_SHOP && !Shop::CONTEXT_SHOP) {
        Shop::setContext(Shop::CONTEXT_GROUP, Shop::getContextShopGroupID());
    }
    if (Shop::getContext() == Shop::CONTEXT_GROUP && !Shop::CONTEXT_GROUP) {
        Shop::setContext(Shop::CONTEXT_ALL);
    }
}

// Replace existing shop if necessary
if (!$shop_id) {
    Context::getContext()->shop = new Shop(Configuration::get('PS_SHOP_DEFAULT'));
} elseif (Context::getContext()->shop->id != $shop_id) {
    Context::getContext()->shop = new Shop($shop_id);
}
<<<<<<< HEAD

    require_once($module_path);
=======
    
    
require_once $module_path;
>>>>>>> 7ca2a5d0

$grid = new $module();
$grid->setEmployee($id_employee);
$grid->setLang($id_lang);
if ($option) {
    $grid->setOption($option);
}

$grid->create($render, $type, $width, $height, $start, $limit, $sort, $dir);
$grid->render();<|MERGE_RESOLUTION|>--- conflicted
+++ resolved
@@ -92,14 +92,8 @@
 } elseif (Context::getContext()->shop->id != $shop_id) {
     Context::getContext()->shop = new Shop($shop_id);
 }
-<<<<<<< HEAD
 
-    require_once($module_path);
-=======
-    
-    
 require_once $module_path;
->>>>>>> 7ca2a5d0
 
 $grid = new $module();
 $grid->setEmployee($id_employee);
