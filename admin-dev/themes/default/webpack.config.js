--- conflicted
+++ resolved
@@ -115,12 +115,8 @@
         extensions: ['woff2'],
         filter: /preload/,
         // eslint-disable-next-line
-<<<<<<< HEAD
         replaceCallback: ({indexSource, linksAsString}) =>
-          indexSource.replace('{{{preloadLinks}}}', linksAsString.replace(/href="/g, 'href="{"`$admin_dir`"}')),
-=======
-        replaceCallback: ({indexSource, linksAsString}) => indexSource.replace('{{{preloadLinks}}}', linksAsString.replace(/href="/g, 'href="{$admin_dir}')),
->>>>>>> 0ef71cc9
+          indexSource.replace('{{{preloadLinks}}}', linksAsString.replace(/href="/g, 'href="{$admin_dir}')),
       }),
       new CssoWebpackPlugin({
         forceMediaMerge: true,
