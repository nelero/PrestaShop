--- conflicted
+++ resolved
@@ -1798,29 +1798,17 @@
       });
 
       /** combinations : update TTC price field on HT change */
-<<<<<<< HEAD
-      $(document).on('keyup', '.combination-form .attribute_priceTE', function () {
-=======
       $(document).on('blur', '.combination-form .attribute_priceTE', function() {
->>>>>>> 5c86a98d
         priceCalculation.impactTaxInclude($(this));
         priceCalculation.impactFinalPrice($(this));
       });
       /** combinations : update HT price field on TTC change */
-<<<<<<< HEAD
-      $(document).on('keyup', '.combination-form .attribute_priceTI', function () {
-=======
       $(document).on('blur', '.combination-form .attribute_priceTI', function() {
->>>>>>> 5c86a98d
         priceCalculation.impactTaxExclude($(this));
         priceCalculation.impactFinalPrice($(this));
       });
       /** combinations : update price fields on ecotax change */
-<<<<<<< HEAD
-      $(document).on('keyup', '.combination-form .attribute_ecotaxTi', function () {
-=======
       $(document).on('blur', '.combination-form .attribute_ecotaxTi', function() {
->>>>>>> 5c86a98d
         priceCalculation.impactPricesForEcotax($(this));
         priceCalculation.impactFinalPrice($(this));
       });
@@ -1992,16 +1980,10 @@
       let priceTI = 0;
 
       if (!isNaN(priceTE) && priceTE !== 0) {
-<<<<<<< HEAD
         const rates = this.getRates();
         const computationMethod = taxElem.find('option:selected').attr('data-computation-method');
         priceTI = ps_round(addTaxes(priceTE, rates, computationMethod), displayPricePrecision);
         priceTI = truncateDecimals(priceTI, displayPricePrecision);
-=======
-        var rates = this.getRates();
-        var computation_method = taxElem.find('option:selected').attr('data-computation-method');
-        priceTI = ps_round(addTaxes(priceTE, rates, computation_method), displayPricePrecision);
->>>>>>> 5c86a98d
       }
 
       return priceTI;
@@ -2016,16 +1998,10 @@
       let priceTE = 0;
 
       if (!isNaN(priceTI) && priceTI !== 0) {
-<<<<<<< HEAD
         const rates = this.getRates();
         const computationMethod = taxElem.find('option:selected').attr('data-computation-method');
         priceTE = ps_round(removeTaxes(priceTI, rates, computationMethod), displayPricePrecision);
         priceTE = truncateDecimals(priceTE, displayPricePrecision);
-=======
-        var rates = this.getRates();
-        var computation_method = taxElem.find('option:selected').attr('data-computation-method');
-        priceTE = ps_round(removeTaxes(priceTI, rates, computation_method), displayPricePrecision);
->>>>>>> 5c86a98d
       }
 
       return priceTE;
@@ -2105,12 +2081,7 @@
       // Compute impact price tax excluded then update the price tax included
       let impactPriceTI = currentFinalPriceTI - ecotaxTI - productPriceTI;
       impactPriceTI = ps_round(impactPriceTI, displayPricePrecision);
-<<<<<<< HEAD
-      impactPriceTI = truncateDecimals(impactPriceTI, displayPricePrecision);
       const impactPriceTE = this.computePriceTaxExcluded(impactPriceTI);
-=======
-      var impactPriceTE = this.computePriceTaxExcluded(impactPriceTI);
->>>>>>> 5c86a98d
 
       this.updateImpactTEInput(impactPriceTE, obj);
     },
