--- conflicted
+++ resolved
@@ -1798,29 +1798,17 @@
       });
 
       /** combinations : update TTC price field on HT change */
-<<<<<<< HEAD
-      $(document).on('keyup', '.combination-form .attribute_priceTE', function () {
-=======
       $(document).on('blur', '.combination-form .attribute_priceTE', function() {
->>>>>>> 14cb6a4c
         priceCalculation.impactTaxInclude($(this));
         priceCalculation.impactFinalPrice($(this));
       });
       /** combinations : update HT price field on TTC change */
-<<<<<<< HEAD
-      $(document).on('keyup', '.combination-form .attribute_priceTI', function () {
-=======
       $(document).on('blur', '.combination-form .attribute_priceTI', function() {
->>>>>>> 14cb6a4c
         priceCalculation.impactTaxExclude($(this));
         priceCalculation.impactFinalPrice($(this));
       });
       /** combinations : update price fields on ecotax change */
-<<<<<<< HEAD
-      $(document).on('keyup', '.combination-form .attribute_ecotaxTi', function () {
-=======
       $(document).on('blur', '.combination-form .attribute_ecotaxTi', function() {
->>>>>>> 14cb6a4c
         priceCalculation.impactPricesForEcotax($(this));
         priceCalculation.impactFinalPrice($(this));
       });
@@ -1992,16 +1980,9 @@
       let priceTI = 0;
 
       if (!isNaN(priceTE) && priceTE !== 0) {
-<<<<<<< HEAD
         const rates = this.getRates();
-        const computationMethod = taxElem.find('option:selected').attr('data-computation-method');
-        priceTI = ps_round(addTaxes(priceTE, rates, computationMethod), displayPricePrecision);
-        priceTI = truncateDecimals(priceTI, displayPricePrecision);
-=======
-        var rates = this.getRates();
-        var computation_method = taxElem.find('option:selected').attr('data-computation-method');
+        const computation_method = taxElem.find('option:selected').attr('data-computation-method');
         priceTI = ps_round(addTaxes(priceTE, rates, computation_method), displayPricePrecision);
->>>>>>> 14cb6a4c
       }
 
       return priceTI;
@@ -2016,16 +1997,9 @@
       let priceTE = 0;
 
       if (!isNaN(priceTI) && priceTI !== 0) {
-<<<<<<< HEAD
         const rates = this.getRates();
-        const computationMethod = taxElem.find('option:selected').attr('data-computation-method');
-        priceTE = ps_round(removeTaxes(priceTI, rates, computationMethod), displayPricePrecision);
-        priceTE = truncateDecimals(priceTE, displayPricePrecision);
-=======
-        var rates = this.getRates();
-        var computation_method = taxElem.find('option:selected').attr('data-computation-method');
+        const computation_method = taxElem.find('option:selected').attr('data-computation-method');
         priceTE = ps_round(removeTaxes(priceTI, rates, computation_method), displayPricePrecision);
->>>>>>> 14cb6a4c
       }
 
       return priceTE;
@@ -2105,12 +2079,7 @@
       // Compute impact price tax excluded then update the price tax included
       let impactPriceTI = currentFinalPriceTI - ecotaxTI - productPriceTI;
       impactPriceTI = ps_round(impactPriceTI, displayPricePrecision);
-<<<<<<< HEAD
-      impactPriceTI = truncateDecimals(impactPriceTI, displayPricePrecision);
       const impactPriceTE = this.computePriceTaxExcluded(impactPriceTI);
-=======
-      var impactPriceTE = this.computePriceTaxExcluded(impactPriceTI);
->>>>>>> 14cb6a4c
 
       this.updateImpactTEInput(impactPriceTE, obj);
     },
