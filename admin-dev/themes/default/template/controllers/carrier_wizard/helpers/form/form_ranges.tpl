--- conflicted
+++ resolved
@@ -1,5 +1,4 @@
 		<script>var zones_nbr = {$zones|count +3} ; /*corresponds to the third input text (max, min and all)*/</script>
-<<<<<<< HEAD
 		<div id="zone_ranges">
 			<h4>{l s='Tranches'}</h4>
 			<table id="zones_table" class="table">
@@ -14,38 +13,6 @@
 								<span class="input-group-addon price_unit">{$currency_sign}</span>
 								<input class="form-control" name="range_inf[{$range.id_range|intval}]" type="text" value="{$range.delimiter1|string_format:"%.6f"}" />
 							</div>
-=======
-		<div style="float:left" id="zone_ranges">
-			<table cellpadding="5" cellspacing="0" id="zones_table">
-				<tr class="range_inf">
-					<td class="range_type"></td>
-					<td class="border_left border_bottom range_sign">>=</td>
-					{foreach from=$ranges key=r item=range}
-						<td class="border_bottom center"><input name="range_inf[{$range.id_range|intval}]" type="text" value="{$range.delimiter1|string_format:"%.6f"}" /><sup>*</sup><span class="weight_unit">&nbsp; {$PS_WEIGHT_UNIT}</span><span class="price_unit">&nbsp; {$currency_sign}</span></td>
-					{foreachelse}
-						<td class="border_bottom center"><input name="range_inf[{$range.id_range|intval}]" type="text" /><sup>*</sup><span class="weight_unit">&nbsp; {$PS_WEIGHT_UNIT}</span><span class="price_unit">&nbsp; {$currency_sign}</span></td>
-					{/foreach}
-				</tr>
-				<tr class="range_sup">
-					<td class="center range_type"></td>
-					<td class="border_left range_sign"><</td>
-					{foreach from=$ranges key=r item=range}
-						<td class="center"><input name="range_sup[{$range.id_range|intval}]" type="text" {if isset($form_id) && !$form_id} value="" {else} value="{if isset($change_ranges) && $range.id_range == 0} {else}{$range.delimiter2|string_format:"%.6f"}{/if}" {/if}/><sup>*</sup><span class="weight_unit">&nbsp; {$PS_WEIGHT_UNIT}</span><span class="price_unit">&nbsp; {$currency_sign}</span></td>
-					{foreachelse}
-						<td class="center"><input name="range_sup[{$range.id_range|intval}]" type="text" /><sup>*</sup><span class="weight_unit">&nbsp; {$PS_WEIGHT_UNIT}</span><span class="price_unit">&nbsp; {$currency_sign}</span></td>
-					{/foreach}
-				</tr>
-				<tr class="fees_all">
-					<td class="border_top border_bottom border_bold"><span class="fees_all" {if $ranges|count == 0}style="display:none" {/if}>All</span></td>
-					<td><input type="checkbox" onclick="checkAllZones(this);" ></td>
-					{foreach from=$ranges key=r item=range}
-						<td class="center border_top border_bottom {if $range.id_range != 0} validated {/if}"  >
-							<input type="text" {if isset($form_id) &&  !$form_id} disabled="disabled"{/if} {if $range.id_range == 0} style="display:none"{/if} /><span class="currency_sign" {if $range.id_range == 0} style="display:none" {/if}>&nbsp; {$currency_sign}</span>
-						</td>
-					{foreachelse}
-						<td class="center border_top border_bottom">
-							<input style="display:none" type="text"  /><span class="currency_sign" style="display:none">&nbsp; {$currency_sign}</span>
->>>>>>> db4b69d1
 						</td>
 						{foreachelse}
 						<td class="border_bottom">
@@ -82,7 +49,9 @@
 						<td class="border_top border_bottom border_bold">
 							<span class="fees_all" {if $ranges|count == 0}style="display:none" {/if}>All</span>
 						</td>
-						<td></td>
+						<td>
+							<input type="checkbox" onclick="checkAllZones(this);" >
+						</td>
 						{foreach from=$ranges key=r item=range}
 						<td class="border_top border_bottom {if $range.id_range != 0} validated {/if}"  >
 							<div class="input-group">
