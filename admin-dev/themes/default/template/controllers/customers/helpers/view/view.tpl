--- conflicted
+++ resolved
@@ -26,8 +26,6 @@
 {extends file="helpers/view/view.tpl"}
 
 {block name="override_tpl"}
-<<<<<<< HEAD
-
 <script type="text/javascript">
 	function saveCustomerNote()
 	{
@@ -45,31 +43,6 @@
 				{
 					$('#note_feedback').html("<b style='color:green'>{l s='Your note has been saved.'}</b>").fadeIn(400);
 					$('#submitCustomerNote').attr('disabled', true);
-=======
-	<script type="text/javascript">
-		function saveCustomerNote()
-		{
-			$('#note_feedback').html('<img src="../img/loader.gif" alt="" />').show();
-			var noteContent = $('#noteContent').val();
-	
-			$.ajax({
-				type: "POST",
-				url: "index.php",
-				data: "token={getAdminToken tab='AdminCustomers'}&tab=AdminCustomers&ajax=1&action=updateCustomerNote&id_customer={$customer->id}&note="+encodeURIComponent(noteContent),
-				async : true,
-				success: function(r) {
-					$('#note_feedback').html('').hide();
-					if (r == 'ok')
-					{
-						$('#note_feedback').html("<b style='color:green'>{l s='Your note has been saved.'}</b>").fadeIn(400);
-						$('#submitCustomerNote').attr('disabled', true);
-					}
-					else if (r == 'error:validation')
-						$('#note_feedback').html("<b style='color:red'>({l s='Error: Your note is not valid.'}</b>").fadeIn(400);
-					else if (r == 'error:update')
-						$('#note_feedback').html("<b style='color:red'>{l s='Error: Your note cannot be saved.'}</b>").fadeIn(400);
-					$('#note_feedback').fadeOut(3000);
->>>>>>> d49c4cf6
 				}
 				else if (r == 'error:validation')
 					$('#note_feedback').html("<b style='color:red'>({l s='Error: Your note is not valid.'}</b>").fadeIn(400);
