--- conflicted
+++ resolved
@@ -24,10 +24,6 @@
 *}
 
 {if isset($localization_form)}{$localization_form}{/if}
-<<<<<<< HEAD
-<br />
-{if isset($localization_options)}{$localization_options}{/if}
-=======
 {if isset($localization_options)}{$localization_options}{/if}
 <script type="text/javascript">
 	$(document).ready(function() {
@@ -35,5 +31,4 @@
 			alert('Before changing the default currency, we strongly recommend that you enable maintenance mode because any change on default currency requires manual adjustment of the price of each product');
 		});
 	});
-</script>
->>>>>>> 411f3dd5
+</script>