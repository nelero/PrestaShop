--- conflicted
+++ resolved
@@ -59,7 +59,6 @@
 					{/if}
 				</td>
 				<td>
-<<<<<<< HEAD
 					<img width="32" alt="" src="{if isset($module->image)}{$module->image}{else}../modules/{$module->name}/{$module->logo}{/if}" />
 				</td>
 				<td>
@@ -70,14 +69,7 @@
 						<div class="module_name">
 							<span style="display:none">{$module->name}</span>
 							{$module->displayName}
-
 							<small>v{$module->version}</small>
-							
-
-=======
-					<div class="moduleDesc" id="anchor{$module->name|ucfirst}" title="{$module->name}">
-						<h3>{$module->displayName}<span style="display:none">{$module->name}</span>
->>>>>>> d49c4cf6
 							{if isset($module->type) && $module->type == 'addonsMustHave'}
 								<span class="label label-info">{l s='Must Have'}</span>
 							{elseif isset($module->id) && $module->id gt 0}
@@ -91,20 +83,7 @@
 							{else}
 								<span class="label label-warning">{l s='Not installed'}</span>
 							{/if}
-<!-- 						{if isset($module->id) && $module->id gt 0}
-								<span class="label label-success{if isset($module->active) && $module->active eq 0} off{/if}">{l s='Installed'}</span>
-							{else}
-								<span class="label label-warning">{l s='Not installed'}</span>
-							{/if} -->
 						</div>						
-						<!-- <p class="text-muted">
-							{if isset($module->author) && !empty($module->author)}
-								{l s='Developed by'} {$module->author|truncate:20:'...'}
-							{/if}
-							{if isset($module->version_addons)}
-								({l s='Update'} {$module->version_addons} {l s='Available on PrestaShop Addons'})
-							{/if}
-						</p> -->
 						<p class="module_description">
 							{if isset($module->description) && $module->description ne ''}
 								{$module->description}
