{*
* 2007-2013 PrestaShop
*
* NOTICE OF LICENSE
*
* This source file is subject to the Academic Free License (AFL 3.0)
* that is bundled with this package in the file LICENSE.txt.
* It is also available through the world-wide-web at this URL:
* http://opensource.org/licenses/afl-3.0.php
* If you did not receive a copy of the license and are unable to
* obtain it through the world-wide-web, please send an email
* to license@prestashop.com so we can send you a copy immediately.
*
* DISCLAIMER
*
* Do not edit or add to this file if you wish to upgrade PrestaShop to newer
* versions in the future. If you wish to customize PrestaShop for your
* needs please refer to http://www.prestashop.com for more information.
*
*  @author PrestaShop SA <contact@prestashop.com>
*  @copyright  2007-2013 PrestaShop SA
*  @license    http://opensource.org/licenses/afl-3.0.php  Academic Free License (AFL 3.0)
*  International Registered Trademark & Property of PrestaShop SA
*}

{include file="toolbar.tpl" toolbar_btn=$toolbar_btn toolbar_scroll=$toolbar_scroll title=$title}
<div class="leadin">{block name="leadin"}{/block}</div>

<<<<<<< HEAD
<form action="{$url_submit}" id={$table}_form method="post" class="form-horizontal">
=======
<form action="{$url_submit}" id="{$table}_form" method="post">
>>>>>>> f610b0d8
	{if $display_key}
		<input type="hidden" name="show_modules" value="{$display_key}" />
	{/if}
	<fieldset>
		<h3>
			<i class="icon-paste"></i>
			{l s='Transplant a module'}
		</h3>
		<div class="row">
			<label class="control-label col-lg-3 required"> {l s='Module:'}</label>
			<div class="col-lg-6">
				<select name="id_module" {if $edit_graft} disabled="disabled"{/if}>
					{foreach $modules as $module}
						<option value="{$module->id}" {if $id_module == $module->id || (!$id_module && $show_modules == $module->id)}selected="selected"{/if}>{$module->displayName|stripslashes}</option>
					{/foreach}
				</select>
			</div>
		</div>
		<div class="row">
			<label class="control-label col-lg-3 required"> {l s='Hook into'} :</label>
			<div class="col-lg-6">
				<select name="id_hook" {if $edit_graft} disabled="disabled"{/if}>
					{foreach $hooks as $hook}
						<option value="{$hook['id_hook']}" {if $id_hook == $hook['id_hook']} selected="selected"{/if}>{$hook['name']}{if $hook['name'] != $hook['title']} ({$hook['title']}){/if}</option>
					{/foreach}
				</select>
			</div>
		</div>
	
<<<<<<< HEAD
		<div class="row">
			<label class="control-label col-lg-3">{l s='Exceptions'} :</label>
			<div class="col-lg-6">
				{if !$except_diff}
					{$exception_list}
				{else}
					{foreach $exception_list_diff as $value}
						{$value}
					{/foreach}
				{/if}
				<div class="alert alert-block">
					<p>{l s='Please specify the files for which you do not want the module to be displayed.'}.</p>
					<p>{l s='Please input each filename, separated by a comma.'}.</p>
				</div>
			</div>
		</div>

		<div class="row">
			<div class="col-lg-12">
				{if $edit_graft}
					<input type="hidden" name="id_module" value="{$id_module}" />
					<input type="hidden" name="id_hook" value="{$id_hook}" />
				{/if}
				<input type="submit" value="{l s='Save'}" name="{if $edit_graft}submitEditGraft{else}submitAddToHook{/if}" id="{$table}_form_submit_btn" class="btn btn-primary" />
				<p>
					<span class="text-danger">*</span> 
					{l s='Required field'}
				</p>
			</div>
		</div>

		<script type="text/javascript">
			//<![CDATA
			function position_exception_add(shopID)
			{
				var listValue = $('#em_list_'+shopID).val();
				var inputValue = $('#em_text_'+shopID).val();
				var r = new RegExp('(^|,) *'+listValue+' *(,|$)');
				if (!r.test(inputValue))
					$('#em_text_'+shopID).val(inputValue + ((inputValue.trim()) ? ', ' : '') + listValue);
			}
		
			function position_exception_remove(shopID)
			{
				var listValue = $('#em_list_'+shopID).val();
				var inputValue = $('#em_text_'+shopID).val();
				var r = new RegExp('(^|,) *'+listValue+' *(,|$)');
				if (r.test(inputValue))
				{
					var rep = '';
					if (new RegExp(', *'+listValue+' *,').test(inputValue))
						$('#em_text_'+shopID).val(inputValue.replace(r, ','));
					else if (new RegExp(listValue+' *,').test(inputValue))
						$('#em_text_'+shopID).val(inputValue.replace(r, ''));
					else
						$('#em_text_'+shopID).val(inputValue.replace(r, ''));
				}
			}
			//]]>
		</script>

=======
		<label>{l s='Exceptions'} :</label>
		<div class="margin-form">
			{l s='Please specify the files for which you do not want the module to be displayed.'}<br />
			{l s='Please input each filename, separated by a comma.'}<br />
			{if !$except_diff}
				{$exception_list}
			{else}
				{foreach $exception_list_diff as $value}
					{$value}
				{/foreach}
			{/if}
		</div>
	
		<div class="margin-form">
			{if $edit_graft}
				<input type="hidden" name="id_module" value="{$id_module}" />
				<input type="hidden" name="id_hook" value="{$id_hook}" />
			{/if}
			<input type="submit" value="{l s='Save'}" name="{if $edit_graft}submitEditGraft{else}submitAddToHook{/if}" id="{$table}_form_submit_btn" class="button" />
		</div>
		<div class="small"><sup>*</sup> {l s='Required field'}</div>
>>>>>>> f610b0d8
	</fieldset>
</form>
<script type="text/javascript">
	//<![CDATA
	function position_exception_textchange()
	{
		// TODO : Add & Remove automatically the "custom pages" in the "em_list_x"
		var obj = $(this);
		var shopID = obj.attr('id').replace(/\D/g, '');
		var list = obj.parent().find('#em_list_' + shopID);
		var values = obj.val().split(',');
		var len = values.length;
		
		list.find('option').prop('selected', false);
		for (var i = 0; i < len; i++)
			list.find('option[value="' + $.trim(values[i]) + '"]').prop('selected', true);
	}

	function position_exception_listchange()
	{
		var obj = $(this);
		var shopID = obj.attr('id').replace(/\D/g, '');
		var str = obj.val().join(', ');
		
		obj.parent().find('#em_text_' + shopID).val(str);
	}
	
	$(document).ready(function(){
		$('form[id="hook_module_form"] input[id^="em_text_"]').each(function(){
			$(this).change(position_exception_textchange).change();
		});

		$('form[id="hook_module_form"] select[id^="em_list_"]').each(function(){
			$(this).change(position_exception_listchange);
		});
	});
	//]]>
</script><|MERGE_RESOLUTION|>--- conflicted
+++ resolved
@@ -26,11 +26,8 @@
 {include file="toolbar.tpl" toolbar_btn=$toolbar_btn toolbar_scroll=$toolbar_scroll title=$title}
 <div class="leadin">{block name="leadin"}{/block}</div>
 
-<<<<<<< HEAD
-<form action="{$url_submit}" id={$table}_form method="post" class="form-horizontal">
-=======
-<form action="{$url_submit}" id="{$table}_form" method="post">
->>>>>>> f610b0d8
+<form action="{$url_submit}" id="{$table}_form" method="post" class="form-horizontal">
+
 	{if $display_key}
 		<input type="hidden" name="show_modules" value="{$display_key}" />
 	{/if}
@@ -59,21 +56,21 @@
 				</select>
 			</div>
 		</div>
-	
-<<<<<<< HEAD
 		<div class="row">
 			<label class="control-label col-lg-3">{l s='Exceptions'} :</label>
 			<div class="col-lg-6">
-				{if !$except_diff}
-					{$exception_list}
-				{else}
-					{foreach $exception_list_diff as $value}
-						{$value}
-					{/foreach}
-				{/if}
 				<div class="alert alert-block">
-					<p>{l s='Please specify the files for which you do not want the module to be displayed.'}.</p>
-					<p>{l s='Please input each filename, separated by a comma.'}.</p>
+					<p>
+						{l s='Please specify the files for which you do not want the module to be displayed.'}<br />
+						{l s='Please input each filename, separated by a comma.'}<br />
+						{if !$except_diff}
+							{$exception_list}
+						{else}
+							{foreach $exception_list_diff as $value}
+								{$value}
+							{/foreach}
+						{/if}
+					</p>
 				</div>
 			</div>
 		</div>
@@ -85,66 +82,8 @@
 					<input type="hidden" name="id_hook" value="{$id_hook}" />
 				{/if}
 				<input type="submit" value="{l s='Save'}" name="{if $edit_graft}submitEditGraft{else}submitAddToHook{/if}" id="{$table}_form_submit_btn" class="btn btn-primary" />
-				<p>
-					<span class="text-danger">*</span> 
-					{l s='Required field'}
-				</p>
 			</div>
 		</div>
-
-		<script type="text/javascript">
-			//<![CDATA
-			function position_exception_add(shopID)
-			{
-				var listValue = $('#em_list_'+shopID).val();
-				var inputValue = $('#em_text_'+shopID).val();
-				var r = new RegExp('(^|,) *'+listValue+' *(,|$)');
-				if (!r.test(inputValue))
-					$('#em_text_'+shopID).val(inputValue + ((inputValue.trim()) ? ', ' : '') + listValue);
-			}
-		
-			function position_exception_remove(shopID)
-			{
-				var listValue = $('#em_list_'+shopID).val();
-				var inputValue = $('#em_text_'+shopID).val();
-				var r = new RegExp('(^|,) *'+listValue+' *(,|$)');
-				if (r.test(inputValue))
-				{
-					var rep = '';
-					if (new RegExp(', *'+listValue+' *,').test(inputValue))
-						$('#em_text_'+shopID).val(inputValue.replace(r, ','));
-					else if (new RegExp(listValue+' *,').test(inputValue))
-						$('#em_text_'+shopID).val(inputValue.replace(r, ''));
-					else
-						$('#em_text_'+shopID).val(inputValue.replace(r, ''));
-				}
-			}
-			//]]>
-		</script>
-
-=======
-		<label>{l s='Exceptions'} :</label>
-		<div class="margin-form">
-			{l s='Please specify the files for which you do not want the module to be displayed.'}<br />
-			{l s='Please input each filename, separated by a comma.'}<br />
-			{if !$except_diff}
-				{$exception_list}
-			{else}
-				{foreach $exception_list_diff as $value}
-					{$value}
-				{/foreach}
-			{/if}
-		</div>
-	
-		<div class="margin-form">
-			{if $edit_graft}
-				<input type="hidden" name="id_module" value="{$id_module}" />
-				<input type="hidden" name="id_hook" value="{$id_hook}" />
-			{/if}
-			<input type="submit" value="{l s='Save'}" name="{if $edit_graft}submitEditGraft{else}submitAddToHook{/if}" id="{$table}_form_submit_btn" class="button" />
-		</div>
-		<div class="small"><sup>*</sup> {l s='Required field'}</div>
->>>>>>> f610b0d8
 	</fieldset>
 </form>
 <script type="text/javascript">
