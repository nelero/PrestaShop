{*
* 2007-2013 PrestaShop
**
* NOTICE OF LICENSE
**
* This source file is subject to the Academic Free License (AFL 3.0)
* that is bundled with this package in the file LICENSE.txt.
* It is also available through the world-wide-web at this URL:
* http://opensource.org/licenses/afl-3.0.php
* If you did not receive a copy of the license and are unable to
* obtain it through the world-wide-web, please send an email
* to license@prestashop.com so we can send you a copy immediately.
**
* DISCLAIMER
**
* Do not edit or add to this file if you wish to upgrade PrestaShop to newer
* versions in the future. If you wish to customize PrestaShop for your
* needs please refer to http://www.prestashop.com for more information.
**
*  @author PrestaShop SA <contact@prestashop.com>
*  @copyright  2007-2013 PrestaShop SA
*  @license    http://opensource.org/licenses/afl-3.0.php  Academic Free License (AFL 3.0)
*  International Registered Trademark & Property of PrestaShop SA
*}

<div class="leadin">{block name="leadin"}{/block}</div>
{if $module_confirmation}
	<div class="module_confirmation conf confirm">
		{l s='Your .CSV file has been sucessfully imported into your shop.'}
	</div>
{/if}
<div style="display: none">
	<div id="upload_file_import" style="padding-left: 10px; background-color: #EBEDF4; border: 1px solid #CCCED7">
		<div class="clear">&nbsp;</div>
		<form action="{$current}&token={$token}" method="post" enctype="multipart/form-data">
			<label class="clear" style="width:160px; text-align: left;">{l s='Select your CSV file'} </label>	
			<div class="margin-form" style="padding-left:190px;">
				<input name="file" type="file" />
				<p class="preference_description">
					{l s='You can also upload your file via FTP to the following directory:'} {$path_import}.
				</p>
			</div>
			
			<div class="margin-form" style="padding-left:190px;">
				<input type="submit" name="submitFileUpload" value="{l s='Upload'}" class="button" />
				<p class="preference_description">
					{l s='Only UTF-8 and ISO-8859-1 encoding are allowed'}
				</p>
			</div>
		</form>
	</div>
</div>

{* Import fieldset *}
<form id="preview_import" action="{$current}&token={$token}" method="post" enctype="multipart/form-data" class="form-horizontal">
	
	<fieldset>
		<h3>
			<i class="icon-download"></i>
			{l s='Import'}
		</h3>
		<div class="form-group">
			<label class="control-label col-lg-3">
				{if count($files_to_import) > 1}
					{l s='Your CSV file (%d files):' sprintf=count($files_to_import)}
				{else}
					{l s='Your CSV file (%d file):' sprintf=count($files_to_import)}
				{/if}
			</label>
			<div class="col-lg-6">
				{if count($files_to_import)}
					<select name="csv">
						{foreach $files_to_import AS $filename}
							<option value="{$filename}"{if $csv_selected == $filename} selected="selected"{/if}>{$filename|escape:'htmlall':'UTF-8'}</option>
						{/foreach}
					</select>
				{/if}
				&nbsp;
<<<<<<< HEAD
				<a href="#upload_file_import" id="upload_file_import_link" class="btn btn-default">
					<i class="icon-plus-sign-alt"></i>
					{l s='Upload'}
				</a>
=======
				<a href="#upload_file_import" id="upload_file_import_link" class="button"><img src="../img/admin/add.gif" alt="Uplaod" title="Upload" />{l s='Upload'}</a>
			</div>
			<div style="width:50%; margin: 0 auto;">
				<div style="width:50%; display: inline-block; float :left;">
					<a href="#" onclick="$('#sample_files_import').slideToggle(); return false;">{l s='Click to view our sample import csv files.'}</a>
					<ul id="sample_files_import" style="display:none;">
						<li><a class="_blank" href="../docs/csv_import/categories_import.csv">{l s='Sample Categories file'}</a></li>
						<li><a class="_blank" href="../docs/csv_import/products_import.csv">{l s='Sample Products file'}</a></li>
						<li><a class="_blank" href="../docs/csv_import/combinations_import.csv">{l s='Sample Combinations file'}</a></li>
						<li><a class="_blank" href="../docs/csv_import/customers_import.csv">{l s='Sample Customers file'}</a></li>
						<li><a class="_blank" href="../docs/csv_import/addresses_import.csv">{l s='Sample Addresses file'}</a></li>
						<li><a class="_blank" href="../docs/csv_import/manufacturers_import.csv">{l s='Sample Manufacturers file'}</a></li>
						<li><a class="_blank" href="../docs/csv_import/suppliers_import.csv">{l s='Sample Suppliers file'}</a></li>
						{if $PS_ADVANCED_STOCK_MANAGEMENT}
							<li><a class="_blank" href="../docs/csv_import/supply_orders_import.csv">{l s='Supply Orders sample file'}</a></li>
							<li><a class="_blank" href="../docs/csv_import/supply_orders_details_import.csv">{l s='Supply Orders Details sample file'}</a></li>
						{/if}
					</ul>
				</div>
				<div style="width:50%; float:left;">
					<a href="#" onclick="$('#csv_files_import').slideToggle(); return false;">{l s='Click to view your csv files.'}</a>
					<ul id="csv_files_import" style="display:none;">
							{foreach $files_to_import AS $filename}
								<li><a href="{$current}&token={$token}&csvfilename={$filename|@base64_encode}">{$filename}</a>&nbsp;&nbsp;
<a href="{$current}&token={$token}&csvfilename={$filename|@base64_encode}&delete=1"><img src="../img/admin/delete.gif" /></a></li>
							{/foreach}
					</ul>
				</div>
				<div class="clear">&nbsp;</div>
>>>>>>> f9cfde9a
			</div>
		</div>
		<div class="form-group">
			<p class="alert alert-info col-lg-offset-3">
				<a href="#" onclick="$('#sample_files_import').slideToggle(); return false;">
					{l s='Click to view our sample import csv files.'}
				</a>
			</p>
			<div id="sample_files_import" style="display:none" class="list-group">
				<a class="list-group-item" href="../docs/csv_import/categories_import.csv">{l s='Sample Categories file'}</a>
				<a class="list-group-item" href="../docs/csv_import/products_import.csv">{l s='Sample Products file'}</a>
				<a class="list-group-item" href="../docs/csv_import/combinations_import.csv">{l s='Sample Combinations file'}</a>
				<a class="list-group-item" href="../docs/csv_import/customers_import.csv">{l s='Sample Customers file'}</a>
				<a class="list-group-item" href="../docs/csv_import/addresses_import.csv">{l s='Sample Addresses file'}</a>
				<a class="list-group-item" href="../docs/csv_import/manufacturers_import.csv">{l s='Sample Manufacturers file'}</a>
				<a class="list-group-item" href="../docs/csv_import/suppliers_import.csv">{l s='Sample Suppliers file'}</a>
				{if $PS_ADVANCED_STOCK_MANAGEMENT}
					<a class="list-group-item" href="../docs/csv_import/supply_orders_import.csv">{l s='Supply Orders sample file'}</a>
					<a class="list-group-item" href="../docs/csv_import/supply_orders_details_import.csv">{l s='Supply Orders Details sample file'}</a>
				{/if}
			</div>
		</div>
		<div class="form-group">
			<label class="control-label col-lg-3">{l s='What kind of entity would you like to import?'} </label>
			<div class="col-lg-6">
				<select name="entity" id="entity">
					{foreach $entities AS $entity => $i}
						<option value="{$i}"{if $entity_selected == $i} selected="selected"{/if}>
							{$entity}
						</option>
					{/foreach}
				</select>
			</div>
		</div>
		<div class="form-group">
			<label class="control-label col-lg-3">
				<span title="" data-toggle="tooltip" class="label-tooltip" data-original-title="{l s='The locale must be installed'}">
					{l s='Language of the file'}
				</span>
			</label>
			<div class="col-lg-6">
				<select name="iso_lang">
					{foreach $languages AS $lang}
						<option value="{$lang.iso_code}" {if $lang.id_lang == $id_language} selected="selected"{/if}>{$lang.name}</option>
					{/foreach}
				</select>
			</div>
		</div>
		<div class="form-group">
			<label for="convert" class="control-label col-lg-3">{l s='ISO-8859-1 encoded file?'} </label>
			<div class="col-lg-6">
				<p class="checkbox">
					<input name="convert" id="convert" type="checkbox" />
				</p>
			</div>
<<<<<<< HEAD
		</div>
		<div class="form-group">
			<label class="control-label col-lg-3">{l s='Field separator'} </label>
			<div class="col-lg-6 input-group">
				<span class="input-group-addon">{l s='e.g. '}"1; Ipod; 129.90; 5"</span>
				<input type="text" size="2" value=";" name="separator"/>
			</div>
		</div>
		<div class="form-group">
			<label class="control-label col-lg-3">{l s='Multiple value separator'} </label>
			<div class="col-lg-6 input-group">
				<span class="input-group-addon">{l s='e.g. '}"Ipod; red.jpg, blue.jpg, green.jpg; 129.90"</span>
				<input type="text" size="2" value="," name="multiple_value_separator"/>
=======
			<label class="clear">{l s='Field separator'} </label>
			<div class="margin-form">
				<input type="text" size="2" value="{if isset($separator_selected)}{$separator_selected|escape:'htmlall':'UTF-8'}{else};{/if}" name="separator"/>
				{l s='e.g. '}"1<span class="bold" style="color: red">;</span>Ipod<span class="bold" style="color: red">;</span>129.90<span class="bold" style="color: red">;</span>5"
			</div>
			<label class="clear">{l s='Multiple value separator'} </label>
			<div class="margin-form">
				<input type="text" size="2" value="{if isset($multiple_value_separator_selected)}{$multiple_value_separator_selected|escape:'htmlall':'UTF-8'}{else},{/if}" name="multiple_value_separator"/>
				{l s='e.g. '}"Ipod;red.jpg<span class="bold" style="color: red">,</span>blue.jpg<span class="bold" style="color: red">,</span>green.jpg;129.90"
>>>>>>> f9cfde9a
			</div>
		</div>
		<div class="form-group">
			<label for="truncate" class="control-label col-lg-3">{l s='Delete all'} <span id="entitie">{l s='categories'}</span> {l s='before import?'} </label>
			<div class="col-lg-6">
				<p class="checkbox">
					<input name="truncate" id="truncate" type="checkbox"/>
				</p>
			</div>
		</div>
		<div class="form-group">
			<label for="match_ref" class="control-label col-lg-3" style="display: none">{l s='Use product reference as key?'}</label>
			<div class="col-lg-6">
				<p class="checkbox">
					<input name="match_ref" id="match_ref" type="checkbox" style="display:none"/>
				</p>
			</div>
		</div>
		<div class="form-group">
			<label for="regenerate" class="control-label col-lg-3">{l s='No thumbnails regeneration'}</label>
			<div class="col-lg-6">
				<input name="regenerate" id="regenerate" type="checkbox" />
			</div>
		</div>

		<div class="form-group">
			<label for="forceIDs" class="control-label col-lg-3">
				<span title="" data-toggle="tooltip" class="label-tooltip" data-original-title="{l s='If you don\'t use this option, all ID\'s will be auto-incremented.'}">
					{l s='Force all ID\'s during import?'} 
				</span>
			</label>
			<div class="col-lg-6">
				<p class="checkbox">
					<input name="forceIDs" id="forceIDs" type="checkbox"/> 
				</p>
			</div>
		</div>
		<div class="form-group">
			<label for="match_ref" class="control-label col-lg-3" style="display: none">{l s='Use product reference as key?'}</label>
			<div class="col-lg-6">
				<input type="submit" name="submitImportFile" value="{l s='Next step'}" class="btn btn-default" {if empty($files_to_import)}disabled{/if}/>
			</div>

			{if empty($files_to_import)}
			<div class="alert alert-info">{l s='You must upload a file in order to proceed to the next step'}</div>
			{/if}

			<div class="alert alert-warning import_products_categories">
				<p>{l s='Note that the category import does not support categories of the same name.'}</p>
				<p>{l s='Note that you can have several products with the same reference.'}</p>
			</div>
			<div class="alert alert-warning import_supply_orders_details">
				<p>{l s='Importing Supply Order Details will reset products ordered, if there are any.'}</p>
			</div>
		{if !count($files_to_import)}
			<div class="alert alert-warning">
				<p>{l s='There is no CSV file available. Please upload one using the \'Upload\' button above.'}</p>
				<ul class="nav">
					<li>{l s='You can read information on CSV import at:'} <a href="http://doc.prestashop.com/display/PS14/Troubleshooting#Troubleshooting-HowtocorrectlyimportaccentuatedcontentusingaCSVfile%3F" target="_blank">http://doc.prestashop.com/display/PS14/Troubleshooting</a>
					<li>{l s='Read more about CSV format at:'} <a href="http://en.wikipedia.org/wiki/Comma-separated_values" target="_blank">http://en.wikipedia.org/wiki/Comma-separated_values</a>
				</ul>
			</div>
		{/if}
	</fieldset>
</form>

<fieldset>
	<h3>
		<i class="icon-download"></i>
		{l s='Available fields'}
	</h3>
	<div id="availableFields" class="alert alert-warning">
		{$available_fields}
	</div>
	<p>{l s='* Required field'}</p>
</fieldset>

<script type="text/javascript">
	$(document).ready(function(){
		var truncateAuthorized = {$truncateAuthorized|intval};
		activeClueTip();
		$("a#upload_file_import_link").fancybox({
				'titleShow' : false,
				'transitionIn' : 'elastic',
				'transitionOut' : 'elastic'
		});

		$('#preview_import').submit(function(e){
			if ($('#truncate').get(0).checked)
				if (truncateAuthorized)
				{
					if (!confirm('{l s='Are you sure that you would like to delete this' js=1}' + ' ' + $.trim($('#entity > option:selected').text().toLowerCase()) + '?'))
						e.preventDefault();
				}
				else
				{
					jAlert('{l s='You do not have permission to delete here. When the multistore is enabled, only a SuperAdmin can delete all items before an import.' js=1}');
					return false;
				}
		});

		$("select#entity").change(function(){
			if ($("#entity > option:selected").val() == 7 || $("#entity > option:selected").val() == 8)
				$("label[for=truncate],#truncate").hide();
			else
				$("label[for=truncate],#truncate").show();
	
			if ($("#entity > option:selected").val() == 8)
			{
				$(".import_supply_orders_details").show();
				$('input[name=multiple_value_separator]').val('|');
			}
			else
			{
				$(".import_supply_orders_details").hide();
				$('input[name=multiple_value_separator]').val('{if isset($multiple_value_separator_selected)}{$multiple_value_separator_selected}{else},{/if}');
			}
			if ($("#entity > option:selected").val() == 1)
				$("label[for=match_ref], #match_ref, label[for=regenerate], #regenerate").show();
			else
				$("label[for=match_ref], #match_ref, label[for=regenerate], #regenerate").hide();
			if ($("#entity > option:selected").val() == 1 || $("#entity > option:selected").val() == 0)
				$(".import_products_categories, label[for=regenerate], #regenerate").show();
			else
				$(".import_products_categories, label[for=regenerate], #regenerate").hide();
			if ($("#entity > option:selected").val() == 0 || $("#entity > option:selected").val() == 1 || $("#entity > option:selected").val() == 3 || $("#entity > option:selected").val() == 5 || $("#entity > option:selected").val() == 6)
				$("label[for=forceIDs], #forceIDs").show();
			else
				$("label[for=forceIDs], #forceIDs").hide();
			$("#entitie").html($("#entity > option:selected").text().toLowerCase());
			$.ajax({
				url: 'ajax.php',
				data: {
					getAvailableFields:1,
					entity: $("#entity").val()
				},
				dataType: 'json',
				success: function(j){
					var fields = "";
					$("#availableFields").empty();
					
					for (var i = 0; i < j.length; i++)
						fields += j[i].field;
	
					$("#availableFields").html(fields);
					activeClueTip();
				},
				error: function(j){}			
			});
		});
		$("select#entity").trigger('change');
		function activeClueTip()
		{
			$('.info_import').cluetip({
				splitTitle: '|',
			    showTitle: false
		 	});
		};	
	});
</script><|MERGE_RESOLUTION|>--- conflicted
+++ resolved
@@ -75,65 +75,56 @@
 						{/foreach}
 					</select>
 				{/if}
-				&nbsp;
-<<<<<<< HEAD
+
 				<a href="#upload_file_import" id="upload_file_import_link" class="btn btn-default">
 					<i class="icon-plus-sign-alt"></i>
 					{l s='Upload'}
 				</a>
-=======
-				<a href="#upload_file_import" id="upload_file_import_link" class="button"><img src="../img/admin/add.gif" alt="Uplaod" title="Upload" />{l s='Upload'}</a>
-			</div>
-			<div style="width:50%; margin: 0 auto;">
-				<div style="width:50%; display: inline-block; float :left;">
-					<a href="#" onclick="$('#sample_files_import').slideToggle(); return false;">{l s='Click to view our sample import csv files.'}</a>
-					<ul id="sample_files_import" style="display:none;">
-						<li><a class="_blank" href="../docs/csv_import/categories_import.csv">{l s='Sample Categories file'}</a></li>
-						<li><a class="_blank" href="../docs/csv_import/products_import.csv">{l s='Sample Products file'}</a></li>
-						<li><a class="_blank" href="../docs/csv_import/combinations_import.csv">{l s='Sample Combinations file'}</a></li>
-						<li><a class="_blank" href="../docs/csv_import/customers_import.csv">{l s='Sample Customers file'}</a></li>
-						<li><a class="_blank" href="../docs/csv_import/addresses_import.csv">{l s='Sample Addresses file'}</a></li>
-						<li><a class="_blank" href="../docs/csv_import/manufacturers_import.csv">{l s='Sample Manufacturers file'}</a></li>
-						<li><a class="_blank" href="../docs/csv_import/suppliers_import.csv">{l s='Sample Suppliers file'}</a></li>
-						{if $PS_ADVANCED_STOCK_MANAGEMENT}
-							<li><a class="_blank" href="../docs/csv_import/supply_orders_import.csv">{l s='Supply Orders sample file'}</a></li>
-							<li><a class="_blank" href="../docs/csv_import/supply_orders_details_import.csv">{l s='Supply Orders Details sample file'}</a></li>
-						{/if}
-					</ul>
+
+			</div>
+		</div>
+
+		<div class="form-group">
+			<div class="col-lg-6">
+				<p class="alert alert-info">
+					<a href="#" onclick="$('#sample_files_import').slideToggle(); return false;">
+						{l s='Click to view our sample import csv files.'}
+					</a>
+				</p>
+				<div id="sample_files_import" style="display:none" class="list-group">
+					<a class="list-group-item" href="../docs/csv_import/categories_import.csv" target="_blank">{l s='Sample Categories file'}</a>
+					<a class="list-group-item" href="../docs/csv_import/products_import.csv" target="_blank">{l s='Sample Products file'}</a>
+					<a class="list-group-item" href="../docs/csv_import/combinations_import.csv" target="_blank">{l s='Sample Combinations file'}</a>
+					<a class="list-group-item" href="../docs/csv_import/customers_import.csv" target="_blank">{l s='Sample Customers file'}</a>
+					<a class="list-group-item" href="../docs/csv_import/addresses_import.csv" target="_blank">{l s='Sample Addresses file'}</a>
+					<a class="list-group-item" href="../docs/csv_import/manufacturers_import.csv" target="_blank">{l s='Sample Manufacturers file'}</a>
+					<a class="list-group-item" href="../docs/csv_import/suppliers_import.csv" target="_blank">{l s='Sample Suppliers file'}</a>
+					{if $PS_ADVANCED_STOCK_MANAGEMENT}
+						<a class="list-group-item" href="../docs/csv_import/supply_orders_import.csv" target="_blank">{l s='Supply Orders sample file'}</a>
+						<a class="list-group-item" href="../docs/csv_import/supply_orders_details_import.csv" target="_blank">{l s='Supply Orders Details sample file'}</a>
+					{/if}
 				</div>
-				<div style="width:50%; float:left;">
-					<a href="#" onclick="$('#csv_files_import').slideToggle(); return false;">{l s='Click to view your csv files.'}</a>
-					<ul id="csv_files_import" style="display:none;">
-							{foreach $files_to_import AS $filename}
-								<li><a href="{$current}&token={$token}&csvfilename={$filename|@base64_encode}">{$filename}</a>&nbsp;&nbsp;
-<a href="{$current}&token={$token}&csvfilename={$filename|@base64_encode}&delete=1"><img src="../img/admin/delete.gif" /></a></li>
-							{/foreach}
-					</ul>
-				</div>
-				<div class="clear">&nbsp;</div>
->>>>>>> f9cfde9a
-			</div>
-		</div>
-		<div class="form-group">
-			<p class="alert alert-info col-lg-offset-3">
-				<a href="#" onclick="$('#sample_files_import').slideToggle(); return false;">
-					{l s='Click to view our sample import csv files.'}
-				</a>
-			</p>
-			<div id="sample_files_import" style="display:none" class="list-group">
-				<a class="list-group-item" href="../docs/csv_import/categories_import.csv">{l s='Sample Categories file'}</a>
-				<a class="list-group-item" href="../docs/csv_import/products_import.csv">{l s='Sample Products file'}</a>
-				<a class="list-group-item" href="../docs/csv_import/combinations_import.csv">{l s='Sample Combinations file'}</a>
-				<a class="list-group-item" href="../docs/csv_import/customers_import.csv">{l s='Sample Customers file'}</a>
-				<a class="list-group-item" href="../docs/csv_import/addresses_import.csv">{l s='Sample Addresses file'}</a>
-				<a class="list-group-item" href="../docs/csv_import/manufacturers_import.csv">{l s='Sample Manufacturers file'}</a>
-				<a class="list-group-item" href="../docs/csv_import/suppliers_import.csv">{l s='Sample Suppliers file'}</a>
-				{if $PS_ADVANCED_STOCK_MANAGEMENT}
-					<a class="list-group-item" href="../docs/csv_import/supply_orders_import.csv">{l s='Supply Orders sample file'}</a>
-					<a class="list-group-item" href="../docs/csv_import/supply_orders_details_import.csv">{l s='Supply Orders Details sample file'}</a>
-				{/if}
-			</div>
-		</div>
+			</div>
+			<div class="col-lg-6">
+				<p class="alert alert-info">
+					<a href="#" onclick="$('#csv_files_import').slideToggle(); return false;">
+						{l s='Click to view your csv files.'}
+					</a>
+				</p>
+
+				<ul id="csv_files_import" style="display:none;">
+					{foreach $files_to_import AS $filename}
+					<li>
+						<a href="{$current}&token={$token}&csvfilename={$filename|@base64_encode}">{$filename}</a>
+						<a href="{$current}&token={$token}&csvfilename={$filename|@base64_encode}&delete=1" class="btn btn-default">
+							<i class="icon-trash"></i> {l s='Delete'}
+						</a>
+					</li>
+					{/foreach}
+				</ul>
+			</div>
+		</div>
+
 		<div class="form-group">
 			<label class="control-label col-lg-3">{l s='What kind of entity would you like to import?'} </label>
 			<div class="col-lg-6">
@@ -167,31 +158,19 @@
 					<input name="convert" id="convert" type="checkbox" />
 				</p>
 			</div>
-<<<<<<< HEAD
 		</div>
 		<div class="form-group">
 			<label class="control-label col-lg-3">{l s='Field separator'} </label>
 			<div class="col-lg-6 input-group">
 				<span class="input-group-addon">{l s='e.g. '}"1; Ipod; 129.90; 5"</span>
-				<input type="text" size="2" value=";" name="separator"/>
+				<input type="text" size="2" value="{if isset($separator_selected)}{$separator_selected|escape:'htmlall':'UTF-8'}{else};{/if}" name="separator"/>
 			</div>
 		</div>
 		<div class="form-group">
 			<label class="control-label col-lg-3">{l s='Multiple value separator'} </label>
 			<div class="col-lg-6 input-group">
 				<span class="input-group-addon">{l s='e.g. '}"Ipod; red.jpg, blue.jpg, green.jpg; 129.90"</span>
-				<input type="text" size="2" value="," name="multiple_value_separator"/>
-=======
-			<label class="clear">{l s='Field separator'} </label>
-			<div class="margin-form">
-				<input type="text" size="2" value="{if isset($separator_selected)}{$separator_selected|escape:'htmlall':'UTF-8'}{else};{/if}" name="separator"/>
-				{l s='e.g. '}"1<span class="bold" style="color: red">;</span>Ipod<span class="bold" style="color: red">;</span>129.90<span class="bold" style="color: red">;</span>5"
-			</div>
-			<label class="clear">{l s='Multiple value separator'} </label>
-			<div class="margin-form">
 				<input type="text" size="2" value="{if isset($multiple_value_separator_selected)}{$multiple_value_separator_selected|escape:'htmlall':'UTF-8'}{else},{/if}" name="multiple_value_separator"/>
-				{l s='e.g. '}"Ipod;red.jpg<span class="bold" style="color: red">,</span>blue.jpg<span class="bold" style="color: red">,</span>green.jpg;129.90"
->>>>>>> f9cfde9a
 			</div>
 		</div>
 		<div class="form-group">
@@ -216,7 +195,6 @@
 				<input name="regenerate" id="regenerate" type="checkbox" />
 			</div>
 		</div>
-
 		<div class="form-group">
 			<label for="forceIDs" class="control-label col-lg-3">
 				<span title="" data-toggle="tooltip" class="label-tooltip" data-original-title="{l s='If you don\'t use this option, all ID\'s will be auto-incremented.'}">
