--- conflicted
+++ resolved
@@ -33,21 +33,6 @@
 		-
 		<span id="footer-load-time"><i class="icon-time" title="{l s='Load time: '}"></i> {number_format(microtime(true) - $timer_start, 3, '.', '')}s</span>
 	</div>
-<<<<<<< HEAD
-	<div class="col-sm-2 hidden-xs social-networks">
-		<a class="link-social link-twitter" href="https://twitter.com/PrestaShop" target="_blank" title="Twitter">
-			<i class="icon-twitter"></i>
-		</a>
-		<a class="link-social link-facebook" href="https://www.facebook.com/prestashop" target="_blank" title="Facebook">
-			<i class="icon-facebook"></i>
-		</a>
-		<a class="link-social link-github" href="https://www.prestashop.com/github" target="_blank" title="Github">
-			<i class="icon-github"></i>
-		</a>
-		<a class="link-social link-google" href="https://plus.google.com/+prestashop/" target="_blank" title="Google">
-			<i class="icon-google-plus"></i>
-		</a>
-=======
 
 	<div class="col-sm-2 hidden-xs">
 		<div class="social-networks">
@@ -64,7 +49,6 @@
 				<i class="icon-google-plus"></i>
 			</a>
 		</div>
->>>>>>> 8b08c6dd
 	</div>	
 
 	<div class="col-sm-5">
