--- conflicted
+++ resolved
@@ -118,13 +118,9 @@
 										</div>
 
 									{elseif $field['type'] == 'radio'}
-<<<<<<< HEAD
-										{foreach $field['choices'] AS $k => $v}
-											<div class="col-lg-9">
-=======
 										<div class="col-lg-9">
 											{foreach $field['choices'] AS $k => $v}
->>>>>>> b528b7b6
+
 												<p class="radio">
 													<input type="radio" name="{$key}" id="{$key}_{$k}" value="{$k}"{if $k == $field['value']} checked="checked"{/if}{if isset($field['js'][$k])} {$field['js'][$k]}{/if}/>
 													<label class="col-lg-3" for="{$key}_{$k}"> {$v}</label>
@@ -132,13 +128,10 @@
 											{/foreach}
 										</div>
 									{elseif $field['type'] == 'checkbox'}
-<<<<<<< HEAD
-										{foreach $field['choices'] AS $k => $v}
-											<div class="col-lg-9">
-=======
+
 										<div class="col-lg-9">
 											{foreach $field['choices'] AS $k => $v}
->>>>>>> b528b7b6
+
 												<p class="checkbox">
 													<input type="checkbox" name="{$key}" id="{$key}{$k}_on" value="{$k|intval}"{if $k == $field['value']} checked="checked"{/if}{if isset($field['js'][$k])} {$field['js'][$k]}{/if}/>
 													<label class="col-lg-3" for="{$key}{$k}_on"> {$v}</label>
@@ -173,14 +166,10 @@
 							              <input type="color" size="{$field['size']}" data-hex="true" {if isset($input.class)}class="{$field['class']}" {else}class="color mColorPickerInput"{/if} name="{$field['name']}" class="{if isset($field['class'])}{$field['class']}{/if}" value="{$field['value']|escape:'htmlall':'UTF-8'}" />
 							            </div>
 									{elseif $field['type'] == 'price'}
-<<<<<<< HEAD
-										<div class="col-lg-9">
-											{$currency_left_sign}<input type="text" size="{if isset($field['size'])}{$field['size']|intval}{else}5{/if}" name="{$key}" value="{$field['value']|escape:'htmlall':'UTF-8'}" />{$currency_right_sign} {l s='(tax excl.)'}
-=======
-										<div class="input-group col-lg-6">
+
+										<div class="input-group col-lg-9">
 											<span class="input-group-addon">{$currency->prefix}{$currency->suffix} {l s='(tax excl.)'}</span>
 											<input type="text" size="{if isset($field['size'])}{$field['size']|intval}{else}5{/if}" name="{$key}" value="{$field['value']|escape:'htmlall':'UTF-8'}" />
->>>>>>> b528b7b6
 										</div>
 
 									{elseif $field['type'] == 'textLang' || $field['type'] == 'textareaLang' || $field['type'] == 'selectLang'}
@@ -243,19 +232,8 @@
 
 										{elseif $field['type'] == 'selectLang'}
 											{foreach $languages as $language}
-<<<<<<< HEAD
-											<div id="{$key}_{$language.id_lang}" style="display: {if $language.id_lang == $current_id_lang}block{else}none{/if};" class="col-lg-9">
-												<select name="{$key}_{$language.iso_code|upper}">
-													{foreach $field['list'] AS $k => $v}
-														<option value="{if isset($v.cast)}{$v.cast[$v[$field.identifier]]}{else}{$v[$field.identifier]}{/if}"
-															{if $field['value'][$language.id_lang] == $v['name']} selected="selected"{/if}>
-															{$v['name']}
-														</option>
-													{/foreach}
-												</select>
-											</div>
-=======
-												<div id="{$key}_{$language.id_lang}" style="display: {if $language.id_lang == $current_id_lang}block{else}none{/if};" class="col-lg-6">
+											
+												<div id="{$key}_{$language.id_lang}" style="display: {if $language.id_lang == $current_id_lang}block{else}none{/if};" class="col-lg-9">
 													<select name="{$key}_{$language.iso_code|upper}">
 														{foreach $field['list'] AS $k => $v}
 															<option value="{if isset($v.cast)}{$v.cast[$v[$field.identifier]]}{else}{$v[$field.identifier]}{/if}"
@@ -265,7 +243,6 @@
 														{/foreach}
 													</select>
 												</div>
->>>>>>> b528b7b6
 											{/foreach}
 										{/if}
 
