{*
* 2007-2013 PrestaShop
*
* NOTICE OF LICENSE
*
* This source file is subject to the Academic Free License (AFL 3.0)
* that is bundled with this package in the file LICENSE.txt.
* It is also available through the world-wide-web at this URL:
* http://opensource.org/licenses/afl-3.0.php
* If you did not receive a copy of the license and are unable to
* obtain it through the world-wide-web, please send an email
* to license@prestashop.com so we can send you a copy immediately.
*
* DISCLAIMER
*
* Do not edit or add to this file if you wish to upgrade PrestaShop to newer
* versions in the future. If you wish to customize PrestaShop for your
* needs please refer to http://www.prestashop.com for more information.
*
*  @author PrestaShop SA <contact@prestashop.com>
*  @copyright  2007-2013 PrestaShop SA
*  @license    http://opensource.org/licenses/afl-3.0.php  Academic Free License (AFL 3.0)
*  International Registered Trademark & Property of PrestaShop SA
*}

{if !$simple_header}

	<script type="text/javascript">
		$(document).ready(function() {
			$('table.{$list_id} .filter').keypress(function(event){
				formSubmit(event, 'submitFilterButton{$list_id}')
			})
		});
	</script>
	{* Display column names and arrows for ordering (ASC, DESC) *}
	{if $is_order_position}
		<script type="text/javascript" src="../js/jquery/plugins/jquery.tablednd.js"></script>
		<script type="text/javascript">
			var token = '{$token}';
			var come_from = '{$list_id}';
			var alternate = {if $order_way == 'DESC'}'1'{else}'0'{/if};
		</script>
		<script type="text/javascript" src="../js/admin-dnd.js"></script>
	{/if}

	<script type="text/javascript">
		$(function() {
			if ($("table.{$list_id} .datepicker").length > 0)
				$("table.{$list_id} .datepicker").datepicker({
					prevText: '',
					nextText: '',
					dateFormat: 'yy-mm-dd'
				});
		});
	</script>


{/if}{* End if simple_header *}

{if $show_toolbar}
	{include file="toolbar.tpl" toolbar_btn=$toolbar_btn toolbar_scroll=$toolbar_scroll title=$title}
{/if}

{if !$simple_header}
	<div class="leadin">{block name="leadin"}{/block}</div>
{/if}

{block name="override_header"}{/block}


{hook h='displayAdminListBefore'}
{if isset($name_controller)}
	{capture name=hookName assign=hookName}display{$name_controller|ucfirst}ListBefore{/capture}
	{hook h=$hookName}
{elseif isset($smarty.get.controller)}
	{capture name=hookName assign=hookName}display{$smarty.get.controller|ucfirst|htmlentities}ListBefore{/capture}
	{hook h=$hookName}
{/if}


{if !$simple_header}
<form method="post" action="{$action}" class="form">

	{block name="override_form_extra"}{/block}

	<input type="hidden" id="submitFilter{$list_id}" name="submitFilter{$list_id}" value="0"/>
{/if}
	<table class="table_grid" name="list_table">
		{if !$simple_header}
			<tr>
				<td style="vertical-align: bottom;">
					<span style="float: left;">
						{if $page > 1}
							<input type="image" src="../img/admin/list-prev2.gif" onclick="getE('submitFilter{$list_id}').value=1"/>&nbsp;
							<input type="image" src="../img/admin/list-prev.gif" onclick="getE('submitFilter{$list_id}').value={$page - 1}"/>
						{/if}
						{l s='Page'} <b>{$page}</b> / {$total_pages}
						{if $page < $total_pages}
							<input type="image" src="../img/admin/list-next.gif" onclick="getE('submitFilter{$list_id}').value={$page + 1}"/>&nbsp;
							<input type="image" src="../img/admin/list-next2.gif" onclick="getE('submitFilter{$list_id}').value={$total_pages}"/>
						{/if}
						| {l s='Display'}
						<select name="{$list_id}_pagination" onchange="submit()">
							{* Choose number of results per page *}
							{foreach $pagination AS $value}
								<option value="{$value|intval}"{if $selected_pagination == $value && $selected_pagination != NULL} selected="selected"{elseif $selected_pagination == NULL && $value == $pagination[1]} selected="selected2"{/if}>{$value|intval}</option>
							{/foreach}
						</select>
						/ {$list_total} {l s='result(s)'}
					</span>
					<span style="float: right;">
						<input type="submit" id="submitFilterButton{$list_id}" name="submitFilter" value="{l s='Filter'}" class="button" />					
						<input type="submit" name="submitReset{$list_id}" value="{l s='Reset'}" class="button" />
					</span>
					<span class="clear"></span>
				</td>
			</tr>
		{/if}
		<tr>
			<td{if $simple_header} style="border:none;"{/if}>
				<table
				{if $table_id} id={$table_id}{/if}
				class="table {if $table_dnd}tableDnD{/if} {$list_id}"
				cellpadding="0" cellspacing="0"
				style="width: 100%; margin-bottom:10px;">
					<col width="10px" />
					{foreach $fields_display AS $key => $params}
						<col {if isset($params.width) && $params.width != 'auto'}width="{$params.width}px"{/if}/>
					{/foreach}
					{if $shop_link_type}
						<col width="80px" />
					{/if}
					{if $has_actions}
						<col width="52px" />
					{/if}
					<thead>
						<tr class="nodrag nodrop" style="height: 40px">
							<th class="center">
								{if $has_bulk_actions}
									<input type="checkbox" name="checkme" class="noborder" onclick="checkDelBoxes(this.form, '{$list_id}Box[]', this.checked)" />
								{/if}
							</th>
							{foreach $fields_display AS $key => $params}
								<th {if isset($params.align)} class="{$params.align}"{/if}>
									{if isset($params.hint)}<span class="hint" name="help_box">{$params.hint}<span class="hint-pointer">&nbsp;</span></span>{/if}
									<span class="title_box">
										{$params.title}
									</span>
									{if (!isset($params.orderby) || $params.orderby) && !$simple_header}
										<br />
										<a href="{$currentIndex}&{$list_id}Orderby={$key|urlencode}&{$list_id}Orderway=desc&token={$token}{if isset($smarty.get.$identifier)}&{$identifier}={$smarty.get.$identifier|intval}{/if}">
										<img border="0" src="../img/admin/down{if isset($order_by) && ($key == $order_by) && ($order_way == 'DESC')}_d{/if}.gif" /></a>
										<a href="{$currentIndex}&{$list_id}Orderby={$key|urlencode}&{$list_id}Orderway=asc&token={$token}{if isset($smarty.get.$identifier)}&{$identifier}={$smarty.get.$identifier|intval}{/if}">
										<img border="0" src="../img/admin/up{if isset($order_by) && ($key == $order_by) && ($order_way == 'ASC')}_d{/if}.gif" /></a>
									{elseif !$simple_header}
										<br />&nbsp;
									{/if}
								</th>
							{/foreach}
							{if $shop_link_type}
								<th>
									{if $shop_link_type == 'shop'}
										{l s='Shop'}
									{else}
										{l s='Group shop'}
									{/if}
									<br />&nbsp;
								</th>
							{/if}
							{if $has_actions}
								<th class="center">{l s='Actions'}{if !$simple_header}<br />&nbsp;{/if}</th>
							{/if}
						</tr>
 						{if !$simple_header}
						<tr class="nodrag nodrop filter {if $row_hover}row_hover{/if}" style="height: 35px;">
							<td class="center">
								{if $has_bulk_actions}
									--
								{/if}
							</td>

							{* Filters (input, select, date or bool) *}
							{foreach $fields_display AS $key => $params}
								<td {if isset($params.align)} class="{$params.align}" {/if}>
									{if isset($params.search) && !$params.search}
										--
									{else}
										{if $params.type == 'bool'}
											<select onchange="$('#submitFilterButton{$list_id}').focus();$('#submitFilterButton{$list_id}').click();" name="{$list_id}Filter_{$key}">
												<option value="">-</option>
												<option value="1"{if $params.value == 1} selected="selected"{/if}>{l s='Yes'}</option>
												<option value="0"{if $params.value == 0 && $params.value != ''} selected="selected"{/if}>{l s='No'}</option>
											</select>
										{elseif $params.type == 'date' || $params.type == 'datetime'}
											{l s='From'} <input type="text" class="filter datepicker" id="{$params.id_date}_0" name="{$params.name_date}[0]" value="{if isset($params.value.0)}{$params.value.0}{/if}"{if isset($params.width)} style="width:70px"{/if}/><br />
											{l s='To'} <input type="text" class="filter datepicker" id="{$params.id_date}_1" name="{$params.name_date}[1]" value="{if isset($params.value.1)}{$params.value.1}{/if}"{if isset($params.width)} style="width:70px"{/if}/>
										{elseif $params.type == 'select'}
											{if isset($params.filter_key)}
												<select onchange="$('#submitFilterButton{$list_id}').focus();$('#submitFilterButton{$list_id}').click();" name="{$list_id}Filter_{$params.filter_key}" {if isset($params.width)} style="width:{$params.width}px"{/if}>
													<option value=""{if $params.value == ''} selected="selected"{/if}>-</option>
													{if isset($params.list) && is_array($params.list)}
														{foreach $params.list AS $option_value => $option_display}
<<<<<<< HEAD
															<option value="{$option_value}" {if $params.value != '' && ($option_display == $params.value ||  $option_value == $params.value)} selected="selected"{/if}>{$option_display}</option>
=======
															<option value="{$option_value}"{if $option_display == $params.value ||  $option_value == $params.value} selected="selected"{/if}>{$option_display}</option>
>>>>>>> 10e0205c
														{/foreach}
													{/if}
												</select>
											{/if}
										{else}
											<input type="text" class="filter" name="{$list_id}Filter_{if isset($params.filter_key)}{$params.filter_key}{else}{$key}{/if}" value="{$params.value|escape:'htmlall':'UTF-8'}" {if isset($params.width) && $params.width != 'auto'} style="width:{$params.width}px"{else}style="width:95%"{/if} />
										{/if}
									{/if}
								</td>
							{/foreach}

							{if $shop_link_type}
								<td>--</td>
							{/if}
							{if $has_actions}
								<td class="center">--</td>
							{/if}
							</tr>
						{/if}
						</thead><|MERGE_RESOLUTION|>--- conflicted
+++ resolved
@@ -200,11 +200,7 @@
 													<option value=""{if $params.value == ''} selected="selected"{/if}>-</option>
 													{if isset($params.list) && is_array($params.list)}
 														{foreach $params.list AS $option_value => $option_display}
-<<<<<<< HEAD
 															<option value="{$option_value}" {if $params.value != '' && ($option_display == $params.value ||  $option_value == $params.value)} selected="selected"{/if}>{$option_display}</option>
-=======
-															<option value="{$option_value}"{if $option_display == $params.value ||  $option_value == $params.value} selected="selected"{/if}>{$option_display}</option>
->>>>>>> 10e0205c
 														{/foreach}
 													{/if}
 												</select>
