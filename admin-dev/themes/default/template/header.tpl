{**
 * 2007-2019 PrestaShop SA and Contributors
 *
 * NOTICE OF LICENSE
 *
 * This source file is subject to the Open Software License (OSL 3.0)
 * that is bundled with this package in the file LICENSE.txt.
 * It is also available through the world-wide-web at this URL:
 * https://opensource.org/licenses/OSL-3.0
 * If you did not receive a copy of the license and are unable to
 * obtain it through the world-wide-web, please send an email
 * to license@prestashop.com so we can send you a copy immediately.
 *
 * DISCLAIMER
 *
 * Do not edit or add to this file if you wish to upgrade PrestaShop to newer
 * versions in the future. If you wish to customize PrestaShop for your
 * needs please refer to https://www.prestashop.com for more information.
 *
 * @author    PrestaShop SA <contact@prestashop.com>
 * @copyright 2007-2019 PrestaShop SA and Contributors
 * @license   https://opensource.org/licenses/OSL-3.0 Open Software License (OSL 3.0)
 * International Registered Trademark & Property of PrestaShop SA
 *}
<!DOCTYPE html>
<!--[if lt IE 7]> <html lang="{$iso}" class="no-js lt-ie9 lt-ie8 lt-ie7 lt-ie6"> <![endif]-->
<!--[if IE 7]>    <html lang="{$iso}" class="no-js lt-ie9 lt-ie8 ie7"> <![endif]-->
<!--[if IE 8]>    <html lang="{$iso}" class="no-js lt-ie9 ie8"> <![endif]-->
<!--[if gt IE 8]> <html lang="{$iso}" class="no-js ie9"> <![endif]-->
<html lang="{$iso}">
<head>
  <meta charset="utf-8">

  <meta name="viewport" content="width=device-width, initial-scale=1">
  <meta name="apple-mobile-web-app-capable" content="yes">
  <link rel="icon" type="image/x-icon" href="{$img_dir}favicon.ico" />
  <link rel="apple-touch-icon" href="{$img_dir}app_icon.png" />

  <meta name="robots" content="NOFOLLOW, NOINDEX">
  <title>{if $meta_title != ''}{$meta_title} • {/if}{$shop_name}</title>
  {if !isset($display_header_javascript) || $display_header_javascript}
  <script type="text/javascript">
    var help_class_name = '{$controller_name|@addcslashes:'\''}';
    var iso_user = '{$iso_user|@addcslashes:'\''}';
    var lang_is_rtl = '{$lang_is_rtl|intval}';
    var full_language_code = '{$full_language_code|@addcslashes:'\''}';
    var full_cldr_language_code = '{$full_cldr_language_code|@addcslashes:'\''}';
    var country_iso_code = '{$country_iso_code|@addcslashes:'\''}';
    var _PS_VERSION_ = '{$smarty.const._PS_VERSION_|@addcslashes:'\''}';
    var roundMode = {$round_mode|intval};
{if isset($shop_context)}
  {if $shop_context == Shop::CONTEXT_ALL}
    var youEditFieldFor = '{l s='This field will be modified for all your shops.' js=1 d='Admin.Notifications.Info'}';
  {elseif $shop_context == Shop::CONTEXT_GROUP}
    var youEditFieldFor = '{l s='This field will be modified for all shops in this shop group:' js=1 d='Admin.Notifications.Info'} <b>{$shop_name|@addcslashes:'\''}</b>';
  {else}
    var youEditFieldFor = '{l s='This field will be modified for this shop:' js=1 d='Admin.Notifications.Info'} <b>{$shop_name|@addcslashes:'\''}</b>';
  {/if}
{else}
    var youEditFieldFor = '';
{/if}
<<<<<<< HEAD
		var new_order_msg = '{l s='A new order has been placed on your shop.' js=1 d='Admin.Navigation.Header'}';
		var order_number_msg = '{l s='Order number:' js=1 d='Admin.Navigation.Header'} ';
		var total_msg = '{l s='Total' js=1 d='Admin.Global'} ';
		var from_msg = '{l s='From:' js=1 d='Admin.Global'} ';
		var see_order_msg = '{l s='View this order' js=1 d='Admin.Orderscustomers.Feature'}';
		var new_customer_msg = '{l s='A new customer registered on your shop.' js=1 d='Admin.Navigation.Header'}';
		var customer_name_msg = '{l s='Customer name:' js=1 d='Admin.Navigation.Header'} ';
		var new_msg = '{l s='A new message was posted on your shop.' js=1 d='Admin.Navigation.Header'}';
		var see_msg = '{l s='Read this message' js=1 d='Admin.Navigation.Header'}';
		var token = '{$token|addslashes}';
		var token_admin_orders = '{getAdminToken tab='AdminOrders'}';
		var token_admin_customers = '{getAdminToken tab='AdminCustomers'}';
		var token_admin_customer_threads = '{getAdminToken tab='AdminCustomerThreads'}';
		var currentIndex = '{$currentIndex|escape:'javascript':'UTF-8'|escape:'quotes'}';
		var employee_token = '{getAdminToken tab='AdminEmployees'}';
		var choose_language_translate = '{l s='Choose language:' js=1 d='Admin.Actions'}';
		var default_language = '{$default_language|intval}';
		var admin_modules_link = '{$link->getAdminLink("AdminModulesCatalog", true, ['route' => "admin_module_catalog_post"])|addslashes}';
		var admin_notification_get_link = '{$link->getAdminLink("AdminCommon")|addslashes}';
		var admin_notification_push_link = '{$link->getAdminLink("AdminCommon", true, ['route' => 'admin_common_notifications_ack'])|addslashes}';
		var tab_modules_list = '{if isset($tab_modules_list) && $tab_modules_list}{$tab_modules_list|addslashes}{/if}';
		var update_success_msg = '{l s='Successful update.' js=1 d='Admin.Notifications.Success'}';
		var errorLogin = '{l s='PrestaShop was unable to log in to Addons. Please check your credentials and your Internet connection.' js=1 d='Admin.Notifications.Warning'}';
		var search_product_msg = '{l s='Search for a product' js=1 d='Admin.Orderscustomers.Feature'}';
	</script>
=======
    var new_order_msg = '{l s='A new order has been placed on your shop.' js=1 d='Admin.Navigation.Header'}';
    var order_number_msg = '{l s='Order number:' js=1 d='Admin.Navigation.Header'} ';
    var total_msg = '{l s='Total' js=1 d='Admin.Global'} ';
    var from_msg = '{l s='From:' js=1 d='Admin.Global'} ';
    var see_order_msg = '{l s='View this order' js=1 d='Admin.Orderscustomers.Feature'}';
    var new_customer_msg = '{l s='A new customer registered on your shop.' js=1 d='Admin.Navigation.Header'}';
    var customer_name_msg = '{l s='registered' js=1 d='Admin.Navigation.Notification'} ';
    var new_msg = '{l s='A new message was posted on your shop.' js=1 d='Admin.Navigation.Header'}';
    var see_msg = '{l s='Read this message' js=1 d='Admin.Navigation.Header'}';
    var token = '{$token|addslashes}';
    var token_admin_orders = '{getAdminToken tab='AdminOrders'}';
    var token_admin_customers = '{getAdminToken tab='AdminCustomers'}';
    var token_admin_customer_threads = '{getAdminToken tab='AdminCustomerThreads'}';
    var currentIndex = '{$currentIndex|escape:'javascript':'UTF-8'|escape:'quotes'}';
    var employee_token = '{getAdminToken tab='AdminEmployees'}';
    var choose_language_translate = '{l s='Choose language:' js=1 d='Admin.Actions'}';
    var default_language = '{$default_language|intval}';
    var admin_modules_link = '{$link->getAdminLink("AdminModulesCatalog", true, ['route' => "admin_module_catalog_post"])|addslashes}';
    var admin_notification_get_link = '{$link->getAdminLink("AdminCommon")|addslashes}';
    var admin_notification_push_link = '{$link->getAdminLink("AdminCommon", true, ['route' => 'admin_common_notifications_ack'])|addslashes}';
    var tab_modules_list = '{if isset($tab_modules_list) && $tab_modules_list}{$tab_modules_list|addslashes}{/if}';
    var update_success_msg = '{l s='Successful update.' js=1 d='Admin.Notifications.Success'}';
    var errorLogin = '{l s='PrestaShop was unable to log in to Addons. Please check your credentials and your Internet connection.' js=1 d='Admin.Notifications.Warning'}';
    var search_product_msg = '{l s='Search for a product' js=1 d='Admin.Orderscustomers.Feature'}';
  </script>
>>>>>>> fc9f89eb
{/if}
{if isset($css_files)}
{foreach from=$css_files key=css_uri item=media}
  <link href="{$css_uri|escape:'html':'UTF-8'}" rel="stylesheet" type="text/css"/>
{/foreach}
{/if}
  {if (isset($js_def) && count($js_def) || isset($js_files) && count($js_files))}
    {include file=$smarty.const._PS_ALL_THEMES_DIR_|cat:"javascript.tpl"}
  {/if}

  {if isset($displayBackOfficeHeader)}
    {$displayBackOfficeHeader}
  {/if}
  {if isset($brightness)}
  <!--
    // @todo: multishop color
    <style type="text/css">
      div#header_infos, div#header_infos a#header_shopname, div#header_infos a#header_logout, div#header_infos a#header_foaccess {ldelim}color:{$brightness}{rdelim}
    </style>
  -->
  {/if}
</head>

{if $display_header}
  <body class="lang-{$iso_user}{if $lang_is_rtl} lang-rtl{/if} ps_back-office{if $employee->bo_menu} page-sidebar{if $collapse_menu} page-sidebar-closed{/if}{else} page-topbar{/if} {$smarty.get.controller|escape|strtolower}">
  {* begin  HEADER *}
  <header id="header" class="bootstrap">
    <nav id="header_infos" role="navigation">
      <i class="material-icons js-mobile-menu">menu</i>

      {* Logo *}
      <a id="header_logo" href="{$default_tab_link|escape:'html':'UTF-8'}"></a>
      <span id="shop_version">{$ps_version}</span>

      {* Quick access *}
      <div id="header_quick" class="component">
        <div class="dropdown">
          <button
            id="quick_select"
            class="btn btn-link dropdown-toggle"
            data-toggle="dropdown"
          >{l s='Quick Access' d='Admin.Navigation.Header'} <i class="material-icons">arrow_drop_down</i></button>
          <ul class="dropdown-menu">
            {if !empty($quick_access)}
              {foreach $quick_access as $quick}
                <li {if $link->matchQuickLink({$quick.link})}{assign "matchQuickLink" $quick.id_quick_access}class="active"{/if}>
                  <a href="{$quick.link|escape:'html':'UTF-8'}" {if $quick.new_window}target="_blank"{/if}>
                    {$quick.name}
                  </a>
                </li>
              {/foreach}
            {/if}
            <li class="divider"></li>
            {if isset($matchQuickLink)}
              <li>
                <a href="javascript:void(0);" class="ajax-quick-link" data-method="remove"
                  data-quicklink-id="{$matchQuickLink}">
                  <i class="material-icons">remove_circle</i>
                  {l s='Remove from QuickAccess' d='Admin.Navigation.Header'}
                </a>
              </li>
            {else}
              <li>
                <a href="javascript:void(0);" class="ajax-quick-link" data-method="add">
                  <i class="material-icons">add_circle</i>
                  {l s='Add current page to QuickAccess' d='Admin.Navigation.Header'}
                </a>
              </li>
            {/if}
            <li>
              <a href="{$link->getAdminLink("AdminQuickAccesses")|addslashes}">
                <i class="material-icons">settings</i>
                {l s='Manage quick accesses' d='Admin.Navigation.Header'}
              </a>
            </li>
          </ul>
        </div>
      </div>
      {$quick_access_current_link_name = " - "|explode:$quick_access_current_link_name}
      <script>
        $(function() {
          $('.ajax-quick-link').on('click', function(e){
            e.preventDefault();

            var method = $(this).data('method');

            if(method == 'add')
              var name = prompt('{l s='Please name this shortcut:' js=1 d='Admin.Navigation.Header'}', '{$quick_access_current_link_name.0|truncate:32}');

            if(method == 'add' && name || method == 'remove')
            {
              $.ajax({
                type: 'POST',
                headers: { "cache-control": "no-cache" },
                async: false,
                url: "{$link->getAdminLink('AdminQuickAccesses', true, [], ['action' => 'GetUrl', 'rand' => (1|rand:200), 'ajax' => 1])}" + "&method=" + method + ( $(this).data('quicklink-id') ? "&id_quick_access=" + $(this).data('quicklink-id') : ""),
                data: {
                  "url": "{$link->getQuickLink($smarty.server['REQUEST_URI']|escape:'javascript')}",
                  "name": name,
                  "icon": "{$quick_access_current_link_icon}"
                },
                dataType: "json",
                success: function(data) {
                  var quicklink_list ='';
                  $.each(data, function(index,value){
                    if (typeof data[index]['name'] !== 'undefined')
                      quicklink_list += '<li><a href="' + data[index]['link'] + '">' + data[index]['name'] + '</a></li>';
                  });

                  if (typeof data['has_errors'] !== 'undefined' && data['has_errors'])
                    $.each(data, function(index, value)
                      {
                        if (typeof data[index] == 'string')
                          $.growl.error({ title: "", message: data[index]});
                    });
                  else if (quicklink_list)
                  {
                    $('#header_quick ul.dropdown-menu .divider').prevAll().remove();
                    $('#header_quick ul.dropdown-menu').prepend(quicklink_list);
                    $(e.target).remove();
                    showSuccessMessage(update_success_msg);
                  }
                }
              });
            }
          });
        });
      </script>

      {* Search *}
      {include file="search_form.tpl" show_clear_btn=1}

      {if isset($debug_mode) && $debug_mode == true}
      <div class="component hide-mobile-sm">
          <a class="shop-state label-tooltip" id="debug-mode"
             data-toggle="tooltip"
             data-placement="bottom"
             data-html="true"
             title="<p class='text-left'><strong>{l s='Your shop is in debug mode.' d='Admin.Navigation.Notification'}</strong></p><p class='text-left'>{l s='All the PHP errors and messages are displayed. When you no longer need it, [1]turn off[/1] this mode.' html=true sprintf=['[1]' => '<strong>', '[/1]' => '</strong>'] d='Admin.Navigation.Notification'}</p>"
             href="{$link->getAdminLink('AdminPerformance')|escape:'html':'UTF-8'}"
          >
            <i class="material-icons">bug_report</i>
            <span>{l s='Debug mode' d='Admin.Navigation.Header'}</span>
          </a>
      </div>
      {/if}

      {if isset($maintenance_mode) && $maintenance_mode == true}
      <div class="component hide-mobile-sm">
        <a class="shop-state label-tooltip" id="maintenance-mode"
           href="{$link->getAdminLink('AdminMaintenance')|escape:'html':'UTF-8'}"
           data-toggle="tooltip"
           data-placement="bottom"
           data-html="true"
           title="<p class='text-left text-nowrap'><strong>{l s='Your shop is in maintenance.' d='Admin.Navigation.Notification'}</strong></p><p class='text-left'>{l s='Your visitors and customers cannot access your shop while in maintenance mode.%s To manage the maintenance settings, go to Shop Parameters > Maintenance tab.' sprintf=['<br />'] d='Admin.Navigation.Notification'}</p>"
        >
          <i class="material-icons">build</i>
          <span>{l s='Maintenance mode' d='Admin.Navigation.Header'}</span>
        </a>
      </div>
      {/if}

      {* Shop name *}
      {if {$base_url}}
        <ul id="header-list" class="header-list">
          <li class="shopname" data-mobile="true" data-from="header-list" data-target="menu">
            {if isset($is_multishop) && $is_multishop && $shop_list &&
              (isset($multishop_context) &&
              $multishop_context & Shop::CONTEXT_GROUP ||
              $multishop_context & Shop::CONTEXT_SHOP ||
              $multishop_context & Shop::CONTEXT_ALL
            )}
              <ul id="header_shop" class="shop-state">
                <li class="dropdown">
                  <i class="material-icons">visibility</i>
                  {$shop_list}
                </li>
              </ul>
            {else}
              <a id="header_shopname" class="shop-state" href="{$base_url|escape:'html':'UTF-8'}" target="_blank">
                <i class="material-icons">visibility</i>
                {l s='View my shop' d='Admin.Navigation.Header'}
              </a>
            {/if}
          </li>
        </ul>
      {/if}

      {* Notifications *}
      {if $show_new_orders || $show_new_customers || $show_new_messages}
        <ul class="header-list component">
          <li id="notification" class="dropdown">
            <a href="javascript:void(0);" class="notification dropdown-toggle notifs">
              <i class="material-icons">notifications_none</i>
              <span id="total_notif_number_wrapper" class="notifs_badge hide">
                <span id="total_notif_value">0</span>
              </span>
            </a>
            <div class="dropdown-menu dropdown-menu-right notifs_dropdown">
              <div class="notifications">
                <ul class="nav nav-tabs" role="tablist">
                  {$active = "active"}
                  {if $show_new_orders}
                    <li class="nav-item {$active}">
                      <a class="nav-link" data-toggle="tab" data-type="order" href="#orders-notifications" role="tab" id="orders-tab">{l s='Latest orders' d='Admin.Navigation.Header'}<span id="orders_notif_value"></span></a>
                    </li>
                    {$active = ""}
                  {/if}
                  {if $show_new_customers}
                    <li class="nav-item {$active}">
                      <a class="nav-link" data-toggle="tab" data-type="customer" href="#customers-notifications" role="tab" id="customers-tab">{l s='New customers' d='Admin.Navigation.Header'}<span id="customers_notif_value"></span></a>
                    </li>
                    {$active = ""}
                  {/if}
                  {if $show_new_messages}
                    <li class="nav-item {$active}">
                      <a class="nav-link" data-toggle="tab" data-type="customer_message" href="#messages-notifications" role="tab" id="messages-tab">{l s='Messages' d='Admin.Global'}<span id="customer_messages_notif_value"></span></a>
                    </li>
                    {$active = ""}
                  {/if}
                </ul>

                <!-- Tab panes -->
                <div class="tab-content">
                  {$active = "active"}
                  {if $show_new_orders}
                    <div class="tab-pane {$active} empty" id="orders-notifications" role="tabpanel">
                      <p class="no-notification">
                        {l s='No new order for now :(' d='Admin.Navigation.Notification'}<br>
                        {$no_order_tip}
                      </p>
                      <div class="notification-elements"></div>
                    </div>
                    {$active = ""}
                  {/if}
                  {if $show_new_customers}
                    <div class="tab-pane {$active} empty" id="customers-notifications" role="tabpanel">
                      <p class="no-notification">
                        {l s='No new customer for now :(' d='Admin.Navigation.Notification'}<br>
                        {$no_customer_tip}
                      </p>
                      <div class="notification-elements"></div>
                    </div>
                    {$active = ""}
                  {/if}
                  {if $show_new_messages}
                    <div class="tab-pane {$active} empty" id="messages-notifications" role="tabpanel">
                      <p class="no-notification">
                        {l s='No new message for now.' d='Admin.Navigation.Notification'}<br>
                        {$no_customer_message_tip}
                      </p>
                      <div class="notification-elements"></div>
                    </div>
                    {$active = ""}
                  {/if}
                </div>
              </div>
            </div>
          </li>
        </ul>
      {/if}

      {* Employee *}
      <ul id="header_employee_box" class="component">
        <li id="employee_infos" class="dropdown hidden-xs">
          <a href="{$link->getAdminLink('AdminEmployees', true, [], ['id_employee' => $employee->id|intval, 'updateemployee' => 1])|escape:'html':'UTF-8'}"
             class="employee_name dropdown-toggle"
             data-toggle="dropdown"
          >
            <i class="material-icons">account_circle</i>
          </a>
          <ul id="employee_links" class="dropdown-menu dropdown-menu-right">
            <li class="employee-wrapper-avatar" data-mobile="true" data-from="employee_links" data-target="menu">
              <span class="employee_avatar">
                <img class="imgm img-thumbnail" alt="" src="{$employee->getImage()}" width="60" height="60" />
              </span>
            </li>
            <li class="text-left text-nowrap username" data-mobile="true" data-from="employee_links" data-target="menu">{l s='Welcome back %name%' sprintf=['%name%' => $employee->firstname] d='Admin.Navigation.Header'}</li>
            <li class="employee-wrapper-profile"><a class="admin-link" href="{$link->getAdminLink('AdminEmployees', true, [], ['id_employee' => $employee->id|intval, 'updateemployee' => 1])|escape:'html':'UTF-8'}"><i class="material-icons">settings</i> {l s='Your profile' d='Admin.Navigation.Header'}</a></li>
            <li class="divider"></li>
            <li><a href="{l s='https://www.prestashop.com/en/resources/documentations?utm_source=back-office&utm_medium=profile&utm_campaign=resources-en&utm_content=download17
' d='Admin.Navigation.Header'}" target="_blank"><i class="material-icons">book</i> {l s='Resources' d='Admin.Navigation.Header'}</a></li>
            <li><a href="{l s='https://www.prestashop.com/en/training?utm_source=back-office&utm_medium=profile&utm_campaign=training-en&utm_content=download17' d='Admin.Navigation.Header'}" target="_blank"><i class="material-icons">school</i> {l s='Training' d='Admin.Navigation.Header'}</a></li>
            <li><a href="{l s='https://www.prestashop.com/en/experts?utm_source=back-office&utm_medium=profile&utm_campaign=expert-en&utm_content=download17' d='Admin.Navigation.Header'}" target="_blank"><i class="material-icons">person_pin_circle</i> {l s='Find an Expert' d='Admin.Navigation.Header'}</a></li>
            <li><a href="{l s='https://addons.prestashop.com?utm_source=back-office&utm_medium=profile&utm_campaign=addons-en&utm_content=download17' d='Admin.Navigation.Header'}" target="_blank"><i class="material-icons">extension</i> {l s='PrestaShop Marketplace' d='Admin.Navigation.Header'}</a></li>
            <li><a href="{l s='https://www.prestashop.com/en/contact?utm_source=back-office&utm_medium=profile&utm_campaign=help-center-en&utm_content=download17' d='Admin.Navigation.Header'}" target="_blank"><i class="material-icons">help</i> {l s='Help Center' d='Admin.Global'}</a></li>
            {if $host_mode}
              <li><a href="https://www.prestashop.com/cloud/" class="_blank"><i class="material-icons">settings_applications</i> {l s='My PrestaShop account' d='Admin.Navigation.Header'}</a></li>
            {/if}
            <li class="divider"></li>
            <li class="signout text-center" data-mobile="true" data-from="employee_links" data-target="menu" data-after="true"><a id="header_logout" href="{$logout_link|escape:'html':'UTF-8'}"><i class="material-icons visible-xs">power_settings_new</i> {l s='Sign out' d='Admin.Navigation.Header'}</a></li>
          </ul>
        </li>
      </ul>

      {* Ajax running *}
      <span id="ajax_running" class="hidden-xs">
        <i class="icon-refresh icon-spin icon-fw"></i>
      </span>

    {if isset($displayBackOfficeTop)}{$displayBackOfficeTop}{/if}
    </nav>{* end header_infos*}
  </header>
    {include file='nav.tpl'}

  <div id="main">
    <div id="content" class="{if !$bootstrap}nobootstrap{else}bootstrap{/if}{if !isset($page_header_toolbar)} no-header-toolbar{/if} {if $current_tab_level == 3}with-tabs{/if}">
      {if isset($page_header_toolbar)}{$page_header_toolbar}{/if}
      {if isset($modal_module_list)}{$modal_module_list}{/if}

{if $install_dir_exists}
      <div class="alert alert-warning">
        {l s='For security reasons, you must also delete the /install folder.' d='Admin.Login.Notification'}
      </div>
{/if}

      {hook h='displayAdminAfterHeader'}


{* end display_header*}

{else}
  <body{if isset($lite_display) && $lite_display} class="ps_back-office display-modal"{/if}>
    <div id="main">
      <div id="content" class="{if !$bootstrap}nobootstrap{else}bootstrap{/if}">
{/if}<|MERGE_RESOLUTION|>--- conflicted
+++ resolved
@@ -59,14 +59,13 @@
 {else}
     var youEditFieldFor = '';
 {/if}
-<<<<<<< HEAD
 		var new_order_msg = '{l s='A new order has been placed on your shop.' js=1 d='Admin.Navigation.Header'}';
 		var order_number_msg = '{l s='Order number:' js=1 d='Admin.Navigation.Header'} ';
 		var total_msg = '{l s='Total' js=1 d='Admin.Global'} ';
 		var from_msg = '{l s='From:' js=1 d='Admin.Global'} ';
 		var see_order_msg = '{l s='View this order' js=1 d='Admin.Orderscustomers.Feature'}';
 		var new_customer_msg = '{l s='A new customer registered on your shop.' js=1 d='Admin.Navigation.Header'}';
-		var customer_name_msg = '{l s='Customer name:' js=1 d='Admin.Navigation.Header'} ';
+        var customer_name_msg = '{l s='registered' js=1 d='Admin.Navigation.Notification'} ';
 		var new_msg = '{l s='A new message was posted on your shop.' js=1 d='Admin.Navigation.Header'}';
 		var see_msg = '{l s='Read this message' js=1 d='Admin.Navigation.Header'}';
 		var token = '{$token|addslashes}';
@@ -85,33 +84,6 @@
 		var errorLogin = '{l s='PrestaShop was unable to log in to Addons. Please check your credentials and your Internet connection.' js=1 d='Admin.Notifications.Warning'}';
 		var search_product_msg = '{l s='Search for a product' js=1 d='Admin.Orderscustomers.Feature'}';
 	</script>
-=======
-    var new_order_msg = '{l s='A new order has been placed on your shop.' js=1 d='Admin.Navigation.Header'}';
-    var order_number_msg = '{l s='Order number:' js=1 d='Admin.Navigation.Header'} ';
-    var total_msg = '{l s='Total' js=1 d='Admin.Global'} ';
-    var from_msg = '{l s='From:' js=1 d='Admin.Global'} ';
-    var see_order_msg = '{l s='View this order' js=1 d='Admin.Orderscustomers.Feature'}';
-    var new_customer_msg = '{l s='A new customer registered on your shop.' js=1 d='Admin.Navigation.Header'}';
-    var customer_name_msg = '{l s='registered' js=1 d='Admin.Navigation.Notification'} ';
-    var new_msg = '{l s='A new message was posted on your shop.' js=1 d='Admin.Navigation.Header'}';
-    var see_msg = '{l s='Read this message' js=1 d='Admin.Navigation.Header'}';
-    var token = '{$token|addslashes}';
-    var token_admin_orders = '{getAdminToken tab='AdminOrders'}';
-    var token_admin_customers = '{getAdminToken tab='AdminCustomers'}';
-    var token_admin_customer_threads = '{getAdminToken tab='AdminCustomerThreads'}';
-    var currentIndex = '{$currentIndex|escape:'javascript':'UTF-8'|escape:'quotes'}';
-    var employee_token = '{getAdminToken tab='AdminEmployees'}';
-    var choose_language_translate = '{l s='Choose language:' js=1 d='Admin.Actions'}';
-    var default_language = '{$default_language|intval}';
-    var admin_modules_link = '{$link->getAdminLink("AdminModulesCatalog", true, ['route' => "admin_module_catalog_post"])|addslashes}';
-    var admin_notification_get_link = '{$link->getAdminLink("AdminCommon")|addslashes}';
-    var admin_notification_push_link = '{$link->getAdminLink("AdminCommon", true, ['route' => 'admin_common_notifications_ack'])|addslashes}';
-    var tab_modules_list = '{if isset($tab_modules_list) && $tab_modules_list}{$tab_modules_list|addslashes}{/if}';
-    var update_success_msg = '{l s='Successful update.' js=1 d='Admin.Notifications.Success'}';
-    var errorLogin = '{l s='PrestaShop was unable to log in to Addons. Please check your credentials and your Internet connection.' js=1 d='Admin.Notifications.Warning'}';
-    var search_product_msg = '{l s='Search for a product' js=1 d='Admin.Orderscustomers.Feature'}';
-  </script>
->>>>>>> fc9f89eb
 {/if}
 {if isset($css_files)}
 {foreach from=$css_files key=css_uri item=media}
