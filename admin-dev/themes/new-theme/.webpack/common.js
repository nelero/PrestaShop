--- conflicted
+++ resolved
@@ -84,7 +84,7 @@
     module_card: './js/app/pages/module-card',
     monitoring: './js/pages/monitoring',
     multistore_dropdown: './js/components/multistore-dropdown',
-    multistore_header: './js/components/multistore-header.js',
+    multistore_header: './js/components/multistore-header',
     order: './js/pages/order',
     order_create: './js/pages/order/create',
     order_delivery: './js/pages/order/delivery',
@@ -92,14 +92,10 @@
     order_message_form: './js/pages/order_message/form',
     order_preferences: './js/pages/order-preferences',
     order_return_states_form: './js/pages/order-return-states/form',
-<<<<<<< HEAD
-    order_view: './js/pages/order/view',
-=======
     order_states: './js/pages/order-states',
     order_states_form: './js/pages/order-states/form',
-    order_view: './js/pages/order/view.js',
+    order_view: './js/pages/order/view',
     orders: './scss/pages/orders/orders.scss',
->>>>>>> 6e6ae8ee
     payment_preferences: './js/pages/payment-preferences',
     product: './scss/pages/product/product_page.scss',
     product_catalog: './scss/pages/product/products_catalog.scss',
@@ -121,16 +117,6 @@
     translations: './js/app/pages/translations',
     webservice: './js/pages/webservice',
     zone: './js/pages/zone',
-<<<<<<< HEAD
-    multistore_header: './js/components/multistore-header',
-    multistore_dropdown: './js/components/multistore-dropdown',
-    theme: './scss/theme.scss',
-    orders: './scss/pages/orders/orders.scss',
-    product: './scss/pages/product/product_page.scss',
-    product_catalog: './scss/pages/product/products_catalog.scss',
-    stock_page: './scss/pages/stock/stock_page.scss',
-=======
->>>>>>> 6e6ae8ee
   },
   output: {
     path: path.resolve(__dirname, '../public'),
