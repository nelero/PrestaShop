@keyframes showcase-img-appearance-rtl {
  from {
    -webkit-transform: translate(-20px) translateX(-1);
    -ms-transform: translate(-20px) translateX(-1);
    -webkit-transform: translate(-20px) translateX(-1);
    transform: translate(-20px) translateX(-1);
    opacity: 0;
 }
  to {
    -webkit-transform: translate(0) translateX(-1);
    -ms-transform: translate(0) translateX(-1);
    -webkit-transform: translate(0) translateX(-1);
    transform: translate(0) translateX(-1);
    opacity: 1;
 }
}

.sidebar.sidebar-right {
  -webkit-transform: translate(-100%, 0);
  -moz-transform: translate(-100%, 0);
  -ms-transform: translate(-100%, 0);
  -o-transform: translate(-100%, 0);
  transform: translate(-100%, 0);
}

/* fix logo position */
.main-header > .logo {
  background-position: right;
}

/* fix profile menu position */
.employee-dropdown .dropdown-menu {
  right: auto !important;
  left: .3em !important;
}

/* fix select dropdown */
.select2-container--open .select2-dropdown {
  right: auto;
  left: 0;
}

/* fix notification dropdown */
.notification-center .dropdown-menu {
  right: auto;
  left: 85px !important;
}

/* fix popover */
.popover {
  right: auto;
  left: 5px;
  margin-right: 0;
  margin-left: 8px;
}
.popover .arrow {
  left: -8px;
  right: auto;
  transform: scaleX(-1);
}

/* fix stock quantity arrow direction */
.stock-app .stock-overview .table .qty-update .material-icons {
  transform: scaleX(-1);
}

/* Fixes image flipping for RTL language */
.img-rtl {
  -webkit-transform: scaleX(-1);
  transform: scaleX(-1);
<<<<<<< HEAD
  animation: showcase-img-appearance-rtl .4s;
=======
}

/* Align order status dropdown correctly */
.adminorders .dropdown-menu {
  right: inherit;
>>>>>>> b3d2282a
}<|MERGE_RESOLUTION|>--- conflicted
+++ resolved
@@ -68,13 +68,10 @@
 .img-rtl {
   -webkit-transform: scaleX(-1);
   transform: scaleX(-1);
-<<<<<<< HEAD
   animation: showcase-img-appearance-rtl .4s;
-=======
 }
 
 /* Align order status dropdown correctly */
 .adminorders .dropdown-menu {
   right: inherit;
->>>>>>> b3d2282a
 }