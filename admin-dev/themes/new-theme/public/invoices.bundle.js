--- conflicted
+++ resolved
@@ -1,1397 +1,3 @@
-/******/ (function(modules) { // webpackBootstrap
-/******/ 	function hotDisposeChunk(chunkId) {
-/******/ 		delete installedChunks[chunkId];
-/******/ 	}
-/******/ 	var parentHotUpdateCallback = this["webpackHotUpdate"];
-/******/ 	this["webpackHotUpdate"] = 
-/******/ 	function webpackHotUpdateCallback(chunkId, moreModules) { // eslint-disable-line no-unused-vars
-/******/ 		hotAddUpdateChunk(chunkId, moreModules);
-/******/ 		if(parentHotUpdateCallback) parentHotUpdateCallback(chunkId, moreModules);
-/******/ 	} ;
-/******/ 	
-/******/ 	function hotDownloadUpdateChunk(chunkId) { // eslint-disable-line no-unused-vars
-/******/ 		var head = document.getElementsByTagName("head")[0];
-/******/ 		var script = document.createElement("script");
-/******/ 		script.type = "text/javascript";
-/******/ 		script.charset = "utf-8";
-/******/ 		script.src = __webpack_require__.p + "" + chunkId + "." + hotCurrentHash + ".hot-update.js";
-/******/ 		head.appendChild(script);
-/******/ 	}
-/******/ 	
-/******/ 	function hotDownloadManifest() { // eslint-disable-line no-unused-vars
-/******/ 		return new Promise(function(resolve, reject) {
-/******/ 			if(typeof XMLHttpRequest === "undefined")
-/******/ 				return reject(new Error("No browser support"));
-/******/ 			try {
-/******/ 				var request = new XMLHttpRequest();
-/******/ 				var requestPath = __webpack_require__.p + "" + hotCurrentHash + ".hot-update.json";
-/******/ 				request.open("GET", requestPath, true);
-/******/ 				request.timeout = 10000;
-/******/ 				request.send(null);
-/******/ 			} catch(err) {
-/******/ 				return reject(err);
-/******/ 			}
-/******/ 			request.onreadystatechange = function() {
-/******/ 				if(request.readyState !== 4) return;
-/******/ 				if(request.status === 0) {
-/******/ 					// timeout
-/******/ 					reject(new Error("Manifest request to " + requestPath + " timed out."));
-/******/ 				} else if(request.status === 404) {
-/******/ 					// no update available
-/******/ 					resolve();
-/******/ 				} else if(request.status !== 200 && request.status !== 304) {
-/******/ 					// other failure
-/******/ 					reject(new Error("Manifest request to " + requestPath + " failed."));
-/******/ 				} else {
-/******/ 					// success
-/******/ 					try {
-/******/ 						var update = JSON.parse(request.responseText);
-/******/ 					} catch(e) {
-/******/ 						reject(e);
-/******/ 						return;
-/******/ 					}
-/******/ 					resolve(update);
-/******/ 				}
-/******/ 			};
-/******/ 		});
-/******/ 	}
+/******/!function(t){function e(r){if(n[r])return n[r].exports;var o=n[r]={i:r,l:!1,exports:{}};return t[r].call(o.exports,o,o.exports,e),o.l=!0,o.exports}// webpackBootstrap
 /******/
-/******/ 	
-/******/ 	
-/******/ 	var hotApplyOnUpdate = true;
-<<<<<<< HEAD
-/******/ 	var hotCurrentHash = "c44ce1964338ca6af53f"; // eslint-disable-line no-unused-vars
-=======
-/******/ 	var hotCurrentHash = "04739d9d0a05b299e088"; // eslint-disable-line no-unused-vars
->>>>>>> 9bebe075
-/******/ 	var hotCurrentModuleData = {};
-/******/ 	var hotCurrentChildModule; // eslint-disable-line no-unused-vars
-/******/ 	var hotCurrentParents = []; // eslint-disable-line no-unused-vars
-/******/ 	var hotCurrentParentsTemp = []; // eslint-disable-line no-unused-vars
-/******/ 	
-/******/ 	function hotCreateRequire(moduleId) { // eslint-disable-line no-unused-vars
-/******/ 		var me = installedModules[moduleId];
-/******/ 		if(!me) return __webpack_require__;
-/******/ 		var fn = function(request) {
-/******/ 			if(me.hot.active) {
-/******/ 				if(installedModules[request]) {
-/******/ 					if(installedModules[request].parents.indexOf(moduleId) < 0)
-/******/ 						installedModules[request].parents.push(moduleId);
-/******/ 				} else {
-/******/ 					hotCurrentParents = [moduleId];
-/******/ 					hotCurrentChildModule = request;
-/******/ 				}
-/******/ 				if(me.children.indexOf(request) < 0)
-/******/ 					me.children.push(request);
-/******/ 			} else {
-/******/ 				console.warn("[HMR] unexpected require(" + request + ") from disposed module " + moduleId);
-/******/ 				hotCurrentParents = [];
-/******/ 			}
-/******/ 			return __webpack_require__(request);
-/******/ 		};
-/******/ 		var ObjectFactory = function ObjectFactory(name) {
-/******/ 			return {
-/******/ 				configurable: true,
-/******/ 				enumerable: true,
-/******/ 				get: function() {
-/******/ 					return __webpack_require__[name];
-/******/ 				},
-/******/ 				set: function(value) {
-/******/ 					__webpack_require__[name] = value;
-/******/ 				}
-/******/ 			};
-/******/ 		};
-/******/ 		for(var name in __webpack_require__) {
-/******/ 			if(Object.prototype.hasOwnProperty.call(__webpack_require__, name) && name !== "e") {
-/******/ 				Object.defineProperty(fn, name, ObjectFactory(name));
-/******/ 			}
-/******/ 		}
-/******/ 		fn.e = function(chunkId) {
-/******/ 			if(hotStatus === "ready")
-/******/ 				hotSetStatus("prepare");
-/******/ 			hotChunksLoading++;
-/******/ 			return __webpack_require__.e(chunkId).then(finishChunkLoading, function(err) {
-/******/ 				finishChunkLoading();
-/******/ 				throw err;
-/******/ 			});
-/******/ 	
-/******/ 			function finishChunkLoading() {
-/******/ 				hotChunksLoading--;
-/******/ 				if(hotStatus === "prepare") {
-/******/ 					if(!hotWaitingFilesMap[chunkId]) {
-/******/ 						hotEnsureUpdateChunk(chunkId);
-/******/ 					}
-/******/ 					if(hotChunksLoading === 0 && hotWaitingFiles === 0) {
-/******/ 						hotUpdateDownloaded();
-/******/ 					}
-/******/ 				}
-/******/ 			}
-/******/ 		};
-/******/ 		return fn;
-/******/ 	}
-/******/ 	
-/******/ 	function hotCreateModule(moduleId) { // eslint-disable-line no-unused-vars
-/******/ 		var hot = {
-/******/ 			// private stuff
-/******/ 			_acceptedDependencies: {},
-/******/ 			_declinedDependencies: {},
-/******/ 			_selfAccepted: false,
-/******/ 			_selfDeclined: false,
-/******/ 			_disposeHandlers: [],
-/******/ 			_main: hotCurrentChildModule !== moduleId,
-/******/ 	
-/******/ 			// Module API
-/******/ 			active: true,
-/******/ 			accept: function(dep, callback) {
-/******/ 				if(typeof dep === "undefined")
-/******/ 					hot._selfAccepted = true;
-/******/ 				else if(typeof dep === "function")
-/******/ 					hot._selfAccepted = dep;
-/******/ 				else if(typeof dep === "object")
-/******/ 					for(var i = 0; i < dep.length; i++)
-/******/ 						hot._acceptedDependencies[dep[i]] = callback || function() {};
-/******/ 				else
-/******/ 					hot._acceptedDependencies[dep] = callback || function() {};
-/******/ 			},
-/******/ 			decline: function(dep) {
-/******/ 				if(typeof dep === "undefined")
-/******/ 					hot._selfDeclined = true;
-/******/ 				else if(typeof dep === "object")
-/******/ 					for(var i = 0; i < dep.length; i++)
-/******/ 						hot._declinedDependencies[dep[i]] = true;
-/******/ 				else
-/******/ 					hot._declinedDependencies[dep] = true;
-/******/ 			},
-/******/ 			dispose: function(callback) {
-/******/ 				hot._disposeHandlers.push(callback);
-/******/ 			},
-/******/ 			addDisposeHandler: function(callback) {
-/******/ 				hot._disposeHandlers.push(callback);
-/******/ 			},
-/******/ 			removeDisposeHandler: function(callback) {
-/******/ 				var idx = hot._disposeHandlers.indexOf(callback);
-/******/ 				if(idx >= 0) hot._disposeHandlers.splice(idx, 1);
-/******/ 			},
-/******/ 	
-/******/ 			// Management API
-/******/ 			check: hotCheck,
-/******/ 			apply: hotApply,
-/******/ 			status: function(l) {
-/******/ 				if(!l) return hotStatus;
-/******/ 				hotStatusHandlers.push(l);
-/******/ 			},
-/******/ 			addStatusHandler: function(l) {
-/******/ 				hotStatusHandlers.push(l);
-/******/ 			},
-/******/ 			removeStatusHandler: function(l) {
-/******/ 				var idx = hotStatusHandlers.indexOf(l);
-/******/ 				if(idx >= 0) hotStatusHandlers.splice(idx, 1);
-/******/ 			},
-/******/ 	
-/******/ 			//inherit from previous dispose call
-/******/ 			data: hotCurrentModuleData[moduleId]
-/******/ 		};
-/******/ 		hotCurrentChildModule = undefined;
-/******/ 		return hot;
-/******/ 	}
-/******/ 	
-/******/ 	var hotStatusHandlers = [];
-/******/ 	var hotStatus = "idle";
-/******/ 	
-/******/ 	function hotSetStatus(newStatus) {
-/******/ 		hotStatus = newStatus;
-/******/ 		for(var i = 0; i < hotStatusHandlers.length; i++)
-/******/ 			hotStatusHandlers[i].call(null, newStatus);
-/******/ 	}
-/******/ 	
-/******/ 	// while downloading
-/******/ 	var hotWaitingFiles = 0;
-/******/ 	var hotChunksLoading = 0;
-/******/ 	var hotWaitingFilesMap = {};
-/******/ 	var hotRequestedFilesMap = {};
-/******/ 	var hotAvailableFilesMap = {};
-/******/ 	var hotDeferred;
-/******/ 	
-/******/ 	// The update info
-/******/ 	var hotUpdate, hotUpdateNewHash;
-/******/ 	
-/******/ 	function toModuleId(id) {
-/******/ 		var isNumber = (+id) + "" === id;
-/******/ 		return isNumber ? +id : id;
-/******/ 	}
-/******/ 	
-/******/ 	function hotCheck(apply) {
-/******/ 		if(hotStatus !== "idle") throw new Error("check() is only allowed in idle status");
-/******/ 		hotApplyOnUpdate = apply;
-/******/ 		hotSetStatus("check");
-/******/ 		return hotDownloadManifest().then(function(update) {
-/******/ 			if(!update) {
-/******/ 				hotSetStatus("idle");
-/******/ 				return null;
-/******/ 			}
-/******/ 			hotRequestedFilesMap = {};
-/******/ 			hotWaitingFilesMap = {};
-/******/ 			hotAvailableFilesMap = update.c;
-/******/ 			hotUpdateNewHash = update.h;
-/******/ 	
-/******/ 			hotSetStatus("prepare");
-/******/ 			var promise = new Promise(function(resolve, reject) {
-/******/ 				hotDeferred = {
-/******/ 					resolve: resolve,
-/******/ 					reject: reject
-/******/ 				};
-/******/ 			});
-/******/ 			hotUpdate = {};
-<<<<<<< HEAD
-/******/ 			var chunkId = 4;
-=======
-/******/ 			var chunkId = 5;
->>>>>>> 9bebe075
-/******/ 			{ // eslint-disable-line no-lone-blocks
-/******/ 				/*globals chunkId */
-/******/ 				hotEnsureUpdateChunk(chunkId);
-/******/ 			}
-/******/ 			if(hotStatus === "prepare" && hotChunksLoading === 0 && hotWaitingFiles === 0) {
-/******/ 				hotUpdateDownloaded();
-/******/ 			}
-/******/ 			return promise;
-/******/ 		});
-/******/ 	}
-/******/ 	
-/******/ 	function hotAddUpdateChunk(chunkId, moreModules) { // eslint-disable-line no-unused-vars
-/******/ 		if(!hotAvailableFilesMap[chunkId] || !hotRequestedFilesMap[chunkId])
-/******/ 			return;
-/******/ 		hotRequestedFilesMap[chunkId] = false;
-/******/ 		for(var moduleId in moreModules) {
-/******/ 			if(Object.prototype.hasOwnProperty.call(moreModules, moduleId)) {
-/******/ 				hotUpdate[moduleId] = moreModules[moduleId];
-/******/ 			}
-/******/ 		}
-/******/ 		if(--hotWaitingFiles === 0 && hotChunksLoading === 0) {
-/******/ 			hotUpdateDownloaded();
-/******/ 		}
-/******/ 	}
-/******/ 	
-/******/ 	function hotEnsureUpdateChunk(chunkId) {
-/******/ 		if(!hotAvailableFilesMap[chunkId]) {
-/******/ 			hotWaitingFilesMap[chunkId] = true;
-/******/ 		} else {
-/******/ 			hotRequestedFilesMap[chunkId] = true;
-/******/ 			hotWaitingFiles++;
-/******/ 			hotDownloadUpdateChunk(chunkId);
-/******/ 		}
-/******/ 	}
-/******/ 	
-/******/ 	function hotUpdateDownloaded() {
-/******/ 		hotSetStatus("ready");
-/******/ 		var deferred = hotDeferred;
-/******/ 		hotDeferred = null;
-/******/ 		if(!deferred) return;
-/******/ 		if(hotApplyOnUpdate) {
-/******/ 			hotApply(hotApplyOnUpdate).then(function(result) {
-/******/ 				deferred.resolve(result);
-/******/ 			}, function(err) {
-/******/ 				deferred.reject(err);
-/******/ 			});
-/******/ 		} else {
-/******/ 			var outdatedModules = [];
-/******/ 			for(var id in hotUpdate) {
-/******/ 				if(Object.prototype.hasOwnProperty.call(hotUpdate, id)) {
-/******/ 					outdatedModules.push(toModuleId(id));
-/******/ 				}
-/******/ 			}
-/******/ 			deferred.resolve(outdatedModules);
-/******/ 		}
-/******/ 	}
-/******/ 	
-/******/ 	function hotApply(options) {
-/******/ 		if(hotStatus !== "ready") throw new Error("apply() is only allowed in ready status");
-/******/ 		options = options || {};
-/******/ 	
-/******/ 		var cb;
-/******/ 		var i;
-/******/ 		var j;
-/******/ 		var module;
-/******/ 		var moduleId;
-/******/ 	
-/******/ 		function getAffectedStuff(updateModuleId) {
-/******/ 			var outdatedModules = [updateModuleId];
-/******/ 			var outdatedDependencies = {};
-/******/ 	
-/******/ 			var queue = outdatedModules.slice().map(function(id) {
-/******/ 				return {
-/******/ 					chain: [id],
-/******/ 					id: id
-/******/ 				};
-/******/ 			});
-/******/ 			while(queue.length > 0) {
-/******/ 				var queueItem = queue.pop();
-/******/ 				var moduleId = queueItem.id;
-/******/ 				var chain = queueItem.chain;
-/******/ 				module = installedModules[moduleId];
-/******/ 				if(!module || module.hot._selfAccepted)
-/******/ 					continue;
-/******/ 				if(module.hot._selfDeclined) {
-/******/ 					return {
-/******/ 						type: "self-declined",
-/******/ 						chain: chain,
-/******/ 						moduleId: moduleId
-/******/ 					};
-/******/ 				}
-/******/ 				if(module.hot._main) {
-/******/ 					return {
-/******/ 						type: "unaccepted",
-/******/ 						chain: chain,
-/******/ 						moduleId: moduleId
-/******/ 					};
-/******/ 				}
-/******/ 				for(var i = 0; i < module.parents.length; i++) {
-/******/ 					var parentId = module.parents[i];
-/******/ 					var parent = installedModules[parentId];
-/******/ 					if(!parent) continue;
-/******/ 					if(parent.hot._declinedDependencies[moduleId]) {
-/******/ 						return {
-/******/ 							type: "declined",
-/******/ 							chain: chain.concat([parentId]),
-/******/ 							moduleId: moduleId,
-/******/ 							parentId: parentId
-/******/ 						};
-/******/ 					}
-/******/ 					if(outdatedModules.indexOf(parentId) >= 0) continue;
-/******/ 					if(parent.hot._acceptedDependencies[moduleId]) {
-/******/ 						if(!outdatedDependencies[parentId])
-/******/ 							outdatedDependencies[parentId] = [];
-/******/ 						addAllToSet(outdatedDependencies[parentId], [moduleId]);
-/******/ 						continue;
-/******/ 					}
-/******/ 					delete outdatedDependencies[parentId];
-/******/ 					outdatedModules.push(parentId);
-/******/ 					queue.push({
-/******/ 						chain: chain.concat([parentId]),
-/******/ 						id: parentId
-/******/ 					});
-/******/ 				}
-/******/ 			}
-/******/ 	
-/******/ 			return {
-/******/ 				type: "accepted",
-/******/ 				moduleId: updateModuleId,
-/******/ 				outdatedModules: outdatedModules,
-/******/ 				outdatedDependencies: outdatedDependencies
-/******/ 			};
-/******/ 		}
-/******/ 	
-/******/ 		function addAllToSet(a, b) {
-/******/ 			for(var i = 0; i < b.length; i++) {
-/******/ 				var item = b[i];
-/******/ 				if(a.indexOf(item) < 0)
-/******/ 					a.push(item);
-/******/ 			}
-/******/ 		}
-/******/ 	
-/******/ 		// at begin all updates modules are outdated
-/******/ 		// the "outdated" status can propagate to parents if they don't accept the children
-/******/ 		var outdatedDependencies = {};
-/******/ 		var outdatedModules = [];
-/******/ 		var appliedUpdate = {};
-/******/ 	
-/******/ 		var warnUnexpectedRequire = function warnUnexpectedRequire() {
-/******/ 			console.warn("[HMR] unexpected require(" + result.moduleId + ") to disposed module");
-/******/ 		};
-/******/ 	
-/******/ 		for(var id in hotUpdate) {
-/******/ 			if(Object.prototype.hasOwnProperty.call(hotUpdate, id)) {
-/******/ 				moduleId = toModuleId(id);
-/******/ 				var result;
-/******/ 				if(hotUpdate[id]) {
-/******/ 					result = getAffectedStuff(moduleId);
-/******/ 				} else {
-/******/ 					result = {
-/******/ 						type: "disposed",
-/******/ 						moduleId: id
-/******/ 					};
-/******/ 				}
-/******/ 				var abortError = false;
-/******/ 				var doApply = false;
-/******/ 				var doDispose = false;
-/******/ 				var chainInfo = "";
-/******/ 				if(result.chain) {
-/******/ 					chainInfo = "\nUpdate propagation: " + result.chain.join(" -> ");
-/******/ 				}
-/******/ 				switch(result.type) {
-/******/ 					case "self-declined":
-/******/ 						if(options.onDeclined)
-/******/ 							options.onDeclined(result);
-/******/ 						if(!options.ignoreDeclined)
-/******/ 							abortError = new Error("Aborted because of self decline: " + result.moduleId + chainInfo);
-/******/ 						break;
-/******/ 					case "declined":
-/******/ 						if(options.onDeclined)
-/******/ 							options.onDeclined(result);
-/******/ 						if(!options.ignoreDeclined)
-/******/ 							abortError = new Error("Aborted because of declined dependency: " + result.moduleId + " in " + result.parentId + chainInfo);
-/******/ 						break;
-/******/ 					case "unaccepted":
-/******/ 						if(options.onUnaccepted)
-/******/ 							options.onUnaccepted(result);
-/******/ 						if(!options.ignoreUnaccepted)
-/******/ 							abortError = new Error("Aborted because " + moduleId + " is not accepted" + chainInfo);
-/******/ 						break;
-/******/ 					case "accepted":
-/******/ 						if(options.onAccepted)
-/******/ 							options.onAccepted(result);
-/******/ 						doApply = true;
-/******/ 						break;
-/******/ 					case "disposed":
-/******/ 						if(options.onDisposed)
-/******/ 							options.onDisposed(result);
-/******/ 						doDispose = true;
-/******/ 						break;
-/******/ 					default:
-/******/ 						throw new Error("Unexception type " + result.type);
-/******/ 				}
-/******/ 				if(abortError) {
-/******/ 					hotSetStatus("abort");
-/******/ 					return Promise.reject(abortError);
-/******/ 				}
-/******/ 				if(doApply) {
-/******/ 					appliedUpdate[moduleId] = hotUpdate[moduleId];
-/******/ 					addAllToSet(outdatedModules, result.outdatedModules);
-/******/ 					for(moduleId in result.outdatedDependencies) {
-/******/ 						if(Object.prototype.hasOwnProperty.call(result.outdatedDependencies, moduleId)) {
-/******/ 							if(!outdatedDependencies[moduleId])
-/******/ 								outdatedDependencies[moduleId] = [];
-/******/ 							addAllToSet(outdatedDependencies[moduleId], result.outdatedDependencies[moduleId]);
-/******/ 						}
-/******/ 					}
-/******/ 				}
-/******/ 				if(doDispose) {
-/******/ 					addAllToSet(outdatedModules, [result.moduleId]);
-/******/ 					appliedUpdate[moduleId] = warnUnexpectedRequire;
-/******/ 				}
-/******/ 			}
-/******/ 		}
-/******/ 	
-/******/ 		// Store self accepted outdated modules to require them later by the module system
-/******/ 		var outdatedSelfAcceptedModules = [];
-/******/ 		for(i = 0; i < outdatedModules.length; i++) {
-/******/ 			moduleId = outdatedModules[i];
-/******/ 			if(installedModules[moduleId] && installedModules[moduleId].hot._selfAccepted)
-/******/ 				outdatedSelfAcceptedModules.push({
-/******/ 					module: moduleId,
-/******/ 					errorHandler: installedModules[moduleId].hot._selfAccepted
-/******/ 				});
-/******/ 		}
-/******/ 	
-/******/ 		// Now in "dispose" phase
-/******/ 		hotSetStatus("dispose");
-/******/ 		Object.keys(hotAvailableFilesMap).forEach(function(chunkId) {
-/******/ 			if(hotAvailableFilesMap[chunkId] === false) {
-/******/ 				hotDisposeChunk(chunkId);
-/******/ 			}
-/******/ 		});
-/******/ 	
-/******/ 		var idx;
-/******/ 		var queue = outdatedModules.slice();
-/******/ 		while(queue.length > 0) {
-/******/ 			moduleId = queue.pop();
-/******/ 			module = installedModules[moduleId];
-/******/ 			if(!module) continue;
-/******/ 	
-/******/ 			var data = {};
-/******/ 	
-/******/ 			// Call dispose handlers
-/******/ 			var disposeHandlers = module.hot._disposeHandlers;
-/******/ 			for(j = 0; j < disposeHandlers.length; j++) {
-/******/ 				cb = disposeHandlers[j];
-/******/ 				cb(data);
-/******/ 			}
-/******/ 			hotCurrentModuleData[moduleId] = data;
-/******/ 	
-/******/ 			// disable module (this disables requires from this module)
-/******/ 			module.hot.active = false;
-/******/ 	
-/******/ 			// remove module from cache
-/******/ 			delete installedModules[moduleId];
-/******/ 	
-/******/ 			// remove "parents" references from all children
-/******/ 			for(j = 0; j < module.children.length; j++) {
-/******/ 				var child = installedModules[module.children[j]];
-/******/ 				if(!child) continue;
-/******/ 				idx = child.parents.indexOf(moduleId);
-/******/ 				if(idx >= 0) {
-/******/ 					child.parents.splice(idx, 1);
-/******/ 				}
-/******/ 			}
-/******/ 		}
-/******/ 	
-/******/ 		// remove outdated dependency from module children
-/******/ 		var dependency;
-/******/ 		var moduleOutdatedDependencies;
-/******/ 		for(moduleId in outdatedDependencies) {
-/******/ 			if(Object.prototype.hasOwnProperty.call(outdatedDependencies, moduleId)) {
-/******/ 				module = installedModules[moduleId];
-/******/ 				if(module) {
-/******/ 					moduleOutdatedDependencies = outdatedDependencies[moduleId];
-/******/ 					for(j = 0; j < moduleOutdatedDependencies.length; j++) {
-/******/ 						dependency = moduleOutdatedDependencies[j];
-/******/ 						idx = module.children.indexOf(dependency);
-/******/ 						if(idx >= 0) module.children.splice(idx, 1);
-/******/ 					}
-/******/ 				}
-/******/ 			}
-/******/ 		}
-/******/ 	
-/******/ 		// Not in "apply" phase
-/******/ 		hotSetStatus("apply");
-/******/ 	
-/******/ 		hotCurrentHash = hotUpdateNewHash;
-/******/ 	
-/******/ 		// insert new code
-/******/ 		for(moduleId in appliedUpdate) {
-/******/ 			if(Object.prototype.hasOwnProperty.call(appliedUpdate, moduleId)) {
-/******/ 				modules[moduleId] = appliedUpdate[moduleId];
-/******/ 			}
-/******/ 		}
-/******/ 	
-/******/ 		// call accept handlers
-/******/ 		var error = null;
-/******/ 		for(moduleId in outdatedDependencies) {
-/******/ 			if(Object.prototype.hasOwnProperty.call(outdatedDependencies, moduleId)) {
-/******/ 				module = installedModules[moduleId];
-/******/ 				moduleOutdatedDependencies = outdatedDependencies[moduleId];
-/******/ 				var callbacks = [];
-/******/ 				for(i = 0; i < moduleOutdatedDependencies.length; i++) {
-/******/ 					dependency = moduleOutdatedDependencies[i];
-/******/ 					cb = module.hot._acceptedDependencies[dependency];
-/******/ 					if(callbacks.indexOf(cb) >= 0) continue;
-/******/ 					callbacks.push(cb);
-/******/ 				}
-/******/ 				for(i = 0; i < callbacks.length; i++) {
-/******/ 					cb = callbacks[i];
-/******/ 					try {
-/******/ 						cb(moduleOutdatedDependencies);
-/******/ 					} catch(err) {
-/******/ 						if(options.onErrored) {
-/******/ 							options.onErrored({
-/******/ 								type: "accept-errored",
-/******/ 								moduleId: moduleId,
-/******/ 								dependencyId: moduleOutdatedDependencies[i],
-/******/ 								error: err
-/******/ 							});
-/******/ 						}
-/******/ 						if(!options.ignoreErrored) {
-/******/ 							if(!error)
-/******/ 								error = err;
-/******/ 						}
-/******/ 					}
-/******/ 				}
-/******/ 			}
-/******/ 		}
-/******/ 	
-/******/ 		// Load self accepted modules
-/******/ 		for(i = 0; i < outdatedSelfAcceptedModules.length; i++) {
-/******/ 			var item = outdatedSelfAcceptedModules[i];
-/******/ 			moduleId = item.module;
-/******/ 			hotCurrentParents = [moduleId];
-/******/ 			try {
-/******/ 				__webpack_require__(moduleId);
-/******/ 			} catch(err) {
-/******/ 				if(typeof item.errorHandler === "function") {
-/******/ 					try {
-/******/ 						item.errorHandler(err);
-/******/ 					} catch(err2) {
-/******/ 						if(options.onErrored) {
-/******/ 							options.onErrored({
-/******/ 								type: "self-accept-error-handler-errored",
-/******/ 								moduleId: moduleId,
-/******/ 								error: err2,
-/******/ 								orginalError: err
-/******/ 							});
-/******/ 						}
-/******/ 						if(!options.ignoreErrored) {
-/******/ 							if(!error)
-/******/ 								error = err2;
-/******/ 						}
-/******/ 						if(!error)
-/******/ 							error = err;
-/******/ 					}
-/******/ 				} else {
-/******/ 					if(options.onErrored) {
-/******/ 						options.onErrored({
-/******/ 							type: "self-accept-errored",
-/******/ 							moduleId: moduleId,
-/******/ 							error: err
-/******/ 						});
-/******/ 					}
-/******/ 					if(!options.ignoreErrored) {
-/******/ 						if(!error)
-/******/ 							error = err;
-/******/ 					}
-/******/ 				}
-/******/ 			}
-/******/ 		}
-/******/ 	
-/******/ 		// handle errors in accept handlers and self accepted module load
-/******/ 		if(error) {
-/******/ 			hotSetStatus("fail");
-/******/ 			return Promise.reject(error);
-/******/ 		}
-/******/ 	
-/******/ 		hotSetStatus("idle");
-/******/ 		return new Promise(function(resolve) {
-/******/ 			resolve(outdatedModules);
-/******/ 		});
-/******/ 	}
-/******/
-/******/ 	// The module cache
-/******/ 	var installedModules = {};
-/******/
-/******/ 	// The require function
-/******/ 	function __webpack_require__(moduleId) {
-/******/
-/******/ 		// Check if module is in cache
-/******/ 		if(installedModules[moduleId]) {
-/******/ 			return installedModules[moduleId].exports;
-/******/ 		}
-/******/ 		// Create a new module (and put it into the cache)
-/******/ 		var module = installedModules[moduleId] = {
-/******/ 			i: moduleId,
-/******/ 			l: false,
-/******/ 			exports: {},
-/******/ 			hot: hotCreateModule(moduleId),
-/******/ 			parents: (hotCurrentParentsTemp = hotCurrentParents, hotCurrentParents = [], hotCurrentParentsTemp),
-/******/ 			children: []
-/******/ 		};
-/******/
-/******/ 		// Execute the module function
-/******/ 		modules[moduleId].call(module.exports, module, module.exports, hotCreateRequire(moduleId));
-/******/
-/******/ 		// Flag the module as loaded
-/******/ 		module.l = true;
-/******/
-/******/ 		// Return the exports of the module
-/******/ 		return module.exports;
-/******/ 	}
-/******/
-/******/
-/******/ 	// expose the modules object (__webpack_modules__)
-/******/ 	__webpack_require__.m = modules;
-/******/
-/******/ 	// expose the module cache
-/******/ 	__webpack_require__.c = installedModules;
-/******/
-/******/ 	// identity function for calling harmony imports with the correct context
-/******/ 	__webpack_require__.i = function(value) { return value; };
-/******/
-/******/ 	// define getter function for harmony exports
-/******/ 	__webpack_require__.d = function(exports, name, getter) {
-/******/ 		if(!__webpack_require__.o(exports, name)) {
-/******/ 			Object.defineProperty(exports, name, {
-/******/ 				configurable: false,
-/******/ 				enumerable: true,
-/******/ 				get: getter
-/******/ 			});
-/******/ 		}
-/******/ 	};
-/******/
-/******/ 	// getDefaultExport function for compatibility with non-harmony modules
-/******/ 	__webpack_require__.n = function(module) {
-/******/ 		var getter = module && module.__esModule ?
-/******/ 			function getDefault() { return module['default']; } :
-/******/ 			function getModuleExports() { return module; };
-/******/ 		__webpack_require__.d(getter, 'a', getter);
-/******/ 		return getter;
-/******/ 	};
-/******/
-/******/ 	// Object.prototype.hasOwnProperty.call
-/******/ 	__webpack_require__.o = function(object, property) { return Object.prototype.hasOwnProperty.call(object, property); };
-/******/
-/******/ 	// __webpack_public_path__
-/******/ 	__webpack_require__.p = "";
-/******/
-/******/ 	// __webpack_hash__
-/******/ 	__webpack_require__.h = function() { return hotCurrentHash; };
-/******/
-/******/ 	// Load entry module and return exports
-<<<<<<< HEAD
-/******/ 	return hotCreateRequire(453)(__webpack_require__.s = 453);
-/******/ })
-/************************************************************************/
-/******/ ({
-
-/***/ 22:
-/***/ (function(module, __webpack_exports__, __webpack_require__) {
-
-"use strict";
-/* WEBPACK VAR INJECTION */(function(global) {/* harmony import */ var __WEBPACK_IMPORTED_MODULE_0_url_polyfill__ = __webpack_require__(27);
-/* harmony import */ var __WEBPACK_IMPORTED_MODULE_0_url_polyfill___default = __webpack_require__.n(__WEBPACK_IMPORTED_MODULE_0_url_polyfill__);
-/**
- * 2007-2017 PrestaShop
-=======
-/******/ 	return hotCreateRequire(465)(__webpack_require__.s = 465);
-/******/ })
-/************************************************************************/
-/******/ ({
-
-/***/ 23:
-/***/ (function(module, __webpack_exports__, __webpack_require__) {
-
-"use strict";
-var _createClass = function () { function defineProperties(target, props) { for (var i = 0; i < props.length; i++) { var descriptor = props[i]; descriptor.enumerable = descriptor.enumerable || false; descriptor.configurable = true; if ("value" in descriptor) descriptor.writable = true; Object.defineProperty(target, descriptor.key, descriptor); } } return function (Constructor, protoProps, staticProps) { if (protoProps) defineProperties(Constructor.prototype, protoProps); if (staticProps) defineProperties(Constructor, staticProps); return Constructor; }; }();
-
-function _classCallCheck(instance, Constructor) { if (!(instance instanceof Constructor)) { throw new TypeError("Cannot call a class as a function"); } }
-
-/**
- * 2007-2018 PrestaShop
->>>>>>> 9bebe075
- *
- * NOTICE OF LICENSE
- *
- * This source file is subject to the Open Software License (OSL 3.0)
- * that is bundled with this package in the file LICENSE.txt.
- * It is also available through the world-wide-web at this URL:
- * https://opensource.org/licenses/OSL-3.0
- * If you did not receive a copy of the license and are unable to
- * obtain it through the world-wide-web, please send an email
- * to license@prestashop.com so we can send you a copy immediately.
- *
- * DISCLAIMER
- *
- * Do not edit or add to this file if you wish to upgrade PrestaShop to newer
- * versions in the future. If you wish to customize PrestaShop for your
- * needs please refer to http://www.prestashop.com for more information.
- *
- * @author    PrestaShop SA <contact@prestashop.com>
-<<<<<<< HEAD
- * @copyright 2007-2017 PrestaShop SA
-=======
- * @copyright 2007-2018 PrestaShop SA
->>>>>>> 9bebe075
- * @license   https://opensource.org/licenses/OSL-3.0 Open Software License (OSL 3.0)
- * International Registered Trademark & Property of PrestaShop SA
- */
-
-<<<<<<< HEAD
-
-var $ = global.$;
-
-/**
- * Enable all datepickers.
- */
-var init = function initDatePickers() {
-  $('.datepicker input[type="text"]').datetimepicker({
-    locale: global.full_language_code,
-    format: 'YYYY-MM-DD'
-  });
-};
-
-/* harmony default export */ __webpack_exports__["a"] = (init);
-/* WEBPACK VAR INJECTION */}.call(__webpack_exports__, __webpack_require__(3)))
-
-/***/ }),
-
-/***/ 226:
-=======
-var $ = window.$;
-
-var TranslatableInput = function () {
-    function TranslatableInput() {
-        _classCallCheck(this, TranslatableInput);
-
-        $('body').on('click', '.js-locale-item', this.toggleInputs);
-    }
-
-    /**
-     * Toggle all translatable inputs in form in which locale was changed
-     *
-     * @param {Event} event
-     */
-
-
-    _createClass(TranslatableInput, [{
-        key: 'toggleInputs',
-        value: function toggleInputs(event) {
-            var localeItem = $(event.target);
-            var form = localeItem.closest('form');
-            var selectedLocale = localeItem.data('locale');
-
-            form.find('.js-locale-btn').text(selectedLocale);
-
-            form.find('input.js-locale-input').addClass('d-none');
-            form.find('input.js-locale-input.js-locale-' + selectedLocale).removeClass('d-none');
-        }
-    }]);
-
-    return TranslatableInput;
-}();
-
-/* harmony default export */ __webpack_exports__["a"] = (TranslatableInput);
-
-/***/ }),
-
-/***/ 233:
->>>>>>> 9bebe075
-/***/ (function(module, __webpack_exports__, __webpack_require__) {
-
-"use strict";
-Object.defineProperty(__webpack_exports__, "__esModule", { value: true });
-<<<<<<< HEAD
-/* harmony import */ var __WEBPACK_IMPORTED_MODULE_0__app_utils_datepicker__ = __webpack_require__(22);
-=======
-/* harmony import */ var __WEBPACK_IMPORTED_MODULE_0__app_utils_datepicker__ = __webpack_require__(32);
->>>>>>> 9bebe075
-/* harmony import */ var __WEBPACK_IMPORTED_MODULE_1__components_translatable_input__ = __webpack_require__(23);
-/**
- * 2007-2017 PrestaShop
- *
- * NOTICE OF LICENSE
- *
- * This source file is subject to the Open Software License (OSL 3.0)
- * that is bundled with this package in the file LICENSE.txt.
- * It is also available through the world-wide-web at this URL:
- * https://opensource.org/licenses/OSL-3.0
- * If you did not receive a copy of the license and are unable to
- * obtain it through the world-wide-web, please send an email
- * to license@prestashop.com so we can send you a copy immediately.
- *
- * DISCLAIMER
- *
- * Do not edit or add to this file if you wish to upgrade PrestaShop to newer
- * versions in the future. If you wish to customize PrestaShop for your
- * needs please refer to http://www.prestashop.com for more information.
- *
- * @author    PrestaShop SA <contact@prestashop.com>
- * @copyright 2007-2017 PrestaShop SA
- * @license   https://opensource.org/licenses/OSL-3.0 Open Software License (OSL 3.0)
- * International Registered Trademark & Property of PrestaShop SA
- */
-
-
-
-
-var $ = window.$;
-
-$(function () {
-  __webpack_require__.i(__WEBPACK_IMPORTED_MODULE_0__app_utils_datepicker__["a" /* default */])();
-  new __WEBPACK_IMPORTED_MODULE_1__components_translatable_input__["a" /* default */]();
-});
-
-/***/ }),
-
-<<<<<<< HEAD
-/***/ 23:
-/***/ (function(module, __webpack_exports__, __webpack_require__) {
-
-"use strict";
-var _createClass = function () { function defineProperties(target, props) { for (var i = 0; i < props.length; i++) { var descriptor = props[i]; descriptor.enumerable = descriptor.enumerable || false; descriptor.configurable = true; if ("value" in descriptor) descriptor.writable = true; Object.defineProperty(target, descriptor.key, descriptor); } } return function (Constructor, protoProps, staticProps) { if (protoProps) defineProperties(Constructor.prototype, protoProps); if (staticProps) defineProperties(Constructor, staticProps); return Constructor; }; }();
-
-function _classCallCheck(instance, Constructor) { if (!(instance instanceof Constructor)) { throw new TypeError("Cannot call a class as a function"); } }
-
-/**
- * 2007-2018 PrestaShop
-=======
-/***/ 3:
-/***/ (function(module, exports) {
-
-var g;
-
-// This works in non-strict mode
-g = (function() {
-	return this;
-})();
-
-try {
-	// This works if eval is allowed (see CSP)
-	g = g || Function("return this")() || (1,eval)("this");
-} catch(e) {
-	// This works if the window reference is available
-	if(typeof window === "object")
-		g = window;
-}
-
-// g can still be undefined, but nothing to do about it...
-// We return undefined, instead of nothing here, so it's
-// easier to handle this case. if(!global) { ...}
-
-module.exports = g;
-
-
-/***/ }),
-
-/***/ 32:
-/***/ (function(module, __webpack_exports__, __webpack_require__) {
-
-"use strict";
-/* WEBPACK VAR INJECTION */(function(global) {/* harmony import */ var __WEBPACK_IMPORTED_MODULE_0_url_polyfill__ = __webpack_require__(66);
-/* harmony import */ var __WEBPACK_IMPORTED_MODULE_0_url_polyfill___default = __webpack_require__.n(__WEBPACK_IMPORTED_MODULE_0_url_polyfill__);
-/**
- * 2007-2017 PrestaShop
->>>>>>> 9bebe075
- *
- * NOTICE OF LICENSE
- *
- * This source file is subject to the Open Software License (OSL 3.0)
- * that is bundled with this package in the file LICENSE.txt.
- * It is also available through the world-wide-web at this URL:
- * https://opensource.org/licenses/OSL-3.0
- * If you did not receive a copy of the license and are unable to
- * obtain it through the world-wide-web, please send an email
- * to license@prestashop.com so we can send you a copy immediately.
- *
- * DISCLAIMER
- *
- * Do not edit or add to this file if you wish to upgrade PrestaShop to newer
- * versions in the future. If you wish to customize PrestaShop for your
- * needs please refer to http://www.prestashop.com for more information.
- *
- * @author    PrestaShop SA <contact@prestashop.com>
-<<<<<<< HEAD
- * @copyright 2007-2018 PrestaShop SA
-=======
- * @copyright 2007-2017 PrestaShop SA
->>>>>>> 9bebe075
- * @license   https://opensource.org/licenses/OSL-3.0 Open Software License (OSL 3.0)
- * International Registered Trademark & Property of PrestaShop SA
- */
-
-<<<<<<< HEAD
-var $ = window.$;
-
-var TranslatableInput = function () {
-    function TranslatableInput() {
-        _classCallCheck(this, TranslatableInput);
-
-        $('body').on('click', '.js-locale-item', this.toggleInputs);
-    }
-
-    /**
-     * Toggle all translatable inputs in form in which locale was changed
-     *
-     * @param {Event} event
-     */
-
-
-    _createClass(TranslatableInput, [{
-        key: 'toggleInputs',
-        value: function toggleInputs(event) {
-            var localeItem = $(event.target);
-            var form = localeItem.closest('form');
-            var selectedLocale = localeItem.data('locale');
-
-            form.find('.js-locale-btn').text(selectedLocale);
-
-            form.find('input.js-locale-input').addClass('d-none');
-            form.find('input.js-locale-input.js-locale-' + selectedLocale).removeClass('d-none');
-        }
-    }]);
-
-    return TranslatableInput;
-}();
-
-/* harmony default export */ __webpack_exports__["a"] = (TranslatableInput);
-
-/***/ }),
-
-/***/ 27:
-=======
-
-var $ = global.$;
-
-/**
- * Enable all datepickers.
- */
-var init = function initDatePickers() {
-  $('.datepicker input[type="text"]').datetimepicker({
-    locale: global.full_language_code,
-    format: 'YYYY-MM-DD'
-  });
-};
-
-/* harmony default export */ __webpack_exports__["a"] = (init);
-/* WEBPACK VAR INJECTION */}.call(__webpack_exports__, __webpack_require__(3)))
-
-/***/ }),
-
-/***/ 465:
-/***/ (function(module, exports, __webpack_require__) {
-
-module.exports = __webpack_require__(233);
-
-
-/***/ }),
-
-/***/ 66:
->>>>>>> 9bebe075
-/***/ (function(module, exports, __webpack_require__) {
-
-/* WEBPACK VAR INJECTION */(function(global) {(function(global) {
-  /**
-   * Polyfill URLSearchParams
-   *
-   * Inspired from : https://github.com/WebReflection/url-search-params/blob/master/src/url-search-params.js
-   */
-
-  var checkIfIteratorIsSupported = function() {
-    try {
-      return !!Symbol.iterator;
-    } catch(error) {
-      return false;
-    }
-  };
-
-
-  var iteratorSupported = checkIfIteratorIsSupported();
-
-  var createIterator = function(items) {
-    var iterator = {
-      next: function() {
-        var value = items.shift();
-        return { done: value === void 0, value: value };
-      }
-    };
-
-    if(iteratorSupported) {
-      iterator[Symbol.iterator] = function() {
-        return iterator;
-      };
-    }
-
-    return iterator;
-  };
-
-  var polyfillURLSearchParams= function() {
-
-    var URLSearchParams = function(searchString) {
-      Object.defineProperty(this, '_entries', { value: {} });
-
-      if(typeof searchString === 'string') {
-        if(searchString !== '') {
-          searchString = searchString.replace(/^\?/, '');
-          var attributes = searchString.split('&');
-          var attribute;
-          for(var i = 0; i < attributes.length; i++) {
-            attribute = attributes[i].split('=');
-            this.append(
-              decodeURIComponent(attribute[0]),
-              (attribute.length > 1) ? decodeURIComponent(attribute[1]) : ''
-            );
-          }
-        }
-      } else if(searchString instanceof URLSearchParams) {
-        var _this = this;
-        searchString.forEach(function(value, name) {
-          _this.append(value, name);
-        });
-      }
-    };
-
-    var proto = URLSearchParams.prototype;
-
-    proto.append = function(name, value) {
-      if(name in this._entries) {
-        this._entries[name].push(value.toString());
-      } else {
-        this._entries[name] = [value.toString()];
-      }
-    };
-
-    proto.delete = function(name) {
-      delete this._entries[name];
-    };
-
-    proto.get = function(name) {
-      return (name in this._entries) ? this._entries[name][0] : null;
-    };
-
-    proto.getAll = function(name) {
-      return (name in this._entries) ? this._entries[name].slice(0) : [];
-    };
-
-    proto.has = function(name) {
-      return (name in this._entries);
-    };
-
-    proto.set = function(name, value) {
-      this._entries[name] = [value.toString()];
-    };
-
-    proto.forEach = function(callback, thisArg) {
-      var entries;
-      for(var name in this._entries) {
-        if(this._entries.hasOwnProperty(name)) {
-          entries = this._entries[name];
-          for(var i = 0; i < entries.length; i++) {
-            callback.call(thisArg, entries[i], name, this);
-          }
-        }
-      }
-    };
-
-    proto.keys = function() {
-      var items = [];
-      this.forEach(function(value, name) { items.push(name); });
-      return createIterator(items);
-    };
-
-    proto.values = function() {
-      var items = [];
-      this.forEach(function(value) { items.push(value); });
-      return createIterator(items);
-    };
-
-    proto.entries = function() {
-      var items = [];
-      this.forEach(function(value, name) { items.push([name, value]); });
-      return createIterator(items);
-    };
-
-    if(iteratorSupported) {
-      proto[Symbol.iterator] = proto.entries;
-    }
-
-    proto.toString = function() {
-      var searchString = '';
-      this.forEach(function(value, name) {
-        if(searchString.length > 0) searchString+= '&';
-        searchString += encodeURIComponent(name) + '=' + encodeURIComponent(value);
-      });
-      return searchString;
-    };
-
-    global.URLSearchParams = URLSearchParams;
-  };
-
-  if(!('URLSearchParams' in global) || (new URLSearchParams('?a=1').toString() !== 'a=1')) {
-    polyfillURLSearchParams();
-  }
-
-  // HTMLAnchorElement
-
-})(
-  (typeof global !== 'undefined') ? global
-    : ((typeof window !== 'undefined') ? window
-    : ((typeof self !== 'undefined') ? self : this))
-);
-
-(function(global) {
-  /**
-   * Polyfill URL
-   *
-   * Inspired from : https://github.com/arv/DOM-URL-Polyfill/blob/master/src/url.js
-   */
-
-  var checkIfURLIsSupported = function() {
-    try {
-      var u = new URL('b', 'http://a');
-      u.pathname = 'c%20d';
-      return (u.href === 'http://a/c%20d') && u.searchParams;
-    } catch(e) {
-      return false;
-    }
-  };
-
-
-  var polyfillURL = function() {
-    var _URL = global.URL;
-
-    var URL = function(url, base) {
-      if(typeof url !== 'string') url = String(url);
-
-      var doc = document.implementation.createHTMLDocument('');
-      window.doc = doc;
-      if(base) {
-        var baseElement = doc.createElement('base');
-        baseElement.href = base;
-        doc.head.appendChild(baseElement);
-      }
-
-      var anchorElement = doc.createElement('a');
-      anchorElement.href = url;
-      doc.body.appendChild(anchorElement);
-      anchorElement.href = anchorElement.href; // force href to refresh
-
-      if(anchorElement.protocol === ':' || !/:/.test(anchorElement.href)) {
-        throw new TypeError('Invalid URL');
-      }
-
-      Object.defineProperty(this, '_anchorElement', {
-        value: anchorElement
-      });
-    };
-
-    var proto = URL.prototype;
-
-    var linkURLWithAnchorAttribute = function(attributeName) {
-      Object.defineProperty(proto, attributeName, {
-        get: function() {
-          return this._anchorElement[attributeName];
-        },
-        set: function(value) {
-          this._anchorElement[attributeName] = value;
-        },
-        enumerable: true
-      });
-    };
-
-    ['hash', 'host', 'hostname', 'port', 'protocol', 'search']
-    .forEach(function(attributeName) {
-      linkURLWithAnchorAttribute(attributeName);
-    });
-
-    Object.defineProperties(proto, {
-
-      'toString': {
-        get: function() {
-          var _this = this;
-          return function() {
-            return _this.href;
-          };
-        }
-      },
-
-      'href' : {
-        get: function() {
-          return this._anchorElement.href.replace(/\?$/,'');
-        },
-        set: function(value) {
-          this._anchorElement.href = value;
-        },
-        enumerable: true
-      },
-
-      'pathname' : {
-        get: function() {
-          return this._anchorElement.pathname.replace(/(^\/?)/,'/');
-        },
-        set: function(value) {
-          this._anchorElement.pathname = value;
-        },
-        enumerable: true
-      },
-
-      'origin': {
-        get: function() {
-          return this._anchorElement.protocol + '//' + this._anchorElement.hostname + (this._anchorElement.port ? (':' + this._anchorElement.port) : '');
-        },
-        enumerable: true
-      },
-
-      'password': { // TODO
-        get: function() {
-          return '';
-        },
-        set: function(value) {
-        },
-        enumerable: true
-      },
-
-      'username': { // TODO
-        get: function() {
-          return '';
-        },
-        set: function(value) {
-        },
-        enumerable: true
-      },
-
-      'searchParams': {
-        get: function() {
-          var searchParams = new URLSearchParams(this.search);
-          var _this = this;
-          ['append', 'delete', 'set'].forEach(function(methodName) {
-            var method = searchParams[methodName];
-            searchParams[methodName] = function() {
-              method.apply(searchParams, arguments);
-              _this.search = searchParams.toString();
-            };
-          });
-          return searchParams;
-        },
-        enumerable: true
-      }
-    });
-
-    URL.createObjectURL = function(blob) {
-      return _URL.createObjectURL.apply(_URL, arguments);
-    };
-
-    URL.revokeObjectURL = function(url) {
-      return _URL.revokeObjectURL.apply(_URL, arguments);
-    };
-
-    global.URL = URL;
-
-  };
-
-  if(!checkIfURLIsSupported()) {
-    polyfillURL();
-  }
-
-  if((global.location !== void 0) && !('origin' in global.location)) {
-    var getOrigin = function() {
-      return global.location.protocol + '//' + global.location.hostname + (global.location.port ? (':' + global.location.port) : '');
-    };
-
-    try {
-      Object.defineProperty(global.location, 'origin', {
-        get: getOrigin,
-        enumerable: true
-      });
-    } catch(e) {
-      setInterval(function() {
-        global.location.origin = getOrigin();
-      }, 100);
-    }
-  }
-
-})(
-  (typeof global !== 'undefined') ? global
-    : ((typeof window !== 'undefined') ? window
-    : ((typeof self !== 'undefined') ? self : this))
-);
-
-/* WEBPACK VAR INJECTION */}.call(exports, __webpack_require__(3)))
-
-<<<<<<< HEAD
-/***/ }),
-
-/***/ 3:
-/***/ (function(module, exports) {
-
-var g;
-
-// This works in non-strict mode
-g = (function() {
-	return this;
-})();
-
-try {
-	// This works if eval is allowed (see CSP)
-	g = g || Function("return this")() || (1,eval)("this");
-} catch(e) {
-	// This works if the window reference is available
-	if(typeof window === "object")
-		g = window;
-}
-
-// g can still be undefined, but nothing to do about it...
-// We return undefined, instead of nothing here, so it's
-// easier to handle this case. if(!global) { ...}
-
-module.exports = g;
-
-
-/***/ }),
-
-/***/ 453:
-/***/ (function(module, exports, __webpack_require__) {
-
-module.exports = __webpack_require__(226);
-
-
-=======
->>>>>>> 9bebe075
-/***/ })
-
-/******/ });+var n={};e.m=t,e.c=n,e.i=function(t){return t},e.d=function(t,n,r){e.o(t,n)||Object.defineProperty(t,n,{configurable:!1,enumerable:!0,get:r})},e.n=function(t){var n=t&&t.__esModule?function(){return t.default}:function(){return t};return e.d(n,"a",n),n},e.o=function(t,e){return Object.prototype.hasOwnProperty.call(t,e)},e.p="",e(e.s=380)}({13:function(t,e,n){"use strict";function r(t,e){if(!(t instanceof e))throw new TypeError("Cannot call a class as a function")}var o=function(){function t(t,e){for(var n=0;n<e.length;n++){var r=e[n];r.enumerable=r.enumerable||!1,r.configurable=!0,"value"in r&&(r.writable=!0),Object.defineProperty(t,r.key,r)}}return function(e,n,r){return n&&t(e.prototype,n),r&&t(e,r),e}}(),i=window.$,a=function(){function t(){r(this,t),i("body").on("click",".js-locale-item",this.toggleInputs)}return o(t,[{key:"toggleInputs",value:function(t){var e=i(t.target),n=e.closest("form"),r=e.data("locale");n.find(".js-locale-btn").text(r),n.find("input.js-locale-input").addClass("d-none"),n.find("input.js-locale-input.js-locale-"+r).removeClass("d-none")}}]),t}();e.a=a},18:function(t,e,n){"use strict";(function(t){var r=n(37),o=(n.n(r),t.$),i=function(){o('.datepicker input[type="text"]').datetimepicker({locale:t.full_language_code,format:"YYYY-MM-DD"})};e.a=i}).call(e,n(2))},188:function(t,e,n){"use strict";Object.defineProperty(e,"__esModule",{value:!0});var r=n(18),o=n(13);(0,window.$)(function(){n.i(r.a)(),new o.a})},2:function(t,e){var n;n=function(){return this}();try{n=n||Function("return this")()||(0,eval)("this")}catch(t){"object"==typeof window&&(n=window)}t.exports=n},37:function(t,e,n){(function(t){!function(t){var e=function(){try{return!!Symbol.iterator}catch(t){return!1}}(),n=function(t){var n={next:function(){var e=t.shift();return{done:void 0===e,value:e}}};return e&&(n[Symbol.iterator]=function(){return n}),n};"URLSearchParams"in t&&"a=1"===new URLSearchParams("?a=1").toString()||function(){var r=function(t){if(Object.defineProperty(this,"_entries",{value:{}}),"string"==typeof t){if(""!==t){t=t.replace(/^\?/,"");for(var e,n=t.split("&"),o=0;o<n.length;o++)e=n[o].split("="),this.append(decodeURIComponent(e[0]),e.length>1?decodeURIComponent(e[1]):"")}}else if(t instanceof r){var i=this;t.forEach(function(t,e){i.append(t,e)})}},o=r.prototype;o.append=function(t,e){t in this._entries?this._entries[t].push(e.toString()):this._entries[t]=[e.toString()]},o.delete=function(t){delete this._entries[t]},o.get=function(t){return t in this._entries?this._entries[t][0]:null},o.getAll=function(t){return t in this._entries?this._entries[t].slice(0):[]},o.has=function(t){return t in this._entries},o.set=function(t,e){this._entries[t]=[e.toString()]},o.forEach=function(t,e){var n;for(var r in this._entries)if(this._entries.hasOwnProperty(r)){n=this._entries[r];for(var o=0;o<n.length;o++)t.call(e,n[o],r,this)}},o.keys=function(){var t=[];return this.forEach(function(e,n){t.push(n)}),n(t)},o.values=function(){var t=[];return this.forEach(function(e){t.push(e)}),n(t)},o.entries=function(){var t=[];return this.forEach(function(e,n){t.push([n,e])}),n(t)},e&&(o[Symbol.iterator]=o.entries),o.toString=function(){var t="";return this.forEach(function(e,n){t.length>0&&(t+="&"),t+=encodeURIComponent(n)+"="+encodeURIComponent(e)}),t},t.URLSearchParams=r}()}(void 0!==t?t:"undefined"!=typeof window?window:"undefined"!=typeof self?self:this),function(t){if(function(){try{var t=new URL("b","http://a");return t.pathname="c%20d","http://a/c%20d"===t.href&&t.searchParams}catch(t){return!1}}()||function(){var e=t.URL,n=function(t,e){"string"!=typeof t&&(t=String(t));var n=document.implementation.createHTMLDocument("");if(window.doc=n,e){var r=n.createElement("base");r.href=e,n.head.appendChild(r)}var o=n.createElement("a");if(o.href=t,n.body.appendChild(o),o.href=o.href,":"===o.protocol||!/:/.test(o.href))throw new TypeError("Invalid URL");Object.defineProperty(this,"_anchorElement",{value:o})},r=n.prototype,o=function(t){Object.defineProperty(r,t,{get:function(){return this._anchorElement[t]},set:function(e){this._anchorElement[t]=e},enumerable:!0})};["hash","host","hostname","port","protocol","search"].forEach(function(t){o(t)}),Object.defineProperties(r,{toString:{get:function(){var t=this;return function(){return t.href}}},href:{get:function(){return this._anchorElement.href.replace(/\?$/,"")},set:function(t){this._anchorElement.href=t},enumerable:!0},pathname:{get:function(){return this._anchorElement.pathname.replace(/(^\/?)/,"/")},set:function(t){this._anchorElement.pathname=t},enumerable:!0},origin:{get:function(){return this._anchorElement.protocol+"//"+this._anchorElement.hostname+(this._anchorElement.port?":"+this._anchorElement.port:"")},enumerable:!0},password:{get:function(){return""},set:function(t){},enumerable:!0},username:{get:function(){return""},set:function(t){},enumerable:!0},searchParams:{get:function(){var t=new URLSearchParams(this.search),e=this;return["append","delete","set"].forEach(function(n){var r=t[n];t[n]=function(){r.apply(t,arguments),e.search=t.toString()}}),t},enumerable:!0}}),n.createObjectURL=function(t){return e.createObjectURL.apply(e,arguments)},n.revokeObjectURL=function(t){return e.revokeObjectURL.apply(e,arguments)},t.URL=n}(),void 0!==t.location&&!("origin"in t.location)){var e=function(){return t.location.protocol+"//"+t.location.hostname+(t.location.port?":"+t.location.port:"")};try{Object.defineProperty(t.location,"origin",{get:e,enumerable:!0})}catch(n){setInterval(function(){t.location.origin=e()},100)}}}(void 0!==t?t:"undefined"!=typeof window?window:"undefined"!=typeof self?self:this)}).call(e,n(2))},380:function(t,e,n){t.exports=n(188)}});