// Config
/* stylelint-disable */
@import "@scss/config/_settings";
@import "@scss/config/_keyframes";
@import "@scss/config/_bootstrap";
/* stylelint-enable */

<<<<<<< HEAD
.header-toolbar {
  display: none;

  @at-root .multishop-enabled & {
    display: block;
    border-bottom: none;
  }
}

.stock-app {
=======
.adminstockmanagement .stock-app {
>>>>>>> 927d7f68
  padding: 0;

  .header-toolbar {
    z-index: 989;
<<<<<<< HEAD
    display: block;
=======
    padding-right: 0;
>>>>>>> 927d7f68
    padding-left: 0;
    margin: -($grid-gutter-width / 2);
    margin-top: -1rem;
    margin-bottom: 1rem;
    border-bottom: 0.0625rem solid $color-separator;

    @at-root .multishop-enabled & {
      top: 4.95rem;

      @include media-breakpoint-down(md) {
        top: 6.2rem;
      }
    }
  }

  .table {
    td:first-child {
      // product description inside the product column
      p {
        margin-bottom: 0;
      }
    }
  }

  #search {
    .search-input {
      min-height: 35px;
      background-color: $white;
      border: $gray-light 1px solid;
      @include border-radius(4px);
      outline: none;
      box-shadow: none;

      &.tags-input:not(.search-with-icon) {
        @include border-right-radius(0);
      }
    }

    .alert-box {
      position: fixed;
      top: 4rem;
      right: 5px;
      z-index: 1000; // above header toolbar
      padding-top: 28px;
    }

    .fade-enter-active,
    .fade-leave-active {
      @include transition(opacity 0.5s);
    }

    .fade-enter,
    .fade-leave-to {
      opacity: 0;
    }
  }

  #filters-container {
    .collapse-button {
      width: 100%;
      text-align: left;

      .material-icons {
        font-size: 20px;
        color: $gray-medium;
        vertical-align: bottom;
      }
    }

    .filter-container {
      padding: 10px;
      border: $gray-light 1px solid;
      @include border-radius(4px);

      &.filter-suppliers {
        .item {
          margin-bottom: 5px;
        }

        ul {
          padding-left: 0;
          margin-bottom: 0;
          list-style: none;
        }
      }
    }
  }

  .low-filter-label {
    cursor: pointer;
  }

  #filters {
    width: 150%;
    background: $white;
    border: solid 1px #b9cdd2;
    box-shadow: 1px 2px 3px 0 rgba(108, 134, 142, 0.3);
    @include border-radius(4px);

    @include media-breakpoint-down(sm) {
      width: 100%;
    }

    select.form-control {
      @include border-radius(4px);
    }

    .row {
      padding: 0.625rem; // 10px
    }
  }

  // form that allows changing stock quantities
  form.qty {
    position: relative;
    display: inline-block;
    width: 7rem;

    &:hover,
    &.active {
      input[type="number"] {
        // we need this offset to make room for the confirmation button
        padding-right: 34px;
      }

      .ps-number-spinner {
        right: 34px;
      }
    }

    .check-button {
      position: absolute;
      top: 0;
      right: 1px;
      z-index: 2;
      width: 33px;
      height: 100%;
      padding: 0;
      cursor: pointer;
      background: $brand-primary;
      border: none;
      outline: none;
      opacity: 0;
      @include border-right-radius(4px);

      .material-icons {
        color: $white;
        vertical-align: middle;
      }

      &:hover {
        background: $primary-hover;
      }
    }

    &.active {
      .check-button {
        cursor: pointer;
        opacity: 1;
      }
    }

    &.disabled {
      .check-button {
        cursor: default;
        background: $gray-light;
      }
    }
  }

  .pagination {
    justify-content: center;
  }

  .stock-movements {
    .qty-number {
      display: inline-block;
      min-width: 50px;
      padding: 2px 5px;
      color: $white;
      background-color: $gray-dark;
      @include border-radius(4px);

      &.is-positive {
        background-color: $brand-primary;
      }
    }
  }

  .stock-overview {
    .table {
      table-layout: fixed;

      @include media-breakpoint-down(sm) {
        table-layout: unset;
      }

      thead {
        th {
          &.product-title {
            padding-left: 6rem;
          }

          &:last-child {
            overflow: hidden;
            text-overflow: ellipsis;
            white-space: nowrap;

            .material-icons {
              margin-right: 5px;
            }
          }
        }
      }

      .qty-update {
        color: $brand-primary;

        .material-icons {
          vertical-align: middle;
        }
      }

      .enable {
        color: $success;
      }

      .disable {
        color: $danger;
      }

      .low-stock {
        background: $danger-hover;

        .stock-warning {
          font-weight: 700;
          color: $danger;

          &.ico {
            padding: 0 5px;
            cursor: pointer;
            background: lighten($danger, 30%);
            border: 1px solid $danger;
          }
        }
      }
    }

    .product-actions {
      small {
        display: block;
      }

      .bulk-qty {
        max-width: 100px;

        @include media-breakpoint-down(sm) {
          max-width: 60px;
        }
      }

      .update-qty {
        color: $white;
        @include transition(background-color 0.2s ease);
      }

      .qty {
        padding-left: 20px;
      }


      @include media-breakpoint-down(sm) {
        display: flex;
        align-items: center;
        justify-content: space-between;

        > div {
          width: 55%;

          .update-qty {
            display: flex;
            align-items: center;
            max-width: 90%;
            // stylelint-disable-next-line
            margin-right: 0 !important;
            white-space: inherit;
          }

          &:first-of-type {
            width: 45%;
          }

          &:last-of-type {
            display: flex;
            justify-content: center;
          }
        }
      }
    }
  }

  .content-topbar {
    @include media-breakpoint-down(sm) {
      padding: 0;
      margin-bottom: 0.5rem;

      &-right {
        // stylelint-disable-next-line
        display: none !important;
      }
    }
  }
}

.adminstockmanagement > .header-toolbar .container-fluid {
  display: none;
}<|MERGE_RESOLUTION|>--- conflicted
+++ resolved
@@ -5,7 +5,6 @@
 @import "@scss/config/_bootstrap";
 /* stylelint-enable */
 
-<<<<<<< HEAD
 .header-toolbar {
   display: none;
 
@@ -15,19 +14,13 @@
   }
 }
 
-.stock-app {
-=======
 .adminstockmanagement .stock-app {
->>>>>>> 927d7f68
   padding: 0;
 
   .header-toolbar {
     z-index: 989;
-<<<<<<< HEAD
     display: block;
-=======
     padding-right: 0;
->>>>>>> 927d7f68
     padding-left: 0;
     margin: -($grid-gutter-width / 2);
     margin-top: -1rem;
