$header-text-color: #4e6167 !default;

.main-header {
  position: fixed;
  z-index: 1040; // modal backdrop's z-index is 1050, so this must be just below that
  display: flex;
  align-items: stretch;
  width: 100%;
  height: $size-header-height;
  font-size: .8125rem;
  color: $header-text-color;
  background: #fff;

  .material-icons {
    position: relative;
  }

  .mobile & {
    height: $size-header-height + ($header-mobile-padding-y * 2);
    padding: $header-mobile-padding-y 0;

    > .component {
      margin-right: 0;
    }
    .notification-center .dropdown-menu {
      margin-top: .3125rem;
    }
    > .material-icons:not(.js-mobile-menu) {
      padding-top: .625rem;
      font-size: 1.313rem;
    }
  }

  > .logo {
    width: 13.13rem;
    height: 100%;
    background: url("img/logo.png") no-repeat center left;

    .mobile & {
      flex-grow: 1;
      width: 0;
      min-width: 172px;
      margin-left: -15px;
    }
  }

  #shop_version {
    position: absolute;
    top: .9375rem;
    left: 11.25rem;
    font-size: .625rem;

    // hide if viewport <= tablet portrait size
    @include media-breakpoint-down("md") {
      display: none;
    }
  }

  .ajax-spinner {
    position: absolute;
    top: 5px;
    left: 0;
    width: 30px;
    height: 30px;
    margin-left: 0;
  }

  #quick-access-container {
    height: 100%; // needed to make the drop-down appear at the correct position

    // hide if viewport <= tablet portrait size
    @include media-breakpoint-down("md") {
      display: none;
    }

    #quick_select {
      height: 100%;
      color: $header-text-color;
      text-decoration: none;
      letter-spacing: normal;
      font: {
        weight: normal;
        size: .8125rem;
      }

      &:hover {
        @extend #quick_select;
        color: $primary;
      }

      &::after {
        margin-left: -.313rem;
      }
    }
  }

  #header-search-container {
    flex-grow: 1;
    padding-left: 0;

    // hide on very small screens
    @include media-breakpoint-down("sm") {
      display: none;
    }

    form {
      width: 100%; // needed for transition
      height: 1.875rem; // necessary because of elements stretching vertically
      @include transition(width .5s ease-in-out);

      .btn {
        opacity: 1;
        @include transition(all .5s);
      }

      // behavior when the search form is collapsed
      &.collapsed {
        width: 15.625rem;

        input#bo_query {
          padding-left: 2rem; // leave out space for the loupe
          @include border-radius(.983rem);
        }

        .input-group {

          // loupe icon
          &::before {
            margin-top: -(1.25rem / 2);
            font-size: 1.25rem;
            opacity: 1;
          }
        }

        .btn {
          width: 0;
          padding: 0;
          overflow: hidden;
          border: 0;
          // we can't use display:none or else the transition doesn't work
          opacity: 0;
        }
      }
    }

    // search input
    input#bo_query {
      font-size: .75rem;
      border: 1px solid #bbcdd2;
      @include border-left-radius(.983rem);
      @include transition(padding-left .5s);
      padding: {
        top: .375rem;
        bottom: .375rem;
      }

      &::placeholder {
        font-style: italic;
        color: $medium-gray;
      }
    }

    .input-group {

      // loupe icon (hidden by default)
      &::before {
        @extend .material-icons;
        position: absolute;
        top: 50%;
        left: .563rem;
        z-index: 5;
        font-size: 0;
        content: "search";
        opacity: 0;
        @include transition(all .5s);
      }

      button:not(:first-of-type) {
        margin-left: -1px; // collapse borders
      }
    }

    .btn,
    .btn-primary {
      font: {
        size: .75rem;
        weight: normal;
      }
      padding: .313rem .625rem;
      color: $medium-gray;
      text-transform: none;
      letter-spacing: normal;
      background-color: #fafbfc;
      border: 1px solid #bbcdd2;

      &:hover {
        background-color: #eff1f2;
      }

      &:active,
      &:focus {
        box-shadow: none;
      }
    }

    // search button
    .btn-primary {
      border: {
        top-right-radius: .983rem;
        bottom-right-radius: .983rem;
      }
      padding: {
        right: 1rem;
        left: 1rem;
      }
    }

    .show > .btn-outline-secondary.dropdown-toggle {
      box-shadow: none;
    }
  }

  #quick-access-container,
  #header-search-container {
    .dropdown-toggle {
      &::after {
        font-size: 1.6em; // use of em so that the size is relative to the component's font size
        content: "arrow_drop_down";
      }
    }

    .dropdown-menu {
      font: {
        size: .75rem;
      }
      min-width: 15.625rem;
      padding: .313rem 0;
      color: $gray-dark;

      .material-icons {
        padding-right: .5rem;
        color: $medium-gray;
        vertical-align: text-bottom;
      }

      > a {
        padding: .438rem .938rem{
          right: 1.5rem;
        }
        color: inherit;
        border-bottom: 0;

        &:hover {
          color: #fff;
          background-color: $primary;

          .material-icons {
            color: #fff;
          }
        }
      }

      > .dropdown-divider {
        margin: .313rem 0;
      }
    }
  }

  > .component {
    display: flex;
    align-items: center;

    margin: {
      right: .5rem;
      left: .5rem;
    }

    // hide on very small screens
    &.hide-mobile-sm {
      @media (max-width: breakpoint-max("sm")) {
        display: none;
      }
    }

    &.header-right-component,
    &.gamification-component {
      margin: {
        right: .3125rem;
        left: .3125rem;
      }
    }
    > .stores .ps-dropdown-menu {
      right: 0;
      left: auto;
    }
  }

  // Shop state / Maintenance / Debug / View my shop
  .shop-state,
  .shop-list > .link {
    display: flex;
    align-items: center;
    height: 100%;
    font-size: .8125rem;
    color: $header-text-color;
    white-space: nowrap;

    &:hover {
      color: $primary;
      text-decoration: none;
    }
  }

  .shop-state {
    .material-icons {
      font-size: 1.25rem;
      color: $medium-gray;
      padding: {
        right: .3125rem;
      }
    }

    // hide label if width <= tablet landscape size
    @media (max-width: breakpoint-max("lg")) {
      span {
        display: none;
      }
    }
  }

  .shop-list {
    > .link {
      > .material-icons {
        padding-right: .3125rem;
        font-size: 1.25rem;
        color: $primary;
      }
    }
  }

  #header-employee-container {
    margin-right: .3125rem;

    .mobile & {
      display: none;
    }
  }

  #header-notification-container {
    min-width: $size-header-height;
  }

}

// multishop
#shop-list {
  > .btn {
    padding: 0;
    font-weight: 400;
    color: $header-text-color;
    text-decoration: none;

    &:hover {
      color: $primary;
    }

    .selected-item {
      font-size: .8125rem;
      line-height: 17px;
      .material-icons {
        top: -1px;
        font-size: 1.25rem;
        &.visibility {
          color: $primary;
        }
      }
    }
  }
  &.show {
    .selected-item {
      color: $primary;
    }
  }
  .dropdown-menu {
    /* stylelint-disable-next-line declaration-no-important */
    min-width: 17.75rem !important;
    padding: 0;
    margin: 0;
    font-size: 13px;
    border: 1px solid #bbcdd2;
    @include border-radius(0);
    box-shadow: 0 2px 2px 0 rgba(0, 0, 0, .1);

    .items-list {
      max-height: 500px;
      padding-left: 0;
      margin: 20px;
      overflow-y: auto;
      list-style: none;
      a {
        color: $header-text-color;
      }
      li:first-child a {
        padding-left: 0;
        font-size: .875rem;
        font-weight: 600;
        color: $brand-info;

        &:hover {
          cursor: pointer;
        }
      }
      li:not(:first-child) {
        line-height: 32px;
        a:not(.link-shop) {
          display: inline-block;
          width: inherit;
          padding-top: .3125rem;
          padding-bottom: .3125rem;
        }
      }
      .group {
        a {
          padding-left: .625rem;
        }
      }
      .shop {
        display: flex;
        a {
          justify-content: space-between;
          padding-left: 1.5625rem;
          font-weight: 600;
        }
        a.disabled {
          cursor: not-allowed;
        }
        a.link-shop {
          float: right;
          padding-top: 3px;
          padding-right: 10px;
          padding-left: inherit;
          margin-left: auto;
          text-decoration: none;
          i.material-icons {
            width: inherit;
            height: inherit;
            padding: .125rem .625em;
            font-size: 1.25rem;
            color: $gray-medium;
            cursor: pointer;
            border: solid 1px $gray-light;
            @include border-radius(.0625rem);
          }
        }
      }
      .material-icons {
        margin-right: .625rem;
        vertical-align: middle;
      }
      li {
        &.active,
        &:hover {
          /* stylelint-disable declaration-no-important */
          a {
            color: $header-text-color !important;
            background: none;
          }
          i.material-icons {
            color: $brand-info !important;
            border: solid 1px $brand-info !important;
          }
          /* stylelint-enable declaration-no-important */
        }
      }
    }
  }
  .selected-item {
    vertical-align: middle;
    cursor: pointer;
    .material-icons {
      vertical-align: middle;
    }
    .arrow-down {
      top: 0;
      left: 0;
      font-size: 1.25rem;
    }
  }
  .dropdown-item {
    justify-content: flex-start;
    margin: 0;
  }
}
.employee-dropdown {
  > .person {
    margin-right: .625rem;
    cursor: pointer;
    .material-icons {
      font-size: 1.5rem;
      color: $gray-medium;
      vertical-align: bottom;
    }
  }
  .dropdown-menu {
    /* stylelint-disable declaration-no-important */
    top: .9rem !important;
    left: .3rem !important;
    /* stylelint-enable declaration-no-important */

    min-width: 17.5rem;
    margin: 0;
    hr {
      border-top-width: 2px;
    }
    .divider {
      width: 90%;
      margin: 5px auto;
      clear: both;
      border: 1px solid $gray-dark-divider;
    }
    a {
      &.dropdown-item {
        margin: 10px 0;
      }
      &.admin-link {
        color: #576c72;
        background-color: inherit;
        border: 1px solid #899ea5;
        @include border-radius(1px);
        &:hover {
          color: $primary;
          border-color: $primary;
          .material-icons {
            color: $primary;
          }
        }
      }
      &:hover {
        .material-icons {
          color: $dropdown-link-hover-bg;
        }
      }
    }

    .employee-avatar {
      padding: .687rem 0 1rem;
      margin-bottom: .46875rem;
      font-weight: 600;
      text-align: center;
    }

<<<<<<< HEAD
    .profile-link.dropdown-item {
=======
    .profile-link {
      margin: 0 auto !important;
      border: 1px solid #899EA5;
      border-radius: 1px;
      color: #576C72;
      min-width: 130px;
      width: auto;
>>>>>>> 807c6b81
      display: table;
      width: auto;
      min-width: 130px;
      margin: 0 0 0 auto;
      color: #576c72;
      border: 1px solid #899ea5;
      @include border-radius(1px);

      &:hover {
        color: $primary;
        border-color: $primary;

        .material-icons {
          color: $primary;
        }
      }
    }

    .employee_profile {
      display: inline-block;
      max-width: 120px;
      margin-left: 20px;
      font-weight: 600;
      text-align: left;
    }

    .employee-wrapper {
      &-avatar {
        float: left;
        margin: 20px;
      }

      &-profile {
        display: inline-block;
        max-width: 130px;
        margin: 0 0 12.5px;
        text-align: right;
      }
    }

    &::after {
      position: absolute;
      top: -6px;
      right: 10px;
      display: inline-block;
      content: "";
      border-right: 6px solid transparent;
      border-bottom: 6px solid #fff;
      border-left: 6px solid transparent;
    }

    &::before {
      position: absolute;
      top: -7px;
      right: 9px;
      display: inline-block;
      content: "";
      border-right: 7px solid transparent;
      border-bottom: 7px solid #ccc;
      border-bottom-color: rgba(0, 0, 0, .2);
      border-left: 7px solid transparent;
    }

    .avatar {
      width: 3.8rem;
      height: 3.8rem;
      margin-bottom: .3125rem;
      cursor: pointer;
    }

    .material-icons {
      font-size: 1.5rem;
      color: $gray-medium;
      vertical-align: middle;
    }

    .employee-link {
      &#header_logout {
        margin: 10px 0;
        color: $medium-gray;

        &:hover {
          color: $primary;
          background-color: inherit;
        }
      }
    }
  }
}<|MERGE_RESOLUTION|>--- conflicted
+++ resolved
@@ -549,9 +549,6 @@
       text-align: center;
     }
 
-<<<<<<< HEAD
-    .profile-link.dropdown-item {
-=======
     .profile-link {
       margin: 0 auto !important;
       border: 1px solid #899EA5;
@@ -559,14 +556,7 @@
       color: #576C72;
       min-width: 130px;
       width: auto;
->>>>>>> 807c6b81
       display: table;
-      width: auto;
-      min-width: 130px;
-      margin: 0 0 0 auto;
-      color: #576c72;
-      border: 1px solid #899ea5;
-      @include border-radius(1px);
 
       &:hover {
         color: $primary;
