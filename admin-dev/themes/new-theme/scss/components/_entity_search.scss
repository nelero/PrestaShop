--- conflicted
+++ resolved
@@ -3,32 +3,7 @@
 }
 
 .entity-search-widget {
-<<<<<<< HEAD
-  .twitter-typeahead {
-    .tt-menu {
-      width: 100%;
-      max-height: 19.5rem;
-      padding: 0.3125rem 0;
-      overflow: auto;
-      background: $white;
-      border: 1px solid $gray-medium;
-    }
-
-    .tt-suggestion {
-      padding: 0.3125rem 0.625rem;
-      color: $gray-medium;
-      cursor: pointer;
-
-      &:hover,
-      &.tt-cursor {
-        color: $white;
-        background-color: $primary-hover;
-      }
-    }
-  }
-=======
   @import "twitter_typeahead";
->>>>>>> fc2fad12
 
   .entities-list {
     max-width: 100%;
