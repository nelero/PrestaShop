--- conflicted
+++ resolved
@@ -109,15 +109,10 @@
     this.$container.on('input', createOrderMap.productSearch, (e) => this.initProductSearch(e));
     this.$container.on('input', createOrderMap.cartRuleSearchInput, (e) => this.initCartRuleSearch(e));
     this.$container.on('blur', createOrderMap.cartRuleSearchInput, () => this.cartRuleManager.stopSearching());
-<<<<<<< HEAD
     this.listenForCartEdit();
     this.onCartLoaded();
-=======
-    this._listenForCartEdit();
-    this._onCartLoaded();
     this.onCustomersNotFound();
     this._onCustomerSelected();
->>>>>>> e1f64c0e
   }
 
   /**
