--- conflicted
+++ resolved
@@ -46,18 +46,11 @@
       return;
     }
 
-<<<<<<< HEAD
-    const $productsTableRowTemplate = $($(createOrderMap.productsTableRowTemplate).html());
-
-    Object.values(products).forEach((product) => {
-      const $template = $productsTableRowTemplate.clone();
-=======
     for (const key in products) {
       const product = products[key];
 
       const $template = this.cloneProductTemplate(product);
 
->>>>>>> 55605367
       let customizationId = 0;
 
       if (product.customization) {
@@ -141,11 +134,7 @@
    * @param foundProducts
    */
   renderSearchResults(foundProducts) {
-<<<<<<< HEAD
     this.cleanSearchResults();
-=======
-    this._cleanSearchResults();
->>>>>>> 55605367
     this.toggleSearchingNotice(false);
     if (foundProducts.length === 0) {
       this.showNotFound();
@@ -162,15 +151,9 @@
   }
 
   reset() {
-<<<<<<< HEAD
     this.cleanSearchResults();
     this.hideTaxWarning();
     this.hideResultBlock();
-=======
-    this._cleanSearchResults();
-    this._hideTaxWarning();
-    this._hideResultBlock();
->>>>>>> 55605367
     this.toggleSearchingNotice(false);
   }
 
