--- conflicted
+++ resolved
@@ -94,25 +94,15 @@
     const $customizedTextTemplate = $($(createOrderMap.listedProductCustomizedTextTemplate).html());
     const $customizedFileTemplate = $($(createOrderMap.listedProductCustomizedFileTemplate).html());
 
-<<<<<<< HEAD
     Object.values(customization.customizationFieldsData).forEach((customizedData) => {
-=======
-    for (const key in customization.customizationFieldsData) {
-      const customizedData = customization.customizationFieldsData[key];
-
->>>>>>> 117b5551
       let $customizationTemplate = $customizedTextTemplate.clone();
 
       if (customizedData.type === createOrderMap.productCustomizationFieldTypeFile) {
         $customizationTemplate = $customizedFileTemplate.clone();
         $customizationTemplate.find(createOrderMap.listedProductCustomizationName).text(customizedData.name);
-<<<<<<< HEAD
         $customizationTemplate
           .find(`${createOrderMap.listedProductCustomizationValue} img`)
           .prop('src', customizedData.value);
-=======
-        $customizationTemplate.find(`${createOrderMap.listedProductCustomizationValue} img`).prop('src', customizedData.value);
->>>>>>> 117b5551
       } else {
         $customizationTemplate.find(createOrderMap.listedProductCustomizationName).text(customizedData.name);
         $customizationTemplate.find(createOrderMap.listedProductCustomizationValue).text(customizedData.value);
@@ -295,11 +285,7 @@
    */
   renderCartBlockErrorAlert(message) {
     $(createOrderMap.cartErrorAlertText).text(message);
-<<<<<<< HEAD
     this.showCartBlockError();
-=======
-    this._showCartBlockError();
->>>>>>> 117b5551
   }
 
   /**
@@ -315,11 +301,7 @@
    *
    * @private
    */
-<<<<<<< HEAD
   showCartBlockError() {
-=======
-  _showCartBlockError() {
->>>>>>> 117b5551
     $(createOrderMap.cartErrorAlertBlock).removeClass('d-none');
   }
 
@@ -328,11 +310,7 @@
    *
    * @private
    */
-<<<<<<< HEAD
   hideCartBlockError() {
-=======
-  _hideCartBlockError() {
->>>>>>> 117b5551
     $(createOrderMap.cartErrorAlertBlock).addClass('d-none');
   }
 
@@ -373,18 +351,15 @@
   }
 
   /**
-<<<<<<< HEAD
-=======
    * Hides result block
    *
    * @private
    */
-  _hideResultBlock() {
+  hideResultBlock() {
     $(createOrderMap.productResultBlock).addClass('d-none');
   }
 
   /**
->>>>>>> 117b5551
    * Shows products list
    *
    * @private
