/**
 * 2007-2019 PrestaShop SA and Contributors
 *
 * NOTICE OF LICENSE
 *
 * This source file is subject to the Open Software License (OSL 3.0)
 * that is bundled with this package in the file LICENSE.txt.
 * It is also available through the world-wide-web at this URL:
 * https://opensource.org/licenses/OSL-3.0
 * If you did not receive a copy of the license and are unable to
 * obtain it through the world-wide-web, please send an email
 * to license@prestashop.com so we can send you a copy immediately.
 *
 * DISCLAIMER
 *
 * Do not edit or add to this file if you wish to upgrade PrestaShop to newer
 * versions in the future. If you wish to customize PrestaShop for your
 * needs please refer to https://www.prestashop.com for more information.
 *
 * @author    PrestaShop SA <contact@prestashop.com>
 * @copyright 2007-2019 PrestaShop SA and Contributors
 * @license   https://opensource.org/licenses/OSL-3.0 Open Software License (OSL 3.0)
 * International Registered Trademark & Property of PrestaShop SA
 */

import CartEditor from '@pages/order/create/cart-editor';
import createOrderMap from '@pages/order/create/create-order-map';
import eventMap from '@pages/order/create/event-map';
import {EventEmitter} from '@components/event-emitter';
import ProductRenderer from '@pages/order/create/product-renderer';
import Router from '@components/router';

const {$} = window;

/**
 * Product component Object for "Create order" page
 */
export default class ProductManager {
  constructor() {
    this.products = [];
    this.selectedProduct = null;
    this.selectedCombinationId = null;
    this.activeSearchRequest = null;

    this.productRenderer = new ProductRenderer();
    this.router = new Router();
    this.cartEditor = new CartEditor();

    this.initListeners();

    return {
      search: (searchPhrase) => this.search(searchPhrase),
      addProductToCart: (cartId) => this.cartEditor.addProduct(cartId, this.getProductData()),
      removeProductFromCart: (cartId, product) => this.cartEditor.removeProductFromCart(cartId, product),
      changeProductPrice: (cartId, customerId, updatedProduct) => this.cartEditor.changeProductPrice(
        cartId,
        customerId,
        updatedProduct,
      ),
      changeProductQty: (cartId, updatedProduct) => this.cartEditor.changeProductQty(cartId, updatedProduct),
    };
  }

  /**
   * Initializes event listeners
   *
   * @private
   */
  initListeners() {
    $(createOrderMap.productSelect).on('change', (e) => this.initProductSelect(e));
    $(createOrderMap.combinationsSelect).on('change', (e) => this.initCombinationSelect(e));

    this.onProductSearch();
    this.onAddProductToCart();
    this.onRemoveProductFromCart();
    this.onProductPriceChange();
    this.onProductQtyChange();
  }

  /**
   * Listens for product search event
   *
   * @private
   */
  onProductSearch() {
    EventEmitter.on(eventMap.productSearched, (response) => {
      this.products = response.products;
      this.productRenderer.renderSearchResults(this.products);
      this.selectFirstResult();
    });
  }

  /**
   * Listens for add product to cart event
   *
   * @private
   */
  onAddProductToCart() {
    // on success
    EventEmitter.on(eventMap.productAddedToCart, (cartInfo) => {
      this.productRenderer.cleanCartBlockAlerts();
      EventEmitter.emit(eventMap.cartLoaded, cartInfo);
    });

    // on failure
    EventEmitter.on(eventMap.productAddToCartFailed, (errorMessage) => {
      this.productRenderer.renderCartBlockErrorAlert(errorMessage);
    });
  }

  /**
   * Listens for remove product from cart event
   *
   * @private
   */
  onRemoveProductFromCart() {
    EventEmitter.on(eventMap.productRemovedFromCart, (cartInfo) => {
      EventEmitter.emit(eventMap.cartLoaded, cartInfo);
    });
  }

  /**
   * Listens for product price change in cart event
   *
   * @private
   */
  onProductPriceChange() {
    EventEmitter.on(eventMap.productPriceChanged, (cartInfo) => {
      this.productRenderer.cleanCartBlockAlerts();
      EventEmitter.emit(eventMap.cartLoaded, cartInfo);
    });
  }

  /**
   * Listens for product quantity change in cart success/failure event
   *
   * @private
   */
  onProductQtyChange() {
    // on success
    EventEmitter.on(eventMap.productQtyChanged, (cartInfo) => {
      this.productRenderer.cleanCartBlockAlerts();
      EventEmitter.emit(eventMap.cartLoaded, cartInfo);
    });

    // on failure
    EventEmitter.on(eventMap.productQtyChangeFailed, (e) => {
      this.productRenderer.renderCartBlockErrorAlert(e.responseJSON.message);
    });
  }

  /**
   * Initializes product select
   *
   * @param event
   *
   * @private
   */
  initProductSelect(event) {
    const productId = Number($(event.currentTarget).find(':selected').val());
    this.selectProduct(productId);
  }

  /**
   * Initializes combination select
   *
   * @param event
   *
   * @private
   */
  initCombinationSelect(event) {
    const combinationId = Number($(event.currentTarget).find(':selected').val());
    this.selectCombination(combinationId);
  }

  /**
   * Searches for product
   *
   * @private
   */
  search(searchPhrase) {
    if (searchPhrase.length < 3) {
      return;
    }

    if (this.activeSearchRequest !== null) {
      this.activeSearchRequest.abort();
    }

    const params = {
      search_phrase: searchPhrase,
    };

    if ($(createOrderMap.cartCurrencySelect).data('selectedCurrencyId') !== undefined) {
      params.currency_id = $(createOrderMap.cartCurrencySelect).data('selectedCurrencyId');
    }

    const $searchRequest = $.get(this.router.generate('admin_products_search'), params);
    this.activeSearchRequest = $searchRequest;

    $searchRequest.then((response) => {
      EventEmitter.emit(eventMap.productSearched, response);
    }).catch((response) => {
      if (response.statusText === 'abort') {
        return;
      }

      window.showErrorMessage(response.responseJSON.message);
    });
  }

  /**
   * Initiate first result dataset after search
   *
   * @private
   */
  selectFirstResult() {
    this.unsetProduct();

<<<<<<< HEAD
    if (this.products.length !== 0) {
      this.selectProduct(this.products[0].productId);
=======
    const values = Object.values(this.products);

    if (values.length !== 0) {
      this._selectProduct(values[0].productId);
>>>>>>> ee26dd1a
    }
  }

  /**
   * Handles use case when product is selected from search results
   *
   * @private
   *
   * @param {Number} productId
   */
  selectProduct(productId) {
    this.unsetCombination();

    const selectedProduct = Object.values(this.products).find((product) => product.productId === productId);
    if (selectedProduct) {
      this.selectedProduct = selectedProduct;
    }

    this.productRenderer.renderProductMetadata(this.selectedProduct);
    // if product has combinations select the first else leave it null
    if (this.selectedProduct.combinations.length !== 0) {
      this.selectCombination(Object.keys(this.selectedProduct.combinations)[0]);
    }

    return this.selectedProduct;
  }

  /**
   * Handles use case when new combination is selected
   *
   * @param combinationId
   *
   * @private
   */
  selectCombination(combinationId) {
    const combination = this.selectedProduct.combinations[combinationId];

    this.selectedCombinationId = combinationId;
    this.productRenderer.renderStock(combination.stock);

    return combination;
  }

  /**
   * Sets the selected combination id to null
   *
   * @private
   */
  unsetCombination() {
    this.selectedCombinationId = null;
  }

  /**
   * Sets the selected product to null
   *
   * @private
   */
  unsetProduct() {
    this.selectedProduct = null;
  }

  /**
   * Retrieves product data from product search result block fields
   *
   * @returns {Object}
   *
   * @private
   */
  getProductData() {
    const $fileInputs = $(createOrderMap.productCustomizationContainer).find('input[type="file"]');
    const formData = new FormData(document.querySelector(createOrderMap.productAddForm));
    const fileSizes = {};

    // adds key value pairs {input name: file size} of each file in separate object
    // in case formData size exceeds server settings.
    $.each($fileInputs, (key, input) => {
      if (input.files.length !== 0) {
        fileSizes[$(input).data('customization-field-id')] = input.files[0].size;
      }
    });

    return {
      product: formData,
      fileSizes,
    };
  }
}<|MERGE_RESOLUTION|>--- conflicted
+++ resolved
@@ -23,14 +23,14 @@
  * International Registered Trademark & Property of PrestaShop SA
  */
 
-import CartEditor from '@pages/order/create/cart-editor';
-import createOrderMap from '@pages/order/create/create-order-map';
-import eventMap from '@pages/order/create/event-map';
-import {EventEmitter} from '@components/event-emitter';
-import ProductRenderer from '@pages/order/create/product-renderer';
-import Router from '@components/router';
-
-const {$} = window;
+import CartEditor from "@pages/order/create/cart-editor";
+import createOrderMap from "@pages/order/create/create-order-map";
+import eventMap from "@pages/order/create/event-map";
+import { EventEmitter } from "@components/event-emitter";
+import ProductRenderer from "@pages/order/create/product-renderer";
+import Router from "@components/router";
+
+const { $ } = window;
 
 /**
  * Product component Object for "Create order" page
@@ -49,15 +49,15 @@
     this.initListeners();
 
     return {
-      search: (searchPhrase) => this.search(searchPhrase),
-      addProductToCart: (cartId) => this.cartEditor.addProduct(cartId, this.getProductData()),
-      removeProductFromCart: (cartId, product) => this.cartEditor.removeProductFromCart(cartId, product),
-      changeProductPrice: (cartId, customerId, updatedProduct) => this.cartEditor.changeProductPrice(
-        cartId,
-        customerId,
-        updatedProduct,
-      ),
-      changeProductQty: (cartId, updatedProduct) => this.cartEditor.changeProductQty(cartId, updatedProduct),
+      search: searchPhrase => this.search(searchPhrase),
+      addProductToCart: cartId =>
+        this.cartEditor.addProduct(cartId, this.getProductData()),
+      removeProductFromCart: (cartId, product) =>
+        this.cartEditor.removeProductFromCart(cartId, product),
+      changeProductPrice: (cartId, customerId, updatedProduct) =>
+        this.cartEditor.changeProductPrice(cartId, customerId, updatedProduct),
+      changeProductQty: (cartId, updatedProduct) =>
+        this.cartEditor.changeProductQty(cartId, updatedProduct)
     };
   }
 
@@ -67,8 +67,12 @@
    * @private
    */
   initListeners() {
-    $(createOrderMap.productSelect).on('change', (e) => this.initProductSelect(e));
-    $(createOrderMap.combinationsSelect).on('change', (e) => this.initCombinationSelect(e));
+    $(createOrderMap.productSelect).on("change", e =>
+      this.initProductSelect(e)
+    );
+    $(createOrderMap.combinationsSelect).on("change", e =>
+      this.initCombinationSelect(e)
+    );
 
     this.onProductSearch();
     this.onAddProductToCart();
@@ -83,7 +87,7 @@
    * @private
    */
   onProductSearch() {
-    EventEmitter.on(eventMap.productSearched, (response) => {
+    EventEmitter.on(eventMap.productSearched, response => {
       this.products = response.products;
       this.productRenderer.renderSearchResults(this.products);
       this.selectFirstResult();
@@ -97,13 +101,13 @@
    */
   onAddProductToCart() {
     // on success
-    EventEmitter.on(eventMap.productAddedToCart, (cartInfo) => {
+    EventEmitter.on(eventMap.productAddedToCart, cartInfo => {
       this.productRenderer.cleanCartBlockAlerts();
       EventEmitter.emit(eventMap.cartLoaded, cartInfo);
     });
 
     // on failure
-    EventEmitter.on(eventMap.productAddToCartFailed, (errorMessage) => {
+    EventEmitter.on(eventMap.productAddToCartFailed, errorMessage => {
       this.productRenderer.renderCartBlockErrorAlert(errorMessage);
     });
   }
@@ -114,7 +118,7 @@
    * @private
    */
   onRemoveProductFromCart() {
-    EventEmitter.on(eventMap.productRemovedFromCart, (cartInfo) => {
+    EventEmitter.on(eventMap.productRemovedFromCart, cartInfo => {
       EventEmitter.emit(eventMap.cartLoaded, cartInfo);
     });
   }
@@ -125,7 +129,7 @@
    * @private
    */
   onProductPriceChange() {
-    EventEmitter.on(eventMap.productPriceChanged, (cartInfo) => {
+    EventEmitter.on(eventMap.productPriceChanged, cartInfo => {
       this.productRenderer.cleanCartBlockAlerts();
       EventEmitter.emit(eventMap.cartLoaded, cartInfo);
     });
@@ -138,13 +142,13 @@
    */
   onProductQtyChange() {
     // on success
-    EventEmitter.on(eventMap.productQtyChanged, (cartInfo) => {
+    EventEmitter.on(eventMap.productQtyChanged, cartInfo => {
       this.productRenderer.cleanCartBlockAlerts();
       EventEmitter.emit(eventMap.cartLoaded, cartInfo);
     });
 
     // on failure
-    EventEmitter.on(eventMap.productQtyChangeFailed, (e) => {
+    EventEmitter.on(eventMap.productQtyChangeFailed, e => {
       this.productRenderer.renderCartBlockErrorAlert(e.responseJSON.message);
     });
   }
@@ -157,7 +161,11 @@
    * @private
    */
   initProductSelect(event) {
-    const productId = Number($(event.currentTarget).find(':selected').val());
+    const productId = Number(
+      $(event.currentTarget)
+        .find(":selected")
+        .val()
+    );
     this.selectProduct(productId);
   }
 
@@ -169,7 +177,11 @@
    * @private
    */
   initCombinationSelect(event) {
-    const combinationId = Number($(event.currentTarget).find(':selected').val());
+    const combinationId = Number(
+      $(event.currentTarget)
+        .find(":selected")
+        .val()
+    );
     this.selectCombination(combinationId);
   }
 
@@ -188,25 +200,35 @@
     }
 
     const params = {
-      search_phrase: searchPhrase,
+      search_phrase: searchPhrase
     };
 
-    if ($(createOrderMap.cartCurrencySelect).data('selectedCurrencyId') !== undefined) {
-      params.currency_id = $(createOrderMap.cartCurrencySelect).data('selectedCurrencyId');
-    }
-
-    const $searchRequest = $.get(this.router.generate('admin_products_search'), params);
+    if (
+      $(createOrderMap.cartCurrencySelect).data("selectedCurrencyId") !==
+      undefined
+    ) {
+      params.currency_id = $(createOrderMap.cartCurrencySelect).data(
+        "selectedCurrencyId"
+      );
+    }
+
+    const $searchRequest = $.get(
+      this.router.generate("admin_products_search"),
+      params
+    );
     this.activeSearchRequest = $searchRequest;
 
-    $searchRequest.then((response) => {
-      EventEmitter.emit(eventMap.productSearched, response);
-    }).catch((response) => {
-      if (response.statusText === 'abort') {
-        return;
-      }
-
-      window.showErrorMessage(response.responseJSON.message);
-    });
+    $searchRequest
+      .then(response => {
+        EventEmitter.emit(eventMap.productSearched, response);
+      })
+      .catch(response => {
+        if (response.statusText === "abort") {
+          return;
+        }
+
+        window.showErrorMessage(response.responseJSON.message);
+      });
   }
 
   /**
@@ -217,15 +239,8 @@
   selectFirstResult() {
     this.unsetProduct();
 
-<<<<<<< HEAD
     if (this.products.length !== 0) {
       this.selectProduct(this.products[0].productId);
-=======
-    const values = Object.values(this.products);
-
-    if (values.length !== 0) {
-      this._selectProduct(values[0].productId);
->>>>>>> ee26dd1a
     }
   }
 
@@ -239,7 +254,9 @@
   selectProduct(productId) {
     this.unsetCombination();
 
-    const selectedProduct = Object.values(this.products).find((product) => product.productId === productId);
+    const selectedProduct = Object.values(this.products).find(
+      product => product.productId === productId
+    );
     if (selectedProduct) {
       this.selectedProduct = selectedProduct;
     }
@@ -295,21 +312,26 @@
    * @private
    */
   getProductData() {
-    const $fileInputs = $(createOrderMap.productCustomizationContainer).find('input[type="file"]');
-    const formData = new FormData(document.querySelector(createOrderMap.productAddForm));
+    const $fileInputs = $(createOrderMap.productCustomizationContainer).find(
+      'input[type="file"]'
+    );
+    const formData = new FormData(
+      document.querySelector(createOrderMap.productAddForm)
+    );
     const fileSizes = {};
 
     // adds key value pairs {input name: file size} of each file in separate object
     // in case formData size exceeds server settings.
     $.each($fileInputs, (key, input) => {
       if (input.files.length !== 0) {
-        fileSizes[$(input).data('customization-field-id')] = input.files[0].size;
+        fileSizes[$(input).data("customization-field-id")] =
+          input.files[0].size;
       }
     });
 
     return {
       product: formData,
-      fileSizes,
+      fileSizes
     };
   }
 }