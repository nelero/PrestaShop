--- conflicted
+++ resolved
@@ -49,25 +49,12 @@
     this.initListeners();
 
     return {
-<<<<<<< HEAD
       search: (searchPhrase) => this.search(searchPhrase),
       addProductToCart: (cartId) => this.cartEditor.addProduct(cartId, this.getProductData()),
       removeProductFromCart: (cartId, product) => this.cartEditor.removeProductFromCart(cartId, product),
       /* eslint-disable-next-line max-len */
       changeProductPrice: (cartId, customerId, updatedProduct) => this.cartEditor.changeProductPrice(cartId, customerId, updatedProduct),
       changeProductQty: (cartId, updatedProduct) => this.cartEditor.changeProductQty(cartId, updatedProduct),
-=======
-      search: searchPhrase => this._search(searchPhrase),
-
-      addProductToCart: cartId => this.cartEditor.addProduct(cartId, this._getProductData()),
-
-      removeProductFromCart: (cartId, product) => this.cartEditor.removeProductFromCart(cartId, product),
-
-      changeProductPrice: (cartId, customerId, updatedProduct) =>
-        this.cartEditor.changeProductPrice(cartId, customerId, updatedProduct),
-
-      changeProductQty: (cartId, updatedProduct) => this.cartEditor.changeProductQty(cartId, updatedProduct)
->>>>>>> cad078f5
     };
   }
 
@@ -76,7 +63,6 @@
    *
    * @private
    */
-<<<<<<< HEAD
   initListeners() {
     $(createOrderMap.productSelect).on('change', (e) => this.initProductSelect(e),
     );
@@ -88,17 +74,6 @@
     this.onRemoveProductFromCart();
     this.onProductPriceChange();
     this.onProductQtyChange();
-=======
-  _initListeners() {
-    $(createOrderMap.productSelect).on('change', e => this._initProductSelect(e));
-    $(createOrderMap.combinationsSelect).on('change', e => this._initCombinationSelect(e));
-
-    this._onProductSearch();
-    this._onAddProductToCart();
-    this._onRemoveProductFromCart();
-    this._onProductPriceChange();
-    this._onProductQtyChange();
->>>>>>> cad078f5
   }
 
   /**
@@ -106,13 +81,8 @@
    *
    * @private
    */
-<<<<<<< HEAD
   onProductSearch() {
     EventEmitter.on(eventMap.productSearched, (response) => {
-=======
-  _onProductSearch() {
-    EventEmitter.on(eventMap.productSearched, response => {
->>>>>>> cad078f5
       this.products = response.products;
       this.productRenderer.renderSearchResults(this.products);
       this.selectFirstResult();
@@ -126,14 +96,14 @@
    */
   onAddProductToCart() {
     // on success
-    EventEmitter.on(eventMap.productAddedToCart, cartInfo => {
+    EventEmitter.on(eventMap.productAddedToCart, (cartInfo) => {
       this.productRenderer.cleanCartBlockAlerts();
       this.updateStockOnProductAdd();
       EventEmitter.emit(eventMap.cartLoaded, cartInfo);
     });
 
     // on failure
-    EventEmitter.on(eventMap.productAddToCartFailed, errorMessage => {
+    EventEmitter.on(eventMap.productAddToCartFailed, (errorMessage) => {
       this.productRenderer.renderCartBlockErrorAlert(errorMessage);
     });
   }
@@ -143,16 +113,10 @@
    *
    * @private
    */
-<<<<<<< HEAD
   onRemoveProductFromCart() {
     EventEmitter.on(eventMap.productRemovedFromCart, (data) => {
       this.updateStockOnProductRemove(data.product);
       EventEmitter.emit(eventMap.cartLoaded, data.cartInfo);
-=======
-  _onRemoveProductFromCart() {
-    EventEmitter.on(eventMap.productRemovedFromCart, cartInfo => {
-      EventEmitter.emit(eventMap.cartLoaded, cartInfo);
->>>>>>> cad078f5
     });
   }
 
@@ -161,13 +125,8 @@
    *
    * @private
    */
-<<<<<<< HEAD
   onProductPriceChange() {
     EventEmitter.on(eventMap.productPriceChanged, (cartInfo) => {
-=======
-  _onProductPriceChange() {
-    EventEmitter.on(eventMap.productPriceChanged, cartInfo => {
->>>>>>> cad078f5
       this.productRenderer.cleanCartBlockAlerts();
       EventEmitter.emit(eventMap.cartLoaded, cartInfo);
     });
@@ -178,34 +137,25 @@
    *
    * @private
    */
-<<<<<<< HEAD
   onProductQtyChange() {
+    const enableQtyInputs = () => {
+      const inputsQty = document.querySelectorAll(createOrderMap.listedProductQtyInput);
+
+      inputsQty.forEach((inputQty) => {
+        inputQty.disabled = false;
+      });
+    };
+
     // on success
     EventEmitter.on(eventMap.productQtyChanged, (data) => {
       this.productRenderer.cleanCartBlockAlerts();
       this.updateStockOnQtyChange(data.product);
       EventEmitter.emit(eventMap.cartLoaded, data.cartInfo);
-=======
-  _onProductQtyChange() {
-    const enableQtyInputs = () => {
-      const inputsQty = document.querySelectorAll(createOrderMap.listedProductQtyInput);
-
-      inputsQty.forEach(inputQty => {
-        inputQty.disabled = false;
-      });
-    };
-
-    // on success
-    EventEmitter.on(eventMap.productQtyChanged, cartInfo => {
-      this.productRenderer.cleanCartBlockAlerts();
-      EventEmitter.emit(eventMap.cartLoaded, cartInfo);
-
       enableQtyInputs();
->>>>>>> cad078f5
     });
 
     // on failure
-    EventEmitter.on(eventMap.productQtyChangeFailed, e => {
+    EventEmitter.on(eventMap.productQtyChangeFailed, (e) => {
       this.productRenderer.renderCartBlockErrorAlert(e.responseJSON.message);
       enableQtyInputs();
     });
@@ -218,7 +168,6 @@
    *
    * @private
    */
-<<<<<<< HEAD
   initProductSelect(event) {
     const productId = Number(
       $(event.currentTarget)
@@ -226,15 +175,6 @@
         .val(),
     );
     this.selectProduct(productId);
-=======
-  _initProductSelect(event) {
-    const productId = Number(
-      $(event.currentTarget)
-        .find(':selected')
-        .val()
-    );
-    this._selectProduct(productId);
->>>>>>> cad078f5
   }
 
   /**
@@ -244,7 +184,6 @@
    *
    * @private
    */
-<<<<<<< HEAD
   initCombinationSelect(event) {
     const combinationId = Number(
       $(event.currentTarget)
@@ -252,15 +191,6 @@
         .val(),
     );
     this.selectCombination(combinationId);
-=======
-  _initCombinationSelect(event) {
-    const combinationId = Number(
-      $(event.currentTarget)
-        .find(':selected')
-        .val()
-    );
-    this._selectCombination(combinationId);
->>>>>>> cad078f5
   }
 
   /**
@@ -279,7 +209,7 @@
     }
 
     const params = {
-      search_phrase: searchPhrase
+      search_phrase: searchPhrase,
     };
 
     if (
@@ -298,10 +228,10 @@
     this.activeSearchRequest = $searchRequest;
 
     $searchRequest
-      .then(response => {
+      .then((response) => {
         EventEmitter.emit(eventMap.productSearched, response);
       })
-      .catch(response => {
+      .catch((response) => {
         if (response.statusText === 'abort') {
           return;
         }
@@ -362,11 +292,7 @@
     this.selectedCombinationId = combinationId;
     this.productRenderer.renderStock(
       combination.stock,
-<<<<<<< HEAD
-      this.selectedProduct.availableOutOfStock || (combination.stock <= 0),
-=======
-      this.selectedProduct.availableOutOfStock || combination.stock <= 0
->>>>>>> cad078f5
+      this.selectedProduct.availableOutOfStock || combination.stock <= 0,
     );
 
     return combination;
@@ -416,7 +342,7 @@
 
     return {
       product: formData,
-      fileSizes
+      fileSizes,
     };
   }
 
