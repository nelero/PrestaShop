/**
 * Copyright since 2007 PrestaShop SA and Contributors
 * PrestaShop is an International Registered Trademark & Property of PrestaShop SA
 *
 * NOTICE OF LICENSE
 *
 * This source file is subject to the Open Software License (OSL 3.0)
 * that is bundled with this package in the file LICENSE.md.
 * It is also available through the world-wide-web at this URL:
 * https://opensource.org/licenses/OSL-3.0
 * If you did not receive a copy of the license and are unable to
 * obtain it through the world-wide-web, please send an email
 * to license@prestashop.com so we can send you a copy immediately.
 *
 * DISCLAIMER
 *
 * Do not edit or add to this file if you wish to upgrade PrestaShop to newer
 * versions in the future. If you wish to customize PrestaShop for your
 * needs please refer to https://devdocs.prestashop.com/ for more information.
 *
 * @author    PrestaShop SA and Contributors <contact@prestashop.com>
 * @copyright Since 2007 PrestaShop SA and Contributors
 * @license   https://opensource.org/licenses/OSL-3.0 Open Software License (OSL 3.0)
 */

import OrderViewPageMap from '@pages/order/OrderViewPageMap';
import OrderProductEdit from '@pages/order/view/order-product-edit';
import Router from '@components/router';

const {$} = window;

export default class OrderProductRenderer {
  constructor() {
    this.router = new Router();
  }

  addOrUpdateProductToList($productRow, newRow) {
    if ($productRow.length > 0) {
      $productRow.html($(newRow).html());
    } else {
      $(OrderViewPageMap.productAddRow).before(
        $(newRow)
          .hide()
          .fadeIn(),
      );
    }
  }

  updateNumProducts(numProducts) {
    $(OrderViewPageMap.productsCount).html(numProducts);
  }

  editProductFromList(
    orderDetailId,
    quantity,
    priceTaxIncl,
    priceTaxExcl,
    taxRate,
    location,
    availableQuantity,
    availableOutOfStock,
    orderInvoiceId,
  ) {
    const $orderEdit = new OrderProductEdit(orderDetailId);
    $orderEdit.displayProduct({
      price_tax_excl: priceTaxExcl,
      price_tax_incl: priceTaxIncl,
      tax_rate: taxRate,
      quantity,
      location,
      availableQuantity,
      availableOutOfStock,
      orderInvoiceId,
    });
    $(OrderViewPageMap.productAddActionBtn).addClass('d-none');
    $(OrderViewPageMap.productAddRow).addClass('d-none');
  }

  moveProductsPanelToModificationPosition(scrollTarget = 'body') {
    $(OrderViewPageMap.productActionBtn).addClass('d-none');
    $(
      `${OrderViewPageMap.productAddActionBtn}, ${OrderViewPageMap.productAddRow}`,
    ).removeClass('d-none');
    this.moveProductPanelToTop(scrollTarget);
  }

  moveProductsPanelToRefundPosition() {
    this.resetAllEditRows();
    $(
      /* eslint-disable-next-line max-len */
      `${OrderViewPageMap.productAddActionBtn}, ${OrderViewPageMap.productAddRow}, ${OrderViewPageMap.productActionBtn}`,
    ).addClass('d-none');
    this.moveProductPanelToTop();
  }

  moveProductPanelToTop(scrollTarget = 'body') {
    const $modificationPosition = $(
      OrderViewPageMap.productModificationPosition,
    );
    if ($modificationPosition.find(OrderViewPageMap.productsPanel).length > 0) {
      return;
    }
    $(OrderViewPageMap.productsPanel)
      .detach()
      .appendTo($modificationPosition);
    $modificationPosition.closest('.row').removeClass('d-none');

    // Show column location & refunded
    this.toggleColumn(OrderViewPageMap.productsCellLocation);
    this.toggleColumn(OrderViewPageMap.productsCellRefunded);

    // Show all rows, hide pagination controls
    const $rows = $(OrderViewPageMap.productsTable).find(
      'tr[id^="orderProduct_"]',
    );
    $rows.removeClass('d-none');
    $(OrderViewPageMap.productsPagination).addClass('d-none');

    const scrollValue = $(scrollTarget).offset().top - $('.header-toolbar').height() - 100;
    $('html,body').animate({scrollTop: scrollValue}, 'slow');
  }

  moveProductPanelToOriginalPosition() {
    $(OrderViewPageMap.productAddNewInvoiceInfo).addClass('d-none');
    $(OrderViewPageMap.productModificationPosition)
      .closest('.row')
      .addClass('d-none');

    $(OrderViewPageMap.productsPanel)
      .detach()
      .appendTo(OrderViewPageMap.productOriginalPosition);

    $(OrderViewPageMap.productsPagination).removeClass('d-none');
    $(OrderViewPageMap.productActionBtn).removeClass('d-none');
    $(
      `${OrderViewPageMap.productAddActionBtn}, ${OrderViewPageMap.productAddRow}`,
    ).addClass('d-none');

    // Restore pagination
    this.paginate(1);
  }

  resetAddRow() {
    $(OrderViewPageMap.productAddIdInput).val('');
    $(OrderViewPageMap.productSearchInput).val('');
    $(OrderViewPageMap.productAddCombinationsBlock).addClass('d-none');
    $(OrderViewPageMap.productAddCombinationsSelect).val('');
    $(OrderViewPageMap.productAddCombinationsSelect).prop('disabled', false);
    $(OrderViewPageMap.productAddPriceTaxExclInput).val('');
    $(OrderViewPageMap.productAddPriceTaxInclInput).val('');
    $(OrderViewPageMap.productAddQuantityInput).val('');
    $(OrderViewPageMap.productAddAvailableText).html('');
    $(OrderViewPageMap.productAddLocationText).html('');
    $(OrderViewPageMap.productAddNewInvoiceInfo).addClass('d-none');
    $(OrderViewPageMap.productAddActionBtn).prop('disabled', true);
  }

  resetAllEditRows() {
    $(OrderViewPageMap.productEditButtons).each((key, editButton) => {
      this.resetEditRow($(editButton).data('orderDetailId'));
    });
  }

  resetEditRow(orderProductId) {
    const $productRow = $(OrderViewPageMap.productsTableRow(orderProductId));
    const $productEditRow = $(
      OrderViewPageMap.productsTableRowEdited(orderProductId),
    );
    $productEditRow.remove();
    $productRow.removeClass('d-none');
  }

  paginate(originalNumPage) {
    const $rows = $(OrderViewPageMap.productsTable).find(
      'tr[id^="orderProduct_"]',
    );
    const $customizationRows = $(
      OrderViewPageMap.productsTableCustomizationRows,
    );
    const $tablePagination = $(OrderViewPageMap.productsTablePagination);
    const numRowsPerPage = parseInt($tablePagination.data('numPerPage'), 10);
    const maxPage = Math.ceil($rows.length / numRowsPerPage);
    const numPage = Math.max(1, Math.min(originalNumPage, maxPage));
    this.paginateUpdateControls(numPage);

    // Hide all rows...
    $rows.addClass('d-none');
    $customizationRows.addClass('d-none');
    // ... and display good ones

    const startRow = (numPage - 1) * numRowsPerPage + 1;
    const endRow = numPage * numRowsPerPage;

    for (let i = startRow - 1; i < Math.min(endRow, $rows.length); i += 1) {
      $($rows[i]).removeClass('d-none');
    }

    $customizationRows.each(function () {
      if (
        !$(this)
          .prev()
          .hasClass('d-none')
      ) {
        $(this).removeClass('d-none');
      }
    });

    // Remove all edition rows (careful not to remove the template)
    $(OrderViewPageMap.productEditRow)
      .not(OrderViewPageMap.productEditRowTemplate)
      .remove();

    // Toggle Column Location & Refunded
    this.toggleColumn(OrderViewPageMap.productsCellLocationDisplayed);
    this.toggleColumn(OrderViewPageMap.productsCellRefundedDisplayed);
  }

  paginateUpdateControls(numPage) {
    // Why 3 ? Next & Prev & Template
    const totalPage = $(OrderViewPageMap.productsTablePagination).find('li.page-item').length
      - 3;
    $(OrderViewPageMap.productsTablePagination)
      .find('.active')
      .removeClass('active');
    $(OrderViewPageMap.productsTablePagination)
      .find(`li:has(> [data-page="${numPage}"])`)
      .addClass('active');
    $(OrderViewPageMap.productsTablePaginationPrev).removeClass('disabled');
    if (numPage === 1) {
      $(OrderViewPageMap.productsTablePaginationPrev).addClass('disabled');
    }
    $(OrderViewPageMap.productsTablePaginationNext).removeClass('disabled');
    if (numPage === totalPage) {
      $(OrderViewPageMap.productsTablePaginationNext).addClass('disabled');
    }
    this.togglePaginationControls();
  }

  updateNumPerPage(numPerPage) {
<<<<<<< HEAD
    let realNumPerPage = numPerPage;
    if (realNumPerPage < 1) {
      realNumPerPage = 1;
    }
    const $rows = $(OrderViewPageMap.productsTable).find('tr[id^="orderProduct_"]');
    const $tablePagination = $(OrderViewPageMap.productsTablePagination);
    const numPages = Math.ceil($rows.length / realNumPerPage);

    // Update table data fields
    $tablePagination.data('numPages', numPages);
    $tablePagination.data('numPerPage', realNumPerPage);

    // Clean all page links, reinsert the removed template
    const $linkPaginationTemplate = $(OrderViewPageMap.productsTablePaginationTemplate);
    $(OrderViewPageMap.productsTablePagination).find('li:has(> [data-page])').remove();
    $(OrderViewPageMap.productsTablePaginationNext).before($linkPaginationTemplate);

    // Add appropriate pages
    for (let i = 1; i <= numPages; i += 1) {
      const $linkPagination = $linkPaginationTemplate.clone();
      $linkPagination.find('span').attr('data-page', i);
      $linkPagination.find('span').html(i);
      $linkPaginationTemplate.before($linkPagination.removeClass('d-none'));
    }
  }

  paginationAddPage(numPage) {
    const $tablePagination = $(OrderViewPageMap.productsTablePagination);
    $tablePagination.data('numPages', numPage);
    const $linkPagination = $(
      OrderViewPageMap.productsTablePaginationTemplate,
    ).clone();
    $linkPagination.find('span').attr('data-page', numPage);
    $linkPagination.find('span').html(numPage);
    $(OrderViewPageMap.productsTablePaginationTemplate).before(
      $linkPagination.removeClass('d-none'),
    );
    this.togglePaginationControls();
  }

  paginationRemovePage(numPage) {
    const $tablePagination = $(OrderViewPageMap.productsTablePagination);
    const numPages = $tablePagination.data('numPages');
    $tablePagination.data('numPages', numPages - 1);
    $(OrderViewPageMap.productsTablePagination)
      .find(`li:has(> [data-page="${numPage}"])`)
      .remove();
    this.togglePaginationControls();
=======
    $(OrderViewPageMap.productsTablePagination).data('numPerPage', numPerPage);
    this.updatePaginationControls();
>>>>>>> 427b3d42
  }

  togglePaginationControls() {
    // Why 3 ? Next & Prev & Template
    const totalPage = $(OrderViewPageMap.productsTablePagination).find('li.page-item').length
      - 3;
    $(OrderViewPageMap.productsNavPagination).toggleClass(
      'd-none',
      totalPage <= 1,
    );
  }

  toggleProductAddNewInvoiceInfo() {
    $(OrderViewPageMap.productAddNewInvoiceInfo).toggleClass(
      'd-none',
      parseInt($(OrderViewPageMap.productAddInvoiceSelect).val(), 10) === 0,
    );
  }

  toggleColumn(target, forceDisplay = null) {
    let isColumnDisplayed = false;
    if (forceDisplay === null) {
      $(target)
        .filter('td')
        .each(function () {
          if ($(this).html() !== '') {
            isColumnDisplayed = true;
            return false;
          }
          return true;
        });
    } else {
      isColumnDisplayed = forceDisplay;
    }
    $(target).toggleClass('d-none', !isColumnDisplayed);
  }

  updatePaginationControls() {
    const $tablePagination = $(OrderViewPageMap.productsTablePagination);
    const numPerPage = $tablePagination.data('numPerPage');
    const $rows = $(OrderViewPageMap.productsTable).find('tr[id^="orderProduct_"]');
    const numPages = Math.ceil($rows.length / numPerPage);

    // Update table data fields
    $tablePagination.data('numPages', numPages);

    // Clean all page links, reinsert the removed template
    const $linkPaginationTemplate = $(OrderViewPageMap.productsTablePaginationTemplate);
    $(OrderViewPageMap.productsTablePagination).find(`li:has(> [data-page])`).remove();
    $(OrderViewPageMap.productsTablePaginationNext).before($linkPaginationTemplate);

    // Add appropriate pages
    for (let i = 1; i <= numPages; ++i) {
      const $linkPagination = $linkPaginationTemplate.clone();
      $linkPagination.find('span').attr('data-page', i);
      $linkPagination.find('span').html(i);
      $linkPaginationTemplate.before($linkPagination.removeClass('d-none'));
    }

    this.togglePaginationControls();
  }
}<|MERGE_RESOLUTION|>--- conflicted
+++ resolved
@@ -237,7 +237,6 @@
   }
 
   updateNumPerPage(numPerPage) {
-<<<<<<< HEAD
     let realNumPerPage = numPerPage;
     if (realNumPerPage < 1) {
       realNumPerPage = 1;
@@ -262,6 +261,8 @@
       $linkPagination.find('span').html(i);
       $linkPaginationTemplate.before($linkPagination.removeClass('d-none'));
     }
+
+    this.updatePaginationControls();
   }
 
   paginationAddPage(numPage) {
@@ -286,10 +287,6 @@
       .find(`li:has(> [data-page="${numPage}"])`)
       .remove();
     this.togglePaginationControls();
-=======
-    $(OrderViewPageMap.productsTablePagination).data('numPerPage', numPerPage);
-    this.updatePaginationControls();
->>>>>>> 427b3d42
   }
 
   togglePaginationControls() {
