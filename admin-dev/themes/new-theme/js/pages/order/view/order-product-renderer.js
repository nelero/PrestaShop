--- conflicted
+++ resolved
@@ -271,18 +271,10 @@
   }
 
   toggleProductAddNewInvoiceInfo() {
-<<<<<<< HEAD
     $(OrderViewPageMap.productAddNewInvoiceInfo).toggleClass(
       'd-none',
-      $(OrderViewPageMap.productAddInvoiceSelect).val() === 0,
-    );
-=======
-    if (parseInt($(OrderViewPageMap.productAddInvoiceSelect).val(), 10) === 0) {
-      $(OrderViewPageMap.productAddNewInvoiceInfo).removeClass('d-none');
-    } else {
-      $(OrderViewPageMap.productAddNewInvoiceInfo).addClass('d-none');
-    }
->>>>>>> 55605367
+      parseInt($(OrderViewPageMap.productAddInvoiceSelect).val(), 10) === 0,
+    );
   }
 
   toggleColumn(target, forceDisplay = null) {
