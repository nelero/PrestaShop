/**
 * 2007-2019 PrestaShop SA and Contributors
 *
 * NOTICE OF LICENSE
 *
 * This source file is subject to the Open Software License (OSL 3.0)
 * that is bundled with this package in the file LICENSE.txt.
 * It is also available through the world-wide-web at this URL:
 * https://opensource.org/licenses/OSL-3.0
 * If you did not receive a copy of the license and are unable to
 * obtain it through the world-wide-web, please send an email
 * to license@prestashop.com so we can send you a copy immediately.
 *
 * DISCLAIMER
 *
 * Do not edit or add to this file if you wish to upgrade PrestaShop to newer
 * versions in the future. If you wish to customize PrestaShop for your
 * needs please refer to https://www.prestashop.com for more information.
 *
 * @author    PrestaShop SA <contact@prestashop.com>
 * @copyright 2007-2019 PrestaShop SA and Contributors
 * @license   https://opensource.org/licenses/OSL-3.0 Open Software License (OSL 3.0)
 * International Registered Trademark & Property of PrestaShop SA
 */

import OrderViewPageMap from '@pages/order/OrderViewPageMap';
import OrderProductEdit from '@pages/order/view/order-product-edit';
import Router from '@components/router';

const {$} = window;

export default class OrderProductRenderer {
  constructor() {
    this.router = new Router();
  }

  addOrUpdateProductToList($productRow, newRow) {
    if ($productRow.length > 0) {
      $productRow.html($(newRow).html());
    } else {
      $(OrderViewPageMap.productAddRow).before($(newRow).hide().fadeIn());
    }
  }

  updateNumProducts(numProducts) {
    $(OrderViewPageMap.productsCount).html(numProducts);
  }

  editProductFromList(
    orderDetailId,
    quantity,
    priceTaxIncl,
    priceTaxExcl,
    taxRate,
    location,
    availableQuantity,
    orderInvoiceId,
  ) {
    const $orderEdit = new OrderProductEdit(orderDetailId);
    $orderEdit.displayProduct({
      price_tax_excl: priceTaxExcl,
      price_tax_incl: priceTaxIncl,
      tax_rate: taxRate,
      quantity,
      location,
      availableQuantity,
      orderInvoiceId,
    });
    $(OrderViewPageMap.productAddActionBtn).addClass('d-none');
    $(OrderViewPageMap.productAddRow).addClass('d-none');
  }

  moveProductsPanelToModificationPosition(scrollTarget = 'body') {
    $(OrderViewPageMap.productActionBtn).addClass('d-none');
    $(`${OrderViewPageMap.productAddActionBtn}, ${OrderViewPageMap.productAddRow}`).removeClass('d-none');
    this.moveProductPanelToTop(scrollTarget);
  }

  moveProductsPanelToRefundPosition() {
<<<<<<< HEAD
    /* eslint-disable-next-line max-len */
=======
    this.resetAllEditRows();
>>>>>>> ee26dd1a
    $(`${OrderViewPageMap.productAddActionBtn}, ${OrderViewPageMap.productAddRow}, ${OrderViewPageMap.productActionBtn}`).addClass('d-none');
    this.moveProductPanelToTop();
  }

  moveProductPanelToTop(scrollTarget = 'body') {
    const $modificationPosition = $(OrderViewPageMap.productModificationPosition);
    if ($modificationPosition.find(OrderViewPageMap.productsPanel).length > 0) {
      return;
    }
    $(OrderViewPageMap.productsPanel).detach().appendTo($modificationPosition);
    $modificationPosition.closest('.row').removeClass('d-none');

    // Show column location
    this.toggleColumnLocation(OrderViewPageMap.productsCellLocation, true);

    // Show all rows, hide pagination controls
    const $rows = $(OrderViewPageMap.productsTable).find('tr[id^="orderProduct_"]');
    $rows.removeClass('d-none');
    $(OrderViewPageMap.productsNavPagination).addClass('d-none');

    const scrollValue = $(scrollTarget).offset().top - $('.header-toolbar').height() - 100;
    $('html,body').animate({scrollTop: scrollValue}, 'slow');
  }

  moveProductPanelToOriginalPosition() {
    $(OrderViewPageMap.productAddNewInvoiceInfo).addClass('d-none');
    $(OrderViewPageMap.productModificationPosition).closest('.row').addClass('d-none');

    $(OrderViewPageMap.productsPanel).detach().appendTo(OrderViewPageMap.productOriginalPosition);

    $(OrderViewPageMap.productActionBtn).removeClass('d-none');
    $(`${OrderViewPageMap.productAddActionBtn}, ${OrderViewPageMap.productAddRow}`).addClass('d-none');

    // Restore pagination
    this.paginate(1);
  }

  resetAddRow() {
    $(OrderViewPageMap.productAddIdInput).val('');
    $(OrderViewPageMap.productSearchInput).val('');
    $(OrderViewPageMap.productAddCombinationsSelect).val('');
    $(OrderViewPageMap.productAddPriceTaxExclInput).val('');
    $(OrderViewPageMap.productAddPriceTaxInclInput).val('');
    $(OrderViewPageMap.productAddQuantityInput).val('');
    $(OrderViewPageMap.productAddAvailableText).html('');
    $(OrderViewPageMap.productAddLocationText).html('');
    $(OrderViewPageMap.productAddNewInvoiceInfo).addClass('d-none');
    $(OrderViewPageMap.productAddInvoiceSelect).val(0);
    $(OrderViewPageMap.productAddActionBtn).prop('disabled', true);
  }

  resetAllEditRows() {
    $(OrderViewPageMap.productEditBtn).each((key, editButton) => {
      this.resetEditRow($(editButton).data('orderDetailId'));
    });
  }

  resetEditRow(orderProductId) {
    const $productRow = $(OrderViewPageMap.productsTableRow(orderProductId));
    const $productEditRow = $(OrderViewPageMap.productsTableRowEdited(orderProductId));
    $productEditRow.remove();
    $productRow.removeClass('d-none');
  }

  paginate(originalNumPage) {
    const $rows = $(OrderViewPageMap.productsTable).find('tr[id^="orderProduct_"]');
    const $customizationRows = $(OrderViewPageMap.productsTableCustomizationRows);
    const $tablePagination = $(OrderViewPageMap.productsTablePagination);
    const numRowsPerPage = parseInt($tablePagination.data('numPerPage'), 10);
    const maxPage = Math.ceil($rows.length / numRowsPerPage);
    const numPage = Math.max(1, Math.min(originalNumPage, maxPage));
    this.paginateUpdateControls(numPage);

    // Hide all rows...
    $rows.addClass('d-none');
    $customizationRows.addClass('d-none');
    // ... and display good ones

    const startRow = ((numPage - 1) * numRowsPerPage) + 1;
    const endRow = numPage * numRowsPerPage;
    $(OrderViewPageMap.productsTable).find(`tr[id^="orderProduct_"]:nth-child(n+${startRow}):nth-child(-n+${endRow})`)
      .removeClass('d-none');

    $customizationRows.each(function () {
      if (!$(this).prev().hasClass('d-none')) {
        $(this).removeClass('d-none');
      }
    });

    // Remove all edition rows (careful not to remove the template)
    $(OrderViewPageMap.productEditRow).not(OrderViewPageMap.productEditRowTemplate).remove();

    // Toggle Column Location
    this.toggleColumnLocation(OrderViewPageMap.productsCellLocationDisplayed);
  }

  paginateUpdateControls(numPage) {
    // Why 3 ? Next & Prev & Template
    const totalPage = $(OrderViewPageMap.productsTablePagination).find('li.page-item').length - 3;
    $(OrderViewPageMap.productsTablePagination).find('.active').removeClass('active');
    $(OrderViewPageMap.productsTablePagination).find(`li:has(> [data-page="${numPage}"])`).addClass('active');
    $(OrderViewPageMap.productsTablePaginationPrev).removeClass('disabled');
    if (numPage === 1) {
      $(OrderViewPageMap.productsTablePaginationPrev).addClass('disabled');
    }
    $(OrderViewPageMap.productsTablePaginationNext).removeClass('disabled');
    if (numPage === totalPage) {
      $(OrderViewPageMap.productsTablePaginationNext).addClass('disabled');
    }
    this.togglePaginationControls();
  }

  paginationAddPage(numPage) {
    const $tablePagination = $(OrderViewPageMap.productsTablePagination);
    $tablePagination.data('numPages', numPage);
    const $linkPagination = $(OrderViewPageMap.productsTablePaginationTemplate).clone();
    $linkPagination.find('span').attr('data-page', numPage);
    $linkPagination.find('span').html(numPage);
    $(OrderViewPageMap.productsTablePaginationTemplate).before($linkPagination.removeClass('d-none'));
    this.togglePaginationControls();
  }

  paginationRemovePage(numPage) {
    const $tablePagination = $(OrderViewPageMap.productsTablePagination);
    const numPages = $tablePagination.data('numPages');
    $tablePagination.data('numPages', numPages - 1);
    $(OrderViewPageMap.productsTablePagination).find(`li:has(> [data-page="${numPage}"])`).remove();
    this.togglePaginationControls();
  }

  togglePaginationControls() {
    // Why 3 ? Next & Prev & Template
    const totalPage = $(OrderViewPageMap.productsTablePagination).find('li.page-item').length - 3;
    $(OrderViewPageMap.productsNavPagination).toggleClass('d-none', totalPage <= 1);
  }

  toggleProductAddNewInvoiceInfo() {
    $(OrderViewPageMap.productAddNewInvoiceInfo).toggleClass(
      'd-none',
      $(OrderViewPageMap.productAddInvoiceSelect).val() === 0,
    );
  }

  toggleColumnLocation(target, forceDisplay = null) {
    let isColumnLocationDisplayed = false;
    if (forceDisplay === null) {
      $(target).filter('td').each(function () {
        if ($(this).html() !== '') {
          isColumnLocationDisplayed = true;
          return false;
        }
        return true;
      });
    } else {
      isColumnLocationDisplayed = forceDisplay;
    }
    $(target).toggleClass('d-none', !isColumnLocationDisplayed);
  }
}<|MERGE_RESOLUTION|>--- conflicted
+++ resolved
@@ -23,11 +23,11 @@
  * International Registered Trademark & Property of PrestaShop SA
  */
 
-import OrderViewPageMap from '@pages/order/OrderViewPageMap';
-import OrderProductEdit from '@pages/order/view/order-product-edit';
-import Router from '@components/router';
-
-const {$} = window;
+import OrderViewPageMap from "@pages/order/OrderViewPageMap";
+import OrderProductEdit from "@pages/order/view/order-product-edit";
+import Router from "@components/router";
+
+const { $ } = window;
 
 export default class OrderProductRenderer {
   constructor() {
@@ -38,7 +38,11 @@
     if ($productRow.length > 0) {
       $productRow.html($(newRow).html());
     } else {
-      $(OrderViewPageMap.productAddRow).before($(newRow).hide().fadeIn());
+      $(OrderViewPageMap.productAddRow).before(
+        $(newRow)
+          .hide()
+          .fadeIn()
+      );
     }
   }
 
@@ -54,7 +58,7 @@
     taxRate,
     location,
     availableQuantity,
-    orderInvoiceId,
+    orderInvoiceId
   ) {
     const $orderEdit = new OrderProductEdit(orderDetailId);
     $orderEdit.displayProduct({
@@ -64,115 +68,144 @@
       quantity,
       location,
       availableQuantity,
-      orderInvoiceId,
+      orderInvoiceId
     });
-    $(OrderViewPageMap.productAddActionBtn).addClass('d-none');
-    $(OrderViewPageMap.productAddRow).addClass('d-none');
-  }
-
-  moveProductsPanelToModificationPosition(scrollTarget = 'body') {
-    $(OrderViewPageMap.productActionBtn).addClass('d-none');
-    $(`${OrderViewPageMap.productAddActionBtn}, ${OrderViewPageMap.productAddRow}`).removeClass('d-none');
+    $(OrderViewPageMap.productAddActionBtn).addClass("d-none");
+    $(OrderViewPageMap.productAddRow).addClass("d-none");
+  }
+
+  moveProductsPanelToModificationPosition(scrollTarget = "body") {
+    $(OrderViewPageMap.productActionBtn).addClass("d-none");
+    $(
+      `${OrderViewPageMap.productAddActionBtn}, ${OrderViewPageMap.productAddRow}`
+    ).removeClass("d-none");
     this.moveProductPanelToTop(scrollTarget);
   }
 
   moveProductsPanelToRefundPosition() {
-<<<<<<< HEAD
+    this.resetAllEditRows();
     /* eslint-disable-next-line max-len */
-=======
-    this.resetAllEditRows();
->>>>>>> ee26dd1a
-    $(`${OrderViewPageMap.productAddActionBtn}, ${OrderViewPageMap.productAddRow}, ${OrderViewPageMap.productActionBtn}`).addClass('d-none');
+    $(
+      `${OrderViewPageMap.productAddActionBtn}, ${OrderViewPageMap.productAddRow}, ${OrderViewPageMap.productActionBtn}`
+    ).addClass("d-none");
     this.moveProductPanelToTop();
   }
 
-  moveProductPanelToTop(scrollTarget = 'body') {
-    const $modificationPosition = $(OrderViewPageMap.productModificationPosition);
+  moveProductPanelToTop(scrollTarget = "body") {
+    const $modificationPosition = $(
+      OrderViewPageMap.productModificationPosition
+    );
     if ($modificationPosition.find(OrderViewPageMap.productsPanel).length > 0) {
       return;
     }
-    $(OrderViewPageMap.productsPanel).detach().appendTo($modificationPosition);
-    $modificationPosition.closest('.row').removeClass('d-none');
+    $(OrderViewPageMap.productsPanel)
+      .detach()
+      .appendTo($modificationPosition);
+    $modificationPosition.closest(".row").removeClass("d-none");
 
     // Show column location
     this.toggleColumnLocation(OrderViewPageMap.productsCellLocation, true);
 
     // Show all rows, hide pagination controls
-    const $rows = $(OrderViewPageMap.productsTable).find('tr[id^="orderProduct_"]');
-    $rows.removeClass('d-none');
-    $(OrderViewPageMap.productsNavPagination).addClass('d-none');
-
-    const scrollValue = $(scrollTarget).offset().top - $('.header-toolbar').height() - 100;
-    $('html,body').animate({scrollTop: scrollValue}, 'slow');
+    const $rows = $(OrderViewPageMap.productsTable).find(
+      'tr[id^="orderProduct_"]'
+    );
+    $rows.removeClass("d-none");
+    $(OrderViewPageMap.productsNavPagination).addClass("d-none");
+
+    const scrollValue =
+      $(scrollTarget).offset().top - $(".header-toolbar").height() - 100;
+    $("html,body").animate({ scrollTop: scrollValue }, "slow");
   }
 
   moveProductPanelToOriginalPosition() {
-    $(OrderViewPageMap.productAddNewInvoiceInfo).addClass('d-none');
-    $(OrderViewPageMap.productModificationPosition).closest('.row').addClass('d-none');
-
-    $(OrderViewPageMap.productsPanel).detach().appendTo(OrderViewPageMap.productOriginalPosition);
-
-    $(OrderViewPageMap.productActionBtn).removeClass('d-none');
-    $(`${OrderViewPageMap.productAddActionBtn}, ${OrderViewPageMap.productAddRow}`).addClass('d-none');
+    $(OrderViewPageMap.productAddNewInvoiceInfo).addClass("d-none");
+    $(OrderViewPageMap.productModificationPosition)
+      .closest(".row")
+      .addClass("d-none");
+
+    $(OrderViewPageMap.productsPanel)
+      .detach()
+      .appendTo(OrderViewPageMap.productOriginalPosition);
+
+    $(OrderViewPageMap.productActionBtn).removeClass("d-none");
+    $(
+      `${OrderViewPageMap.productAddActionBtn}, ${OrderViewPageMap.productAddRow}`
+    ).addClass("d-none");
 
     // Restore pagination
     this.paginate(1);
   }
 
   resetAddRow() {
-    $(OrderViewPageMap.productAddIdInput).val('');
-    $(OrderViewPageMap.productSearchInput).val('');
-    $(OrderViewPageMap.productAddCombinationsSelect).val('');
-    $(OrderViewPageMap.productAddPriceTaxExclInput).val('');
-    $(OrderViewPageMap.productAddPriceTaxInclInput).val('');
-    $(OrderViewPageMap.productAddQuantityInput).val('');
-    $(OrderViewPageMap.productAddAvailableText).html('');
-    $(OrderViewPageMap.productAddLocationText).html('');
-    $(OrderViewPageMap.productAddNewInvoiceInfo).addClass('d-none');
+    $(OrderViewPageMap.productAddIdInput).val("");
+    $(OrderViewPageMap.productSearchInput).val("");
+    $(OrderViewPageMap.productAddCombinationsSelect).val("");
+    $(OrderViewPageMap.productAddPriceTaxExclInput).val("");
+    $(OrderViewPageMap.productAddPriceTaxInclInput).val("");
+    $(OrderViewPageMap.productAddQuantityInput).val("");
+    $(OrderViewPageMap.productAddAvailableText).html("");
+    $(OrderViewPageMap.productAddLocationText).html("");
+    $(OrderViewPageMap.productAddNewInvoiceInfo).addClass("d-none");
     $(OrderViewPageMap.productAddInvoiceSelect).val(0);
-    $(OrderViewPageMap.productAddActionBtn).prop('disabled', true);
+    $(OrderViewPageMap.productAddActionBtn).prop("disabled", true);
   }
 
   resetAllEditRows() {
     $(OrderViewPageMap.productEditBtn).each((key, editButton) => {
-      this.resetEditRow($(editButton).data('orderDetailId'));
+      this.resetEditRow($(editButton).data("orderDetailId"));
     });
   }
 
   resetEditRow(orderProductId) {
     const $productRow = $(OrderViewPageMap.productsTableRow(orderProductId));
-    const $productEditRow = $(OrderViewPageMap.productsTableRowEdited(orderProductId));
+    const $productEditRow = $(
+      OrderViewPageMap.productsTableRowEdited(orderProductId)
+    );
     $productEditRow.remove();
-    $productRow.removeClass('d-none');
+    $productRow.removeClass("d-none");
   }
 
   paginate(originalNumPage) {
-    const $rows = $(OrderViewPageMap.productsTable).find('tr[id^="orderProduct_"]');
-    const $customizationRows = $(OrderViewPageMap.productsTableCustomizationRows);
+    const $rows = $(OrderViewPageMap.productsTable).find(
+      'tr[id^="orderProduct_"]'
+    );
+    const $customizationRows = $(
+      OrderViewPageMap.productsTableCustomizationRows
+    );
     const $tablePagination = $(OrderViewPageMap.productsTablePagination);
-    const numRowsPerPage = parseInt($tablePagination.data('numPerPage'), 10);
+    const numRowsPerPage = parseInt($tablePagination.data("numPerPage"), 10);
     const maxPage = Math.ceil($rows.length / numRowsPerPage);
     const numPage = Math.max(1, Math.min(originalNumPage, maxPage));
     this.paginateUpdateControls(numPage);
 
     // Hide all rows...
-    $rows.addClass('d-none');
-    $customizationRows.addClass('d-none');
+    $rows.addClass("d-none");
+    $customizationRows.addClass("d-none");
     // ... and display good ones
 
-    const startRow = ((numPage - 1) * numRowsPerPage) + 1;
+    const startRow = (numPage - 1) * numRowsPerPage + 1;
     const endRow = numPage * numRowsPerPage;
-    $(OrderViewPageMap.productsTable).find(`tr[id^="orderProduct_"]:nth-child(n+${startRow}):nth-child(-n+${endRow})`)
-      .removeClass('d-none');
-
-    $customizationRows.each(function () {
-      if (!$(this).prev().hasClass('d-none')) {
-        $(this).removeClass('d-none');
+    $(OrderViewPageMap.productsTable)
+      .find(
+        `tr[id^="orderProduct_"]:nth-child(n+${startRow}):nth-child(-n+${endRow})`
+      )
+      .removeClass("d-none");
+
+    $customizationRows.each(function() {
+      if (
+        !$(this)
+          .prev()
+          .hasClass("d-none")
+      ) {
+        $(this).removeClass("d-none");
       }
     });
 
     // Remove all edition rows (careful not to remove the template)
-    $(OrderViewPageMap.productEditRow).not(OrderViewPageMap.productEditRowTemplate).remove();
+    $(OrderViewPageMap.productEditRow)
+      .not(OrderViewPageMap.productEditRowTemplate)
+      .remove();
 
     // Toggle Column Location
     this.toggleColumnLocation(OrderViewPageMap.productsCellLocationDisplayed);
@@ -180,64 +213,83 @@
 
   paginateUpdateControls(numPage) {
     // Why 3 ? Next & Prev & Template
-    const totalPage = $(OrderViewPageMap.productsTablePagination).find('li.page-item').length - 3;
-    $(OrderViewPageMap.productsTablePagination).find('.active').removeClass('active');
-    $(OrderViewPageMap.productsTablePagination).find(`li:has(> [data-page="${numPage}"])`).addClass('active');
-    $(OrderViewPageMap.productsTablePaginationPrev).removeClass('disabled');
+    const totalPage =
+      $(OrderViewPageMap.productsTablePagination).find("li.page-item").length -
+      3;
+    $(OrderViewPageMap.productsTablePagination)
+      .find(".active")
+      .removeClass("active");
+    $(OrderViewPageMap.productsTablePagination)
+      .find(`li:has(> [data-page="${numPage}"])`)
+      .addClass("active");
+    $(OrderViewPageMap.productsTablePaginationPrev).removeClass("disabled");
     if (numPage === 1) {
-      $(OrderViewPageMap.productsTablePaginationPrev).addClass('disabled');
-    }
-    $(OrderViewPageMap.productsTablePaginationNext).removeClass('disabled');
+      $(OrderViewPageMap.productsTablePaginationPrev).addClass("disabled");
+    }
+    $(OrderViewPageMap.productsTablePaginationNext).removeClass("disabled");
     if (numPage === totalPage) {
-      $(OrderViewPageMap.productsTablePaginationNext).addClass('disabled');
+      $(OrderViewPageMap.productsTablePaginationNext).addClass("disabled");
     }
     this.togglePaginationControls();
   }
 
   paginationAddPage(numPage) {
     const $tablePagination = $(OrderViewPageMap.productsTablePagination);
-    $tablePagination.data('numPages', numPage);
-    const $linkPagination = $(OrderViewPageMap.productsTablePaginationTemplate).clone();
-    $linkPagination.find('span').attr('data-page', numPage);
-    $linkPagination.find('span').html(numPage);
-    $(OrderViewPageMap.productsTablePaginationTemplate).before($linkPagination.removeClass('d-none'));
+    $tablePagination.data("numPages", numPage);
+    const $linkPagination = $(
+      OrderViewPageMap.productsTablePaginationTemplate
+    ).clone();
+    $linkPagination.find("span").attr("data-page", numPage);
+    $linkPagination.find("span").html(numPage);
+    $(OrderViewPageMap.productsTablePaginationTemplate).before(
+      $linkPagination.removeClass("d-none")
+    );
     this.togglePaginationControls();
   }
 
   paginationRemovePage(numPage) {
     const $tablePagination = $(OrderViewPageMap.productsTablePagination);
-    const numPages = $tablePagination.data('numPages');
-    $tablePagination.data('numPages', numPages - 1);
-    $(OrderViewPageMap.productsTablePagination).find(`li:has(> [data-page="${numPage}"])`).remove();
+    const numPages = $tablePagination.data("numPages");
+    $tablePagination.data("numPages", numPages - 1);
+    $(OrderViewPageMap.productsTablePagination)
+      .find(`li:has(> [data-page="${numPage}"])`)
+      .remove();
     this.togglePaginationControls();
   }
 
   togglePaginationControls() {
     // Why 3 ? Next & Prev & Template
-    const totalPage = $(OrderViewPageMap.productsTablePagination).find('li.page-item').length - 3;
-    $(OrderViewPageMap.productsNavPagination).toggleClass('d-none', totalPage <= 1);
+    const totalPage =
+      $(OrderViewPageMap.productsTablePagination).find("li.page-item").length -
+      3;
+    $(OrderViewPageMap.productsNavPagination).toggleClass(
+      "d-none",
+      totalPage <= 1
+    );
   }
 
   toggleProductAddNewInvoiceInfo() {
     $(OrderViewPageMap.productAddNewInvoiceInfo).toggleClass(
-      'd-none',
-      $(OrderViewPageMap.productAddInvoiceSelect).val() === 0,
+      "d-none",
+      $(OrderViewPageMap.productAddInvoiceSelect).val() === 0
     );
   }
 
   toggleColumnLocation(target, forceDisplay = null) {
     let isColumnLocationDisplayed = false;
     if (forceDisplay === null) {
-      $(target).filter('td').each(function () {
-        if ($(this).html() !== '') {
-          isColumnLocationDisplayed = true;
-          return false;
-        }
-        return true;
-      });
+      $(target)
+        .filter("td")
+        .each(function() {
+          if ($(this).html() !== "") {
+            isColumnLocationDisplayed = true;
+            return false;
+          }
+          return true;
+        });
     } else {
       isColumnLocationDisplayed = forceDisplay;
     }
-    $(target).toggleClass('d-none', !isColumnLocationDisplayed);
+    $(target).toggleClass("d-none", !isColumnLocationDisplayed);
   }
 }