/**
 * 2007-2019 PrestaShop SA and Contributors
 *
 * NOTICE OF LICENSE
 *
 * This source file is subject to the Open Software License (OSL 3.0)
 * that is bundled with this package in the file LICENSE.txt.
 * It is also available through the world-wide-web at this URL:
 * https://opensource.org/licenses/OSL-3.0
 * If you did not receive a copy of the license and are unable to
 * obtain it through the world-wide-web, please send an email
 * to license@prestashop.com so we can send you a copy immediately.
 *
 * DISCLAIMER
 *
 * Do not edit or add to this file if you wish to upgrade PrestaShop to newer
 * versions in the future. If you wish to customize PrestaShop for your
 * needs please refer to https://www.prestashop.com for more information.
 *
 * @author    PrestaShop SA <contact@prestashop.com>
 * @copyright 2007-2019 PrestaShop SA and Contributors
 * @license   https://opensource.org/licenses/OSL-3.0 Open Software License (OSL 3.0)
 * International Registered Trademark & Property of PrestaShop SA
 */

import OrderViewPageMap from '@pages/order/OrderViewPageMap';
import OrderProductEdit from '@pages/order/view/order-product-edit';
import Router from '@components/router';

const {$} = window;

export default class OrderProductRenderer {
  constructor() {
    this.router = new Router();
  }

  addOrUpdateProductToList($productRow, newRow) {
    if ($productRow.length > 0) {
      $productRow.html($(newRow).html());
    } else {
      $(OrderViewPageMap.productAddRow).before($(newRow).hide().fadeIn());
    }
  }

  updateNumProducts(numProducts) {
    $(OrderViewPageMap.productsCount).html(numProducts);
  }

  editProductFromList(
    orderDetailId,
    quantity,
    priceTaxIncl,
    priceTaxExcl,
    taxRate,
    location,
    availableQuantity,
    orderInvoiceId,
  ) {
    const $orderEdit = new OrderProductEdit(orderDetailId);
    $orderEdit.displayProduct({
      price_tax_excl: priceTaxExcl,
      price_tax_incl: priceTaxIncl,
      tax_rate: taxRate,
      quantity,
      location,
      availableQuantity,
      orderInvoiceId,
    });
    $(OrderViewPageMap.productAddActionBtn).addClass('d-none');
    $(OrderViewPageMap.productAddRow).addClass('d-none');
  }

  moveProductsPanelToModificationPosition(scrollTarget = 'body') {
    $(OrderViewPageMap.productActionBtn).addClass('d-none');
    $(`${OrderViewPageMap.productAddActionBtn}, ${OrderViewPageMap.productAddRow}`).removeClass('d-none');
    this.moveProductPanelToTop(scrollTarget);
  }

  moveProductsPanelToRefundPosition() {
<<<<<<< HEAD
    this.moveProductPanelToTop();
    /* eslint-disable-next-line max-len */
=======
>>>>>>> e1f64c0e
    $(`${OrderViewPageMap.productAddActionBtn}, ${OrderViewPageMap.productAddRow}, ${OrderViewPageMap.productActionBtn}`).addClass('d-none');
    this.moveProductPanelToTop();
  }

  moveProductPanelToTop(scrollTarget = 'body') {
    const $modificationPosition = $(OrderViewPageMap.productModificationPosition);
    if ($modificationPosition.find(OrderViewPageMap.productsPanel).length > 0) {
      return;
    }
    $(OrderViewPageMap.productsPanel).detach().appendTo($modificationPosition);
    $modificationPosition.closest('.row').removeClass('d-none');

    // Show column location
    this.toggleColumnLocation(OrderViewPageMap.productsCellLocation, true);

    // Show all rows, hide pagination controls
    const $rows = $(OrderViewPageMap.productsTable).find('tr[id^="orderProduct_"]');
    $rows.removeClass('d-none');
    $(OrderViewPageMap.productsNavPagination).addClass('d-none');

    const scrollValue = $(scrollTarget).offset().top - $('.header-toolbar').height() - 100;
    $('html,body').animate({scrollTop: scrollValue}, 'slow');
  }

  moveProductPanelToOriginalPosition() {
    $(OrderViewPageMap.productAddNewInvoiceInfo).addClass('d-none');
    $(OrderViewPageMap.productModificationPosition).closest('.row').addClass('d-none');

    $(OrderViewPageMap.productsPanel).detach().appendTo(OrderViewPageMap.productOriginalPosition);

    $(OrderViewPageMap.productActionBtn).removeClass('d-none');
    $(`${OrderViewPageMap.productAddActionBtn}, ${OrderViewPageMap.productAddRow}`).addClass('d-none');

    // Restore pagination
    this.paginate(1);
  }

  resetAddRow() {
    $(OrderViewPageMap.productAddIdInput).val('');
    $(OrderViewPageMap.productSearchInput).val('');
    $(OrderViewPageMap.productAddCombinationsSelect).val('');
    $(OrderViewPageMap.productAddPriceTaxExclInput).val('');
    $(OrderViewPageMap.productAddPriceTaxInclInput).val('');
    $(OrderViewPageMap.productAddQuantityInput).val('');
    $(OrderViewPageMap.productAddAvailableText).html('');
    $(OrderViewPageMap.productAddLocationText).html('');
    $(OrderViewPageMap.productAddNewInvoiceInfo).addClass('d-none');
    $(OrderViewPageMap.productAddInvoiceSelect).val(0);
    $(OrderViewPageMap.productAddActionBtn).prop('disabled', true);
  }

  resetEditRow(orderProductId) {
    const $productRow = $(OrderViewPageMap.productsTableRow(orderProductId));
    const $productEditRow = $(OrderViewPageMap.productsTableRowEdited(orderProductId));
    $productEditRow.remove();
    $productRow.removeClass('d-none');
  }

  paginate(originalNumPage) {
    const $rows = $(OrderViewPageMap.productsTable).find('tr[id^="orderProduct_"]');
    const $customizationRows = $(OrderViewPageMap.productsTableCustomizationRows);
    const $tablePagination = $(OrderViewPageMap.productsTablePagination);
    const numRowsPerPage = parseInt($tablePagination.data('numPerPage'), 10);
    const maxPage = Math.ceil($rows.length / numRowsPerPage);
    const numPage = Math.max(1, Math.min(originalNumPage, maxPage));
    this.paginateUpdateControls(numPage);

    // Hide all rows...
    $rows.addClass('d-none');
    $customizationRows.addClass('d-none');
    // ... and display good ones

    const startRow = ((numPage - 1) * numRowsPerPage) + 1;
    const endRow = numPage * numRowsPerPage;
    $(OrderViewPageMap.productsTable).find(`tr[id^="orderProduct_"]:nth-child(n+${startRow}):nth-child(-n+${endRow})`)
<<<<<<< HEAD
      .removeClass('d-none');
=======
        .removeClass('d-none');
    $customizationRows.each(function () {
      if (!$(this).prev().hasClass('d-none')) {
        $(this).removeClass('d-none');
      }
    });

>>>>>>> e1f64c0e
    // Remove all edition rows (careful not to remove the template)
    $(OrderViewPageMap.productEditRow).not(OrderViewPageMap.productEditRowTemplate).remove();

    // Toggle Column Location
    this.toggleColumnLocation(OrderViewPageMap.productsCellLocationDisplayed);
  }

  paginateUpdateControls(numPage) {
    // Why 3 ? Next & Prev & Template
    const totalPage = $(OrderViewPageMap.productsTablePagination).find('li.page-item').length - 3;
    $(OrderViewPageMap.productsTablePagination).find('.active').removeClass('active');
    $(OrderViewPageMap.productsTablePagination).find(`li:has(> [data-page="${numPage}"])`).addClass('active');
    $(OrderViewPageMap.productsTablePaginationPrev).removeClass('disabled');
    if (numPage === 1) {
      $(OrderViewPageMap.productsTablePaginationPrev).addClass('disabled');
    }
    $(OrderViewPageMap.productsTablePaginationNext).removeClass('disabled');
    if (numPage === totalPage) {
      $(OrderViewPageMap.productsTablePaginationNext).addClass('disabled');
    }
    this.togglePaginationControls();
  }

  paginationAddPage(numPage) {
    const $tablePagination = $(OrderViewPageMap.productsTablePagination);
    $tablePagination.data('numPages', numPage);
    const $linkPagination = $(OrderViewPageMap.productsTablePaginationTemplate).clone();
    $linkPagination.find('span').attr('data-page', numPage);
    $linkPagination.find('span').html(numPage);
    $(OrderViewPageMap.productsTablePaginationTemplate).before($linkPagination.removeClass('d-none'));
    this.togglePaginationControls();
  }

  paginationRemovePage(numPage) {
    const $tablePagination = $(OrderViewPageMap.productsTablePagination);
    const numPages = $tablePagination.data('numPages');
    $tablePagination.data('numPages', numPages - 1);
    $(OrderViewPageMap.productsTablePagination).find(`li:has(> [data-page="${numPage}"])`).remove();
    this.togglePaginationControls();
  }

  togglePaginationControls() {
    // Why 3 ? Next & Prev & Template
    const totalPage = $(OrderViewPageMap.productsTablePagination).find('li.page-item').length - 3;
    $(OrderViewPageMap.productsNavPagination).toggleClass('d-none', totalPage <= 1);
  }

  toggleProductAddNewInvoiceInfo() {
<<<<<<< HEAD
    $(OrderViewPageMap.productAddNewInvoiceInfo).toggleClass(
      'd-none',
      $(OrderViewPageMap.productAddInvoiceSelect).val() === 0,
    );
=======
    if ($(OrderViewPageMap.productAddInvoiceSelect).val() === 0) {
      $(OrderViewPageMap.productAddNewInvoiceInfo).removeClass('d-none');
    } else {
      $(OrderViewPageMap.productAddNewInvoiceInfo).addClass('d-none');
    }
>>>>>>> e1f64c0e
  }

  toggleColumnLocation(target, forceDisplay = null) {
    let isColumnLocationDisplayed = false;
    if (forceDisplay === null) {
      $(target).filter('td').each(function() {
        if ($(this).html() !== '') {
          isColumnLocationDisplayed = true;
          return false;
        }
      });
    } else {
      isColumnLocationDisplayed = forceDisplay;
    }
    $(target).toggleClass('d-none', !isColumnLocationDisplayed);
  }
}<|MERGE_RESOLUTION|>--- conflicted
+++ resolved
@@ -77,11 +77,7 @@
   }
 
   moveProductsPanelToRefundPosition() {
-<<<<<<< HEAD
-    this.moveProductPanelToTop();
     /* eslint-disable-next-line max-len */
-=======
->>>>>>> e1f64c0e
     $(`${OrderViewPageMap.productAddActionBtn}, ${OrderViewPageMap.productAddRow}, ${OrderViewPageMap.productActionBtn}`).addClass('d-none');
     this.moveProductPanelToTop();
   }
@@ -157,17 +153,14 @@
     const startRow = ((numPage - 1) * numRowsPerPage) + 1;
     const endRow = numPage * numRowsPerPage;
     $(OrderViewPageMap.productsTable).find(`tr[id^="orderProduct_"]:nth-child(n+${startRow}):nth-child(-n+${endRow})`)
-<<<<<<< HEAD
       .removeClass('d-none');
-=======
-        .removeClass('d-none');
+
     $customizationRows.each(function () {
       if (!$(this).prev().hasClass('d-none')) {
         $(this).removeClass('d-none');
       }
     });
 
->>>>>>> e1f64c0e
     // Remove all edition rows (careful not to remove the template)
     $(OrderViewPageMap.productEditRow).not(OrderViewPageMap.productEditRowTemplate).remove();
 
@@ -216,18 +209,10 @@
   }
 
   toggleProductAddNewInvoiceInfo() {
-<<<<<<< HEAD
     $(OrderViewPageMap.productAddNewInvoiceInfo).toggleClass(
       'd-none',
       $(OrderViewPageMap.productAddInvoiceSelect).val() === 0,
     );
-=======
-    if ($(OrderViewPageMap.productAddInvoiceSelect).val() === 0) {
-      $(OrderViewPageMap.productAddNewInvoiceInfo).removeClass('d-none');
-    } else {
-      $(OrderViewPageMap.productAddNewInvoiceInfo).addClass('d-none');
-    }
->>>>>>> e1f64c0e
   }
 
   toggleColumnLocation(target, forceDisplay = null) {
