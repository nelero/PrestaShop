/**
 * 2007-2020 PrestaShop SA and Contributors
 *
 * NOTICE OF LICENSE
 *
 * This source file is subject to the Open Software License (OSL 3.0)
 * that is bundled with this package in the file LICENSE.txt.
 * It is also available through the world-wide-web at this URL:
 * https://opensource.org/licenses/OSL-3.0
 * If you did not receive a copy of the license and are unable to
 * obtain it through the world-wide-web, please send an email
 * to license@prestashop.com so we can send you a copy immediately.
 *
 * DISCLAIMER
 *
 * Do not edit or add to this file if you wish to upgrade PrestaShop to newer
 * versions in the future. If you wish to customize PrestaShop for your
 * needs please refer to https://www.prestashop.com for more information.
 *
 * @author    PrestaShop SA <contact@prestashop.com>
 * @copyright 2007-2020 PrestaShop SA and Contributors
 * @license   https://opensource.org/licenses/OSL-3.0 Open Software License (OSL 3.0)
 * International Registered Trademark & Property of PrestaShop SA
 */

import OrderViewPageMap from '@pages/order/OrderViewPageMap';
import OrderProductEdit from '@pages/order/view/order-product-edit';
import Router from '@components/router';

const {$} = window;

export default class OrderProductRenderer {
  constructor() {
    this.router = new Router();
  }

  addOrUpdateProductToList($productRow, newRow) {
    if ($productRow.length > 0) {
      $productRow.html($(newRow).html());
    } else {
      $(OrderViewPageMap.productAddRow).before(
        $(newRow)
          .hide()
          .fadeIn(),
      );
    }
  }

  updateNumProducts(numProducts) {
    $(OrderViewPageMap.productsCount).html(numProducts);
  }

  editProductFromList(
    orderDetailId,
    quantity,
    priceTaxIncl,
    priceTaxExcl,
    taxRate,
    location,
    availableQuantity,
<<<<<<< HEAD
=======
    availableOutOfStock,
>>>>>>> 10066d0f
    orderInvoiceId,
  ) {
    const $orderEdit = new OrderProductEdit(orderDetailId);
    $orderEdit.displayProduct({
      price_tax_excl: priceTaxExcl,
      price_tax_incl: priceTaxIncl,
      tax_rate: taxRate,
      quantity,
      location,
      availableQuantity,
      availableOutOfStock,
      orderInvoiceId,
    });
    $(OrderViewPageMap.productAddActionBtn).addClass('d-none');
    $(OrderViewPageMap.productAddRow).addClass('d-none');
  }

  moveProductsPanelToModificationPosition(scrollTarget = 'body') {
    $(OrderViewPageMap.productActionBtn).addClass('d-none');
    $(
      `${OrderViewPageMap.productAddActionBtn}, ${OrderViewPageMap.productAddRow}`,
    ).removeClass('d-none');
    this.moveProductPanelToTop(scrollTarget);
  }

  moveProductsPanelToRefundPosition() {
    this.resetAllEditRows();
    $(
      /* eslint-disable-next-line max-len */
      `${OrderViewPageMap.productAddActionBtn}, ${OrderViewPageMap.productAddRow}, ${OrderViewPageMap.productActionBtn}`,
    ).addClass('d-none');
    this.moveProductPanelToTop();
  }

  moveProductPanelToTop(scrollTarget = 'body') {
    const $modificationPosition = $(
      OrderViewPageMap.productModificationPosition,
    );
    if ($modificationPosition.find(OrderViewPageMap.productsPanel).length > 0) {
      return;
    }
    $(OrderViewPageMap.productsPanel)
      .detach()
      .appendTo($modificationPosition);
    $modificationPosition.closest('.row').removeClass('d-none');

    // Show column location
    this.toggleColumnLocation(OrderViewPageMap.productsCellLocation, true);

    // Show all rows, hide pagination controls
    const $rows = $(OrderViewPageMap.productsTable).find(
      'tr[id^="orderProduct_"]',
    );
    $rows.removeClass('d-none');
    $(OrderViewPageMap.productsNavPagination).addClass('d-none');

    const scrollValue = $(scrollTarget).offset().top - $('.header-toolbar').height() - 100;
    $('html,body').animate({scrollTop: scrollValue}, 'slow');
  }

  moveProductPanelToOriginalPosition() {
    $(OrderViewPageMap.productAddNewInvoiceInfo).addClass('d-none');
    $(OrderViewPageMap.productModificationPosition)
      .closest('.row')
      .addClass('d-none');

    $(OrderViewPageMap.productsPanel)
      .detach()
      .appendTo(OrderViewPageMap.productOriginalPosition);

    $(OrderViewPageMap.productActionBtn).removeClass('d-none');
    $(
      `${OrderViewPageMap.productAddActionBtn}, ${OrderViewPageMap.productAddRow}`,
    ).addClass('d-none');

    // Restore pagination
    this.paginate(1);
  }

  resetAddRow() {
    $(OrderViewPageMap.productAddIdInput).val('');
    $(OrderViewPageMap.productSearchInput).val('');
    $(OrderViewPageMap.productAddCombinationsSelect).val('');
    $(OrderViewPageMap.productAddPriceTaxExclInput).val('');
    $(OrderViewPageMap.productAddPriceTaxInclInput).val('');
    $(OrderViewPageMap.productAddQuantityInput).val('');
    $(OrderViewPageMap.productAddAvailableText).html('');
    $(OrderViewPageMap.productAddLocationText).html('');
    $(OrderViewPageMap.productAddNewInvoiceInfo).addClass('d-none');
    $(OrderViewPageMap.productAddInvoiceSelect).val(0);
    $(OrderViewPageMap.productAddActionBtn).prop('disabled', true);
  }

  resetAllEditRows() {
    $(OrderViewPageMap.productEditBtn).each((key, editButton) => {
      this.resetEditRow($(editButton).data('orderDetailId'));
    });
  }

  resetEditRow(orderProductId) {
    const $productRow = $(OrderViewPageMap.productsTableRow(orderProductId));
    const $productEditRow = $(
      OrderViewPageMap.productsTableRowEdited(orderProductId),
    );
    $productEditRow.remove();
    $productRow.removeClass('d-none');
  }

  paginate(originalNumPage) {
    const $rows = $(OrderViewPageMap.productsTable).find(
      'tr[id^="orderProduct_"]',
    );
    const $customizationRows = $(
      OrderViewPageMap.productsTableCustomizationRows,
    );
    const $tablePagination = $(OrderViewPageMap.productsTablePagination);
    const numRowsPerPage = parseInt($tablePagination.data('numPerPage'), 10);
    const maxPage = Math.ceil($rows.length / numRowsPerPage);
    const numPage = Math.max(1, Math.min(originalNumPage, maxPage));
    this.paginateUpdateControls(numPage);

    // Hide all rows...
    $rows.addClass('d-none');
    $customizationRows.addClass('d-none');
    // ... and display good ones

    const startRow = (numPage - 1) * numRowsPerPage + 1;
    const endRow = numPage * numRowsPerPage;
    $(OrderViewPageMap.productsTable)
      .find(
        `tr[id^="orderProduct_"]:nth-child(n+${startRow}):nth-child(-n+${endRow})`,
      )
      .removeClass('d-none');

    $customizationRows.each(function () {
      if (
        !$(this)
          .prev()
          .hasClass('d-none')
      ) {
        $(this).removeClass('d-none');
      }
    });

    // Remove all edition rows (careful not to remove the template)
    $(OrderViewPageMap.productEditRow)
      .not(OrderViewPageMap.productEditRowTemplate)
      .remove();

    // Toggle Column Location
    this.toggleColumnLocation(OrderViewPageMap.productsCellLocationDisplayed);
  }

  paginateUpdateControls(numPage) {
    // Why 3 ? Next & Prev & Template
    const totalPage = $(OrderViewPageMap.productsTablePagination).find('li.page-item').length
      - 3;
    $(OrderViewPageMap.productsTablePagination)
      .find('.active')
      .removeClass('active');
    $(OrderViewPageMap.productsTablePagination)
      .find(`li:has(> [data-page="${numPage}"])`)
      .addClass('active');
    $(OrderViewPageMap.productsTablePaginationPrev).removeClass('disabled');
    if (numPage === 1) {
      $(OrderViewPageMap.productsTablePaginationPrev).addClass('disabled');
    }
    $(OrderViewPageMap.productsTablePaginationNext).removeClass('disabled');
    if (numPage === totalPage) {
      $(OrderViewPageMap.productsTablePaginationNext).addClass('disabled');
    }
    this.togglePaginationControls();
  }

  paginationAddPage(numPage) {
    const $tablePagination = $(OrderViewPageMap.productsTablePagination);
    $tablePagination.data('numPages', numPage);
    const $linkPagination = $(
      OrderViewPageMap.productsTablePaginationTemplate,
    ).clone();
    $linkPagination.find('span').attr('data-page', numPage);
    $linkPagination.find('span').html(numPage);
    $(OrderViewPageMap.productsTablePaginationTemplate).before(
      $linkPagination.removeClass('d-none'),
    );
    this.togglePaginationControls();
  }

  paginationRemovePage(numPage) {
    const $tablePagination = $(OrderViewPageMap.productsTablePagination);
    const numPages = $tablePagination.data('numPages');
    $tablePagination.data('numPages', numPages - 1);
    $(OrderViewPageMap.productsTablePagination)
      .find(`li:has(> [data-page="${numPage}"])`)
      .remove();
    this.togglePaginationControls();
  }

  togglePaginationControls() {
    // Why 3 ? Next & Prev & Template
    const totalPage = $(OrderViewPageMap.productsTablePagination).find('li.page-item').length
      - 3;
    $(OrderViewPageMap.productsNavPagination).toggleClass(
      'd-none',
      totalPage <= 1,
    );
  }

  toggleProductAddNewInvoiceInfo() {
    $(OrderViewPageMap.productAddNewInvoiceInfo).toggleClass(
      'd-none',
      $(OrderViewPageMap.productAddInvoiceSelect).val() === 0,
    );
  }

  toggleColumnLocation(target, forceDisplay = null) {
    let isColumnLocationDisplayed = false;
    if (forceDisplay === null) {
      $(target)
        .filter('td')
        .each(function () {
          if ($(this).html() !== '') {
            isColumnLocationDisplayed = true;
            return false;
          }
          return true;
        });
    } else {
      isColumnLocationDisplayed = forceDisplay;
    }
    $(target).toggleClass('d-none', !isColumnLocationDisplayed);
  }
}<|MERGE_RESOLUTION|>--- conflicted
+++ resolved
@@ -58,10 +58,7 @@
     taxRate,
     location,
     availableQuantity,
-<<<<<<< HEAD
-=======
     availableOutOfStock,
->>>>>>> 10066d0f
     orderInvoiceId,
   ) {
     const $orderEdit = new OrderProductEdit(orderDetailId);
