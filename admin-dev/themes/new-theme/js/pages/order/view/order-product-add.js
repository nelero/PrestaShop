/**
 * Copyright since 2007 PrestaShop SA and Contributors
 * PrestaShop is an International Registered Trademark & Property of PrestaShop SA
 *
 * NOTICE OF LICENSE
 *
 * This source file is subject to the Open Software License (OSL 3.0)
 * that is bundled with this package in the file LICENSE.md.
 * It is also available through the world-wide-web at this URL:
 * https://opensource.org/licenses/OSL-3.0
 * If you did not receive a copy of the license and are unable to
 * obtain it through the world-wide-web, please send an email
 * to license@prestashop.com so we can send you a copy immediately.
 *
 * DISCLAIMER
 *
 * Do not edit or add to this file if you wish to upgrade PrestaShop to newer
 * versions in the future. If you wish to customize PrestaShop for your
 * needs please refer to https://devdocs.prestashop.com/ for more information.
 *
 * @author    PrestaShop SA and Contributors <contact@prestashop.com>
 * @copyright Since 2007 PrestaShop SA and Contributors
 * @license   https://opensource.org/licenses/OSL-3.0 Open Software License (OSL 3.0)
 */

import Router from '@components/router';
import OrderViewPageMap from '@pages/order/OrderViewPageMap';
import {EventEmitter} from '@components/event-emitter';
import OrderViewEventMap from '@pages/order/view/order-view-event-map';
import OrderPrices from '@pages/order/view/order-prices';
import OrderProductRenderer from '@pages/order/view/order-product-renderer';
import ConfirmModal from '@components/modal';
import OrderPricesRefresher from '@pages/order/view/order-prices-refresher';

const {$} = window;

export default class OrderProductAdd {
  constructor() {
    this.router = new Router();
    this.productAddActionBtn = $(OrderViewPageMap.productAddActionBtn);
    this.productIdInput = $(OrderViewPageMap.productAddIdInput);
    this.combinationsBlock = $(OrderViewPageMap.productAddCombinationsBlock);
    this.combinationsSelect = $(OrderViewPageMap.productAddCombinationsSelect);
    this.priceTaxIncludedInput = $(OrderViewPageMap.productAddPriceTaxInclInput);
    this.priceTaxExcludedInput = $(OrderViewPageMap.productAddPriceTaxExclInput);
    this.taxRateInput = $(OrderViewPageMap.productAddTaxRateInput);
    this.quantityInput = $(OrderViewPageMap.productAddQuantityInput);
    this.availableText = $(OrderViewPageMap.productAddAvailableText);
    this.locationText = $(OrderViewPageMap.productAddLocationText);
    this.totalPriceText = $(OrderViewPageMap.productAddTotalPriceText);
    this.invoiceSelect = $(OrderViewPageMap.productAddInvoiceSelect);
    this.freeShippingSelect = $(OrderViewPageMap.productAddFreeShippingSelect);
    this.productAddMenuBtn = $(OrderViewPageMap.productAddBtn);
    this.available = null;
    this.setupListener();
    this.product = {};
    this.currencyPrecision = $(OrderViewPageMap.productsTable).data('currencyPrecision');
    this.priceTaxCalculator = new OrderPrices();
    this.orderProductRenderer = new OrderProductRenderer();
    this.orderPricesRefresher = new OrderPricesRefresher();
    this.isOrderTaxIncluded = $(OrderViewPageMap.addProductTableRow).data('isOrderTaxIncluded');
    this.taxExcluded = null;
    this.taxIncluded = null;
  }

  setupListener() {
<<<<<<< HEAD
    this.combinationsSelect.on('change', (event) => {
      this.priceTaxExcludedInput.val(
        window.ps_round(
          $(event.currentTarget)
            .find(':selected')
            .data('priceTaxExcluded'),
          this.currencyPrecision,
        ),
=======
    this.combinationsSelect.on('change', event => {
      const taxExcluded = window.ps_round(
        $(event.currentTarget)
          .find(':selected')
          .data('priceTaxExcluded'),
        this.currencyPrecision
>>>>>>> 1453353f
      );
      this.priceTaxExcludedInput.val(taxExcluded);
      this.taxExcluded = parseFloat(taxExcluded);

<<<<<<< HEAD
      this.priceTaxIncludedInput.val(
        window.ps_round(
          $(event.currentTarget)
            .find(':selected')
            .data('priceTaxIncluded'),
          this.currencyPrecision,
        ),
=======
      const taxIncluded = window.ps_round(
        $(event.currentTarget)
          .find(':selected')
          .data('priceTaxIncluded'),
        this.currencyPrecision
>>>>>>> 1453353f
      );
      this.priceTaxIncludedInput.val(taxIncluded);
      this.taxIncluded = parseFloat(taxIncluded);

      this.locationText.html(
        $(event.currentTarget)
          .find(':selected')
          .data('location'),
      );

      this.available = $(event.currentTarget)
        .find(':selected')
        .data('stock');

      this.quantityInput.trigger('change');
      this.orderProductRenderer.toggleColumn(OrderViewPageMap.productsCellLocation);
    });

    this.quantityInput.on('change keyup', (event) => {
      if (this.available !== null) {
        const newQuantity = Number(event.target.value);
        const remainingAvailable = this.available - newQuantity;
        const availableOutOfStock = this.availableText.data('availableOutOfStock');
        this.availableText.text(remainingAvailable);
        this.availableText.toggleClass('text-danger font-weight-bold', remainingAvailable < 0);
        const disableAddActionBtn = newQuantity <= 0 || (remainingAvailable < 0 && !availableOutOfStock);
        this.productAddActionBtn.prop('disabled', disableAddActionBtn);
        this.invoiceSelect.prop('disabled', !availableOutOfStock && remainingAvailable < 0);

        this.taxIncluded = parseFloat(this.priceTaxIncludedInput.val());
        this.totalPriceText.html(
<<<<<<< HEAD
          this.priceTaxCalculator.calculateTotalPrice(newQuantity, taxIncluded, this.currencyPrecision),
=======
          this.priceTaxCalculator.calculateTotalPrice(
            newQuantity,
            this.isOrderTaxIncluded ? this.taxIncluded : this.taxExcluded,
            this.currencyPrecision
          )
>>>>>>> 1453353f
        );
      }
    });

    this.productIdInput.on('change', () => {
      this.productAddActionBtn.removeAttr('disabled');
      this.invoiceSelect.removeAttr('disabled');
    });

<<<<<<< HEAD
    this.priceTaxIncludedInput.on('change keyup', (event) => {
      const taxIncluded = parseFloat(event.target.value);
      const taxExcluded = this.priceTaxCalculator.calculateTaxExcluded(
        taxIncluded,
=======
    this.priceTaxIncludedInput.on('change keyup', event => {
      this.taxIncluded = parseFloat(event.target.value);
      this.taxExcluded = this.priceTaxCalculator.calculateTaxExcluded(
        this.taxIncluded,
>>>>>>> 1453353f
        this.taxRateInput.val(),
        this.currencyPrecision,
      );
      const quantity = parseInt(this.quantityInput.val(), 10);

      this.priceTaxExcludedInput.val(this.taxExcluded);
      this.totalPriceText.html(
<<<<<<< HEAD
        this.priceTaxCalculator.calculateTotalPrice(quantity, taxIncluded, this.currencyPrecision),
      );
    });

    this.priceTaxExcludedInput.on('change keyup', (event) => {
      const taxExcluded = parseFloat(event.target.value);
      const taxIncluded = this.priceTaxCalculator.calculateTaxIncluded(
        taxExcluded,
=======
        this.priceTaxCalculator.calculateTotalPrice(
          quantity,
          this.isOrderTaxIncluded ? this.taxIncluded : this.taxExcluded,
          this.currencyPrecision
        )
      );
    });

    this.priceTaxExcludedInput.on('change keyup', event => {
      this.taxExcluded = parseFloat(event.target.value);
      this.taxIncluded = this.priceTaxCalculator.calculateTaxIncluded(
        this.taxExcluded,
>>>>>>> 1453353f
        this.taxRateInput.val(),
        this.currencyPrecision,
      );
      const quantity = parseInt(this.quantityInput.val(), 10);

      this.priceTaxIncludedInput.val(this.taxIncluded);
      this.totalPriceText.html(
<<<<<<< HEAD
        this.priceTaxCalculator.calculateTotalPrice(quantity, taxIncluded, this.currencyPrecision),
=======
        this.priceTaxCalculator.calculateTotalPrice(
          quantity,
          this.isOrderTaxIncluded ? this.taxIncluded : this.taxExcluded,
          this.currencyPrecision
        )
>>>>>>> 1453353f
      );
    });

    this.productAddActionBtn.on('click', (event) => this.confirmNewInvoice(event));
    this.invoiceSelect.on('change', () => this.orderProductRenderer.toggleProductAddNewInvoiceInfo());
  }

  setProduct(product) {
    this.productIdInput.val(product.productId).trigger('change');

    const taxExcluded = window.ps_round(product.priceTaxExcl, this.currencyPrecision);
    this.priceTaxExcludedInput.val(taxExcluded);
    this.taxExcluded = parseFloat(taxExcluded);

    const taxIncluded = window.ps_round(product.priceTaxIncl, this.currencyPrecision);
    this.priceTaxIncludedInput.val(taxIncluded);
    this.taxIncluded = parseFloat(taxIncluded);

    this.taxRateInput.val(product.taxRate);
    this.locationText.html(product.location);
    this.available = product.stock;
    this.availableText.data('availableOutOfStock', product.availableOutOfStock);
    this.quantityInput.val(1);
    this.quantityInput.trigger('change');
    this.setCombinations(product.combinations);
    this.orderProductRenderer.toggleColumn(OrderViewPageMap.productsCellLocation);
  }

  setCombinations(combinations) {
    this.combinationsSelect.empty();

    Object.values(combinations).forEach((val) => {
      this.combinationsSelect.append(
        /* eslint-disable-next-line max-len */
        `<option value="${val.attributeCombinationId}" data-price-tax-excluded="${val.priceTaxExcluded}" data-price-tax-included="${val.priceTaxIncluded}" data-stock="${val.stock}" data-location="${val.location}">${val.attribute}</option>`,
      );
    });

    this.combinationsBlock.toggleClass('d-none', Object.keys(combinations).length === 0);

    if (Object.keys(combinations).length > 0) {
      this.combinationsSelect.trigger('change');
    }
  }

  addProduct(orderId) {
    this.productAddActionBtn.prop('disabled', true);
    this.invoiceSelect.prop('disabled', true);
    this.combinationsSelect.prop('disabled', true);

    const params = {
      product_id: this.productIdInput.val(),
      combination_id: $(':selected', this.combinationsSelect).val(),
      price_tax_incl: this.priceTaxIncludedInput.val(),
      price_tax_excl: this.priceTaxExcludedInput.val(),
      quantity: this.quantityInput.val(),
      invoice_id: this.invoiceSelect.val(),
      free_shipping: this.freeShippingSelect.prop('checked'),
    };

    $.ajax({
      url: this.router.generate('admin_orders_add_product', {orderId}),
      method: 'POST',
      data: params,
    }).then(
      (response) => {
        EventEmitter.emit(OrderViewEventMap.productAddedToOrder, {
          orderId,
          orderProductId: params.product_id,
          newRow: response,
        });
      },
      (response) => {
        this.productAddActionBtn.prop('disabled', false);
        this.invoiceSelect.prop('disabled', false);
        this.combinationsSelect.prop('disabled', false);

        if (response.responseJSON && response.responseJSON.message) {
          $.growl.error({message: response.responseJSON.message});
        }
      },
    );
  }

  confirmNewInvoice(event) {
    const invoiceId = parseInt(this.invoiceSelect.val(), 10);
    const orderId = $(event.currentTarget).data('orderId');

    // Explicit 0 value is used when we the user selected New Invoice
    if (invoiceId === 0) {
      const modal = new ConfirmModal(
        {
          id: 'modal-confirm-new-invoice',
          confirmTitle: this.invoiceSelect.data('modal-title'),
          confirmMessage: this.invoiceSelect.data('modal-body'),
          confirmButtonLabel: this.invoiceSelect.data('modal-apply'),
          closeButtonLabel: this.invoiceSelect.data('modal-cancel'),
        },
        () => {
          this.confirmNewPrice(orderId, invoiceId);
        },
      );
      modal.show();
    } else {
      // Last case is Nan, the selector is not even present, we simply add product and let the BO handle it
      this.addProduct(orderId);
    }
  }

  confirmNewPrice(orderId, invoiceId) {
    const combinationValue = $(':selected', this.combinationsSelect).val();
    const combinationId = typeof combinationValue === 'undefined' ? 0 : combinationValue;
    const productPriceMatch = this.orderPricesRefresher.checkOtherProductPricesMatch(
      this.priceTaxIncludedInput.val(),
      this.productIdInput.val(),
      combinationId,
      invoiceId,
    );

    if (productPriceMatch === 'invoice') {
      const modalEditPrice = new ConfirmModal(
        {
          id: 'modal-confirm-new-price',
          confirmTitle: this.invoiceSelect.data('modal-edit-price-title'),
          confirmMessage: this.invoiceSelect.data('modal-edit-price-body'),
          confirmButtonLabel: this.invoiceSelect.data('modal-edit-price-apply'),
          closeButtonLabel: this.invoiceSelect.data('modal-edit-price-cancel'),
        },
        () => {
          this.addProduct(orderId);
        },
      );
      modalEditPrice.show();
    } else {
      this.addProduct(orderId);
    }
  }
}<|MERGE_RESOLUTION|>--- conflicted
+++ resolved
@@ -64,7 +64,6 @@
   }
 
   setupListener() {
-<<<<<<< HEAD
     this.combinationsSelect.on('change', (event) => {
       this.priceTaxExcludedInput.val(
         window.ps_round(
@@ -73,19 +72,10 @@
             .data('priceTaxExcluded'),
           this.currencyPrecision,
         ),
-=======
-    this.combinationsSelect.on('change', event => {
-      const taxExcluded = window.ps_round(
-        $(event.currentTarget)
-          .find(':selected')
-          .data('priceTaxExcluded'),
-        this.currencyPrecision
->>>>>>> 1453353f
       );
       this.priceTaxExcludedInput.val(taxExcluded);
       this.taxExcluded = parseFloat(taxExcluded);
 
-<<<<<<< HEAD
       this.priceTaxIncludedInput.val(
         window.ps_round(
           $(event.currentTarget)
@@ -93,13 +83,6 @@
             .data('priceTaxIncluded'),
           this.currencyPrecision,
         ),
-=======
-      const taxIncluded = window.ps_round(
-        $(event.currentTarget)
-          .find(':selected')
-          .data('priceTaxIncluded'),
-        this.currencyPrecision
->>>>>>> 1453353f
       );
       this.priceTaxIncludedInput.val(taxIncluded);
       this.taxIncluded = parseFloat(taxIncluded);
@@ -131,15 +114,11 @@
 
         this.taxIncluded = parseFloat(this.priceTaxIncludedInput.val());
         this.totalPriceText.html(
-<<<<<<< HEAD
-          this.priceTaxCalculator.calculateTotalPrice(newQuantity, taxIncluded, this.currencyPrecision),
-=======
           this.priceTaxCalculator.calculateTotalPrice(
             newQuantity,
             this.isOrderTaxIncluded ? this.taxIncluded : this.taxExcluded,
             this.currencyPrecision
           )
->>>>>>> 1453353f
         );
       }
     });
@@ -149,17 +128,10 @@
       this.invoiceSelect.removeAttr('disabled');
     });
 
-<<<<<<< HEAD
     this.priceTaxIncludedInput.on('change keyup', (event) => {
       const taxIncluded = parseFloat(event.target.value);
       const taxExcluded = this.priceTaxCalculator.calculateTaxExcluded(
         taxIncluded,
-=======
-    this.priceTaxIncludedInput.on('change keyup', event => {
-      this.taxIncluded = parseFloat(event.target.value);
-      this.taxExcluded = this.priceTaxCalculator.calculateTaxExcluded(
-        this.taxIncluded,
->>>>>>> 1453353f
         this.taxRateInput.val(),
         this.currencyPrecision,
       );
@@ -167,8 +139,11 @@
 
       this.priceTaxExcludedInput.val(this.taxExcluded);
       this.totalPriceText.html(
-<<<<<<< HEAD
-        this.priceTaxCalculator.calculateTotalPrice(quantity, taxIncluded, this.currencyPrecision),
+      this.priceTaxCalculator.calculateTotalPrice(
+        quantity,
+        this.isOrderTaxIncluded ? this.taxIncluded : this.taxExcluded,
+        this.currencyPrecision
+      ),
       );
     });
 
@@ -176,36 +151,18 @@
       const taxExcluded = parseFloat(event.target.value);
       const taxIncluded = this.priceTaxCalculator.calculateTaxIncluded(
         taxExcluded,
-=======
+        this.taxRateInput.val(),
+        this.currencyPrecision,
+      );
+      const quantity = parseInt(this.quantityInput.val(), 10);
+
+      this.priceTaxIncludedInput.val(this.taxIncluded);
+      this.totalPriceText.html(
         this.priceTaxCalculator.calculateTotalPrice(
           quantity,
           this.isOrderTaxIncluded ? this.taxIncluded : this.taxExcluded,
           this.currencyPrecision
-        )
-      );
-    });
-
-    this.priceTaxExcludedInput.on('change keyup', event => {
-      this.taxExcluded = parseFloat(event.target.value);
-      this.taxIncluded = this.priceTaxCalculator.calculateTaxIncluded(
-        this.taxExcluded,
->>>>>>> 1453353f
-        this.taxRateInput.val(),
-        this.currencyPrecision,
-      );
-      const quantity = parseInt(this.quantityInput.val(), 10);
-
-      this.priceTaxIncludedInput.val(this.taxIncluded);
-      this.totalPriceText.html(
-<<<<<<< HEAD
-        this.priceTaxCalculator.calculateTotalPrice(quantity, taxIncluded, this.currencyPrecision),
-=======
-        this.priceTaxCalculator.calculateTotalPrice(
-          quantity,
-          this.isOrderTaxIncluded ? this.taxIncluded : this.taxExcluded,
-          this.currencyPrecision
-        )
->>>>>>> 1453353f
+        ),
       );
     });
 
