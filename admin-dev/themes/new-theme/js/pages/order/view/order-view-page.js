--- conflicted
+++ resolved
@@ -85,12 +85,7 @@
         currentPage -= 1;
       }
       EventEmitter.emit(OrderViewEventMap.productListPaginated, {
-<<<<<<< HEAD
-        orderId: event.orderId,
         numPage: currentPage,
-=======
-        numPage: currentPage
->>>>>>> 26990793
       });
 
       this.orderProductRenderer.updateNumProducts(numProducts - 1);
@@ -151,12 +146,7 @@
         }
         // Move to last page
         EventEmitter.emit(OrderViewEventMap.productListPaginated, {
-<<<<<<< HEAD
-          orderId: event.orderId,
           numPage: numPages,
-=======
-          numPage: numPages
->>>>>>> 26990793
         });
       }
       this.orderProductRenderer.updateNumProducts(numProducts + 1);
@@ -202,25 +192,17 @@
     $(OrderViewPageMap.productPackModal.modal).on('show.bs.modal', (event) => {
       const button = $(event.relatedTarget);
       const packItems = button.data('packItems');
-<<<<<<< HEAD
-      const router = new Router();
-=======
       const modal = $(this);
->>>>>>> 26990793
       $(OrderViewPageMap.productPackModal.rows).remove();
       packItems.forEach((item) => {
         const $item = $(OrderViewPageMap.productPackModal.template).clone();
         $item.attr('id', `productpack_${item.id}`).removeClass('d-none');
         $item.find(OrderViewPageMap.productPackModal.product.img).attr('src', item.imagePath);
         $item.find(OrderViewPageMap.productPackModal.product.name).html(item.name);
-<<<<<<< HEAD
         $item.find(OrderViewPageMap.productPackModal.product.link).attr(
           'href',
-          router.generate('admin_product_form', {id: item.id}),
+          this.router.generate('admin_product_form', {id: item.id}),
         );
-=======
-        $item.find(OrderViewPageMap.productPackModal.product.link).attr('href', this.router.generate('admin_product_form', {'id': item.id}));
->>>>>>> 26990793
         if (item.reference !== '') {
           $item.find(OrderViewPageMap.productPackModal.product.ref).append(item.reference);
         } else {
@@ -260,12 +242,7 @@
       event.preventDefault();
       const $btn = $(event.currentTarget);
       EventEmitter.emit(OrderViewEventMap.productListPaginated, {
-<<<<<<< HEAD
-        orderId: $btn.data('orderId'),
         numPage: $btn.data('page'),
-=======
-        numPage: $btn.data('page')
->>>>>>> 26990793
       });
     });
     $(OrderViewPageMap.productsTablePaginationNext).on('click', (event) => {
@@ -276,12 +253,7 @@
       }
       const activePage = this.getActivePage();
       EventEmitter.emit(OrderViewEventMap.productListPaginated, {
-<<<<<<< HEAD
-        orderId: $(activePage).data('orderId'),
         numPage: parseInt($(activePage).html(), 10) + 1,
-=======
-        numPage: parseInt($(activePage).html(), 10) + 1
->>>>>>> 26990793
       });
     });
     $(OrderViewPageMap.productsTablePaginationPrev).on('click', (event) => {
@@ -292,12 +264,7 @@
       }
       const activePage = this.getActivePage();
       EventEmitter.emit(OrderViewEventMap.productListPaginated, {
-<<<<<<< HEAD
-        orderId: $(activePage).data('orderId'),
         numPage: parseInt($(activePage).html(), 10) - 1,
-=======
-        numPage: parseInt($(activePage).html(), 10) - 1
->>>>>>> 26990793
       });
     });
     $(OrderViewPageMap.productsTablePaginationNumberSelector).on('change', (event) => {
@@ -322,7 +289,7 @@
 
       // Paginate to page 1
       EventEmitter.emit(OrderViewEventMap.productListPaginated, {
-        numPage: 1
+        numPage: 1,
       });
 
       // Save new config
