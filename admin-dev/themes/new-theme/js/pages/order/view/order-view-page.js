--- conflicted
+++ resolved
@@ -191,10 +191,7 @@
     $(OrderViewPageMap.productPackModal.modal).on('show.bs.modal', (event) => {
       const button = $(event.relatedTarget);
       const packItems = button.data('packItems');
-<<<<<<< HEAD
-=======
       const modal = $(OrderViewPageMap.productPackModal.modal);
->>>>>>> 5caf1a27
       $(OrderViewPageMap.productPackModal.rows).remove();
       packItems.forEach((item) => {
         const $item = $(OrderViewPageMap.productPackModal.template).clone();
