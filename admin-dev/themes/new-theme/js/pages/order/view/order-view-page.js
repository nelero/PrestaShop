--- conflicted
+++ resolved
@@ -137,19 +137,6 @@
       this.listenForProductEdit();
       this.resetToolTips();
 
-<<<<<<< HEAD
-      if ($(OrderViewPageMap.productsTable).find('tr[id^="orderProduct_"]:not(.d-none)').length >= numRowsPerPage) {
-        // Update pagination
-        let numPages = $tablePagination.data('numPages');
-        if (numProducts % numRowsPerPage === 0) {
-          numPages += 1;
-          this.orderProductRenderer.paginationAddPage(numPages);
-        }
-        // Move to last page
-        EventEmitter.emit(OrderViewEventMap.productListPaginated, {
-          numPage: numPages,
-        });
-=======
       const newNumProducts = $(OrderViewPageMap.productsTableRows).length;
       const initialPagesNum = Math.ceil(initialNumProducts / numRowsPerPage);
       const newPagesNum = Math.ceil(newNumProducts / numRowsPerPage);
@@ -157,7 +144,6 @@
       // Update pagination
       if (newPagesNum > initialPagesNum) {
         this.orderProductRenderer.paginationAddPage(newPagesNum);
->>>>>>> b3d2282a
       }
 
       this.orderProductRenderer.updateNumProducts(newNumProducts);
@@ -171,7 +157,7 @@
 
       // Move to last page to see the added product
       EventEmitter.emit(OrderViewEventMap.productListPaginated, {
-        numPage: newPagesNum
+        numPage: newPagesNum,
       });
     });
   }
