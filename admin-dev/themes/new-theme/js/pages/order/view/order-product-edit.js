/**
 * Copyright since 2007 PrestaShop SA and Contributors
 * PrestaShop is an International Registered Trademark & Property of PrestaShop SA
 *
 * NOTICE OF LICENSE
 *
 * This source file is subject to the Open Software License (OSL 3.0)
 * that is bundled with this package in the file LICENSE.md.
 * It is also available through the world-wide-web at this URL:
 * https://opensource.org/licenses/OSL-3.0
 * If you did not receive a copy of the license and are unable to
 * obtain it through the world-wide-web, please send an email
 * to license@prestashop.com so we can send you a copy immediately.
 *
 * DISCLAIMER
 *
 * Do not edit or add to this file if you wish to upgrade PrestaShop to newer
 * versions in the future. If you wish to customize PrestaShop for your
 * needs please refer to https://devdocs.prestashop.com/ for more information.
 *
 * @author    PrestaShop SA and Contributors <contact@prestashop.com>
 * @copyright Since 2007 PrestaShop SA and Contributors
 * @license   https://opensource.org/licenses/OSL-3.0 Open Software License (OSL 3.0)
 */

import Router from '@components/router';
import OrderViewPageMap from '@pages/order/OrderViewPageMap';
import {EventEmitter} from '@components/event-emitter';
import OrderViewEventMap from '@pages/order/view/order-view-event-map';
import OrderPrices from '@pages/order/view/order-prices';
import ConfirmModal from '@components/modal';
import OrderPricesRefresher from '@pages/order/view/order-prices-refresher';

const {$} = window;

export default class OrderProductEdit {
  constructor(orderDetailId) {
    this.router = new Router();
    this.orderDetailId = orderDetailId;
    this.productRow = $(`#orderProduct_${this.orderDetailId}`);
    this.product = {};
    this.currencyPrecision = $(OrderViewPageMap.productsTable).data('currencyPrecision');
    this.priceTaxCalculator = new OrderPrices();
    this.productEditSaveBtn = $(OrderViewPageMap.productEditSaveBtn);
    this.quantityInput = $(OrderViewPageMap.productEditQuantityInput);
    this.orderPricesRefresher = new OrderPricesRefresher();
  }

  setupListener() {
    this.quantityInput.on('change keyup', (event) => {
      const newQuantity = Number(event.target.value);
      const availableQuantity = parseInt($(event.currentTarget).data('availableQuantity'), 10);
      const previousQuantity = parseInt(this.quantityInput.data('previousQuantity'), 10);
      const remainingAvailable = availableQuantity - (newQuantity - previousQuantity);
      const availableOutOfStock = this.availableText.data('availableOutOfStock');
      this.availableText.text(remainingAvailable);
      this.availableText.toggleClass('text-danger font-weight-bold', remainingAvailable < 0);
      this.updateTotal();
      const disableEditActionBtn = newQuantity <= 0 || (remainingAvailable < 0 && !availableOutOfStock);
      this.productEditSaveBtn.prop('disabled', disableEditActionBtn);
    });

    this.productEditInvoiceSelect.on('change', () => {
      this.productEditSaveBtn.prop('disabled', false);
    });

    this.priceTaxIncludedInput.on('change keyup', (event) => {
      this.taxIncluded = parseFloat(event.target.value);
      const taxExcluded = this.priceTaxCalculator.calculateTaxExcluded(
        this.taxIncluded,
        this.taxRate,
        this.currencyPrecision,
      );
      this.priceTaxExcludedInput.val(taxExcluded);
      this.updateTotal();
    });

    this.priceTaxExcludedInput.on('change keyup', (event) => {
      const taxExcluded = parseFloat(event.target.value);
      this.taxIncluded = this.priceTaxCalculator.calculateTaxIncluded(
        taxExcluded,
        this.taxRate,
        this.currencyPrecision,
      );
      this.priceTaxIncludedInput.val(this.taxIncluded);
      this.updateTotal();
    });

    this.productEditSaveBtn.on('click', (event) => {
      const $btn = $(event.currentTarget);
      const confirmed = window.confirm($btn.data('updateMessage'));

      if (!confirmed) {
        return;
      }

      $btn.prop('disabled', true);
      this.handleEditProductWithConfirmationModal(event);
    });

    this.productEditCancelBtn.on('click', () => {
      EventEmitter.emit(OrderViewEventMap.productEditionCanceled, {
        orderDetailId: this.orderDetailId,
      });
    });
  }

  updateTotal() {
    const updatedTotal = this.priceTaxCalculator.calculateTotalPrice(
      this.quantity,
      this.taxIncluded,
      this.currencyPrecision,
    );
    this.priceTotalText.html(updatedTotal);
    this.productEditSaveBtn.prop('disabled', updatedTotal === this.initialTotal);
  }

  displayProduct(product) {
    this.productRowEdit = $(OrderViewPageMap.productEditRowTemplate).clone(true);
    this.productRowEdit.attr('id', `editOrderProduct_${this.orderDetailId}`);
    this.productRowEdit.find('*[id]').each(function removeAllIds() {
      $(this).removeAttr('id');
    });

    // Find controls
    this.productEditSaveBtn = this.productRowEdit.find(OrderViewPageMap.productEditSaveBtn);
    this.productEditCancelBtn = this.productRowEdit.find(OrderViewPageMap.productEditCancelBtn);
    this.productEditInvoiceSelect = this.productRowEdit.find(OrderViewPageMap.productEditInvoiceSelect);
    this.productEditImage = this.productRowEdit.find(OrderViewPageMap.productEditImage);
    this.productEditName = this.productRowEdit.find(OrderViewPageMap.productEditName);
    this.priceTaxIncludedInput = this.productRowEdit.find(OrderViewPageMap.productEditPriceTaxInclInput);
    this.priceTaxExcludedInput = this.productRowEdit.find(OrderViewPageMap.productEditPriceTaxExclInput);
    this.quantityInput = this.productRowEdit.find(OrderViewPageMap.productEditQuantityInput);
    this.locationText = this.productRowEdit.find(OrderViewPageMap.productEditLocationText);
    this.availableText = this.productRowEdit.find(OrderViewPageMap.productEditAvailableText);
    this.priceTotalText = this.productRowEdit.find(OrderViewPageMap.productEditTotalPriceText);

    // Init input values
    this.priceTaxExcludedInput.val(
      window.ps_round(product.price_tax_excl, this.currencyPrecision),
    );
    this.priceTaxIncludedInput.val(
      window.ps_round(product.price_tax_incl, this.currencyPrecision),
    );
    this.quantityInput.val(product.quantity)
      .data('availableQuantity', product.availableQuantity)
      .data('previousQuantity', product.quantity);
    this.availableText.data('availableOutOfStock', product.availableOutOfStock);

    // set this product's orderInvoiceId as selected
    if (product.orderInvoiceId) {
      this.productEditInvoiceSelect.val(product.orderInvoiceId);
    }

    // Init editor data
    this.taxRate = product.tax_rate;
    this.initialTotal = this.priceTaxCalculator.calculateTotalPrice(
      product.quantity,
      product.price_tax_incl,
      this.currencyPrecision,
    );
    this.quantity = product.quantity;
    this.taxIncluded = product.price_tax_incl;

    // Copy product content in cells
    this.productEditImage.html(
      this.productRow.find(OrderViewPageMap.productEditImage).html(),
    );
    this.productEditName.html(
      this.productRow.find(OrderViewPageMap.productEditName).html(),
    );
    this.locationText.html(product.location);
    this.availableText.html(product.availableQuantity);
    this.priceTotalText.html(this.initialTotal);
    this.productRow.addClass('d-none').after(this.productRowEdit.removeClass('d-none'));

    this.setupListener();
  }

  handleEditProductWithConfirmationModal(event) {
    const productEditBtn = $(`#orderProduct_${this.orderDetailId} ${OrderViewPageMap.productEditButtons}`);
    const productId = productEditBtn.data('product-id');
    const combinationId = productEditBtn.data('combination-id');
    const orderInvoiceId = productEditBtn.data('order-invoice-id');
    const productPriceMatch = this.orderPricesRefresher.checkOtherProductPricesMatch(
      this.priceTaxIncludedInput.val(),
      productId,
      combinationId,
      orderInvoiceId,
      this.orderDetailId,
    );

    if (productPriceMatch) {
      this.editProduct($(event.currentTarget).data('orderId'), this.orderDetailId);

      return;
    }

    const dataSelector = Number(orderInvoiceId) === 0 ? this.priceTaxExcludedInput : this.productEditInvoiceSelect;

    const modalEditPrice = new ConfirmModal(
      {
        id: 'modal-confirm-new-price',
<<<<<<< HEAD
        confirmTitle: this.productEditInvoiceSelect.data('modal-edit-price-title'),
        confirmMessage: this.productEditInvoiceSelect.data('modal-edit-price-body'),
        confirmButtonLabel: this.productEditInvoiceSelect.data(' '),
        closeButtonLabel: this.productEditInvoiceSelect.data('modal-edit-price-cancel'),
=======
        confirmTitle: dataSelector.data('modal-edit-price-title'),
        confirmMessage: dataSelector.data('modal-edit-price-body'),
        confirmButtonLabel: dataSelector.data('modal-edit-price-apply'),
        closeButtonLabel: dataSelector.data('modal-edit-price-cancel')
>>>>>>> f35e8d39
      },
      () => {
        this.editProduct($(event.currentTarget).data('orderId'), this.orderDetailId);
      },
    );

    modalEditPrice.show();
  }

  editProduct(orderId, orderDetailId) {
    const params = {
      price_tax_incl: this.priceTaxIncludedInput.val(),
      price_tax_excl: this.priceTaxExcludedInput.val(),
      quantity: this.quantityInput.val(),
      invoice: this.productEditInvoiceSelect.val(),
    };

    $.ajax({
      url: this.router.generate('admin_orders_update_product', {
        orderId,
        orderDetailId,
      }),
      method: 'POST',
      data: params,
    }).then(
      (response) => {
        EventEmitter.emit(OrderViewEventMap.productUpdated, {
          orderId,
          orderDetailId,
          newRow: response,
        });
      },
      (response) => {
        if (response.responseJSON && response.responseJSON.message) {
          $.growl.error({message: response.responseJSON.message});
        }
      },
    );
  }
}<|MERGE_RESOLUTION|>--- conflicted
+++ resolved
@@ -47,7 +47,7 @@
   }
 
   setupListener() {
-    this.quantityInput.on('change keyup', (event) => {
+    this.quantityInput.on('change keyup', event => {
       const newQuantity = Number(event.target.value);
       const availableQuantity = parseInt($(event.currentTarget).data('availableQuantity'), 10);
       const previousQuantity = parseInt(this.quantityInput.data('previousQuantity'), 10);
@@ -64,18 +64,18 @@
       this.productEditSaveBtn.prop('disabled', false);
     });
 
-    this.priceTaxIncludedInput.on('change keyup', (event) => {
+    this.priceTaxIncludedInput.on('change keyup', event => {
       this.taxIncluded = parseFloat(event.target.value);
       const taxExcluded = this.priceTaxCalculator.calculateTaxExcluded(
         this.taxIncluded,
         this.taxRate,
-        this.currencyPrecision,
+        this.currencyPrecision
       );
       this.priceTaxExcludedInput.val(taxExcluded);
       this.updateTotal();
     });
 
-    this.priceTaxExcludedInput.on('change keyup', (event) => {
+    this.priceTaxExcludedInput.on('change keyup', event => {
       const taxExcluded = parseFloat(event.target.value);
       this.taxIncluded = this.priceTaxCalculator.calculateTaxIncluded(
         taxExcluded,
@@ -201,17 +201,10 @@
     const modalEditPrice = new ConfirmModal(
       {
         id: 'modal-confirm-new-price',
-<<<<<<< HEAD
-        confirmTitle: this.productEditInvoiceSelect.data('modal-edit-price-title'),
-        confirmMessage: this.productEditInvoiceSelect.data('modal-edit-price-body'),
-        confirmButtonLabel: this.productEditInvoiceSelect.data(' '),
-        closeButtonLabel: this.productEditInvoiceSelect.data('modal-edit-price-cancel'),
-=======
         confirmTitle: dataSelector.data('modal-edit-price-title'),
         confirmMessage: dataSelector.data('modal-edit-price-body'),
         confirmButtonLabel: dataSelector.data('modal-edit-price-apply'),
         closeButtonLabel: dataSelector.data('modal-edit-price-cancel')
->>>>>>> f35e8d39
       },
       () => {
         this.editProduct($(event.currentTarget).data('orderId'), this.orderDetailId);
