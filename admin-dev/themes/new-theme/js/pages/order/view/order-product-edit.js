--- conflicted
+++ resolved
@@ -45,14 +45,9 @@
 
   setupListener() {
     this.quantityInput.on('change keyup', (event) => {
-<<<<<<< HEAD
-      this.quantity = parseInt(event.target.value ? event.target.value : 0, 10);
+      const quantity = Number(event.target.value);
       const available = parseInt($(event.currentTarget).data('availableQuantity'), 10)
         - (this.quantity - this.quantityInput.data('previousQuantity'));
-=======
-      const quantity = Number(event.target.value);
-      const available = parseInt($(event.currentTarget).data('availableQuantity'), 10) - (this.quantity - this.quantityInput.data('previousQuantity'));
->>>>>>> 55605367
       const availableOutOfStock = this.availableText.data('availableOutOfStock');
       this.availableText.text(available);
       this.availableText.toggleClass('text-danger font-weight-bold', available < 0);
