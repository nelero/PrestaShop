/**
 * Copyright since 2007 PrestaShop SA and Contributors
 * PrestaShop is an International Registered Trademark & Property of PrestaShop SA
 *
 * NOTICE OF LICENSE
 *
 * This source file is subject to the Open Software License (OSL 3.0)
 * that is bundled with this package in the file LICENSE.md.
 * It is also available through the world-wide-web at this URL:
 * https://opensource.org/licenses/OSL-3.0
 * If you did not receive a copy of the license and are unable to
 * obtain it through the world-wide-web, please send an email
 * to license@prestashop.com so we can send you a copy immediately.
 *
 * DISCLAIMER
 *
 * Do not edit or add to this file if you wish to upgrade PrestaShop to newer
 * versions in the future. If you wish to customize PrestaShop for your
 * needs please refer to https://devdocs.prestashop.com/ for more information.
 *
 * @author    PrestaShop SA and Contributors <contact@prestashop.com>
 * @copyright Since 2007 PrestaShop SA and Contributors
 * @license   https://opensource.org/licenses/OSL-3.0 Open Software License (OSL 3.0)
 */

import OrderViewPageMap from '@pages/order/OrderViewPageMap';
import OrderShippingManager from '@pages/order/order-shipping-manager';
import InvoiceNoteManager from '@pages/order/invoice-note-manager';
import OrderViewPage from '@pages/order/view/order-view-page';
import OrderProductAutocomplete from '@pages/order/view/order-product-add-autocomplete';
import OrderProductAdd from '@pages/order/view/order-product-add';
import TextWithLengthCounter from '@components/form/text-with-length-counter';
import OrderViewPageMessagesHandler from './message/order-view-page-messages-handler';

const {$} = window;

$(() => {
  const DISCOUNT_TYPE_AMOUNT = 'amount';
  const DISCOUNT_TYPE_PERCENT = 'percent';
  const DISCOUNT_TYPE_FREE_SHIPPING = 'free_shipping';

  new OrderShippingManager();
  new TextWithLengthCounter();
  const orderViewPage = new OrderViewPage();
  const orderAddAutocomplete = new OrderProductAutocomplete($(OrderViewPageMap.productSearchInput));
  const orderAdd = new OrderProductAdd();

  orderViewPage.listenForProductPack();
  orderViewPage.listenForProductDelete();
  orderViewPage.listenForProductEdit();
  orderViewPage.listenForProductAdd();
  orderViewPage.listenForProductPagination();
  orderViewPage.listenForRefund();
  orderViewPage.listenForCancelProduct();

  orderAddAutocomplete.listenForSearch();
  orderAddAutocomplete.onItemClickedCallback = (product) => orderAdd.setProduct(product);

  handlePaymentDetailsToggle();
  handlePrivateNoteChange();
  handleOrderNoteChange();
  handleUpdateOrderStatusButton();

  new InvoiceNoteManager();
  const orderViewPageMessageHandler = new OrderViewPageMessagesHandler();
  orderViewPageMessageHandler.listenForPredefinedMessageSelection();
  orderViewPageMessageHandler.listenForFullMessagesOpen();
  $(OrderViewPageMap.privateNoteToggleBtn).on('click', (event) => {
    event.preventDefault();
    togglePrivateNoteBlock();
  });

  $(OrderViewPageMap.orderNoteToggleBtn).on('click', (event) => {
    event.preventDefault();
    toggleOrderNoteBlock();
  });

  $(OrderViewPageMap.printOrderViewPageButton).on('click', () => {
    const tempTitle = document.title;
    document.title = $(OrderViewPageMap.mainDiv).data('orderTitle');
    window.print();
    document.title = tempTitle;
  });

  initAddCartRuleFormHandler();
  initChangeAddressFormHandler();
  initHookTabs();

  function initHookTabs() {
    $(OrderViewPageMap.orderHookTabsContainer)
      .find('.nav-tabs li:first-child a')
      .tab('show');
  }

  function handlePaymentDetailsToggle() {
    $(OrderViewPageMap.orderPaymentDetailsBtn).on('click', (event) => {
      const $paymentDetailRow = $(event.currentTarget)
        .closest('tr')
        .next(':first');

      $paymentDetailRow.toggleClass('d-none');
    });
  }

  function togglePrivateNoteBlock() {
    const $block = $(OrderViewPageMap.privateNoteBlock);
    const $btn = $(OrderViewPageMap.privateNoteToggleBtn);
    const isPrivateNoteOpened = $btn.hasClass('is-opened');

    if (isPrivateNoteOpened) {
      $btn.removeClass('is-opened');
      $block.addClass('d-none');
    } else {
      $btn.addClass('is-opened');
      $block.removeClass('d-none');
    }

    const $icon = $btn.find('.material-icons');
    $icon.text(isPrivateNoteOpened ? 'add' : 'remove');
  }

  function handlePrivateNoteChange() {
    const $submitBtn = $(OrderViewPageMap.privateNoteSubmitBtn);

    $(OrderViewPageMap.privateNoteInput).on('input', () => {
      $submitBtn.prop('disabled', false);
    });
  }

  function toggleOrderNoteBlock() {
    const $block = $(OrderViewPageMap.orderNoteBlock);
    const $btn = $(OrderViewPageMap.orderNoteToggleBtn);
    const isNoteOpened = $btn.hasClass('is-opened');

    $btn.toggleClass('is-opened', !isNoteOpened);
    $block.toggleClass('d-none', isNoteOpened);

    const $icon = $btn.find('.material-icons');
    $icon.text(isNoteOpened ? 'add' : 'remove');
  }

  function handleOrderNoteChange() {
    const $submitBtn = $(OrderViewPageMap.orderNoteSubmitBtn);

    $(OrderViewPageMap.orderNoteInput).on('input', () => {
      $submitBtn.prop('disabled', false);
    });
  }

  function initAddCartRuleFormHandler() {
    const $modal = $(OrderViewPageMap.addCartRuleModal);
    const $form = $modal.find('form');
    const $invoiceSelect = $modal.find(OrderViewPageMap.addCartRuleInvoiceIdSelect);
    const $valueHelp = $modal.find(OrderViewPageMap.cartRuleHelpText);
    const $valueInput = $form.find(OrderViewPageMap.addCartRuleValueInput);
    const $valueFormGroup = $valueInput.closest('.form-group');

<<<<<<< HEAD
    $form.find(OrderViewPageMap.addCartRuleApplyOnAllInvoicesCheckbox).on('change', (event) => {
      const isChecked = $(event.currentTarget).is(':checked');

      $invoiceSelect.attr('disabled', isChecked);
=======
    $modal.on('shown.bs.modal', () => {
      $(OrderViewPageMap.addCartRuleSubmit).attr('disabled', true);
    });

    $form.find(OrderViewPageMap.addCartRuleNameInput).on('keyup', (event) => {
      const cartRuleName = $(event.currentTarget).val();
      $(OrderViewPageMap.addCartRuleSubmit).attr('disabled', cartRuleName.trim().length === 0);
>>>>>>> e81c0dea
    });

    $form.find(OrderViewPageMap.addCartRuleTypeSelect).on('change', (event) => {
      const selectedCartRuleType = $(event.currentTarget).val();
      const $valueUnit = $form.find(OrderViewPageMap.addCartRuleValueUnit);

      if (selectedCartRuleType === DISCOUNT_TYPE_AMOUNT) {
        $valueHelp.removeClass('d-none');
        $valueUnit.html($valueUnit.data('currencySymbol'));
      } else {
        $valueHelp.addClass('d-none');
      }

      if (selectedCartRuleType === DISCOUNT_TYPE_PERCENT) {
        $valueUnit.html('%');
      }

      if (selectedCartRuleType === DISCOUNT_TYPE_FREE_SHIPPING) {
        $valueFormGroup.addClass('d-none');
        $valueInput.attr('disabled', true);
      } else {
        $valueFormGroup.removeClass('d-none');
        $valueInput.attr('disabled', false);
      }
    });
  }

  function handleUpdateOrderStatusButton() {
    const $btn = $(OrderViewPageMap.updateOrderStatusActionBtn);
    const $wrapper = $(OrderViewPageMap.updateOrderStatusActionInputWrapper);

    $(OrderViewPageMap.updateOrderStatusActionInput).on('change', (event) => {
      const $element = $(event.currentTarget);
      const $option = $('option:selected', $element);
      const selectedOrderStatusId = $element.val();

      $wrapper.css('background-color', $option.data('background-color'));
      $wrapper.toggleClass('is-bright', $option.data('is-bright') !== undefined);

      $btn.prop('disabled', parseInt(selectedOrderStatusId, 10) === $btn.data('orderStatusId'));
    });
  }

  function initChangeAddressFormHandler() {
    const $modal = $(OrderViewPageMap.updateCustomerAddressModal);

    $(OrderViewPageMap.openOrderAddressUpdateModalBtn).on('click', (event) => {
      $modal.find(OrderViewPageMap.updateOrderAddressTypeInput).val($(event.currentTarget).data('addressType'));
    });
  }
});<|MERGE_RESOLUTION|>--- conflicted
+++ resolved
@@ -155,12 +155,6 @@
     const $valueInput = $form.find(OrderViewPageMap.addCartRuleValueInput);
     const $valueFormGroup = $valueInput.closest('.form-group');
 
-<<<<<<< HEAD
-    $form.find(OrderViewPageMap.addCartRuleApplyOnAllInvoicesCheckbox).on('change', (event) => {
-      const isChecked = $(event.currentTarget).is(':checked');
-
-      $invoiceSelect.attr('disabled', isChecked);
-=======
     $modal.on('shown.bs.modal', () => {
       $(OrderViewPageMap.addCartRuleSubmit).attr('disabled', true);
     });
@@ -168,7 +162,11 @@
     $form.find(OrderViewPageMap.addCartRuleNameInput).on('keyup', (event) => {
       const cartRuleName = $(event.currentTarget).val();
       $(OrderViewPageMap.addCartRuleSubmit).attr('disabled', cartRuleName.trim().length === 0);
->>>>>>> e81c0dea
+    });
+
+    $form.find(OrderViewPageMap.addCartRuleApplyOnAllInvoicesCheckbox).on('change', (event) => {
+      const isChecked = $(event.currentTarget).is(':checked');
+      $invoiceSelect.attr('disabled', isChecked);
     });
 
     $form.find(OrderViewPageMap.addCartRuleTypeSelect).on('change', (event) => {
