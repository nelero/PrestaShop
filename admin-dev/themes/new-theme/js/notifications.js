/**
 * Copyright since 2007 PrestaShop SA and Contributors
 * PrestaShop is an International Registered Trademark & Property of PrestaShop SA
 *
 * NOTICE OF LICENSE
 *
 * This source file is subject to the Open Software License (OSL 3.0)
 * that is bundled with this package in the file LICENSE.md.
 * It is also available through the world-wide-web at this URL:
 * https://opensource.org/licenses/OSL-3.0
 * If you did not receive a copy of the license and are unable to
 * obtain it through the world-wide-web, please send an email
 * to license@prestashop.com so we can send you a copy immediately.
 *
 * DISCLAIMER
 *
 * Do not edit or add to this file if you wish to upgrade PrestaShop to newer
 * versions in the future. If you wish to customize PrestaShop for your
 * needs please refer to https://devdocs.prestashop.com/ for more information.
 *
 * @author    PrestaShop SA and Contributors <contact@prestashop.com>
 * @copyright Since 2007 PrestaShop SA and Contributors
 * @license   https://opensource.org/licenses/OSL-3.0 Open Software License (OSL 3.0)
 */
import Router from '@components/router';

const refreshNotifications = function () {
  let timer = null;
  const router = new Router();

  $.ajax({
    type: 'POST',
    headers: {'cache-control': 'no-cache'},
    url: router.generate('admin_common_notifications'),
    async: true,
    cache: false,
    dataType: 'json',
    success(json) {
      if (json) {
        const nbOrders = parseInt(json.order.total, 10);
        const nbCustomers = parseInt(json.customer.total, 10);
        const nbCustomerMessages = parseInt(json.customer_message.total, 10);
        const notificationsTotal = nbOrders + nbCustomers + nbCustomerMessages;

        fillTpl(json.order.results, $('#orders-notifications'), $('#order-notification-template').html());
        fillTpl(json.customer.results, $('#customers-notifications'), $('#customer-notification-template').html());
        fillTpl(
          json.customer_message.results,
          $('#messages-notifications'),
          $('#message-notification-template').html(),
        );

<<<<<<< HEAD
        setNotificationsNumber('_nb_new_orders_', nbOrders);
        setNotificationsNumber('_nb_new_customers_', nbCustomers);
        setNotificationsNumber('_nb_new_messages_', nbCustomerMessages);
        if (notificationsTotal) {
          $('#notifications-total').removeClass('hide').html(notificationsTotal);
        } else {
          $('#notifications-total').remove();
=======
        setNotificationsNumber("_nb_new_orders_", nbOrders);
        setNotificationsNumber("_nb_new_customers_", nbCustomers);
        setNotificationsNumber("_nb_new_messages_", nbCustomerMessages);
        if(notifications_total) {
          $('#notifications-total').removeClass('hide').html(notifications_total);
        }
        else if(!$('#notifications-total').hasClass('hide')) {
          $('#notifications-total').addClass('hide');
>>>>>>> 73f99cca
        }
      }
      timer = setTimeout(refreshNotifications, 120000);
    },
  });

  clearTimeout(timer);
};

let fillTpl = function (results, eltAppendTo, tpl) {
  eltAppendTo.children('.notification-elements').empty();
  if (results.length === 0) {
    eltAppendTo.addClass('empty');
    return;
  }

  eltAppendTo.removeClass('empty');
  $.each(results, (property, value) => {
    if (undefined === tpl) {
      return;
    }

    /* eslint-disable max-len */
    eltAppendTo.children('.notification-elements').append(
      tpl.replace(/_id_order_/g, parseInt(value.id_order, 10))
        .replace(/_customer_name_/g, value.customer_name)
        .replace(/_iso_code_/g, value.iso_code)
        .replace(/_carrier_/g, (value.carrier !== '' ? ` - ${value.carrier}` : ''))
        .replace(/_total_paid_/g, value.total_paid)
        .replace(/_id_customer_/g, parseInt(value.id_customer, 10))
        .replace(/_company_/g, (value.company !== '' ? ` (${value.company}) ` : ''))
        .replace(/_date_add_/g, value.date_add)
        .replace(/_status_/g, value.status)
        .replace(/order_url/g, `${window.baseAdminDir}index.php?tab=AdminOrders&token=${window.tokenAdminOrders}&vieworder&id_order=${value.id_order}`)
        .replace(/customer_url/g, `${window.baseAdminDir}index.php?tab=AdminCustomers&token=${window.tokenAdminCustomers}&viewcustomer&id_customer=${value.id_customer}`)
        .replace(/message_url/g, `${window.baseAdminDir}index.php?tab=AdminCustomerThreads&token=${window.tokenAdminCustomerThreads}&viewcustomer_thread&id_customer_thread=${value.id_customer_thread}`),
    );
    /* eslint-ensable max-len */
  });
};

let setNotificationsNumber = function (id, number) {
  if (number > 0) {
    $(`#${id}`).text(` (${number})`);
  } else {
    $(`#${id}`).text('');
  }
};

export default refreshNotifications;<|MERGE_RESOLUTION|>--- conflicted
+++ resolved
@@ -50,24 +50,13 @@
           $('#message-notification-template').html(),
         );
 
-<<<<<<< HEAD
         setNotificationsNumber('_nb_new_orders_', nbOrders);
         setNotificationsNumber('_nb_new_customers_', nbCustomers);
         setNotificationsNumber('_nb_new_messages_', nbCustomerMessages);
         if (notificationsTotal) {
           $('#notifications-total').removeClass('hide').html(notificationsTotal);
-        } else {
-          $('#notifications-total').remove();
-=======
-        setNotificationsNumber("_nb_new_orders_", nbOrders);
-        setNotificationsNumber("_nb_new_customers_", nbCustomers);
-        setNotificationsNumber("_nb_new_messages_", nbCustomerMessages);
-        if(notifications_total) {
-          $('#notifications-total').removeClass('hide').html(notifications_total);
-        }
-        else if(!$('#notifications-total').hasClass('hide')) {
+        } else if (!$('#notifications-total').hasClass('hide')) {
           $('#notifications-total').addClass('hide');
->>>>>>> 73f99cca
         }
       }
       timer = setTimeout(refreshNotifications, 120000);
