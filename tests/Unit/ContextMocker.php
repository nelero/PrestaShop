--- conflicted
+++ resolved
@@ -88,11 +88,8 @@
         CartRule::resetStaticCache();
         Currency::resetStaticCache();
         Shop::resetContext();
-<<<<<<< HEAD
+        Pack::resetStaticCache();
         Tools::$round_mode = null;
-=======
-        Pack::resetStaticCache();
->>>>>>> ef3e183e
 
         $this->contextBackup = Context::getContext();
         $context             = clone($this->contextBackup);
