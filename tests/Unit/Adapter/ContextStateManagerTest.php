--- conflicted
+++ resolved
@@ -41,531 +41,8 @@
 
     protected function setUp(): void
     {
-<<<<<<< HEAD
         parent::setUp();
         $this->legacyContext = new LegacyContext();
-=======
-        protected $legacyContext;
-
-        protected function setUp()
-        {
-            parent::setUp();
-            $this->legacyContext = new LegacyContext();
-        }
-
-        public function testCartState()
-        {
-            $context = $this->createContextMock([
-                'cart' => $this->createContextFieldMock(Cart::class, 42),
-            ]);
-            $this->assertEquals(42, $context->cart->id);
-
-            $contextStateManager = new ContextStateManager($this->legacyContext);
-            $this->assertNull($contextStateManager->getContextFieldsStack());
-
-            $contextStateManager->setCart($this->createContextFieldMock(Cart::class, 51));
-            $this->assertEquals(51, $context->cart->id);
-            $this->assertCount(1, $contextStateManager->getContextFieldsStack());
-
-            $contextStateManager->setCart($this->createContextFieldMock(Cart::class, 69));
-            $this->assertEquals(69, $context->cart->id);
-            $this->assertCount(1, $contextStateManager->getContextFieldsStack());
-
-            $contextStateManager->restorePreviousContext();
-            $this->assertEquals(42, $context->cart->id);
-            $this->assertNull($contextStateManager->getContextFieldsStack());
-        }
-
-        public function testCountryState()
-        {
-            $context = $this->createContextMock([
-                'country' => $this->createContextFieldMock(Country::class, 42),
-            ]);
-            $this->assertEquals(42, $context->country->id);
-
-            $contextStateManager = new ContextStateManager($this->legacyContext);
-            $this->assertNull($contextStateManager->getContextFieldsStack());
-
-            $contextStateManager->setCountry($this->createContextFieldMock(Country::class, 51));
-            $this->assertEquals(51, $context->country->id);
-            $this->assertCount(1, $contextStateManager->getContextFieldsStack());
-
-            $contextStateManager->setCountry($this->createContextFieldMock(Country::class, 69));
-            $this->assertEquals(69, $context->country->id);
-            $this->assertCount(1, $contextStateManager->getContextFieldsStack());
-
-            $contextStateManager->restorePreviousContext();
-            $this->assertEquals(42, $context->country->id);
-            $this->assertNull($contextStateManager->getContextFieldsStack());
-        }
-
-        public function testCurrencyState()
-        {
-            $context = $this->createContextMock([
-                'currency' => $this->createContextFieldMock(Currency::class, 42),
-            ]);
-            $this->assertEquals(42, $context->currency->id);
-
-            $contextStateManager = new ContextStateManager($this->legacyContext);
-            $this->assertNull($contextStateManager->getContextFieldsStack());
-
-            $contextStateManager->setCurrency($this->createContextFieldMock(Currency::class, 51));
-            $this->assertEquals(51, $context->currency->id);
-            $this->assertCount(1, $contextStateManager->getContextFieldsStack());
-
-            $contextStateManager->setCurrency($this->createContextFieldMock(Currency::class, 69));
-            $this->assertEquals(69, $context->currency->id);
-            $this->assertCount(1, $contextStateManager->getContextFieldsStack());
-
-            $contextStateManager->restorePreviousContext();
-            $this->assertEquals(42, $context->currency->id);
-            $this->assertNull($contextStateManager->getContextFieldsStack());
-        }
-
-        public function testCustomerState()
-        {
-            $context = $this->createContextMock([
-                'customer' => $this->createContextFieldMock(Customer::class, 42),
-            ]);
-            $this->assertEquals(42, $context->customer->id);
-
-            $contextStateManager = new ContextStateManager($this->legacyContext);
-            $this->assertNull($contextStateManager->getContextFieldsStack());
-
-            $contextStateManager->setCustomer($this->createContextFieldMock(Customer::class, 51));
-            $this->assertEquals(51, $context->customer->id);
-            $this->assertCount(1, $contextStateManager->getContextFieldsStack());
-
-            $contextStateManager->setCustomer($this->createContextFieldMock(Customer::class, 69));
-            $this->assertEquals(69, $context->customer->id);
-            $this->assertCount(1, $contextStateManager->getContextFieldsStack());
-
-            $contextStateManager->restorePreviousContext();
-            $this->assertEquals(42, $context->customer->id);
-            $this->assertNull($contextStateManager->getContextFieldsStack());
-        }
-
-        public function testLanguageState()
-        {
-            $context = $this->createContextMock([
-                'language' => $this->createContextFieldMock(Language::class, 42),
-            ]);
-            $this->assertEquals(42, $context->language->id);
-            $this->assertEquals('test42', $context->getTranslator()->getLocale());
-
-            $contextStateManager = new ContextStateManager($this->legacyContext);
-            $this->assertNull($contextStateManager->getContextFieldsStack());
-
-            $contextStateManager->setLanguage($this->createContextFieldMock(Language::class, 51));
-            $this->assertEquals(51, $context->language->id);
-            $this->assertCount(1, $contextStateManager->getContextFieldsStack());
-            $this->assertEquals('test51', $context->getTranslator()->getLocale());
-
-            $contextStateManager->setLanguage($this->createContextFieldMock(Language::class, 69));
-            $this->assertEquals(69, $context->language->id);
-            $this->assertCount(1, $contextStateManager->getContextFieldsStack());
-            $this->assertEquals('test69', $context->getTranslator()->getLocale());
-
-            $contextStateManager->restorePreviousContext();
-            $this->assertEquals(42, $context->language->id);
-            $this->assertNull($contextStateManager->getContextFieldsStack());
-            $this->assertEquals('test42', $context->getTranslator()->getLocale());
-        }
-
-        public function testShopState()
-        {
-            $context = $this->createContextMock([
-                'shop' => $this->createContextFieldMock(Shop::class, 42),
-            ]);
-            Shop::setContext(Shop::CONTEXT_SHOP, 42);
-            $this->assertEquals(42, $context->shop->id);
-            $this->assertEquals(42, Shop::getContextShopID());
-            $this->assertEquals(42, Shop::getContextShopGroupID());
-            $this->assertEquals(Shop::CONTEXT_SHOP, Shop::getContext());
-
-            $contextStateManager = new ContextStateManager($this->legacyContext);
-            $this->assertNull($contextStateManager->getContextFieldsStack());
-
-            $contextStateManager->setShop($this->createContextFieldMock(Shop::class, 51));
-            $this->assertEquals(51, $context->shop->id);
-            $this->assertEquals(51, Shop::getContextShopID());
-            $this->assertEquals(51, Shop::getContextShopGroupID());
-            $this->assertEquals(Shop::CONTEXT_SHOP, Shop::getContext());
-            $this->assertCount(1, $contextStateManager->getContextFieldsStack());
-
-            $contextStateManager->setShop($this->createContextFieldMock(Shop::class, 69));
-            $this->assertEquals(69, $context->shop->id);
-            $this->assertEquals(69, Shop::getContextShopID());
-            $this->assertEquals(69, Shop::getContextShopGroupID());
-            $this->assertEquals(Shop::CONTEXT_SHOP, Shop::getContext());
-            $this->assertCount(1, $contextStateManager->getContextFieldsStack());
-
-            $contextStateManager->restorePreviousContext();
-            $this->assertEquals(42, $context->shop->id);
-            $this->assertEquals(42, Shop::getContextShopID());
-            $this->assertEquals(42, Shop::getContextShopGroupID());
-            $this->assertEquals(Shop::CONTEXT_SHOP, Shop::getContext());
-            $this->assertNull($contextStateManager->getContextFieldsStack());
-
-            $contextStateManager->restorePreviousContext();
-            $this->assertEquals(42, $context->shop->id);
-            $this->assertEquals(42, Shop::getContextShopID());
-            $this->assertEquals(42, Shop::getContextShopGroupID());
-            $this->assertEquals(Shop::CONTEXT_SHOP, Shop::getContext());
-            $this->assertNull($contextStateManager->getContextFieldsStack());
-        }
-
-        public function testShopStateAll()
-        {
-            $context = $this->createContextMock([
-                'shop' => $this->createContextFieldMock(Shop::class, 42),
-            ]);
-            Shop::setContext(Shop::CONTEXT_ALL);
-            $this->assertEquals(42, $context->shop->id);
-            $this->assertEquals(null, Shop::getContextShopID());
-            $this->assertEquals(null, Shop::getContextShopGroupID());
-            $this->assertEquals(Shop::CONTEXT_ALL, Shop::getContext());
-
-            $contextStateManager = new ContextStateManager($this->legacyContext);
-            $this->assertNull($contextStateManager->getContextFieldsStack());
-
-            $contextStateManager->setShop($this->createContextFieldMock(Shop::class, 51));
-            $this->assertEquals(51, $context->shop->id);
-            $this->assertEquals(51, Shop::getContextShopID());
-            $this->assertEquals(51, Shop::getContextShopGroupID());
-            $this->assertEquals(Shop::CONTEXT_SHOP, Shop::getContext());
-            $this->assertCount(1, $contextStateManager->getContextFieldsStack());
-
-            $contextStateManager->setShop($this->createContextFieldMock(Shop::class, 69));
-            $this->assertEquals(69, $context->shop->id);
-            $this->assertEquals(69, Shop::getContextShopID());
-            $this->assertEquals(69, Shop::getContextShopGroupID());
-            $this->assertEquals(Shop::CONTEXT_SHOP, Shop::getContext());
-            $this->assertCount(1, $contextStateManager->getContextFieldsStack());
-
-            $contextStateManager->restorePreviousContext();
-            $this->assertEquals(42, $context->shop->id);
-            $this->assertEquals(null, Shop::getContextShopID());
-            $this->assertEquals(null, Shop::getContextShopGroupID());
-            $this->assertEquals(Shop::CONTEXT_ALL, Shop::getContext());
-            $this->assertNull($contextStateManager->getContextFieldsStack());
-
-            $contextStateManager->restorePreviousContext();
-            $this->assertEquals(42, $context->shop->id);
-            $this->assertEquals(null, Shop::getContextShopID());
-            $this->assertEquals(null, Shop::getContextShopGroupID());
-            $this->assertEquals(Shop::CONTEXT_ALL, Shop::getContext());
-            $this->assertNull($contextStateManager->getContextFieldsStack());
-        }
-
-        public function testShopStateGroup()
-        {
-            $context = $this->createContextMock([
-                'shop' => $this->createContextFieldMock(Shop::class, 42),
-            ]);
-            Shop::setContext(Shop::CONTEXT_GROUP, 42);
-            $this->assertEquals(42, $context->shop->id);
-            $this->assertEquals(null, Shop::getContextShopID());
-            $this->assertEquals(42, Shop::getContextShopGroupID());
-            $this->assertEquals(Shop::CONTEXT_GROUP, Shop::getContext());
-
-            $contextStateManager = new ContextStateManager($this->legacyContext);
-            $this->assertNull($contextStateManager->getContextFieldsStack());
-
-            $contextStateManager->setShop($this->createContextFieldMock(Shop::class, 51));
-            $this->assertEquals(51, $context->shop->id);
-            $this->assertEquals(51, Shop::getContextShopID());
-            $this->assertEquals(51, Shop::getContextShopGroupID());
-            $this->assertEquals(Shop::CONTEXT_SHOP, Shop::getContext());
-            $this->assertCount(1, $contextStateManager->getContextFieldsStack());
-
-            $contextStateManager->setShop($this->createContextFieldMock(Shop::class, 69));
-            $this->assertEquals(69, $context->shop->id);
-            $this->assertEquals(69, Shop::getContextShopID());
-            $this->assertEquals(69, Shop::getContextShopGroupID());
-            $this->assertEquals(Shop::CONTEXT_SHOP, Shop::getContext());
-            $this->assertCount(1, $contextStateManager->getContextFieldsStack());
-
-            $contextStateManager->restorePreviousContext();
-            $this->assertEquals(42, $context->shop->id);
-            $this->assertEquals(null, Shop::getContextShopID());
-            $this->assertEquals(42, Shop::getContextShopGroupID());
-            $this->assertEquals(Shop::CONTEXT_GROUP, Shop::getContext());
-            $this->assertNull($contextStateManager->getContextFieldsStack());
-
-            $contextStateManager->restorePreviousContext();
-            $this->assertEquals(42, $context->shop->id);
-            $this->assertEquals(null, Shop::getContextShopID());
-            $this->assertEquals(42, Shop::getContextShopGroupID());
-            $this->assertEquals(Shop::CONTEXT_GROUP, Shop::getContext());
-            $this->assertNull($contextStateManager->getContextFieldsStack());
-        }
-
-        public function testNullField()
-        {
-            $context = $this->createContextMock([
-                'language' => null,
-            ]);
-            $this->assertNull($context->language);
-
-            $contextStateManager = new ContextStateManager($this->legacyContext);
-            $this->assertNull($contextStateManager->getContextFieldsStack());
-
-            $contextStateManager->setLanguage($this->createContextFieldMock(Language::class, 51));
-            $this->assertEquals(51, $context->language->id);
-            $this->assertCount(1, $contextStateManager->getContextFieldsStack());
-
-            $contextStateManager->setLanguage($this->createContextFieldMock(Language::class, 69));
-            $this->assertEquals(69, $context->language->id);
-            $this->assertCount(1, $contextStateManager->getContextFieldsStack());
-
-            $contextStateManager->restorePreviousContext();
-            $this->assertNull($context->language);
-        }
-
-        public function testMultipleFields()
-        {
-            $context = $this->createContextMock([
-                'cart' => $this->createContextFieldMock(Cart::class, 42),
-                'country' => $this->createContextFieldMock(Country::class, 42),
-                'currency' => $this->createContextFieldMock(Currency::class, 42),
-                'customer' => $this->createContextFieldMock(Customer::class, 42),
-                'language' => $this->createContextFieldMock(Language::class, 42),
-            ]);
-            $this->assertEquals(42, $context->cart->id);
-            $this->assertEquals(42, $context->country->id);
-            $this->assertEquals(42, $context->currency->id);
-            $this->assertEquals(42, $context->customer->id);
-            $this->assertEquals(42, $context->language->id);
-
-            $contextStateManager = new ContextStateManager($this->legacyContext);
-            $this->assertNull($contextStateManager->getContextFieldsStack());
-
-            $contextStateManager
-                ->setCart($this->createContextFieldMock(Cart::class, 51))
-                ->setCountry($this->createContextFieldMock(Country::class, 51))
-                ->setCurrency($this->createContextFieldMock(Currency::class, 51))
-                ->setCustomer($this->createContextFieldMock(Customer::class, 51))
-                ->setLanguage($this->createContextFieldMock(Language::class, 51))
-            ;
-            $this->assertCount(1, $contextStateManager->getContextFieldsStack());
-
-            $this->assertEquals(51, $context->cart->id);
-            $this->assertEquals(51, $context->country->id);
-            $this->assertEquals(51, $context->currency->id);
-            $this->assertEquals(51, $context->customer->id);
-            $this->assertEquals(51, $context->language->id);
-
-            $contextStateManager->restorePreviousContext();
-
-            $this->assertEquals(42, $context->cart->id);
-            $this->assertEquals(42, $context->country->id);
-            $this->assertEquals(42, $context->currency->id);
-            $this->assertEquals(42, $context->customer->id);
-            $this->assertEquals(42, $context->language->id);
-            $this->assertNull($contextStateManager->getContextFieldsStack());
-        }
-
-        public function testSavedContexts()
-        {
-            $context = $this->createContextMock([
-                'language' => $this->createContextFieldMock(Language::class, 42),
-            ]);
-            $this->assertEquals(42, $context->language->id);
-
-            $contextStateManager = new ContextStateManager($this->legacyContext);
-            $this->assertNull($contextStateManager->getContextFieldsStack());
-
-            $contextStateManager->setLanguage($this->createContextFieldMock(Language::class, 51));
-            $this->assertEquals(51, $context->language->id);
-            $this->assertCount(1, $contextStateManager->getContextFieldsStack());
-
-            $contextStateManager->setLanguage($this->createContextFieldMock(Language::class, 69));
-            $this->assertEquals(69, $context->language->id);
-            $this->assertCount(1, $contextStateManager->getContextFieldsStack());
-
-            $contextStateManager->saveCurrentContext();
-            $this->assertCount(2, $contextStateManager->getContextFieldsStack());
-
-            $contextStateManager->setLanguage($this->createContextFieldMock(Language::class, 93));
-            $this->assertEquals(93, $context->language->id);
-            $this->assertCount(2, $contextStateManager->getContextFieldsStack());
-
-            $contextStateManager->restorePreviousContext();
-            $this->assertEquals(69, $context->language->id);
-            $this->assertCount(1, $contextStateManager->getContextFieldsStack());
-
-            $contextStateManager->restorePreviousContext();
-            $this->assertEquals(42, $context->language->id);
-            $this->assertNull($contextStateManager->getContextFieldsStack());
-
-            // If several sets have been called, the state returns to the value that was saved
-            $contextStateManager->saveCurrentContext();
-
-            $contextStateManager->setLanguage($this->createContextFieldMock(Language::class, 51));
-            $this->assertEquals(51, $context->language->id);
-            $this->assertCount(1, $contextStateManager->getContextFieldsStack());
-
-            $contextStateManager->setLanguage($this->createContextFieldMock(Language::class, 69));
-            $this->assertEquals(69, $context->language->id);
-            $this->assertCount(1, $contextStateManager->getContextFieldsStack());
-
-            $contextStateManager->restorePreviousContext();
-            $this->assertEquals(42, $context->language->id);
-            $this->assertNull($contextStateManager->getContextFieldsStack());
-        }
-
-        public function testMultipleSavedContextFields()
-        {
-            $context = $this->createContextMock([
-                'cart' => $this->createContextFieldMock(Cart::class, 42),
-                'country' => $this->createContextFieldMock(Country::class, 42),
-                'currency' => $this->createContextFieldMock(Currency::class, 42),
-                'customer' => $this->createContextFieldMock(Customer::class, 42),
-                'language' => $this->createContextFieldMock(Language::class, 42),
-            ]);
-            $this->assertEquals(42, $context->cart->id);
-            $this->assertEquals(42, $context->country->id);
-            $this->assertEquals(42, $context->currency->id);
-            $this->assertEquals(42, $context->customer->id);
-            $this->assertEquals(42, $context->language->id);
-
-            $contextStateManager = new ContextStateManager($this->legacyContext);
-            $this->assertNull($contextStateManager->getContextFieldsStack());
-
-            $contextStateManager
-                ->setCart($this->createContextFieldMock(Cart::class, 51))
-                ->setCurrency($this->createContextFieldMock(Currency::class, 51))
-                ->setCustomer($this->createContextFieldMock(Customer::class, 51))
-            ;
-            $this->assertCount(1, $contextStateManager->getContextFieldsStack());
-
-            $this->assertEquals(51, $context->cart->id);
-            $this->assertEquals(42, $context->country->id);
-            $this->assertEquals(51, $context->currency->id);
-            $this->assertEquals(51, $context->customer->id);
-            $this->assertEquals(42, $context->language->id);
-
-            $contextStateManager->saveCurrentContext();
-            $this->assertCount(2, $contextStateManager->getContextFieldsStack());
-
-            $contextStateManager
-                ->setCart($this->createContextFieldMock(Cart::class, 69))
-                ->setCurrency($this->createContextFieldMock(Currency::class, 69))
-            ;
-
-            $this->assertEquals(69, $context->cart->id);
-            $this->assertEquals(42, $context->country->id);
-            $this->assertEquals(69, $context->currency->id);
-            $this->assertEquals(51, $context->customer->id);
-            $this->assertEquals(42, $context->language->id);
-            $this->assertCount(2, $contextStateManager->getContextFieldsStack());
-
-            $contextStateManager->restorePreviousContext();
-
-            $this->assertEquals(51, $context->cart->id);
-            $this->assertEquals(42, $context->country->id);
-            $this->assertEquals(51, $context->currency->id);
-            $this->assertEquals(51, $context->customer->id);
-            $this->assertEquals(42, $context->language->id);
-            $this->assertCount(1, $contextStateManager->getContextFieldsStack());
-
-            $contextStateManager->restorePreviousContext();
-
-            $this->assertEquals(42, $context->cart->id);
-            $this->assertEquals(42, $context->country->id);
-            $this->assertEquals(42, $context->currency->id);
-            $this->assertEquals(42, $context->customer->id);
-            $this->assertEquals(42, $context->language->id);
-            $this->assertNull($contextStateManager->getContextFieldsStack());
-        }
-
-        public function testTooManyRestore()
-        {
-            $context = $this->createContextMock([
-                'language' => $this->createContextFieldMock(Language::class, 42),
-            ]);
-            $this->assertEquals(42, $context->language->id);
-
-            $contextStateManager = new ContextStateManager($this->legacyContext);
-            $this->assertNull($contextStateManager->getContextFieldsStack());
-
-            $contextStateManager->setLanguage($this->createContextFieldMock(Language::class, 51));
-            $this->assertEquals(51, $context->language->id);
-            $this->assertCount(1, $contextStateManager->getContextFieldsStack());
-
-            $contextStateManager->setLanguage($this->createContextFieldMock(Language::class, 69));
-            $this->assertEquals(69, $context->language->id);
-            $this->assertCount(1, $contextStateManager->getContextFieldsStack());
-
-            $contextStateManager->saveCurrentContext();
-
-            $contextStateManager->setLanguage($this->createContextFieldMock(Language::class, 93));
-            $this->assertEquals(93, $context->language->id);
-            $this->assertCount(2, $contextStateManager->getContextFieldsStack());
-
-            $contextStateManager->restorePreviousContext();
-            $this->assertEquals(69, $context->language->id);
-            $this->assertCount(1, $contextStateManager->getContextFieldsStack());
-
-            $contextStateManager->restorePreviousContext();
-            $this->assertEquals(42, $context->language->id);
-            $this->assertNull($contextStateManager->getContextFieldsStack());
-
-            // This removes all persisted states, we keep null when nothing is saved
-            $contextStateManager->restorePreviousContext();
-            $this->assertEquals(42, $context->language->id);
-            $this->assertNull($contextStateManager->getContextFieldsStack());
-
-            $contextStateManager->setLanguage($this->createContextFieldMock(Language::class, 93));
-            $this->assertEquals(93, $context->language->id);
-            $this->assertCount(1, $contextStateManager->getContextFieldsStack());
-
-            $contextStateManager->restorePreviousContext();
-            $this->assertEquals(42, $context->language->id);
-            $this->assertNull($contextStateManager->getContextFieldsStack());
-        }
-
-        public function testSavedContextsFirst()
-        {
-            $context = $this->createContextMock([
-                'language' => $this->createContextFieldMock(Language::class, 42),
-            ]);
-            $this->assertEquals(42, $context->language->id);
-
-            $contextStateManager = new ContextStateManager($this->legacyContext);
-            $this->assertNull($contextStateManager->getContextFieldsStack());
-
-            // Save point 1
-            $contextStateManager->saveCurrentContext();
-            // Nothing saved yet so no reason to init the stack
-            $this->assertNull($contextStateManager->getContextFieldsStack());
-
-            $contextStateManager->setLanguage($this->createContextFieldMock(Language::class, 51));
-            $this->assertEquals(51, $context->language->id);
-            $this->assertCount(1, $contextStateManager->getContextFieldsStack());
-
-            $contextStateManager->setLanguage($this->createContextFieldMock(Language::class, 69));
-            $this->assertEquals(69, $context->language->id);
-            $this->assertCount(1, $contextStateManager->getContextFieldsStack());
-
-            // Save point 2
-            $contextStateManager->saveCurrentContext();
-            $contextStateManager->setLanguage($this->createContextFieldMock(Language::class, 93));
-            $this->assertEquals(93, $context->language->id);
-            $this->assertCount(2, $contextStateManager->getContextFieldsStack());
-
-            // Back to save point 2
-            $contextStateManager->restorePreviousContext();
-            $this->assertEquals(69, $context->language->id);
-            $this->assertCount(1, $contextStateManager->getContextFieldsStack());
-
-            // Back to save point 1
-            $contextStateManager->restorePreviousContext();
-            $this->assertEquals(42, $context->language->id);
-            $this->assertNull($contextStateManager->getContextFieldsStack());
-        }
->>>>>>> f8c44717
     }
 
     public function testCartState()
@@ -666,6 +143,7 @@
             'language' => $this->createContextFieldMock(Language::class, 42),
         ]);
         $this->assertEquals(42, $context->language->id);
+        $this->assertEquals('test42', $context->getTranslator()->getLocale());
 
         $contextStateManager = new ContextStateManager($this->legacyContext);
         $this->assertNull($contextStateManager->getContextFieldsStack());
@@ -673,13 +151,145 @@
         $contextStateManager->setLanguage($this->createContextFieldMock(Language::class, 51));
         $this->assertEquals(51, $context->language->id);
         $this->assertCount(1, $contextStateManager->getContextFieldsStack());
+        $this->assertEquals('test51', $context->getTranslator()->getLocale());
 
         $contextStateManager->setLanguage($this->createContextFieldMock(Language::class, 69));
         $this->assertEquals(69, $context->language->id);
         $this->assertCount(1, $contextStateManager->getContextFieldsStack());
-
-        $contextStateManager->restorePreviousContext();
-        $this->assertEquals(42, $context->language->id);
+        $this->assertEquals('test69', $context->getTranslator()->getLocale());
+
+        $contextStateManager->restorePreviousContext();
+        $this->assertEquals(42, $context->language->id);
+        $this->assertNull($contextStateManager->getContextFieldsStack());
+        $this->assertEquals('test42', $context->getTranslator()->getLocale());
+    }
+
+    public function testShopState()
+    {
+        $context = $this->createContextMock([
+            'shop' => $this->createContextFieldMock(Shop::class, 42),
+        ]);
+        Shop::setContext(Shop::CONTEXT_SHOP, 42);
+        $this->assertEquals(42, $context->shop->id);
+        $this->assertEquals(42, Shop::getContextShopID());
+        $this->assertEquals(42, Shop::getContextShopGroupID());
+        $this->assertEquals(Shop::CONTEXT_SHOP, Shop::getContext());
+
+        $contextStateManager = new ContextStateManager($this->legacyContext);
+        $this->assertNull($contextStateManager->getContextFieldsStack());
+
+        $contextStateManager->setShop($this->createContextFieldMock(Shop::class, 51));
+        $this->assertEquals(51, $context->shop->id);
+        $this->assertEquals(51, Shop::getContextShopID());
+        $this->assertEquals(51, Shop::getContextShopGroupID());
+        $this->assertEquals(Shop::CONTEXT_SHOP, Shop::getContext());
+        $this->assertCount(1, $contextStateManager->getContextFieldsStack());
+
+        $contextStateManager->setShop($this->createContextFieldMock(Shop::class, 69));
+        $this->assertEquals(69, $context->shop->id);
+        $this->assertEquals(69, Shop::getContextShopID());
+        $this->assertEquals(69, Shop::getContextShopGroupID());
+        $this->assertEquals(Shop::CONTEXT_SHOP, Shop::getContext());
+        $this->assertCount(1, $contextStateManager->getContextFieldsStack());
+
+        $contextStateManager->restorePreviousContext();
+        $this->assertEquals(42, $context->shop->id);
+        $this->assertEquals(42, Shop::getContextShopID());
+        $this->assertEquals(42, Shop::getContextShopGroupID());
+        $this->assertEquals(Shop::CONTEXT_SHOP, Shop::getContext());
+        $this->assertNull($contextStateManager->getContextFieldsStack());
+
+        $contextStateManager->restorePreviousContext();
+        $this->assertEquals(42, $context->shop->id);
+        $this->assertEquals(42, Shop::getContextShopID());
+        $this->assertEquals(42, Shop::getContextShopGroupID());
+        $this->assertEquals(Shop::CONTEXT_SHOP, Shop::getContext());
+        $this->assertNull($contextStateManager->getContextFieldsStack());
+    }
+
+    public function testShopStateAll()
+    {
+        $context = $this->createContextMock([
+            'shop' => $this->createContextFieldMock(Shop::class, 42),
+        ]);
+        Shop::setContext(Shop::CONTEXT_ALL);
+        $this->assertEquals(42, $context->shop->id);
+        $this->assertEquals(null, Shop::getContextShopID());
+        $this->assertEquals(null, Shop::getContextShopGroupID());
+        $this->assertEquals(Shop::CONTEXT_ALL, Shop::getContext());
+
+        $contextStateManager = new ContextStateManager($this->legacyContext);
+        $this->assertNull($contextStateManager->getContextFieldsStack());
+
+        $contextStateManager->setShop($this->createContextFieldMock(Shop::class, 51));
+        $this->assertEquals(51, $context->shop->id);
+        $this->assertEquals(51, Shop::getContextShopID());
+        $this->assertEquals(51, Shop::getContextShopGroupID());
+        $this->assertEquals(Shop::CONTEXT_SHOP, Shop::getContext());
+        $this->assertCount(1, $contextStateManager->getContextFieldsStack());
+
+        $contextStateManager->setShop($this->createContextFieldMock(Shop::class, 69));
+        $this->assertEquals(69, $context->shop->id);
+        $this->assertEquals(69, Shop::getContextShopID());
+        $this->assertEquals(69, Shop::getContextShopGroupID());
+        $this->assertEquals(Shop::CONTEXT_SHOP, Shop::getContext());
+        $this->assertCount(1, $contextStateManager->getContextFieldsStack());
+
+        $contextStateManager->restorePreviousContext();
+        $this->assertEquals(42, $context->shop->id);
+        $this->assertEquals(null, Shop::getContextShopID());
+        $this->assertEquals(null, Shop::getContextShopGroupID());
+        $this->assertEquals(Shop::CONTEXT_ALL, Shop::getContext());
+        $this->assertNull($contextStateManager->getContextFieldsStack());
+
+        $contextStateManager->restorePreviousContext();
+        $this->assertEquals(42, $context->shop->id);
+        $this->assertEquals(null, Shop::getContextShopID());
+        $this->assertEquals(null, Shop::getContextShopGroupID());
+        $this->assertEquals(Shop::CONTEXT_ALL, Shop::getContext());
+        $this->assertNull($contextStateManager->getContextFieldsStack());
+    }
+
+    public function testShopStateGroup()
+    {
+        $context = $this->createContextMock([
+            'shop' => $this->createContextFieldMock(Shop::class, 42),
+        ]);
+        Shop::setContext(Shop::CONTEXT_GROUP, 42);
+        $this->assertEquals(42, $context->shop->id);
+        $this->assertEquals(null, Shop::getContextShopID());
+        $this->assertEquals(42, Shop::getContextShopGroupID());
+        $this->assertEquals(Shop::CONTEXT_GROUP, Shop::getContext());
+
+        $contextStateManager = new ContextStateManager($this->legacyContext);
+        $this->assertNull($contextStateManager->getContextFieldsStack());
+
+        $contextStateManager->setShop($this->createContextFieldMock(Shop::class, 51));
+        $this->assertEquals(51, $context->shop->id);
+        $this->assertEquals(51, Shop::getContextShopID());
+        $this->assertEquals(51, Shop::getContextShopGroupID());
+        $this->assertEquals(Shop::CONTEXT_SHOP, Shop::getContext());
+        $this->assertCount(1, $contextStateManager->getContextFieldsStack());
+
+        $contextStateManager->setShop($this->createContextFieldMock(Shop::class, 69));
+        $this->assertEquals(69, $context->shop->id);
+        $this->assertEquals(69, Shop::getContextShopID());
+        $this->assertEquals(69, Shop::getContextShopGroupID());
+        $this->assertEquals(Shop::CONTEXT_SHOP, Shop::getContext());
+        $this->assertCount(1, $contextStateManager->getContextFieldsStack());
+
+        $contextStateManager->restorePreviousContext();
+        $this->assertEquals(42, $context->shop->id);
+        $this->assertEquals(null, Shop::getContextShopID());
+        $this->assertEquals(42, Shop::getContextShopGroupID());
+        $this->assertEquals(Shop::CONTEXT_GROUP, Shop::getContext());
+        $this->assertNull($contextStateManager->getContextFieldsStack());
+
+        $contextStateManager->restorePreviousContext();
+        $this->assertEquals(42, $context->shop->id);
+        $this->assertEquals(null, Shop::getContextShopID());
+        $this->assertEquals(42, Shop::getContextShopGroupID());
+        $this->assertEquals(Shop::CONTEXT_GROUP, Shop::getContext());
         $this->assertNull($contextStateManager->getContextFieldsStack());
     }
 
