--- conflicted
+++ resolved
@@ -36,13 +36,9 @@
 class ImageFormatConfigurationTest extends TestCase
 {
     /**
-<<<<<<< HEAD
-     * @dataProvider dataProviderGetGenerationFormats
-=======
      * Checks if format list given from configuration will be properly processed
      *
-     * @dataProvider getGenerationFormatsProvider
->>>>>>> 53a2ba77
+     * @dataProvider dataProviderGetGenerationFormats
      *
      * @param string $confData
      * @param array $expectedResult
