--- conflicted
+++ resolved
@@ -65,8 +65,6 @@
         $this->definitionFactory = $definitionFactory;
     }
 
-<<<<<<< HEAD
-=======
     public function testItCreatesDefinitionAndDispatchesHookToAllowDefinitionModification()
     {
         $hookDispatcherMock = $this->createMock(HookDispatcherInterface::class);
@@ -74,7 +72,7 @@
             ->expects($this->once())
             ->method('dispatchWithParameters')
             ->withConsecutive(
-                [$this->equalTo('modifyGridDefinition')],
+                [$this->equalTo('actiontest_idGridDefinitionModifier')],
                 [$this->isType('array'), $this->arrayHasKey('definition')]
             )
         ;
@@ -95,7 +93,6 @@
         $this->assertCount(0, $definition->getFilters()->all());
     }
 
->>>>>>> b9bd0635
     private function getColumns()
     {
         return (new ColumnCollection())
