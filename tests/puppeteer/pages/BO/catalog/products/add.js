--- conflicted
+++ resolved
@@ -63,7 +63,6 @@
    * @param productData
    * @return {Promise<void>}
    */
-<<<<<<< HEAD
   async createEditProduct(productData, switchProductOnline = true) {
     // Set Name, type of product, Reference, price ttc and quantity, and with combinations
     await this.page.click(this.productNameInput, {clickCount: 3});
@@ -76,13 +75,22 @@
     // Set description value
     await this.setValueOnTinymceInput(this.productDescriptionIframe, productData.description);
     // Set short description value
-=======
+    >>>>>>> 6e1c4a49a8c9306cf837978cda09560550e5d41b
+    await this.setValueOnTinymceInput(this.productShortDescriptionIframe, productData.summary);
+    await this.selectByVisibleText(this.productTypeSelect, productData.type);
+    await this.setValue(this.productReferenceInput, productData.reference);
+    if (await this.elementVisible(this.productQuantityInput, 500)) {
+      await this.setValue(this.productQuantityInput, productData.quantity.toString());
+    }
+    await this.selectByVisibleText(this.productTaxRuleSelect, productData.taxRule);
+    await this.setValue(this.productPriceTtcInput, productData.price.toString());
+  }
+  
   async setBasicSetting(productData) {
     await this.setValue(this.productNameInput, productData.name);
     await this.page.click(this.productDescriptionTab);
     await this.setValueOnTinymceInput(this.productDescriptionIframe, productData.description);
     await this.page.click(this.productShortDescriptionTab);
->>>>>>> 6e1c4a49
     await this.setValueOnTinymceInput(this.productShortDescriptionIframe, productData.summary);
     await this.selectByVisibleText(this.productTypeSelect, productData.type);
     await this.setValue(this.productReferenceInput, productData.reference);
