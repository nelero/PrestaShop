--- conflicted
+++ resolved
@@ -277,7 +277,20 @@
     return this.getAttributeContent(this.helpDocumentURL, 'data');
   }
 
-<<<<<<< HEAD
+  /**
+   * Check if Submenu is visible
+   * @param parentSelector
+   * @param linkSelector
+   * @return {Promise<boolean|true>}
+   */
+  async isSubmenuVisible(parentSelector, linkSelector) {
+    if (await this.elementNotVisible(`${parentSelector}.open`, 1000)) {
+      await this.page.click(parentSelector);
+      await this.page.waitForSelector(`${parentSelector}.open`, {visible: true});
+    }
+    return this.elementVisible(linkSelector, 1000);
+  }
+
   /**
    * Close growl message and return its value
    * @return {Promise<string>}
@@ -289,13 +302,5 @@
       this.page.waitForSelector(this.growlMessageBlock, {hidden: true}),
     ]);
     return growlMessageText;
-=======
-  async isSubmenuVisible(parentSelector, linkSelector) {
-    if (await this.elementNotVisible(`${parentSelector}.open`, 1000)) {
-      await this.page.click(parentSelector);
-      await this.page.waitForSelector(`${parentSelector}.open`, {visible: true});
-    }
-    return this.elementVisible(linkSelector, 1000);
->>>>>>> 8898b7ec
   }
 };