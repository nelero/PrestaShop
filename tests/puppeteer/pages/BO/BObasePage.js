--- conflicted
+++ resolved
@@ -31,13 +31,10 @@
     this.productsLink = '#subtab-AdminProducts';
     // Categories
     this.categoriesLink = '#subtab-AdminCategories';
-<<<<<<< HEAD
+    // Brands And Suppliers
+    this.brandsAndSuppliersLink = '#subtab-AdminParentManufacturers';
     // Stocks
     this.stocksLink = '#subtab-AdminStockManagement';
-=======
-    // Brands And Suppliers
-    this.brandsAndSuppliersLink = '#subtab-AdminParentManufacturers';
->>>>>>> 2fe8f5b4
 
     // Customers
     this.customersParentLink = 'li#subtab-AdminParentCustomer';
