--- conflicted
+++ resolved
@@ -25,19 +25,11 @@
     this.tableEmptyRow = `${this.tableBody} tr.empty_row`;
     this.tableColumn = (row, column) => `${this.tableRow(row)} td.column-${column}`;
     // Actions buttons in Row
-<<<<<<< HEAD
-    this.actionsColumn = `${this.tableRow} td.column-actions`;
-    this.viewRowLink = `${this.actionsColumn} a[[href*='backups/view']`;
-    this.dropdownToggleButton = `${this.actionsColumn} a.dropdown-toggle`;
-    this.dropdownToggleMenu = `${this.actionsColumn} div.dropdown-menu`;
-    this.deleteRowLink = `${this.dropdownToggleMenu} a[data-confirm-button-label='Delete']`;
-=======
     this.actionsColumn = row => `${this.tableRow(row)} td.column-actions`;
     this.viewRowLink = row => `${this.actionsColumn(row)} a[[href*='backups/view']`;
     this.dropdownToggleButton = row => `${this.actionsColumn(row)} a.dropdown-toggle`;
     this.dropdownToggleMenu = row => `${this.actionsColumn(row)} div.dropdown-menu`;
-    this.deleteRowLink = row => `${this.dropdownToggleMenu(row)} a[data-method='DELETE']`;
->>>>>>> 55605367
+    this.deleteRowLink = row => `${this.dropdownToggleMenu(row)} a[data-confirm-button-label='Delete']`;
     // Bulk Actions
     this.selectAllRowsLabel = `${this.gridPanel} tr.column-filters .md-checkbox i`;
     this.bulkActionsToggleButton = `${this.gridPanel} button.js-bulk-actions-btn`;
@@ -113,16 +105,12 @@
       this.page.click(this.dropdownToggleButton(row)),
       this.page.waitForSelector(`${this.dropdownToggleButton(row)}[aria-expanded='true']`),
     ]);
-<<<<<<< HEAD
     // Click on delete and wait for modal
     await Promise.all([
       this.page.click(this.deleteRowLink.replace('%ROW', row)),
       this.waitForVisibleSelector(`${this.confirmDeleteModal}.show`),
     ]);
     await this.confirmDeleteDbBackups();
-=======
-    await this.clickAndWaitForNavigation(this.deleteRowLink(row));
->>>>>>> 55605367
     return this.getTextContent(this.alertSuccessBlockParagraph);
   }
 
