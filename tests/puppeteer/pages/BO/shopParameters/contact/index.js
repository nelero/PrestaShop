--- conflicted
+++ resolved
@@ -31,16 +31,11 @@
     this.bulkActionsDeleteButton = '#contact_grid_bulk_action_delete_all';
     // Sort Selectors
     this.tableHead = `${this.contactsGridPanel} thead`;
-<<<<<<< HEAD
-    this.sortColumnDiv = `${this.tableHead} div.ps-sortable-column[data-sort-col-name='%COLUMN']`;
-    this.sortColumnSpanButton = `${this.sortColumnDiv} span.ps-sort`;
+    this.sortColumnDiv = column => `${this.tableHead} div.ps-sortable-column[data-sort-col-name='${column}']`;
+    this.sortColumnSpanButton = column => `${this.sortColumnDiv(column)} span.ps-sort`;
     // Delete modal
     this.confirmDeleteModal = '#contact-grid-confirm-modal';
     this.confirmDeleteButton = `${this.confirmDeleteModal} button.btn-confirm-submit`;
-=======
-    this.sortColumnDiv = column => `${this.tableHead} div.ps-sortable-column[data-sort-col-name='${column}']`;
-    this.sortColumnSpanButton = column => `${this.sortColumnDiv(column)} span.ps-sort`;
->>>>>>> 5761aff0
   }
 
   /*
@@ -142,15 +137,8 @@
       ),
     ]);
     // Click on delete
-<<<<<<< HEAD
-    await Promise.all([
-      this.page.click(this.deleteRowLink.replace('%ROW', row)),
-      this.waitForVisibleSelector(`${this.confirmDeleteModal}.show`),
-    ]);
-    await this.confirmDeleteContact();
-=======
+
     await this.clickAndWaitForNavigation(this.deleteRowLink(row));
->>>>>>> 5761aff0
     return this.getTextContent(this.alertSuccessBlockParagraph);
   }
 
