require('module-alias/register');
const BOBasePage = require('@pages/BO/BObasePage');

module.exports = class Taxes extends BOBasePage {
  constructor(page) {
    super(page);

    this.pageTitle = 'Taxes •';
    this.successfulUpdateStatusMessage = 'The status has been successfully updated.';

    // Selectors
    // SubTab
    this.taxRulesSubTab = '#subtab-AdminTaxRulesGroup';
    // HEADER buttons
    this.addNewTaxLink = 'a#page-header-desc-configuration-add';
    // Grid
    this.taxesGridPanelDiv = '#tax_grid_panel';
    this.gridHeaderTitle = `${this.taxesGridPanelDiv} h3.card-header-title`;
    // Bulk Actions
    this.bulkActionsToggleButton = `${this.taxesGridPanelDiv} button.js-bulk-actions-btn`;
    this.enableSelectionButton = `${this.taxesGridPanelDiv} #tax_grid_bulk_action_enable_selection`;
    this.disableSelectionButton = `${this.taxesGridPanelDiv} #tax_grid_bulk_action_disable_selection`;
    this.deleteSelectionButton = `${this.taxesGridPanelDiv} #tax_grid_bulk_action_delete_selection`;
    this.selectAllLabel = `${this.taxesGridPanelDiv} #tax_grid tr.column-filters .md-checkbox i`;
    this.taxesGridTable = `${this.taxesGridPanelDiv} #tax_grid_table`;
    this.confirmDeleteModal = '#tax-grid-confirm-modal';
    this.confirmDeleteButton = `${this.confirmDeleteModal} button.btn-confirm-submit`;
    // Filters
    this.taxesFilterColumnInput = filterBy => `${this.taxesGridTable} #tax_${filterBy}`;
    this.resetFilterButton = `${this.taxesGridTable} button[name='tax[actions][reset]']`;
    this.searchFilterButton = `${this.taxesGridTable} button[name='tax[actions][search]']`;
    this.taxesGridRow = row => `${this.taxesGridTable} tbody tr:nth-child(${row})`;
    this.taxesGridColumn = (row, column) => `${this.taxesGridRow(row)} td.column-${column}`;
    this.taxesGridActionsColumn = row => this.taxesGridColumn(row, 'actions');
    this.taxesGridColumnEditLink = row => `${this.taxesGridActionsColumn(row)} a[data-original-title='Edit']`;
    this.taxesGridColumnToggleDropDown = row => `${this.taxesGridActionsColumn(row)} a[data-toggle='dropdown']`;
    this.taxesGridDeleteLink = row => `${this.taxesGridActionsColumn(row)} a[data-url*='delete']`;
    this.toggleColumnValidIcon = (row, column) => `${this.taxesGridColumn(row, column)} i.grid-toggler-icon-valid`;
    this.toggleColumnNotValidIcon = (row, column) => `${this.taxesGridColumn(row, column)}`
      + ' i.grid-toggler-icon-not-valid';

    // Form Taxes Options
    this.enabledTaxSwitchLabel = id => `label[for='form_options_enable_tax_${id}']`;
    this.displayTaxInCartSwitchLabel = id => `label[for='form_options_display_tax_in_cart_${id}']`;
    this.taxAddressTypeSelect = '#form_options_tax_address_type';
    this.useEcoTaxSwitchLabel = id => `label[for='form_options_use_eco_tax_${id}']`;
    this.ecoTaxSelect = '#form_options_eco_tax_rule_group';
    this.saveTaxOptionButton = '.card-footer button';

    // Sort Selectors
    this.tableHead = `${this.taxesGridTable} thead`;
    this.sortColumnDiv = column => `${this.tableHead} div.ps-sortable-column[data-sort-col-name='${column}']`;
    this.sortColumnSpanButton = column => `${this.sortColumnDiv(column)} span.ps-sort`;
  }

  /*
  Methods
   */

  /**
   * Reset Filter in table
   * @return {Promise<integer>}
   */
  async resetFilter() {
    if (await this.elementVisible(this.resetFilterButton, 2000)) {
      await this.clickAndWaitForNavigation(this.resetFilterButton);
    }
  }

  /**
   * get number of elements in grid
   * @return {Promise<integer>}
   */
  async getNumberOfElementInGrid() {
    return this.getNumberFromText(this.gridHeaderTitle);
  }

  /**
   * Reset Filter And get number of elements in list
   * @return {Promise<integer>}
   */
  async resetAndGetNumberOfLines() {
    await this.resetFilter();
    return this.getNumberOfElementInGrid();
  }

  /**
   * Filter list of Taxes
   * @param filterType, input or select to choose method of filter
   * @param filterBy, colomn to filter
   * @param value, value to filter with
   * @return {Promise<void>}
   */
  async filterTaxes(filterType, filterBy, value = '') {
    switch (filterType) {
      case 'input':
        await this.setValue(this.taxesFilterColumnInput(filterBy), value);
        break;
      case 'select':
        await this.selectByVisibleText(this.taxesFilterColumnInput(filterBy), value ? 'Yes' : 'No');
        break;
      default:
      // Do nothing
    }
    // click on search
    await this.clickAndWaitForNavigation(this.searchFilterButton);
  }


  /**
   * Get toggle column value for a row
   * @param row
   * @param column
   * @return {Promise<string>}
   */
  async getToggleColumnValue(row, column) {
    return this.elementVisible(this.toggleColumnValidIcon(row, column), 100);
  }

  /**
   * Update Enable column for the value wanted
   * @param row
   * @param valueWanted
   * @return {Promise<boolean>}, true if click has been performed
   */
  async updateEnabledValue(row, valueWanted = true) {
    await this.waitForVisibleSelector(this.taxesGridColumn(row, 'active'), 2000);
    if (await this.getToggleColumnValue(row, 'active') !== valueWanted) {
      await this.clickAndWaitForNavigation(this.taxesGridColumn(row, 'active'));
      return true;
    }
    return false;
  }

  /**
   * get text from a column
   * @param row, row in table
   * @param column, which column
   * @return {Promise<textContent>}
   */
  async getTextColumnFromTableTaxes(row, column) {
    return this.getTextContent(this.taxesGridColumn(row, column));
  }

  /**
   * Get content from all rows
   * @param column
   * @return {Promise<[]>}
   */
  async getAllRowsColumnContent(column) {
    const rowsNumber = await this.getNumberOfElementInGrid();
    const allRowsContentTable = [];
    for (let i = 1; i <= rowsNumber; i++) {
      const rowContent = await this.getTextColumnFromTableTaxes(i, column);
      await allRowsContentTable.push(rowContent);
    }
    return allRowsContentTable;
  }

  /**
   * Go to add tax Page
   * @return {Promise<void>}
   */
  async goToAddNewTaxPage() {
    await this.clickAndWaitForNavigation(this.addNewTaxLink);
  }

  /**
   * Go to Edit tax page
   * @param row, row in table
   * @return {Promise<void>}
   */
  async goToEditTaxPage(row) {
    await this.clickAndWaitForNavigation(this.taxesGridColumnEditLink(row));
  }

  /**
   * Delete Tax
   * @param row, row in table
   * @return {Promise<textContent>}
   */
  async deleteTax(row) {
    // Add listener to dialog to accept deletion
    this.dialogListener(true);
    // Click on dropDown
    await Promise.all([
      this.page.click(this.taxesGridColumnToggleDropDown(row)),
      this.waitForVisibleSelector(`${this.taxesGridColumnToggleDropDown(row)}[aria-expanded='true']`),
    ]);
<<<<<<< HEAD
    // Click on delete and wait for modal
    await Promise.all([
      this.page.click(this.taxesGridDeleteLink.replace('%ROW', row).replace('%COLUMN', 'actions')),
      this.waitForVisibleSelector(`${this.confirmDeleteModal}.show`),
    ]);
    await this.confirmDeleteTaxes();
=======
    // Click on delete
    await this.clickAndWaitForNavigation(this.taxesGridDeleteLink(row));
>>>>>>> 5761aff0
    return this.getTextContent(this.alertSuccessBlockParagraph);
  }

  /**
   * Enable / disable taxes by Bulk Actions
   * @param enable
   * @return {Promise<textContent>}
   */
  async changeTaxesEnabledColumnBulkActions(enable = true) {
    // Click on Select All
    await Promise.all([
      this.page.click(this.selectAllLabel),
      this.waitForVisibleSelector(`${this.selectAllLabel}:not([disabled])`),
    ]);
    // Click on Button Bulk actions
    await Promise.all([
      this.page.click(this.bulkActionsToggleButton),
      this.waitForVisibleSelector(`${this.bulkActionsToggleButton}[aria-expanded='true']`),
    ]);
    // Click to change status
    await this.clickAndWaitForNavigation(enable ? this.enableSelectionButton : this.disableSelectionButton);
    return this.getTextContent(this.alertSuccessBlockParagraph);
  }

  /**
   * Delete all Taxes with Bulk Actions
   * @return {Promise<textContent>}
   */
  async deleteTaxesBulkActions() {
    // Click on Select All
    await Promise.all([
      this.page.click(this.selectAllLabel),
      this.waitForVisibleSelector(`${this.selectAllLabel}:not([disabled])`),
    ]);
    // Click on Button Bulk actions
    await Promise.all([
      this.page.click(this.bulkActionsToggleButton),
      this.waitForVisibleSelector(`${this.bulkActionsToggleButton}[aria-expanded='true']`),
    ]);
    // Click on delete and wait for modal
    await Promise.all([
      this.page.click(this.deleteSelectionButton),
      this.waitForVisibleSelector(`${this.confirmDeleteModal}.show`),
    ]);
    await this.confirmDeleteTaxes();
    return this.getTextContent(this.alertSuccessBlockParagraph);
  }

  /**
   * Confirm delete with in modal
   * @return {Promise<void>}
   */
  async confirmDeleteTaxes() {
    await this.clickAndWaitForNavigation(this.confirmDeleteButton);
  }

  /**
   * Update Tax Options
   * @param taxOptionData
   * @return {Promise<textContent>}
   */
  async updateTaxOption(taxOptionData) {
    if (taxOptionData.enabled) {
      await this.page.click(this.enabledTaxSwitchLabel(1));
      if (taxOptionData.displayInShoppingCart) {
        await this.page.click(this.displayTaxInCartSwitchLabel(1));
      } else {
        await this.page.click(this.displayTaxInCartSwitchLabel(0));
      }
    } else {
      await this.page.click(this.enabledTaxSwitchLabel(0));
    }
    await this.selectByVisibleText(this.taxAddressTypeSelect, taxOptionData.basedOn);
    if (taxOptionData.useEcoTax) {
      await this.page.click(this.useEcoTaxSwitchLabel(1));
      if (taxOptionData.ecoTax !== undefined) {
        await this.selectByVisibleText(this.ecoTaxSelect, taxOptionData.ecoTax);
      }
    } else {
      await this.page.click(this.useEcoTaxSwitchLabel(0));
    }
    // Click on save tax Option
    await this.clickAndWaitForNavigation(this.saveTaxOptionButton);
    return this.getTextContent(this.alertSuccessBlockParagraph);
  }

  /**
   * Go to Tax Rules page
   * @return {Promise<void>}
   */
  async goToTaxRulesPage() {
    await this.clickAndWaitForNavigation(this.taxRulesSubTab);
  }

  /* Sort functions */
  /**
   * Sort table by clicking on column name
   * @param sortBy, column to sort with
   * @param sortDirection, asc or desc
   * @return {Promise<void>}
   */
  async sortTable(sortBy, sortDirection = 'asc') {
    const sortColumnDiv = `${this.sortColumnDiv(sortBy)}[data-sort-direction='${sortDirection}']`;
    const sortColumnSpanButton = this.sortColumnSpanButton(sortBy);
    let i = 0;
    while (await this.elementNotVisible(sortColumnDiv, 1000) && i < 2) {
      await this.clickAndWaitForNavigation(sortColumnSpanButton);
      i += 1;
    }
    await this.waitForVisibleSelector(sortColumnDiv);
  }
};<|MERGE_RESOLUTION|>--- conflicted
+++ resolved
@@ -187,17 +187,9 @@
       this.page.click(this.taxesGridColumnToggleDropDown(row)),
       this.waitForVisibleSelector(`${this.taxesGridColumnToggleDropDown(row)}[aria-expanded='true']`),
     ]);
-<<<<<<< HEAD
-    // Click on delete and wait for modal
-    await Promise.all([
-      this.page.click(this.taxesGridDeleteLink.replace('%ROW', row).replace('%COLUMN', 'actions')),
-      this.waitForVisibleSelector(`${this.confirmDeleteModal}.show`),
-    ]);
-    await this.confirmDeleteTaxes();
-=======
+
     // Click on delete
     await this.clickAndWaitForNavigation(this.taxesGridDeleteLink(row));
->>>>>>> 5761aff0
     return this.getTextContent(this.alertSuccessBlockParagraph);
   }
 
@@ -263,7 +255,7 @@
     if (taxOptionData.enabled) {
       await this.page.click(this.enabledTaxSwitchLabel(1));
       if (taxOptionData.displayInShoppingCart) {
-        await this.page.click(this.displayTaxInCartSwitchLabel(1));
+w        await this.page.click(this.displayTaxInCartSwitchLabel(1));
       } else {
         await this.page.click(this.displayTaxInCartSwitchLabel(0));
       }
