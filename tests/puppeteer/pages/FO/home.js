const CommonPage = require('../commonPage');

module.exports = class Home extends CommonPage {
  constructor(page) {
    super(page);

    // Selectors for home page
    this.logoHomePage = '#_desktop_logo';
<<<<<<< HEAD
    this.productArticle = '#content .products div:nth-child(%NUMBER) article';
    this.productImg = `${this.productArticle} img`;
    this.productQuickViewLink = `${this.productArticle} a.quick-view`;
=======
    this.cartProductsCount = '#_desktop_cart span.cart-products-count';
    this.productImg = '#content .products div:nth-child(%NUMBER) article img';
>>>>>>> 98d92c63
    this.userInfoLink = '#_desktop_user_info';
    this.logoutLink = `${this.userInfoLink} .user-info a.logout`;
    this.contactLink = '#contact-link';
    this.allProductLink = '#content a.all-product-link';
    this.totalProducts = '#js-product-list-top .total-products > p';
    this.categoryMenu = '#category-%ID > a';
    // Quick View modal
    this.quickViewModalDiv = 'div[id*=\'quickview-modal\']';
    this.quantityWantedInput = `${this.quickViewModalDiv} input#quantity_wanted`;
    this.addToCartButton = `${this.quickViewModalDiv} button[data-button-action='add-to-cart']`;
    // Block Cart Modal
    this.blockCartModalDiv = '#blockcart-modal';
    this.blockCartModalCheckoutLink = `${this.blockCartModalDiv} div.cart-content-btn a`;
  }

  /**
   * Check home page
   */
  async checkHomePage() {
    await this.page.waitForSelector(this.logoHomePage, {visible: true});
  }

  /**
   * go to the home page
   */
  async goToHomePage() {
    await this.waitForSelectorAndClick(this.logoHomePage);
    this.page.waitForNavigation({waitUntil: 'networkidle0'});
  }

  /**
   * Go to the product page
   * @param id, product id
   */
  async goToProductPage(id) {
    await this.page.waitForSelector(this.logoHomePage, {visible: true});
    await this.waitForSelectorAndClick(this.productImg.replace('%NUMBER', id), 5000);
  }

  /**
   * Filter by category
   * @param categoryID, category id from the BO
   */
  async filterByCategory(categoryID) {
    await this.waitForSelectorAndClick(this.categoryMenu.replace('%ID', categoryID));
  }

  /**
   * Filter by subcategory
   * @param categoryID, category id from the BO
   * @param subCategoryID, subcategory id from the BO
   */
  async filterSubCategory(categoryID, subCategoryID) {
    await this.page.hover(this.categoryMenu.replace('%ID', categoryID));
    await this.waitForSelectorAndClick(this.categoryMenu.replace('%ID', subCategoryID));
  }

  /**
   * Go to login Page
   * @return {Promise<void>}
   */
  async goToLoginPage() {
    await Promise.all([
      this.page.waitForNavigation({waitUntil: 'networkidle0'}),
      this.page.click(this.userInfoLink),
    ]);
  }

  /**
   * Check if customer is connected
   * @return {Promise<boolean|true>}
   */
  async isCustomerConnected() {
    return this.elementVisible(this.logoutLink, 1000);
  }

  /**
   * Click on Quick view Product
   * @param id, index of product in list of products
   * @return {Promise<void>}
   */
  async quickViewProduct(id) {
    await Promise.all([
      this.page.waitForSelector(`${this.productQuickViewLink.replace('%NUMBER', id)}`),
      this.page.hover(this.productImg.replace('%NUMBER', id)),
    ]);
    await Promise.all([
      this.page.waitForSelector(this.quickViewModalDiv),
      this.page.$eval(this.productQuickViewLink.replace('%NUMBER', id), el => el.click()),
    ]);
  }

  /**
   * Add
   * @param id, index of product in list of products
   * @param quantity_wanted, quantity to order
   * @return {Promise<void>}
   */
  async addProductToCartByQuickView(id, quantity_wanted = '1') {
    await this.quickViewProduct(id);
    await this.setValue(this.quantityWantedInput, quantity_wanted);
    await Promise.all([
      this.page.waitForSelector(this.blockCartModalDiv),
      this.page.click(this.addToCartButton),
    ]);
  }

  /**
   * Click on proceed to checkout after adding product to cart (in modal homePage)
   * @return {Promise<void>}
   */
  async proceedToCheckout() {
    await Promise.all([
      this.page.waitForNavigation({waitUntil: 'networkidle0'}),
      this.page.click(this.blockCartModalCheckoutLink),
    ]);
  }
};<|MERGE_RESOLUTION|>--- conflicted
+++ resolved
@@ -6,14 +6,10 @@
 
     // Selectors for home page
     this.logoHomePage = '#_desktop_logo';
-<<<<<<< HEAD
+    this.cartProductsCount = '#_desktop_cart span.cart-products-count';
     this.productArticle = '#content .products div:nth-child(%NUMBER) article';
     this.productImg = `${this.productArticle} img`;
     this.productQuickViewLink = `${this.productArticle} a.quick-view`;
-=======
-    this.cartProductsCount = '#_desktop_cart span.cart-products-count';
-    this.productImg = '#content .products div:nth-child(%NUMBER) article img';
->>>>>>> 98d92c63
     this.userInfoLink = '#_desktop_user_info';
     this.logoutLink = `${this.userInfoLink} .user-info a.logout`;
     this.contactLink = '#contact-link';
