<?php
/**
 * Copyright since 2007 PrestaShop SA and Contributors
 * PrestaShop is an International Registered Trademark & Property of PrestaShop SA
 *
 * NOTICE OF LICENSE
 *
 * This source file is subject to the Open Software License (OSL 3.0)
 * that is bundled with this package in the file LICENSE.md.
 * It is also available through the world-wide-web at this URL:
 * https://opensource.org/licenses/OSL-3.0
 * If you did not receive a copy of the license and are unable to
 * obtain it through the world-wide-web, please send an email
 * to license@prestashop.com so we can send you a copy immediately.
 *
 * DISCLAIMER
 *
 * Do not edit or add to this file if you wish to upgrade PrestaShop to newer
 * versions in the future. If you wish to customize PrestaShop for your
 * needs please refer to https://devdocs.prestashop.com/ for more information.
 *
 * @author    PrestaShop SA and Contributors <contact@prestashop.com>
 * @copyright Since 2007 PrestaShop SA and Contributors
 * @license   https://opensource.org/licenses/OSL-3.0 Open Software License (OSL 3.0)
 */

namespace Tests\TestCase;

use Cart;
use Context;
<<<<<<< HEAD
=======
use Country;
use Currency;
use Customer;
>>>>>>> 0f0f5c26
use Language;
use PHPUnit\Framework\MockObject\MockObject;
use PHPUnit\Framework\TestCase;
use PrestaShop\PrestaShop\Adapter\LegacyContext;
use PrestaShopBundle\Translation\TranslatorComponent as Translator;
use Shop;

abstract class ContextStateTestCase extends TestCase
{
    /**
     * @param array $contextFields
     *
     * @return Context
     */
    protected function createContextMock(array $contextFields): Context
    {
        $contextMock = $this->getMockBuilder(Context::class)
            ->disableOriginalConstructor()
            ->getMock();

        $contextMock
            ->method('getTranslator')
            ->willReturn(
                $this
                    ->getMockBuilder(Translator::class)
                    ->disableOriginalConstructor()
                    ->setMethodsExcept([
                        'setLocale',
                        'getLocale',
                    ])
                    ->getMock()
            );

        foreach ($contextFields as $fieldName => $contextValue) {
            $contextMock->$fieldName = $contextValue;
            if ($fieldName === 'language' && $contextValue instanceof Language) {
                $contextMock->getTranslator()->setLocale('test' . $contextValue->id);
            }
        }
        LegacyContext::setInstanceForTesting($contextMock);

        return $contextMock;
    }

    /**
     * @param string $className
     * @param int $objectId
     *
     * @return MockObject|Cart|Country|Currency|Customer|Language|Shop
     */
    protected function createContextFieldMock(string $className, int $objectId)
    {
        $contextFieldMockBuilder = $this->getMockBuilder($className)->disableOriginalConstructor();

        /** @var Cart|Country|Currency|Customer|Language|Shop $contextField */
        $contextField = $contextFieldMockBuilder->getMock();

        $contextField->id = $objectId;

        if ($className == Language::class) {
            $contextField->locale = 'test' . $objectId;
        }

        return $contextField;
    }
}<|MERGE_RESOLUTION|>--- conflicted
+++ resolved
@@ -28,12 +28,9 @@
 
 use Cart;
 use Context;
-<<<<<<< HEAD
-=======
 use Country;
 use Currency;
 use Customer;
->>>>>>> 0f0f5c26
 use Language;
 use PHPUnit\Framework\MockObject\MockObject;
 use PHPUnit\Framework\TestCase;
