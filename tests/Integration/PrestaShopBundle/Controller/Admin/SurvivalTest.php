--- conflicted
+++ resolved
@@ -90,11 +90,8 @@
             'admin_order_preferences' => ['Order Preferences', 'admin_order_preferences'],
             'admin_maintenance' => ['Maintenance', 'admin_maintenance'],
             'admin_product_preferences' => ['Product Preferences', 'admin_product_preferences'],
-<<<<<<< HEAD
-            'admin_customer_preferences' => ['Customer preferences', 'admin_customer_preferences'],
             'admin_module_notification' => ['Alerts', 'admin_module_notification'],
             'admin_module_updates' => ['Alerts', 'admin_module_updates'],
-=======
             'admin_customer_preferences' => ['Customer Preferences', 'admin_customer_preferences'],
             'admin_order_delivery_slip' => ['Delivery Slips', 'admin_order_delivery_slip'],
             // @todo: why these tests are failing when pages are available?
@@ -109,7 +106,6 @@
             'admin_geolocation' => ['Geolocation', 'admin_geolocation'],
             'admin_localization_show_settings' => ['Localization', 'admin_localization_show_settings'],
             'admin_payment_preferences' => ['Payment preferences', 'admin_payment_preferences'],
->>>>>>> 9953d197
         ];
     }
 }