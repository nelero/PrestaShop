default:
    suites:
        contact:
            paths:
                - "%paths.base%/Features/Scenario/Contact"
            contexts:
                - Tests\Integration\Behaviour\Features\Context\CommonFeatureContext
                - Tests\Integration\Behaviour\Features\Context\Domain\ContactFeatureContext
        database:
            paths:
                - "%paths.base%/Features/Scenario/Database"
            contexts:
                - Tests\Integration\Behaviour\Features\Context\CommonFeatureContext
                - Tests\Integration\Behaviour\Features\Context\Configuration\CommonConfigurationFeatureContext
                - Tests\Integration\Behaviour\Features\Context\CustomerFeatureContext
                - Tests\Integration\Behaviour\Features\Context\ShopFeatureContext
                - Tests\Integration\Behaviour\Features\Context\SqlManagerFeatureContext
        state:
            paths:
                - "%paths.base%/Features/Scenario/State"
            contexts:
                - Tests\Integration\Behaviour\Features\Context\CommonFeatureContext
                - Tests\Integration\Behaviour\Features\Context\Domain\StateFeatureContext
                - Tests\Integration\Behaviour\Features\Context\StateFeatureContext
        tax_rules_group:
            paths:
                - "%paths.base%/Features/Scenario/TaxRulesGroup"
            contexts:
                - Tests\Integration\Behaviour\Features\Context\CommonFeatureContext
                - Tests\Integration\Behaviour\Features\Context\Domain\TaxRulesGroupFeatureContext
                - Tests\Integration\Behaviour\Features\Transform\StringToBoolTransformContext
        title:
            paths:
                - "%paths.base%/Features/Scenario/Title"
            contexts:
                - Tests\Integration\Behaviour\Features\Context\CommonFeatureContext
                - Tests\Integration\Behaviour\Features\Context\Domain\TitleFeatureContext
                - Tests\Integration\Behaviour\Features\Context\TitleFeatureContext
        store:
            paths:
                - "%paths.base%/Features/Scenario/Store"
            contexts:
                - Tests\Integration\Behaviour\Features\Context\CommonFeatureContext
                - Tests\Integration\Behaviour\Features\Context\Domain\StoreFeatureContext
                - Tests\Integration\Behaviour\Features\Context\StoreFeatureContext
        customer:
            paths:
                - "%paths.base%/Features/Scenario/Customer"
            contexts:
                - Tests\Integration\Behaviour\Features\Context\CommonFeatureContext
                - Tests\Integration\Behaviour\Features\Context\Configuration\CommonConfigurationFeatureContext
                - Tests\Integration\Behaviour\Features\Context\CustomerFeatureContext
                - Tests\Integration\Behaviour\Features\Context\CustomerManagerFeatureContext
                - Tests\Integration\Behaviour\Features\Context\Domain\CustomerFeatureContext
                - Tests\Integration\Behaviour\Features\Context\RiskFeatureContext
                - Tests\Integration\Behaviour\Features\Transform\StringToBoolTransformContext
        module:
            paths:
                - "%paths.base%/Features/Scenario/Module"
            contexts:
                - Tests\Integration\Behaviour\Features\Context\CommonFeatureContext
                - Tests\Integration\Behaviour\Features\Context\Configuration\CommonConfigurationFeatureContext
                - Tests\Integration\Behaviour\Features\Context\Domain\ModuleFeatureContext
                - Tests\Integration\Behaviour\Features\Context\ModuleFeatureContext
                - Tests\Integration\Behaviour\Features\Context\ShopFeatureContext
        category:
            paths:
                - "%paths.base%/Features/Scenario/Category"
            contexts:
                - Tests\Integration\Behaviour\Features\Context\CategoryFeatureContext
                - Tests\Integration\Behaviour\Features\Context\CommonFeatureContext
                - Tests\Integration\Behaviour\Features\Context\Domain\CategoryFeatureContext
                - Tests\Integration\Behaviour\Features\Context\Domain\CustomerFeatureContext
                - Tests\Integration\Behaviour\Features\Context\Domain\Product\AddProductFeatureContext
                - Tests\Integration\Behaviour\Features\Context\Domain\Product\CommonProductFeatureContext
                - Tests\Integration\Behaviour\Features\Context\Domain\Product\UpdateCategoriesFeatureContext
                - Tests\Integration\Behaviour\Features\Context\Domain\Product\UpdateStatusFeatureContext
                - Tests\Integration\Behaviour\Features\Context\LanguageFeatureContext
                - Tests\Integration\Behaviour\Features\Context\ShopFeatureContext
                - Tests\Integration\Behaviour\Features\Transform\StringToBoolTransformContext
        cart:
            paths:
                - "%paths.base%/Features/Scenario/Cart"
            contexts:
                - Tests\Integration\Behaviour\Features\Context\CarrierFeatureContext
                - Tests\Integration\Behaviour\Features\Context\CartFeatureContext
                - Tests\Integration\Behaviour\Features\Context\CartRuleFeatureContext
                - Tests\Integration\Behaviour\Features\Context\CategoryFeatureContext
                - Tests\Integration\Behaviour\Features\Context\CommonFeatureContext
                - Tests\Integration\Behaviour\Features\Context\Configuration\CommonConfigurationFeatureContext
                - Tests\Integration\Behaviour\Features\Context\Configuration\EmailConfigurationFeatureContext
                - Tests\Integration\Behaviour\Features\Context\Configuration\PackConfigurationFeatureContext
                - Tests\Integration\Behaviour\Features\Context\Configuration\RoundingModeConfigurationFeatureContext
                - Tests\Integration\Behaviour\Features\Context\Configuration\RoundingTypeConfigurationFeatureContext
                - Tests\Integration\Behaviour\Features\Context\ContextFeatureContext
                - Tests\Integration\Behaviour\Features\Context\CountryFeatureContext
                - Tests\Integration\Behaviour\Features\Context\CurrencyFeatureContext
                - Tests\Integration\Behaviour\Features\Context\CustomerFeatureContext
                - Tests\Integration\Behaviour\Features\Context\Domain\CartFeatureContext
                - Tests\Integration\Behaviour\Features\Context\Domain\CartRuleFeatureContext
                - Tests\Integration\Behaviour\Features\Context\Domain\OrderFeatureContext
                - Tests\Integration\Behaviour\Features\Context\Domain\ProductFeatureContext
                - Tests\Integration\Behaviour\Features\Context\EmployeeFeatureContext
                - Tests\Integration\Behaviour\Features\Context\LegacyProductFeatureContext
                - Tests\Integration\Behaviour\Features\Context\ModuleFeatureContext
                - Tests\Integration\Behaviour\Features\Context\OrderFeatureContext
                - Tests\Integration\Behaviour\Features\Context\ShopFeatureContext
                - Tests\Integration\Behaviour\Features\Context\SpecificPriceRuleFeatureContext
                - Tests\Integration\Behaviour\Features\Context\SqlManagerFeatureContext
                - Tests\Integration\Behaviour\Features\Context\TaxFeatureContext
                - Tests\Integration\Behaviour\Features\Transform\CurrencyTransformContext
                - Tests\Integration\Behaviour\Features\Transform\SharedStorageTransformContext
                - Tests\Integration\Behaviour\Features\Transform\StringToBoolTransformContext
        language:
            paths:
                - "%paths.base%/Features/Scenario/Language"
            contexts:
                - Tests\Integration\Behaviour\Features\Context\CommonFeatureContext
                - Tests\Integration\Behaviour\Features\Context\Domain\LanguageFeatureContext
                - Tests\Integration\Behaviour\Features\Context\LanguageFeatureContext
                - Tests\Integration\Behaviour\Features\Context\ShopFeatureContext
        order:
            paths:
                - "%paths.base%/Features/Scenario/Order"
            contexts:
                - Tests\Integration\Behaviour\Features\Context\CarrierFeatureContext
                - Tests\Integration\Behaviour\Features\Context\CartFeatureContext
                - Tests\Integration\Behaviour\Features\Context\CartRuleFeatureContext
                - Tests\Integration\Behaviour\Features\Context\CategoryFeatureContext
                - Tests\Integration\Behaviour\Features\Context\CommonFeatureContext
                - Tests\Integration\Behaviour\Features\Context\Configuration\CommonConfigurationFeatureContext
                - Tests\Integration\Behaviour\Features\Context\Configuration\EmailConfigurationFeatureContext
                - Tests\Integration\Behaviour\Features\Context\Configuration\PriceDisplayMethodConfigurationFeatureContext
                - Tests\Integration\Behaviour\Features\Context\Configuration\RoundingTypeConfigurationFeatureContext
                - Tests\Integration\Behaviour\Features\Context\CountryFeatureContext
                - Tests\Integration\Behaviour\Features\Context\CurrencyFeatureContext
                - Tests\Integration\Behaviour\Features\Context\CustomerFeatureContext
                - Tests\Integration\Behaviour\Features\Context\CustomerManagerFeatureContext
                - Tests\Integration\Behaviour\Features\Context\Domain\AddressFeatureContext
                - Tests\Integration\Behaviour\Features\Context\Domain\CartFeatureContext
                - Tests\Integration\Behaviour\Features\Context\Domain\CartRuleFeatureContext
                - Tests\Integration\Behaviour\Features\Context\Domain\CurrencyFeatureContext
                - Tests\Integration\Behaviour\Features\Context\Domain\CustomerFeatureContext
                - Tests\Integration\Behaviour\Features\Context\Domain\OrderCartFeatureContext
                - Tests\Integration\Behaviour\Features\Context\Domain\OrderCustomerFeatureContext
                - Tests\Integration\Behaviour\Features\Context\Domain\OrderFeatureContext
                - Tests\Integration\Behaviour\Features\Context\Domain\OrderMessageContext
                - Tests\Integration\Behaviour\Features\Context\Domain\OrderPaymentFeatureContext
                - Tests\Integration\Behaviour\Features\Context\Domain\OrderRefundFeatureContext
                - Tests\Integration\Behaviour\Features\Context\Domain\OrderShippingFeatureContext
                - Tests\Integration\Behaviour\Features\Context\Domain\Product\AddProductFeatureContext
                - Tests\Integration\Behaviour\Features\Context\Domain\Product\CommonProductFeatureContext
                - Tests\Integration\Behaviour\Features\Context\Domain\Product\DeleteProductFeatureContext
                - Tests\Integration\Behaviour\Features\Context\Domain\Product\DetailsAssertionFeatureContext
                - Tests\Integration\Behaviour\Features\Context\Domain\Product\StockAssertionFeatureContext
                - Tests\Integration\Behaviour\Features\Context\Domain\Product\UpdateCustomizationFieldsFeatureContext
                - Tests\Integration\Behaviour\Features\Context\Domain\Product\UpdateProductFeatureContext
                - Tests\Integration\Behaviour\Features\Context\Domain\Product\UpdateStockFeatureContext
                - Tests\Integration\Behaviour\Features\Context\Domain\ProductFeatureContext
                - Tests\Integration\Behaviour\Features\Context\Domain\TaxFeatureContext
                - Tests\Integration\Behaviour\Features\Context\EmployeeFeatureContext
                - Tests\Integration\Behaviour\Features\Context\LanguageFeatureContext
                - Tests\Integration\Behaviour\Features\Context\LegacyProductFeatureContext
                - Tests\Integration\Behaviour\Features\Context\ModuleFeatureContext
                - Tests\Integration\Behaviour\Features\Context\OrderFeatureContext
                - Tests\Integration\Behaviour\Features\Context\ShopFeatureContext
                - Tests\Integration\Behaviour\Features\Transform\CurrencyTransformContext
                - Tests\Integration\Behaviour\Features\Transform\SharedStorageTransformContext
                - Tests\Integration\Behaviour\Features\Transform\StringToBoolTransformContext
        order_return_state:
            paths:
                - "%paths.base%/Features/Scenario/OrderReturnState"
            contexts:
                - Tests\Integration\Behaviour\Features\Context\CommonFeatureContext
                - Tests\Integration\Behaviour\Features\Context\Domain\OrderReturnStateFeatureContext
                - Tests\Integration\Behaviour\Features\Context\ShopFeatureContext
        order_state:
            paths:
                - "%paths.base%/Features/Scenario/OrderState"
            contexts:
                - Tests\Integration\Behaviour\Features\Context\CommonFeatureContext
                - Tests\Integration\Behaviour\Features\Context\Domain\OrderStateFeatureContext
                - Tests\Integration\Behaviour\Features\Context\ShopFeatureContext
        currency:
            paths:
                - "%paths.base%/Features/Scenario/Currency"
            contexts:
                - Tests\Integration\Behaviour\Features\Context\CommonFeatureContext
                - Tests\Integration\Behaviour\Features\Context\CurrencyFeatureContext
                - Tests\Integration\Behaviour\Features\Context\Domain\CurrencyFeatureContext
                - Tests\Integration\Behaviour\Features\Context\LanguageFeatureContext
                - Tests\Integration\Behaviour\Features\Context\ShopFeatureContext
        cldr:
            paths:
                - "%paths.base%/Features/Scenario/CLDR"
            contexts:
                - Tests\Integration\Behaviour\Features\Context\CLDRFeatureContext
                - Tests\Integration\Behaviour\Features\Context\CommonFeatureContext
                - Tests\Integration\Behaviour\Features\Context\CurrencyFeatureContext
                - Tests\Integration\Behaviour\Features\Context\Domain\CurrencyFeatureContext
                - Tests\Integration\Behaviour\Features\Context\LanguageFeatureContext
                - Tests\Integration\Behaviour\Features\Context\ShopFeatureContext
        webservice:
            paths:
                - "%paths.base%/Features/Scenario/Webservice"
            contexts:
                - Tests\Integration\Behaviour\Features\Context\CommonFeatureContext
                - Tests\Integration\Behaviour\Features\Context\Configuration\CommonConfigurationFeatureContext
                - Tests\Integration\Behaviour\Features\Context\Domain\WebserviceKeyFeatureContext
                - Tests\Integration\Behaviour\Features\Context\ShopFeatureContext
                - Tests\Integration\Behaviour\Features\Context\WebserviceEndpointFeatureContext
                - Tests\Integration\Behaviour\Features\Context\WebserviceKeyFeatureContext
        tax:
            paths:
                - "%paths.base%/Features/Scenario/Tax"
            contexts:
                - Tests\Integration\Behaviour\Features\Context\CommonFeatureContext
                - Tests\Integration\Behaviour\Features\Context\Domain\TaxFeatureContext
        manufacturer:
            paths:
                - "%paths.base%/Features/Scenario/Manufacturer"
            contexts:
                - Tests\Integration\Behaviour\Features\Context\CommonFeatureContext
                - Tests\Integration\Behaviour\Features\Context\Domain\AddressFeatureContext
                - Tests\Integration\Behaviour\Features\Context\Domain\ManufacturerFeatureContext
        cms_page:
            paths:
                - "%paths.base%/Features/Scenario/CmsPage"
            contexts:
                - Tests\Integration\Behaviour\Features\Context\CommonFeatureContext
                - Tests\Integration\Behaviour\Features\Context\Domain\CmsPageFeatureContext
        cart_rule:
            paths:
                - "%paths.base%/Features/Scenario/CartRule"
            contexts:
                - Tests\Integration\Behaviour\Features\Context\CommonFeatureContext
                - Tests\Integration\Behaviour\Features\Context\CurrencyFeatureContext
                - Tests\Integration\Behaviour\Features\Context\Domain\CartRuleFeatureContext
                - Tests\Integration\Behaviour\Features\Context\ShopFeatureContext
                - Tests\Integration\Behaviour\Features\Transform\CurrencyTransformContext
                - Tests\Integration\Behaviour\Features\Transform\SharedStorageTransformContext
                - Tests\Integration\Behaviour\Features\Transform\StringToBoolTransformContext
        catalog_price_rule:
            paths:
                - "%paths.base%/Features/Scenario/CatalogPriceRule"
            contexts:
                - Tests\Integration\Behaviour\Features\Context\AttributeFeatureContext
                - Tests\Integration\Behaviour\Features\Context\AttributeGroupFeatureContext
                - Tests\Integration\Behaviour\Features\Context\CategoryFeatureContext
                - Tests\Integration\Behaviour\Features\Context\CommonFeatureContext
                - Tests\Integration\Behaviour\Features\Context\CountryFeatureContext
                - Tests\Integration\Behaviour\Features\Context\CurrencyFeatureContext
                - Tests\Integration\Behaviour\Features\Context\Domain\AttributeGroupFeatureContext
                - Tests\Integration\Behaviour\Features\Context\Domain\CatalogPriceRuleContext
                - Tests\Integration\Behaviour\Features\Context\Domain\CategoryFeatureContext
                - Tests\Integration\Behaviour\Features\Context\Domain\CustomerFeatureContext
                - Tests\Integration\Behaviour\Features\Context\Domain\FeatureFeatureContext
                - Tests\Integration\Behaviour\Features\Context\Domain\FeatureValueFeatureContext
                - Tests\Integration\Behaviour\Features\Context\Domain\ManufacturerFeatureContext
                - Tests\Integration\Behaviour\Features\Context\Domain\Product\AddProductFeatureContext
                - Tests\Integration\Behaviour\Features\Context\Domain\Product\Combination\GenerateCombinationFeatureContext
                - Tests\Integration\Behaviour\Features\Context\Domain\Product\UpdateCategoriesFeatureContext
                - Tests\Integration\Behaviour\Features\Context\Domain\Product\UpdateProductFeatureContext
                - Tests\Integration\Behaviour\Features\Context\Domain\Product\UpdateProductFeatureValuesFeatureContext
                - Tests\Integration\Behaviour\Features\Context\Domain\Product\UpdateProductSuppliersFeatureContext
                - Tests\Integration\Behaviour\Features\Context\Domain\SupplierFeatureContext
                - Tests\Integration\Behaviour\Features\Context\LanguageFeatureContext
                - Tests\Integration\Behaviour\Features\Context\ShopFeatureContext
                - Tests\Integration\Behaviour\Features\Transform\SharedStorageTransformContext
                - Tests\Integration\Behaviour\Features\Transform\StringToBoolTransformContext
        meta:
            paths:
                - "%paths.base%/Features/Scenario/Meta"
            contexts:
                - Tests\Integration\Behaviour\Features\Context\CommonFeatureContext
                - Tests\Integration\Behaviour\Features\Context\Configuration\CommonConfigurationFeatureContext
                - Tests\Integration\Behaviour\Features\Context\Domain\MetaFeatureContext
                - Tests\Integration\Behaviour\Features\Context\LanguageFeatureContext
                - Tests\Integration\Behaviour\Features\Context\MetaFeatureContext
                - Tests\Integration\Behaviour\Features\Context\ShopFeatureContext
                - Tests\Integration\Behaviour\Features\Transform\StringToBoolTransformContext
        feature:
            paths:
                - "%paths.base%/Features/Scenario/Feature"
            contexts:
                - Tests\Integration\Behaviour\Features\Context\CommonFeatureContext
                - Tests\Integration\Behaviour\Features\Context\Domain\FeatureFeatureContext
                - Tests\Integration\Behaviour\Features\Context\Domain\FeatureValueFeatureContext
                - Tests\Integration\Behaviour\Features\Context\LanguageFeatureContext
                - Tests\Integration\Behaviour\Features\Context\ShopFeatureContext
                - Tests\Integration\Behaviour\Features\Transform\LocalizedArrayTransformContext
        order_message:
            paths:
                - "%paths.base%/Features/Scenario/OrderMessage"
            contexts:
                - Tests\Integration\Behaviour\Features\Context\CommonFeatureContext
                - Tests\Integration\Behaviour\Features\Context\Domain\OrderMessageContext
                - Tests\Integration\Behaviour\Features\Context\OrderMessageContext
        misc:
            paths:
                - "%paths.base%/Features/Scenario/Misc"
            contexts:
                - Tests\Integration\Behaviour\Features\Context\CommonFeatureContext
                - Tests\Integration\Behaviour\Features\Context\Domain\DebugModeFeatureContext
                - Tests\Integration\Behaviour\Features\Context\Domain\EmployeeFeatureContext
                - Tests\Integration\Behaviour\Features\Context\Domain\ShowcaseCardFeatureContext
                - Tests\Integration\Behaviour\Features\Context\Domain\ThemeMailTemplatesFeatureContext
                - Tests\Integration\Behaviour\Features\Context\ShopFeatureContext
        address:
            paths:
                - "%paths.base%/Features/Scenario/Address"
            contexts:
                - Tests\Integration\Behaviour\Features\Context\CommonFeatureContext
                - Tests\Integration\Behaviour\Features\Context\Domain\AddressFeatureContext
                - Tests\Integration\Behaviour\Features\Context\Domain\CustomerFeatureContext
                - Tests\Integration\Behaviour\Features\Context\Domain\ManufacturerFeatureContext
        supplier:
            paths:
                - "%paths.base%/Features/Scenario/Supplier"
            contexts:
                - Tests\Integration\Behaviour\Features\Context\CommonFeatureContext
                - Tests\Integration\Behaviour\Features\Context\Domain\SupplierFeatureContext
                - Tests\Integration\Behaviour\Features\Context\LanguageFeatureContext
                - Tests\Integration\Behaviour\Features\Context\ShopFeatureContext
                - Tests\Integration\Behaviour\Features\Context\SupplierFeatureContext
        attachment:
            paths:
                - "%paths.base%/Features/Scenario/Attachment"
            contexts:
                - Tests\Integration\Behaviour\Features\Context\CommonFeatureContext
                - Tests\Integration\Behaviour\Features\Context\Domain\AttachmentFeatureContext
                - Tests\Integration\Behaviour\Features\Context\LanguageFeatureContext
        # This is a special suite only for legacy product tests, it avoids using legacy context in product suite (LegacyProductFeatureContext),
        # thus the product suite is only centered and based on recent CQRS commands
        legacy_product:
            paths:
                - "%paths.base%/Features/Scenario/Product"
            filters:
                tags: "@legacy-product-type"
            contexts:
                - Tests\Integration\Behaviour\Features\Context\AttributeFeatureContext
                - Tests\Integration\Behaviour\Features\Context\AttributeGroupFeatureContext
                - Tests\Integration\Behaviour\Features\Context\CategoryFeatureContext
                - Tests\Integration\Behaviour\Features\Context\CommonFeatureContext
                - Tests\Integration\Behaviour\Features\Context\Domain\AttributeGroupFeatureContext
                - Tests\Integration\Behaviour\Features\Context\Domain\Product\CommonProductFeatureContext
                - Tests\Integration\Behaviour\Features\Context\Domain\ProductFeatureContext
                - Tests\Integration\Behaviour\Features\Context\LanguageFeatureContext
                - Tests\Integration\Behaviour\Features\Context\LegacyProductFeatureContext
                - Tests\Integration\Behaviour\Features\Context\ShopFeatureContext
        # This is a special suite only for product stock movement, it avoids adding other contexts (Order, Cart, ...) in the product suite which
        # could impact via their BeforeSuite/BeforeFeature/... tags and reduce the speed of regular product tests
        stock_movement_history:
            paths:
                - "%paths.base%/Features/Scenario/Product/StockMovement"
            filters:
                tags: "@stock-movement-history"
            contexts:
                - Tests\Integration\Behaviour\Features\Context\AttributeFeatureContext
                - Tests\Integration\Behaviour\Features\Context\AttributeGroupFeatureContext
                - Tests\Integration\Behaviour\Features\Context\CarrierFeatureContext
                - Tests\Integration\Behaviour\Features\Context\CategoryFeatureContext
                - Tests\Integration\Behaviour\Features\Context\CommonFeatureContext
                - Tests\Integration\Behaviour\Features\Context\Configuration\EmailConfigurationFeatureContext
                - Tests\Integration\Behaviour\Features\Context\CountryFeatureContext
                - Tests\Integration\Behaviour\Features\Context\CustomerFeatureContext
                - Tests\Integration\Behaviour\Features\Context\Domain\AttributeGroupFeatureContext
                - Tests\Integration\Behaviour\Features\Context\Domain\CartFeatureContext
                - Tests\Integration\Behaviour\Features\Context\Domain\OrderFeatureContext
                - Tests\Integration\Behaviour\Features\Context\Domain\Product\AddProductFeatureContext
                - Tests\Integration\Behaviour\Features\Context\Domain\Product\Combination\CombinationAssertionFeatureContext
                - Tests\Integration\Behaviour\Features\Context\Domain\Product\Combination\CombinationListingFeatureContext
                - Tests\Integration\Behaviour\Features\Context\Domain\Product\Combination\CombinationStockMovementsFeatureContext
                - Tests\Integration\Behaviour\Features\Context\Domain\Product\Combination\GenerateCombinationFeatureContext
                - Tests\Integration\Behaviour\Features\Context\Domain\Product\Combination\UpdateCombinationFeatureContext
                - Tests\Integration\Behaviour\Features\Context\Domain\Product\Combination\UpdateCombinationStockFeatureContext
                - Tests\Integration\Behaviour\Features\Context\Domain\Product\StockMovementsFeatureContext
                - Tests\Integration\Behaviour\Features\Context\Domain\Product\UpdateStockFeatureContext
                - Tests\Integration\Behaviour\Features\Context\EmployeeFeatureContext
                - Tests\Integration\Behaviour\Features\Context\LanguageFeatureContext
                - Tests\Integration\Behaviour\Features\Context\LegacyProductFeatureContext
                - Tests\Integration\Behaviour\Features\Context\ModuleFeatureContext
        shop:
            paths:
                - "%paths.base%/Features/Scenario/Shop"
            contexts:
                - Tests\Integration\Behaviour\Features\Context\CommonFeatureContext
                - Tests\Integration\Behaviour\Features\Context\Domain\ShopFeatureContext
                - Tests\Integration\Behaviour\Features\Context\ShopFeatureContext
        feature_flag:
            paths:
                - "%paths.base%/Features/Scenario/FeatureFlag"
            contexts:
                - Tests\Integration\Behaviour\Features\Context\CommonFeatureContext
                - Tests\Integration\Behaviour\Features\Context\FeatureFlagFeatureContext
        security:
            paths:
                - "%paths.base%/Features/Scenario/Security"
            contexts:
                - Tests\Integration\Behaviour\Features\Context\CommonFeatureContext
                - Tests\Integration\Behaviour\Features\Context\Configuration\CommonConfigurationFeatureContext
                - Tests\Integration\Behaviour\Features\Context\CustomerFeatureContext
                - Tests\Integration\Behaviour\Features\Context\Domain\SecurityFeatureContext
                - Tests\Integration\Behaviour\Features\Context\ShopFeatureContext
        zone:
            paths:
                - "%paths.base%/Features/Scenario/Zone"
            contexts:
                - Tests\Integration\Behaviour\Features\Context\CommonFeatureContext
                - Tests\Integration\Behaviour\Features\Context\Domain\ZoneFeatureContext
        attribute:
            paths:
                - "%paths.base%/Features/Scenario/Attribute"
            contexts:
                - Tests\Integration\Behaviour\Features\Context\AttributeFeatureContext
                - Tests\Integration\Behaviour\Features\Context\AttributeGroupFeatureContext
                - Tests\Integration\Behaviour\Features\Context\CommonFeatureContext
                - Tests\Integration\Behaviour\Features\Context\Domain\AttributeGroupFeatureContext
                - Tests\Integration\Behaviour\Features\Context\ShopFeatureContext
                - Tests\Integration\Behaviour\Features\Context\Domain\ShopFeatureContext
                - Tests\Integration\Behaviour\Features\Context\LanguageFeatureContext
        search_engine:
            paths:
                - "%paths.base%/Features/Scenario/SearchEngine"
            contexts:
                - Tests\Integration\Behaviour\Features\Context\CommonFeatureContext
                - Tests\Integration\Behaviour\Features\Context\Domain\SearchEngineFeatureContext
        profile:
            paths:
                - "%paths.base%/Features/Scenario/Profile"
            contexts:
                - Tests\Integration\Behaviour\Features\Context\CommonFeatureContext
                - Tests\Integration\Behaviour\Features\Context\LanguageFeatureContext
                - Tests\Integration\Behaviour\Features\Context\Domain\ProfileFeatureContext
                - Tests\Integration\Behaviour\Features\Context\Domain\PermissionFeatureContext
        country:
            paths:
                - "%paths.base%/Features/Scenario/Country"
            contexts:
               - Tests\Integration\Behaviour\Features\Context\CommonFeatureContext
               - Tests\Integration\Behaviour\Features\Context\Domain\CountryFeatureContext
        product:
            paths:
                - "%paths.base%/Features/Scenario/Product"
            filters:
                tags: "~@legacy-product-type&&~@stock-movement-history"
            contexts:
                - Tests\Integration\Behaviour\Features\Context\AttributeFeatureContext
                - Tests\Integration\Behaviour\Features\Context\AttributeGroupFeatureContext
                - Tests\Integration\Behaviour\Features\Context\CommonFeatureContext
                - Tests\Integration\Behaviour\Features\Context\Configuration\CommonConfigurationFeatureContext
                - Tests\Integration\Behaviour\Features\Context\CountryFeatureContext
                - Tests\Integration\Behaviour\Features\Context\CurrencyFeatureContext
                - Tests\Integration\Behaviour\Features\Context\CustomerFeatureContext
                - Tests\Integration\Behaviour\Features\Context\Domain\AttachmentFeatureContext
                - Tests\Integration\Behaviour\Features\Context\Domain\AttributeGroupFeatureContext
                - Tests\Integration\Behaviour\Features\Context\Domain\CarrierFeatureContext
                - Tests\Integration\Behaviour\Features\Context\Domain\CategoryFeatureContext
                - Tests\Integration\Behaviour\Features\Context\Domain\CountryFeatureContext
                - Tests\Integration\Behaviour\Features\Context\Domain\CurrencyFeatureContext
                - Tests\Integration\Behaviour\Features\Context\Domain\CustomerFeatureContext
                - Tests\Integration\Behaviour\Features\Context\Domain\FeatureFeatureContext
                - Tests\Integration\Behaviour\Features\Context\Domain\FeatureValueFeatureContext
                - Tests\Integration\Behaviour\Features\Context\Domain\ManufacturerFeatureContext
                - Tests\Integration\Behaviour\Features\Context\Domain\Product\AddProductFeatureContext
                - Tests\Integration\Behaviour\Features\Context\Domain\Product\Combination\CombinationAssertionFeatureContext
                - Tests\Integration\Behaviour\Features\Context\Domain\Product\Combination\CombinationListingFeatureContext
                - Tests\Integration\Behaviour\Features\Context\Domain\Product\Combination\CombinationShopFeatureContext
                - Tests\Integration\Behaviour\Features\Context\Domain\Product\Combination\DeleteCombinationFeatureContext
                - Tests\Integration\Behaviour\Features\Context\Domain\Product\Combination\GenerateCombinationFeatureContext
                - Tests\Integration\Behaviour\Features\Context\Domain\Product\Combination\GetCombinationIdsFeatureContext
                - Tests\Integration\Behaviour\Features\Context\Domain\Product\Combination\SearchCombinationFeatureContext
                - Tests\Integration\Behaviour\Features\Context\Domain\Product\Combination\SearchProductCombinationFeatureContext
                - Tests\Integration\Behaviour\Features\Context\Domain\Product\Combination\UpdateCombinationFeatureContext
                - Tests\Integration\Behaviour\Features\Context\Domain\Product\Combination\UpdateCombinationImagesFeatureContext
                - Tests\Integration\Behaviour\Features\Context\Domain\Product\Combination\UpdateCombinationStockFeatureContext
                - Tests\Integration\Behaviour\Features\Context\Domain\Product\Combination\UpdateCombinationSuppliersFeatureContext
                - Tests\Integration\Behaviour\Features\Context\Domain\Product\CommonProductFeatureContext
                - Tests\Integration\Behaviour\Features\Context\Domain\Product\DeleteProductFeatureContext
                - Tests\Integration\Behaviour\Features\Context\Domain\Product\DetailsAssertionFeatureContext
                - Tests\Integration\Behaviour\Features\Context\Domain\Product\DuplicateProductFeatureContext
                - Tests\Integration\Behaviour\Features\Context\Domain\Product\OptionsAssertionFeatureContext
                - Tests\Integration\Behaviour\Features\Context\Domain\Product\PricesAssertionFeatureContext
                - Tests\Integration\Behaviour\Features\Context\Domain\Product\ProductImageFeatureContext
                - Tests\Integration\Behaviour\Features\Context\Domain\Product\ProductShopFeatureContext
                - Tests\Integration\Behaviour\Features\Context\Domain\Product\ProductTypeFeatureContext
                - Tests\Integration\Behaviour\Features\Context\Domain\Product\RelatedProductsFeatureContext
                - Tests\Integration\Behaviour\Features\Context\Domain\Product\SearchProductFeatureContext
                - Tests\Integration\Behaviour\Features\Context\Domain\Product\SeoAssertionFeatureContext
                - Tests\Integration\Behaviour\Features\Context\Domain\Product\ShippingAssertionFeatureContext
                - Tests\Integration\Behaviour\Features\Context\Domain\Product\SpecificPriceContext
                - Tests\Integration\Behaviour\Features\Context\Domain\Product\SpecificPricePrioritiesFeatureContext
                - Tests\Integration\Behaviour\Features\Context\Domain\Product\StockAssertionFeatureContext
                - Tests\Integration\Behaviour\Features\Context\Domain\Product\UpdateAttachmentFeatureContext
                - Tests\Integration\Behaviour\Features\Context\Domain\Product\UpdateCategoriesFeatureContext
                - Tests\Integration\Behaviour\Features\Context\Domain\Product\UpdateCustomizationFieldsFeatureContext
                - Tests\Integration\Behaviour\Features\Context\Domain\Product\UpdatePackFeatureContext
                - Tests\Integration\Behaviour\Features\Context\Domain\Product\UpdatePositionFeatureContext
                - Tests\Integration\Behaviour\Features\Context\Domain\Product\UpdateProductFeatureContext
                - Tests\Integration\Behaviour\Features\Context\Domain\Product\UpdateProductFeatureValuesFeatureContext
                - Tests\Integration\Behaviour\Features\Context\Domain\Product\UpdateProductSuppliersFeatureContext
                - Tests\Integration\Behaviour\Features\Context\Domain\Product\UpdateShippingFeatureContext
                - Tests\Integration\Behaviour\Features\Context\Domain\Product\UpdateStatusFeatureContext
                - Tests\Integration\Behaviour\Features\Context\Domain\Product\UpdateStockFeatureContext
                - Tests\Integration\Behaviour\Features\Context\Domain\Product\UpdateTagsFeatureContext
                - Tests\Integration\Behaviour\Features\Context\Domain\Product\VirtualProductFileFeatureContext
                - Tests\Integration\Behaviour\Features\Context\Domain\ProductFeatureContext
                - Tests\Integration\Behaviour\Features\Context\Domain\ShopFeatureContext
                - Tests\Integration\Behaviour\Features\Context\Domain\SupplierFeatureContext
                - Tests\Integration\Behaviour\Features\Context\Domain\TaxFeatureContext
                - Tests\Integration\Behaviour\Features\Context\Domain\TaxRulesGroupFeatureContext
                - Tests\Integration\Behaviour\Features\Context\LanguageFeatureContext
                - Tests\Integration\Behaviour\Features\Context\ShopFeatureContext
                - Tests\Integration\Behaviour\Features\Transform\LocalizedArrayTransformContext
                - Tests\Integration\Behaviour\Features\Transform\StringToArrayTransformContext
                - Tests\Integration\Behaviour\Features\Transform\StringToBoolTransformContext
        order_return:
            paths:
                - "%paths.base%/Features/Scenario/OrderReturn"
            contexts:
                - Tests\Integration\Behaviour\Features\Context\CarrierFeatureContext
                - Tests\Integration\Behaviour\Features\Context\CategoryFeatureContext
                - Tests\Integration\Behaviour\Features\Context\CommonFeatureContext
                - Tests\Integration\Behaviour\Features\Context\Configuration\EmailConfigurationFeatureContext
                - Tests\Integration\Behaviour\Features\Context\CountryFeatureContext
                - Tests\Integration\Behaviour\Features\Context\CurrencyFeatureContext
                - Tests\Integration\Behaviour\Features\Context\CustomerFeatureContext
                - Tests\Integration\Behaviour\Features\Context\Domain\CartFeatureContext
                - Tests\Integration\Behaviour\Features\Context\Domain\OrderFeatureContext
                - Tests\Integration\Behaviour\Features\Context\Domain\OrderReturnFeatureContext
                - Tests\Integration\Behaviour\Features\Context\Domain\ShopFeatureContext
                - Tests\Integration\Behaviour\Features\Context\EmployeeFeatureContext
                - Tests\Integration\Behaviour\Features\Context\LanguageFeatureContext
                - Tests\Integration\Behaviour\Features\Context\LegacyProductFeatureContext
                - Tests\Integration\Behaviour\Features\Context\ModuleFeatureContext
                - Tests\Integration\Behaviour\Features\Context\OrderReturnFeatureContext
        customer_service:
<<<<<<< HEAD
          paths:
            - "%paths.base%/Features/Scenario/CustomerService"
          contexts:
            - Tests\Integration\Behaviour\Features\Context\CommonFeatureContext
            - Tests\Integration\Behaviour\Features\Context\Domain\CustomerServiceFeatureContext
        authorization_server:
          paths:
            - "%paths.base%/Features/Scenario/AuthorizationServer"
          contexts:
            - Tests\Integration\Behaviour\Features\Context\CommonFeatureContext
            - Tests\Integration\Behaviour\Features\Context\Domain\AuthorizationServerFeatureContext
=======
            paths:
                - "%paths.base%/Features/Scenario/CustomerService"
            contexts:
                - Tests\Integration\Behaviour\Features\Context\CommonFeatureContext
                - Tests\Integration\Behaviour\Features\Context\Domain\CustomerServiceFeatureContext
>>>>>>> 46362be7
<|MERGE_RESOLUTION|>--- conflicted
+++ resolved
@@ -535,7 +535,6 @@
                 - Tests\Integration\Behaviour\Features\Context\ModuleFeatureContext
                 - Tests\Integration\Behaviour\Features\Context\OrderReturnFeatureContext
         customer_service:
-<<<<<<< HEAD
           paths:
             - "%paths.base%/Features/Scenario/CustomerService"
           contexts:
@@ -546,11 +545,4 @@
             - "%paths.base%/Features/Scenario/AuthorizationServer"
           contexts:
             - Tests\Integration\Behaviour\Features\Context\CommonFeatureContext
-            - Tests\Integration\Behaviour\Features\Context\Domain\AuthorizationServerFeatureContext
-=======
-            paths:
-                - "%paths.base%/Features/Scenario/CustomerService"
-            contexts:
-                - Tests\Integration\Behaviour\Features\Context\CommonFeatureContext
-                - Tests\Integration\Behaviour\Features\Context\Domain\CustomerServiceFeatureContext
->>>>>>> 46362be7
+            - Tests\Integration\Behaviour\Features\Context\Domain\AuthorizationServerFeatureContext