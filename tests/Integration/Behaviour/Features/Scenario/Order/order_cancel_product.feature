--- conflicted
+++ resolved
@@ -244,10 +244,6 @@
       | name          | Test Product Cart Rule On Select Product  |
       | amount        | 1                                         |
       | price         | 15                                        |
-<<<<<<< HEAD
-      | free_shipping | true                                      |
-=======
->>>>>>> 09e6d3da
     Then order "bo_order_cancel_product" should have 11 products in total
     Then order "bo_order_cancel_product" should contain 1 product "Test Product Cart Rule On Select Product"
     Then order "bo_order_cancel_product" should have 1 cart rule
@@ -315,10 +311,6 @@
       | name          | Test Product Cart Rule On Order |
       | amount        | 1                               |
       | price         | 15                              |
-<<<<<<< HEAD
-      | free_shipping | true                            |
-=======
->>>>>>> 09e6d3da
     Then order "bo_order_cancel_product" should have 11 products in total
     Then order "bo_order_cancel_product" should contain 1 product "Test Product Cart Rule On Order"
     Then order "bo_order_cancel_product" should have 1 cart rule
