# ./vendor/bin/behat -c tests/Integration/Behaviour/behat.yml -s order --tags multiple-currencies-to-order
@reset-database-before-feature
@reboot-kernel-before-feature
@clear-cache-before-feature
@multiple-currencies-to-order
Feature: Multiple currencies for Order in Back Office (BO)
  In order to manage multiple currencies for orders in BO
  As a BO user
  I need to be able to change order informations and have correct results

  Background:
    Given email sending is disabled
    Given shop "shop1" with name "test_shop" exists
    And the current currency is "USD"
    And country "US" is enabled
    And country "FR" is enabled
    And language "French" with locale "fr-FR" exists
    And I add new currency "currency2" with following properties:
      | iso_code         | EUR        |
      | exchange_rate    | 10.00      |
      | name             | My Euros   |
      | symbols[en-US]   | €          |
      | symbols[fr-FR]   | €          |
      | patterns[en-US]  | ¤#,##0.00  |
      | patterns[fr-FR]  | #,##0.00 ¤ |
      | is_enabled       | 1          |
      | is_unofficial    | 0          |
      | shop_association | shop1      |
    And the module "dummy_payment" is installed
    And I am logged in as "test@prestashop.com" employee
    And there is customer "testCustomer" with email "pub@prestashop.com"
    And customer "testCustomer" has address in "US" country
    And I create an empty cart "dummy_cart" for customer "testCustomer"
    And I update the cart "dummy_cart" currency to "currency2"
    And I select "US" address as delivery and invoice address for customer "testCustomer" in cart "dummy_cart"
    And I add 2 products "Mug The best is yet to come" to the cart "dummy_cart"
    And I add order "bo_order1" with the following details:
      | cart                | dummy_cart                 |
      | message             | test                       |
      | payment module name | dummy_payment              |
      | status              | Awaiting bank wire payment |
    Then order "bo_order1" has 0 payments
    Then order "bo_order1" should have 2 products in total
    Then order "bo_order1" should have 0 invoices
    Then order "bo_order1" should have 0 cart rule
    Then order "bo_order1" should have following details:
      | total_products           | 238.00 |
      | total_products_wt        | 252.28 |
      | total_discounts_tax_excl | 0.0    |
      | total_discounts_tax_incl | 0.0    |
      | total_paid_tax_excl      | 308.00 |
      | total_paid_tax_incl      | 326.48 |
      | total_paid               | 326.48 |
      | total_paid_real          | 0.0    |
      | total_shipping_tax_excl  | 70.00  |
      | total_shipping_tax_incl  | 74.20  |
    And product "Mug The best is yet to come" in order "bo_order1" has following details:
<<<<<<< HEAD
      | product_quantity     | 2      |
      | product_price        | 119.00 |
      | unit_price_tax_incl  | 126.14 |
      | unit_price_tax_excl  | 119.00 |
      | total_price_tax_incl | 252.28 |
      | total_price_tax_excl | 238.00 |
=======
      | product_quantity            | 2        |
      | original_product_price      | 119.00   |
      | product_price               | 119.00   |
      | unit_price_tax_incl         | 126.14   |
      | unit_price_tax_excl         | 119.00   |
      | total_price_tax_incl        | 252.28   |
      | total_price_tax_excl        | 238.00   |
>>>>>>> ce0eb218

  Scenario: Add cart rule of type 'amount' to an order with secondary currency
    Given I add discount to order "bo_order1" with following details:
      | name  | discount ten-euros |
      | type  | amount             |
      | value | 10                 |
    Then order "bo_order1" should have 1 cart rule
    Then order "bo_order1" should have cart rule "discount ten-euros" with amount "€9.43"
    Then order "bo_order1" should have following details:
      | total_products           | 238.00 |
      | total_products_wt        | 252.28 |
      | total_discounts_tax_excl | 9.43   |
      | total_discounts_tax_incl | 10.0   |
      | total_paid_tax_excl      | 298.57 |
      | total_paid_tax_incl      | 316.48 |
      | total_paid               | 316.48 |
      | total_paid_real          | 0.0    |
      | total_shipping_tax_excl  | 70.00  |
      | total_shipping_tax_incl  | 74.20  |

  Scenario: Add cart rule of type 'percent' to an order with secondary currency
    Given I add discount to order "bo_order1" with following details:
      | name  | discount ten-percents |
      | type  | percent               |
      | value | 10                    |
    Then order "bo_order1" should have 1 cart rule
    Then order "bo_order1" should have cart rule "discount ten-percents" with amount "€23.80"
    Then order "bo_order1" should have following details:
      | total_products           | 238.00 |
      | total_products_wt        | 252.28 |
      | total_discounts_tax_excl | 23.80  |
      | total_discounts_tax_incl | 25.23  |
      | total_paid_tax_excl      | 284.20 |
      | total_paid_tax_incl      | 301.25 |
      | total_paid               | 301.25 |
      | total_paid_real          | 0.0    |
      | total_shipping_tax_excl  | 70.00  |
      | total_shipping_tax_incl  | 74.20  |

  Scenario: Add cart rule of type 'free-shipping' to an order with secondary currency
    Given I add discount to order "bo_order1" with following details:
      | name | discount free-shipping |
      | type | free_shipping          |
    Then order "bo_order1" should have 1 cart rule
    Then order "bo_order1" should have cart rule "discount free-shipping" with amount "€70.00"
    Then order "bo_order1" should have following details:
      | total_products           | 238.00 |
      | total_products_wt        | 252.28 |
      | total_discounts_tax_excl | 70.00  |
      | total_discounts_tax_incl | 74.20  |
      | total_paid_tax_excl      | 238.00 |
      | total_paid_tax_incl      | 252.28 |
      | total_paid               | 252.28 |
      | total_paid_real          | 0.00   |
      | total_shipping_tax_excl  | 70.00  |
      | total_shipping_tax_incl  | 74.20  |

  Scenario: Add cart rule of type 'amount' to an order with secondary currency and a product with specific price
    Given there is a product in the catalog named "Test Product With Discount and SpecificPrice" with a price of 16.0 and 100 items in stock
    And product "Test Product With Discount and SpecificPrice" has a specific price named "discount25" with a discount of 25.0 percent
    And product "Test Product With Discount and SpecificPrice" should have specific price "discount25" with following settings:
      | price          | -1         |
      | from_quantity  | 1          |
      | reduction      | 0.25       |
      | reduction_type | percentage |
      | reduction_tax  | 1          |
    And there is a cart rule named "CartRuleAmountOnSelectedProduct" that applies an amount discount of 1.0 with priority 1, quantity of 100 and quantity per user 100
    And cart rule "CartRuleAmountOnSelectedProduct" has no discount code
    And cart rule "CartRuleAmountOnSelectedProduct" is restricted to product "Test Product With Discount and SpecificPrice"
    When I add products to order "bo_order1" with new invoice and the following products details:
      | name   | Test Product With Discount and SpecificPrice |
      | amount | 2                                            |
      | price  | 120                                          |
    Then product "Test Product With Discount and SpecificPrice" in order "bo_order1" should have no specific price
#    For product "Test Product With Discount and SpecificPrice"
#    Due to the specific price 25% of €160, the customer have to pay 75% of the product price : €120
#    We set 120 here to simulate what the user see by default in the BO
    Then order "bo_order1" should have 1 cart rule
    Then order "bo_order1" should have cart rule "CartRuleAmountOnSelectedProduct" with amount "€10.00"
#    The cart rule adds a discount of €10. He will pay a final price of 110
    Then order "bo_order1" should have following details:
      | total_products           | 478.00 |
      | total_products_wt        | 506.68 |
      | total_discounts_tax_excl | 10.00  |
      | total_discounts_tax_incl | 10.60  |
      | total_paid_tax_excl      | 538.00 |
      | total_paid_tax_incl      | 570.28 |
      | total_paid               | 570.28 |
      | total_paid_real          | 0.0    |
      | total_shipping_tax_excl  | 70.00  |
      | total_shipping_tax_incl  | 74.20  |
    And product "Mug The best is yet to come" in order "bo_order1" has following details:
      | product_quantity     | 2      |
      | product_price        | 119.00 |
      | unit_price_tax_incl  | 126.14 |
      | unit_price_tax_excl  | 119.00 |
      | total_price_tax_incl | 252.28 |
      | total_price_tax_excl | 238.00 |
    And product "Test Product With Discount and SpecificPrice" in order "bo_order1" has following details:
<<<<<<< HEAD
      | product_quantity     | 2      |
      | product_price        | 120.00 |
      | unit_price_tax_incl  | 127.20 |
      | unit_price_tax_excl  | 120.00 |
      | total_price_tax_incl | 254.40 |
      | total_price_tax_excl | 240.00 |
=======
      | product_quantity            | 2        |
      | original_product_price      | 160.00   |
      | product_price               | 120.00   |
      | unit_price_tax_incl         | 127.20   |
      | unit_price_tax_excl         | 120.00   |
      | total_price_tax_incl        | 254.40   |
      | total_price_tax_excl        | 240.00   |
>>>>>>> ce0eb218

  Scenario: Add product to an order with secondary currency
    When I add products to order "bo_order1" without invoice and the following products details:
      | name   | Mug Today is a good day |
      | amount | 5                       |
      | price  | 15                      |
    Then order "bo_order1" should have 0 cart rule
    Then order "bo_order1" should have following details:
      | total_products           | 313.00 |
      | total_products_wt        | 331.78 |
      | total_discounts_tax_excl | 0.00   |
      | total_discounts_tax_incl | 0.00   |
      | total_paid_tax_excl      | 383.00 |
      | total_paid_tax_incl      | 405.98 |
      | total_paid               | 405.98 |
      | total_paid_real          | 0.0    |
      | total_shipping_tax_excl  | 70.00  |
      | total_shipping_tax_incl  | 74.20  |
    And product "Mug The best is yet to come" in order "bo_order1" has following details:
<<<<<<< HEAD
      | product_quantity     | 2      |
      | product_price        | 119.00 |
      | unit_price_tax_incl  | 126.14 |
      | unit_price_tax_excl  | 119.00 |
      | total_price_tax_incl | 252.28 |
      | total_price_tax_excl | 238.00 |
=======
      | product_quantity            | 2     |
      | original_product_price      | 119.00 |
      | product_price               | 119.00 |
      | unit_price_tax_incl         | 126.14 |
      | unit_price_tax_excl         | 119.00 |
      | total_price_tax_incl        | 252.28 |
      | total_price_tax_excl        | 238.00 |
>>>>>>> ce0eb218

  Scenario: Update product in order with secondary currency
    When I edit product "Mug The best is yet to come" to order "bo_order1" with following products details:
      | amount | 3     |
      | price  | 12.00 |
    Then order "bo_order1" should contain 3 products "Mug The best is yet to come"
    And product "Mug The best is yet to come" in order "bo_order1" has following details:
<<<<<<< HEAD
      | product_quantity     | 3     |
      | product_price        | 12.00 |
      | unit_price_tax_incl  | 12.72 |
      | unit_price_tax_excl  | 12.00 |
      | total_price_tax_incl | 38.16 |
      | total_price_tax_excl | 36.00 |
    And product "Mug The best is yet to come" in order "bo_order1" should have specific price 12.00
=======
      | product_quantity            | 3      |
      | original_product_price      | 119.00 |
      | product_price               | 12.00  |
      | unit_price_tax_incl         | 12.72  |
      | unit_price_tax_excl         | 12.00  |
      | total_price_tax_incl        | 38.16  |
      | total_price_tax_excl        | 36.00  |
>>>>>>> ce0eb218
    And order "bo_order1" should have following details:
      | total_products           | 36.00  |
      | total_products_wt        | 38.16  |
      | total_discounts_tax_excl | 0.00   |
      | total_discounts_tax_incl | 0.00   |
      | total_paid_tax_excl      | 106.00 |
      | total_paid_tax_incl      | 112.36 |
      | total_paid               | 112.36 |
      | total_paid_real          | 0.0    |
      | total_shipping_tax_excl  | 70.00  |
      | total_shipping_tax_incl  | 74.20  |

  Scenario: Check invoice for an order with secondary currency and discount
    Given I add discount to order "bo_order1" with following details:
      | name  | discount ten-euros |
      | type  | amount             |
      | value | 10                 |
    When I generate invoice for "bo_order1" order
    Then order "bo_order1" should have 1 invoice
    And the first invoice from order "bo_order1" should contain 2 products "Mug The best is yet to come"
    And the first invoice from order "bo_order1" should have following details:
      | total_products          | 238.00 |
      | total_products_wt       | 252.28 |
      | total_discount_tax_excl | 9.43   |
      | total_discount_tax_incl | 10.0   |
      | total_paid_tax_excl     | 298.57 |
      | total_paid_tax_incl     | 316.48 |
      | total_shipping_tax_excl | 70.00  |
      | total_shipping_tax_incl | 74.20  |

  Scenario: Change delivery address
    Given I add new address to customer "testCustomer" with following details:
      | Address alias | test-customer-france-address |
      | First name    | testFirstName                |
      | Last name     | testLastName                 |
      | Address       | 36 Avenue des Champs Elysees |
      | City          | Paris                        |
      | Country       | France                       |
      | Postal code   | 75008                        |
    And I change order "bo_order1" shipping address to "test-customer-france-address"
    Then order "bo_order1" should have following details:
      | total_products           | 238.00 |
      | total_products_wt        | 238.00 |
      | total_discounts_tax_excl | 0.0    |
      | total_discounts_tax_incl | 0.0    |
      | total_paid_tax_excl      | 308.00 |
      | total_paid_tax_incl      | 308.00 |
      | total_paid               | 308.00 |
      | total_paid_real          | 0.0    |
      | total_shipping_tax_excl  | 70.00  |
      | total_shipping_tax_incl  | 70.00  |
    And order "bo_order1" carrier should have following details:
      | weight                 | 0.600 |
      | shipping_cost_tax_excl | 70.00 |
      | shipping_cost_tax_incl | 70.00 |
    And product "Mug The best is yet to come" in order "bo_order1" has following details:
<<<<<<< HEAD
      | product_quantity     | 2      |
      | product_price        | 119.00 |
      | unit_price_tax_incl  | 119.00 |
      | unit_price_tax_excl  | 119.00 |
      | total_price_tax_incl | 238.00 |
      | total_price_tax_excl | 238.00 |
=======
      | product_quantity            | 2      |
      | original_product_price      | 119.00 |
      | product_price               | 119.00 |
      | unit_price_tax_incl         | 119.00 |
      | unit_price_tax_excl         | 119.00 |
      | total_price_tax_incl        | 238.00 |
      | total_price_tax_excl        | 238.00 |
>>>>>>> ce0eb218

  Scenario: Change invoice address
    Given I add new address to customer "testCustomer" with following details:
      | Address alias | test-customer-france-address |
      | First name    | testFirstName                |
      | Last name     | testLastName                 |
      | Address       | 36 Avenue des Champs Elysees |
      | City          | Paris                        |
      | Country       | France                       |
      | Postal code   | 75008                        |
    And I change order "bo_order1" invoice address to "test-customer-france-address"
    Then order "bo_order1" should have following details:
      | total_products           | 238.00 |
      | total_products_wt        | 252.28 |
      | total_discounts_tax_excl | 0.0    |
      | total_discounts_tax_incl | 0.0    |
      | total_paid_tax_excl      | 308.00 |
      | total_paid_tax_incl      | 326.48 |
      | total_paid               | 326.48 |
      | total_paid_real          | 0.0    |
      | total_shipping_tax_excl  | 70.00  |
      | total_shipping_tax_incl  | 74.20  |
    And order "bo_order1" carrier should have following details:
      | weight                 | 0.600 |
      | shipping_cost_tax_excl | 70.00 |
      | shipping_cost_tax_incl | 74.20 |
    And product "Mug The best is yet to come" in order "bo_order1" has following details:
<<<<<<< HEAD
      | product_quantity     | 2      |
      | product_price        | 119.00 |
      | unit_price_tax_incl  | 126.14 |
      | unit_price_tax_excl  | 119.00 |
      | total_price_tax_incl | 252.28 |
      | total_price_tax_excl | 238.00 |
=======
      | product_quantity            | 2      |
      | original_product_price      | 119.00 |
      | product_price               | 119.00 |
      | unit_price_tax_incl         | 126.14 |
      | unit_price_tax_excl         | 119.00 |
      | total_price_tax_incl        | 252.28 |
      | total_price_tax_excl        | 238.00 |
>>>>>>> ce0eb218

  Scenario: Carrier change for an order with secondary currency
    Given a carrier "default_carrier" with name "My carrier" exists
    And a carrier "price_carrier" with name "My cheap carrier" exists
    And I enable carrier "price_carrier"
    And order "bo_order1" should have "default_carrier" as a carrier
    And order "bo_order1" carrier should have following details:
      | weight                 | 0.600 |
      | shipping_cost_tax_excl | 70.00 |
      | shipping_cost_tax_incl | 74.20 |
    When I update order "bo_order1" Tracking number to "TEST1234" and Carrier to "price_carrier"
    Then order "bo_order1" should have following details:
      | total_products           | 238.00 |
      | total_products_wt        | 252.28 |
      | total_discounts_tax_excl | 0.0    |
      | total_discounts_tax_incl | 0.0    |
      | total_paid_tax_excl      | 298.00 |
      | total_paid_tax_incl      | 315.88 |
      | total_paid               | 315.88 |
      | total_paid_real          | 0.0    |
      | total_shipping_tax_excl  | 60.00  |
      | total_shipping_tax_incl  | 63.60  |
    And order "bo_order1" carrier should have following details:
      | weight                 | 0.600 |
      | shipping_cost_tax_excl | 60.00 |
      | shipping_cost_tax_incl | 63.60 |
    And product "Mug The best is yet to come" in order "bo_order1" has following details:
<<<<<<< HEAD
      | product_quantity     | 2      |
      | product_price        | 119.00 |
      | unit_price_tax_incl  | 126.14 |
      | unit_price_tax_excl  | 119.00 |
      | total_price_tax_incl | 252.28 |
      | total_price_tax_excl | 238.00 |
=======
      | product_quantity            | 2        |
      | original_product_price      | 119.00 |
      | product_price               | 119.00   |
      | unit_price_tax_incl         | 126.14   |
      | unit_price_tax_excl         | 119.00   |
      | total_price_tax_incl        | 252.28   |
      | total_price_tax_excl        | 238.00   |
>>>>>>> ce0eb218

  @reset-database-before-scenario
    # We reset database before this scenario to be sure only default_carrier is enabled
<<<<<<< HEAD
  Scenario: I add the product with associated gift when the order already has the gift
    Given there is a product in the catalog named "Test Product With Auto Gift" with a price of 12.0 and 100 items in stock
    And there is a product in the catalog named "Test Product Gifted" with a price of 15.0 and 100 items in stock
    And there is a cart rule named "MultiGiftAutoCartRule" that applies an amount discount of 1.0 with priority 1, quantity of 100 and quantity per user 100
    And cart rule "MultiGiftAutoCartRule" has no discount code
    And cart rule "MultiGiftAutoCartRule" is restricted to product "Test Product With Auto Gift"
    And cart rule "MultiGiftAutoCartRule" offers free shipping
    And cart rule "MultiGiftAutoCartRule" offers a gift product "Test Product Gifted"
    And I add products to order "bo_order1" with new invoice and the following products details:
      | name   | Test Product Gifted |
      | amount | 1                   |
      | price  | 150.0               |
    Then order "bo_order1" should have 3 products in total
    And order "bo_order1" should have 0 invoice
    And order "bo_order1" should have 0 cart rule
    And order "bo_order1" should have "default_carrier" as a carrier
    And order "bo_order1" should have following details:
      | total_products           | 388.00 |
      | total_products_wt        | 411.28 |
      | total_discounts_tax_excl | 0.0    |
      | total_discounts_tax_incl | 0.0    |
      | total_paid_tax_excl      | 458.00 |
      | total_paid_tax_incl      | 485.48 |
      | total_paid               | 485.48 |
      | total_paid_real          | 0.0    |
      | total_shipping_tax_excl  | 70.00  |
      | total_shipping_tax_incl  | 74.20  |
    And order "bo_order1" carrier should have following details:
      | weight                 | 0.600 |
      | shipping_cost_tax_excl | 70.00 |
      | shipping_cost_tax_incl | 74.20 |
    And product "Mug The best is yet to come" in order "bo_order1" has following details:
      | product_quantity     | 2      |
      | product_price        | 119.00 |
      | unit_price_tax_incl  | 126.14 |
      | unit_price_tax_excl  | 119.00 |
      | total_price_tax_incl | 252.28 |
      | total_price_tax_excl | 238.00 |
    And product "Test Product Gifted" in order "bo_order1" has following details:
      | product_quantity     | 1      |
      | product_price        | 150.00 |
      | unit_price_tax_incl  | 159.00 |
      | unit_price_tax_excl  | 150.00 |
      | total_price_tax_incl | 159.00 |
      | total_price_tax_excl | 150.00 |
    When I add products to order "bo_order1" with new invoice and the following products details:
      | name   | Test Product With Auto Gift |
      | amount | 1                           |
      | price  | 120.00                      |
    Then order "bo_order1" should have 5 products in total
    And order "bo_order1" should have 0 invoice
    And order "bo_order1" should have 1 cart rule
    And order "bo_order1" should have following details:
      | total_products           | 658.00 |
      | total_products_wt        | 697.48 |
      | total_discounts_tax_excl | 230.0  |
      | total_discounts_tax_incl | 243.80 |
      | total_paid_tax_excl      | 498.00 |
      | total_paid_tax_incl      | 527.88 |
      | total_paid               | 527.88 |
      | total_paid_real          | 0.0    |
      | total_shipping_tax_excl  | 70.00  |
      | total_shipping_tax_incl  | 74.20  |
    And order "bo_order1" carrier should have following details:
      | weight                 | 0.600 |
      | shipping_cost_tax_excl | 70.00 |
      | shipping_cost_tax_incl | 74.20 |
    And order "bo_order1" should have cart rule "MultiGiftAutoCartRule" with amount "€230.00"
    And product "Mug The best is yet to come" in order "bo_order1" has following details:
      | product_quantity     | 2      |
      | product_price        | 119.00 |
      | unit_price_tax_incl  | 126.14 |
      | unit_price_tax_excl  | 119.00 |
      | total_price_tax_incl | 252.28 |
      | total_price_tax_excl | 238.00 |
    And product "Test Product Gifted" in order "bo_order1" has following details:
      | product_quantity     | 2      |
      | product_price        | 150.00 |
      | unit_price_tax_incl  | 159.00 |
      | unit_price_tax_excl  | 150.00 |
      | total_price_tax_incl | 318.00 |
      | total_price_tax_excl | 300.00 |
    And product "Test Product With Auto Gift" in order "bo_order1" has following details:
      | product_quantity     | 1      |
      | product_price        | 120.00 |
      | unit_price_tax_incl  | 127.20 |
      | unit_price_tax_excl  | 120.00 |
      | total_price_tax_incl | 127.20 |
      | total_price_tax_excl | 120.00 |
    When I remove cart rule "MultiGiftAutoCartRule" from order "bo_order1"
    Then order "bo_order1" should have 4 products in total
    And order "bo_order1" should have 0 invoice
    And order "bo_order1" should have 0 cart rule
    And order "bo_order1" should have following details:
      | total_products           | 508.00 |
      | total_products_wt        | 538.48 |
      | total_discounts_tax_excl | 0.00   |
      | total_discounts_tax_incl | 0.00   |
      | total_paid_tax_excl      | 578.00 |
      | total_paid_tax_incl      | 612.68 |
      | total_paid               | 612.68 |
      | total_paid_real          | 0.0    |
      | total_shipping_tax_excl  | 70.00  |
      | total_shipping_tax_incl  | 74.20  |
    And order "bo_order1" carrier should have following details:
      | weight                 | 0.600 |
      | shipping_cost_tax_excl | 70.00 |
      | shipping_cost_tax_incl | 74.20 |
    And product "Mug The best is yet to come" in order "bo_order1" has following details:
      | product_quantity     | 2      |
      | product_price        | 119.00 |
      | unit_price_tax_incl  | 126.14 |
      | unit_price_tax_excl  | 119.00 |
      | total_price_tax_incl | 252.28 |
      | total_price_tax_excl | 238.00 |
    And product "Test Product Gifted" in order "bo_order1" has following details:
      | product_quantity     | 1      |
      | product_price        | 150.00 |
      | unit_price_tax_incl  | 159.00 |
      | unit_price_tax_excl  | 150.00 |
      | total_price_tax_incl | 159.00 |
      | total_price_tax_excl | 150.00 |
    And product "Test Product With Auto Gift" in order "bo_order1" has following details:
      | product_quantity     | 1      |
      | product_price        | 120.00 |
      | unit_price_tax_incl  | 127.20 |
      | unit_price_tax_excl  | 120.00 |
      | total_price_tax_incl | 127.20 |
      | total_price_tax_excl | 120.00 |
=======
    Scenario: I add the product with associated gift when the order already has the gift
      Given there is a product in the catalog named "Test Product With Auto Gift" with a price of 12.0 and 100 items in stock
      And there is a product in the catalog named "Test Product Gifted" with a price of 15.0 and 100 items in stock
      And there is a cart rule named "MultiGiftAutoCartRule" that applies an amount discount of 1.0 with priority 1, quantity of 100 and quantity per user 100
      And cart rule "MultiGiftAutoCartRule" has no discount code
      And cart rule "MultiGiftAutoCartRule" is restricted to product "Test Product With Auto Gift"
      And cart rule "MultiGiftAutoCartRule" offers free shipping
      And cart rule "MultiGiftAutoCartRule" offers a gift product "Test Product Gifted"
      And I add products to order "bo_order1" with new invoice and the following products details:
        | name          | Test Product Gifted |
        | amount        | 1                   |
        | price         | 150.0               |
      Then order "bo_order1" should have 3 products in total
      And order "bo_order1" should have 0 invoice
      And order "bo_order1" should have 0 cart rule
      And order "bo_order1" should have "default_carrier" as a carrier
      And order "bo_order1" should have following details:
        | total_products           | 388.00 |
        | total_products_wt        | 411.28 |
        | total_discounts_tax_excl | 0.0    |
        | total_discounts_tax_incl | 0.0    |
        | total_paid_tax_excl      | 458.00 |
        | total_paid_tax_incl      | 485.48 |
        | total_paid               | 485.48 |
        | total_paid_real          | 0.0    |
        | total_shipping_tax_excl  | 70.00  |
        | total_shipping_tax_incl  | 74.20  |
      And order "bo_order1" carrier should have following details:
        | weight                 | 0.600 |
        | shipping_cost_tax_excl | 70.00 |
        | shipping_cost_tax_incl | 74.20 |
      And product "Mug The best is yet to come" in order "bo_order1" has following details:
        | product_quantity            | 2      |
        | original_product_price      | 119.00 |
        | product_price               | 119.00 |
        | unit_price_tax_incl         | 126.14 |
        | unit_price_tax_excl         | 119.00 |
        | total_price_tax_incl        | 252.28 |
        | total_price_tax_excl        | 238.00 |
      And product "Test Product Gifted" in order "bo_order1" has following details:
        | product_quantity            | 1      |
        | original_product_price      | 150.00 |
        | product_price               | 150.00 |
        | unit_price_tax_incl         | 159.00 |
        | unit_price_tax_excl         | 150.00 |
        | total_price_tax_incl        | 159.00 |
        | total_price_tax_excl        | 150.00 |
      When I add products to order "bo_order1" with new invoice and the following products details:
        | name          | Test Product With Auto Gift |
        | amount        | 1                           |
        | price         | 120.00                      |
      Then order "bo_order1" should have 5 products in total
      And order "bo_order1" should have 0 invoice
      And order "bo_order1" should have 1 cart rule
      And order "bo_order1" should have following details:
        | total_products           | 658.00 |
        | total_products_wt        | 697.48 |
        | total_discounts_tax_excl | 230.0  |
        | total_discounts_tax_incl | 243.80 |
        | total_paid_tax_excl      | 498.00 |
        | total_paid_tax_incl      | 527.88 |
        | total_paid               | 527.88 |
        | total_paid_real          | 0.0    |
        | total_shipping_tax_excl  | 70.00  |
        | total_shipping_tax_incl  | 74.20  |
      And order "bo_order1" carrier should have following details:
        | weight                 | 0.600 |
        | shipping_cost_tax_excl | 70.00 |
        | shipping_cost_tax_incl | 74.20 |
      And order "bo_order1" should have cart rule "MultiGiftAutoCartRule" with amount "€230.00"
      And product "Mug The best is yet to come" in order "bo_order1" has following details:
        | product_quantity            | 2      |
        | original_product_price      | 119.00 |
        | product_price               | 119.00 |
        | unit_price_tax_incl         | 126.14 |
        | unit_price_tax_excl         | 119.00 |
        | total_price_tax_incl        | 252.28 |
        | total_price_tax_excl        | 238.00 |
      And product "Test Product Gifted" in order "bo_order1" has following details:
        | product_quantity            | 2      |
        | original_product_price      | 150.00 |
        | product_price               | 150.00 |
        | unit_price_tax_incl         | 159.00 |
        | unit_price_tax_excl         | 150.00 |
        | total_price_tax_incl        | 318.00 |
        | total_price_tax_excl        | 300.00 |
      And product "Test Product With Auto Gift" in order "bo_order1" has following details:
        | product_quantity            | 1      |
        | original_product_price      | 120.00 |
        | product_price               | 120.00 |
        | unit_price_tax_incl         | 127.20 |
        | unit_price_tax_excl         | 120.00 |
        | total_price_tax_incl        | 127.20 |
        | total_price_tax_excl        | 120.00 |
      When I remove cart rule "MultiGiftAutoCartRule" from order "bo_order1"
      Then order "bo_order1" should have 4 products in total
      And order "bo_order1" should have 0 invoice
      And order "bo_order1" should have 0 cart rule
      And order "bo_order1" should have following details:
        | total_products           | 508.00 |
        | total_products_wt        | 538.48 |
        | total_discounts_tax_excl | 0.00   |
        | total_discounts_tax_incl | 0.00   |
        | total_paid_tax_excl      | 578.00 |
        | total_paid_tax_incl      | 612.68 |
        | total_paid               | 612.68 |
        | total_paid_real          | 0.0    |
        | total_shipping_tax_excl  | 70.00  |
        | total_shipping_tax_incl  | 74.20  |
      And order "bo_order1" carrier should have following details:
        | weight                 | 0.600 |
        | shipping_cost_tax_excl | 70.00 |
        | shipping_cost_tax_incl | 74.20 |
      And product "Mug The best is yet to come" in order "bo_order1" has following details:
        | product_quantity            | 2      |
        | original_product_price      | 119.00 |
        | product_price               | 119.00 |
        | unit_price_tax_incl         | 126.14 |
        | unit_price_tax_excl         | 119.00 |
        | total_price_tax_incl        | 252.28 |
        | total_price_tax_excl        | 238.00 |
      And product "Test Product Gifted" in order "bo_order1" has following details:
        | product_quantity            | 1      |
        | original_product_price      | 150.00 |
        | product_price               | 150.00 |
        | unit_price_tax_incl         | 159.00 |
        | unit_price_tax_excl         | 150.00 |
        | total_price_tax_incl        | 159.00 |
        | total_price_tax_excl        | 150.00 |
      And product "Test Product With Auto Gift" in order "bo_order1" has following details:
        | product_quantity            | 1      |
        | original_product_price      | 120.00 |
        | product_price               | 120.00 |
        | unit_price_tax_incl         | 127.20 |
        | unit_price_tax_excl         | 120.00 |
        | total_price_tax_incl        | 127.20 |
        | total_price_tax_excl        | 120.00 |
>>>>>>> ce0eb218
<|MERGE_RESOLUTION|>--- conflicted
+++ resolved
@@ -55,22 +55,13 @@
       | total_shipping_tax_excl  | 70.00  |
       | total_shipping_tax_incl  | 74.20  |
     And product "Mug The best is yet to come" in order "bo_order1" has following details:
-<<<<<<< HEAD
-      | product_quantity     | 2      |
-      | product_price        | 119.00 |
-      | unit_price_tax_incl  | 126.14 |
-      | unit_price_tax_excl  | 119.00 |
-      | total_price_tax_incl | 252.28 |
-      | total_price_tax_excl | 238.00 |
-=======
-      | product_quantity            | 2        |
-      | original_product_price      | 119.00   |
-      | product_price               | 119.00   |
-      | unit_price_tax_incl         | 126.14   |
-      | unit_price_tax_excl         | 119.00   |
-      | total_price_tax_incl        | 252.28   |
-      | total_price_tax_excl        | 238.00   |
->>>>>>> ce0eb218
+      | product_quantity            | 2      |
+      | original_product_price      | 119.00 |
+      | product_price               | 119.00 |
+      | unit_price_tax_incl         | 126.14 |
+      | unit_price_tax_excl         | 119.00 |
+      | total_price_tax_incl        | 252.28 |
+      | total_price_tax_excl        | 238.00 |
 
   Scenario: Add cart rule of type 'amount' to an order with secondary currency
     Given I add discount to order "bo_order1" with following details:
@@ -170,22 +161,13 @@
       | total_price_tax_incl | 252.28 |
       | total_price_tax_excl | 238.00 |
     And product "Test Product With Discount and SpecificPrice" in order "bo_order1" has following details:
-<<<<<<< HEAD
-      | product_quantity     | 2      |
-      | product_price        | 120.00 |
-      | unit_price_tax_incl  | 127.20 |
-      | unit_price_tax_excl  | 120.00 |
-      | total_price_tax_incl | 254.40 |
-      | total_price_tax_excl | 240.00 |
-=======
-      | product_quantity            | 2        |
-      | original_product_price      | 160.00   |
-      | product_price               | 120.00   |
-      | unit_price_tax_incl         | 127.20   |
-      | unit_price_tax_excl         | 120.00   |
-      | total_price_tax_incl        | 254.40   |
-      | total_price_tax_excl        | 240.00   |
->>>>>>> ce0eb218
+      | product_quantity       | 2      |
+      | original_product_price | 160.00 |
+      | product_price          | 120.00 |
+      | unit_price_tax_incl    | 127.20 |
+      | unit_price_tax_excl    | 120.00 |
+      | total_price_tax_incl   | 254.40 |
+      | total_price_tax_excl   | 240.00 |
 
   Scenario: Add product to an order with secondary currency
     When I add products to order "bo_order1" without invoice and the following products details:
@@ -205,22 +187,13 @@
       | total_shipping_tax_excl  | 70.00  |
       | total_shipping_tax_incl  | 74.20  |
     And product "Mug The best is yet to come" in order "bo_order1" has following details:
-<<<<<<< HEAD
-      | product_quantity     | 2      |
-      | product_price        | 119.00 |
-      | unit_price_tax_incl  | 126.14 |
-      | unit_price_tax_excl  | 119.00 |
-      | total_price_tax_incl | 252.28 |
-      | total_price_tax_excl | 238.00 |
-=======
-      | product_quantity            | 2     |
-      | original_product_price      | 119.00 |
-      | product_price               | 119.00 |
-      | unit_price_tax_incl         | 126.14 |
-      | unit_price_tax_excl         | 119.00 |
-      | total_price_tax_incl        | 252.28 |
-      | total_price_tax_excl        | 238.00 |
->>>>>>> ce0eb218
+      | product_quantity       | 2     |
+      | original_product_price | 119.00 |
+      | product_price          | 119.00 |
+      | unit_price_tax_incl    | 126.14 |
+      | unit_price_tax_excl    | 119.00 |
+      | total_price_tax_incl   | 252.28 |
+      | total_price_tax_excl   | 238.00 |
 
   Scenario: Update product in order with secondary currency
     When I edit product "Mug The best is yet to come" to order "bo_order1" with following products details:
@@ -228,23 +201,13 @@
       | price  | 12.00 |
     Then order "bo_order1" should contain 3 products "Mug The best is yet to come"
     And product "Mug The best is yet to come" in order "bo_order1" has following details:
-<<<<<<< HEAD
-      | product_quantity     | 3     |
-      | product_price        | 12.00 |
-      | unit_price_tax_incl  | 12.72 |
-      | unit_price_tax_excl  | 12.00 |
-      | total_price_tax_incl | 38.16 |
-      | total_price_tax_excl | 36.00 |
-    And product "Mug The best is yet to come" in order "bo_order1" should have specific price 12.00
-=======
-      | product_quantity            | 3      |
-      | original_product_price      | 119.00 |
-      | product_price               | 12.00  |
-      | unit_price_tax_incl         | 12.72  |
-      | unit_price_tax_excl         | 12.00  |
-      | total_price_tax_incl        | 38.16  |
-      | total_price_tax_excl        | 36.00  |
->>>>>>> ce0eb218
+      | product_quantity       | 3      |
+      | original_product_price | 119.00 |
+      | product_price          | 12.00  |
+      | unit_price_tax_incl    | 12.72  |
+      | unit_price_tax_excl    | 12.00  |
+      | total_price_tax_incl   | 38.16  |
+      | total_price_tax_excl   | 36.00  |
     And order "bo_order1" should have following details:
       | total_products           | 36.00  |
       | total_products_wt        | 38.16  |
@@ -301,22 +264,13 @@
       | shipping_cost_tax_excl | 70.00 |
       | shipping_cost_tax_incl | 70.00 |
     And product "Mug The best is yet to come" in order "bo_order1" has following details:
-<<<<<<< HEAD
-      | product_quantity     | 2      |
-      | product_price        | 119.00 |
-      | unit_price_tax_incl  | 119.00 |
-      | unit_price_tax_excl  | 119.00 |
-      | total_price_tax_incl | 238.00 |
-      | total_price_tax_excl | 238.00 |
-=======
-      | product_quantity            | 2      |
-      | original_product_price      | 119.00 |
-      | product_price               | 119.00 |
-      | unit_price_tax_incl         | 119.00 |
-      | unit_price_tax_excl         | 119.00 |
-      | total_price_tax_incl        | 238.00 |
-      | total_price_tax_excl        | 238.00 |
->>>>>>> ce0eb218
+      | product_quantity       | 2      |
+      | original_product_price | 119.00 |
+      | product_price          | 119.00 |
+      | unit_price_tax_incl    | 119.00 |
+      | unit_price_tax_excl    | 119.00 |
+      | total_price_tax_incl   | 238.00 |
+      | total_price_tax_excl   | 238.00 |
 
   Scenario: Change invoice address
     Given I add new address to customer "testCustomer" with following details:
@@ -344,22 +298,13 @@
       | shipping_cost_tax_excl | 70.00 |
       | shipping_cost_tax_incl | 74.20 |
     And product "Mug The best is yet to come" in order "bo_order1" has following details:
-<<<<<<< HEAD
-      | product_quantity     | 2      |
-      | product_price        | 119.00 |
-      | unit_price_tax_incl  | 126.14 |
-      | unit_price_tax_excl  | 119.00 |
-      | total_price_tax_incl | 252.28 |
-      | total_price_tax_excl | 238.00 |
-=======
-      | product_quantity            | 2      |
-      | original_product_price      | 119.00 |
-      | product_price               | 119.00 |
-      | unit_price_tax_incl         | 126.14 |
-      | unit_price_tax_excl         | 119.00 |
-      | total_price_tax_incl        | 252.28 |
-      | total_price_tax_excl        | 238.00 |
->>>>>>> ce0eb218
+      | product_quantity       | 2      |
+      | original_product_price | 119.00 |
+      | product_price          | 119.00 |
+      | unit_price_tax_incl    | 126.14 |
+      | unit_price_tax_excl    | 119.00 |
+      | total_price_tax_incl   | 252.28 |
+      | total_price_tax_excl   | 238.00 |
 
   Scenario: Carrier change for an order with secondary currency
     Given a carrier "default_carrier" with name "My carrier" exists
@@ -387,156 +332,16 @@
       | shipping_cost_tax_excl | 60.00 |
       | shipping_cost_tax_incl | 63.60 |
     And product "Mug The best is yet to come" in order "bo_order1" has following details:
-<<<<<<< HEAD
-      | product_quantity     | 2      |
-      | product_price        | 119.00 |
-      | unit_price_tax_incl  | 126.14 |
-      | unit_price_tax_excl  | 119.00 |
-      | total_price_tax_incl | 252.28 |
-      | total_price_tax_excl | 238.00 |
-=======
-      | product_quantity            | 2        |
-      | original_product_price      | 119.00 |
-      | product_price               | 119.00   |
-      | unit_price_tax_incl         | 126.14   |
-      | unit_price_tax_excl         | 119.00   |
-      | total_price_tax_incl        | 252.28   |
-      | total_price_tax_excl        | 238.00   |
->>>>>>> ce0eb218
+      | product_quantity       | 2      |
+      | original_product_price | 119.00 |
+      | product_price          | 119.00 |
+      | unit_price_tax_incl    | 126.14 |
+      | unit_price_tax_excl    | 119.00 |
+      | total_price_tax_incl   | 252.28 |
+      | total_price_tax_excl   | 238.00 |
 
   @reset-database-before-scenario
     # We reset database before this scenario to be sure only default_carrier is enabled
-<<<<<<< HEAD
-  Scenario: I add the product with associated gift when the order already has the gift
-    Given there is a product in the catalog named "Test Product With Auto Gift" with a price of 12.0 and 100 items in stock
-    And there is a product in the catalog named "Test Product Gifted" with a price of 15.0 and 100 items in stock
-    And there is a cart rule named "MultiGiftAutoCartRule" that applies an amount discount of 1.0 with priority 1, quantity of 100 and quantity per user 100
-    And cart rule "MultiGiftAutoCartRule" has no discount code
-    And cart rule "MultiGiftAutoCartRule" is restricted to product "Test Product With Auto Gift"
-    And cart rule "MultiGiftAutoCartRule" offers free shipping
-    And cart rule "MultiGiftAutoCartRule" offers a gift product "Test Product Gifted"
-    And I add products to order "bo_order1" with new invoice and the following products details:
-      | name   | Test Product Gifted |
-      | amount | 1                   |
-      | price  | 150.0               |
-    Then order "bo_order1" should have 3 products in total
-    And order "bo_order1" should have 0 invoice
-    And order "bo_order1" should have 0 cart rule
-    And order "bo_order1" should have "default_carrier" as a carrier
-    And order "bo_order1" should have following details:
-      | total_products           | 388.00 |
-      | total_products_wt        | 411.28 |
-      | total_discounts_tax_excl | 0.0    |
-      | total_discounts_tax_incl | 0.0    |
-      | total_paid_tax_excl      | 458.00 |
-      | total_paid_tax_incl      | 485.48 |
-      | total_paid               | 485.48 |
-      | total_paid_real          | 0.0    |
-      | total_shipping_tax_excl  | 70.00  |
-      | total_shipping_tax_incl  | 74.20  |
-    And order "bo_order1" carrier should have following details:
-      | weight                 | 0.600 |
-      | shipping_cost_tax_excl | 70.00 |
-      | shipping_cost_tax_incl | 74.20 |
-    And product "Mug The best is yet to come" in order "bo_order1" has following details:
-      | product_quantity     | 2      |
-      | product_price        | 119.00 |
-      | unit_price_tax_incl  | 126.14 |
-      | unit_price_tax_excl  | 119.00 |
-      | total_price_tax_incl | 252.28 |
-      | total_price_tax_excl | 238.00 |
-    And product "Test Product Gifted" in order "bo_order1" has following details:
-      | product_quantity     | 1      |
-      | product_price        | 150.00 |
-      | unit_price_tax_incl  | 159.00 |
-      | unit_price_tax_excl  | 150.00 |
-      | total_price_tax_incl | 159.00 |
-      | total_price_tax_excl | 150.00 |
-    When I add products to order "bo_order1" with new invoice and the following products details:
-      | name   | Test Product With Auto Gift |
-      | amount | 1                           |
-      | price  | 120.00                      |
-    Then order "bo_order1" should have 5 products in total
-    And order "bo_order1" should have 0 invoice
-    And order "bo_order1" should have 1 cart rule
-    And order "bo_order1" should have following details:
-      | total_products           | 658.00 |
-      | total_products_wt        | 697.48 |
-      | total_discounts_tax_excl | 230.0  |
-      | total_discounts_tax_incl | 243.80 |
-      | total_paid_tax_excl      | 498.00 |
-      | total_paid_tax_incl      | 527.88 |
-      | total_paid               | 527.88 |
-      | total_paid_real          | 0.0    |
-      | total_shipping_tax_excl  | 70.00  |
-      | total_shipping_tax_incl  | 74.20  |
-    And order "bo_order1" carrier should have following details:
-      | weight                 | 0.600 |
-      | shipping_cost_tax_excl | 70.00 |
-      | shipping_cost_tax_incl | 74.20 |
-    And order "bo_order1" should have cart rule "MultiGiftAutoCartRule" with amount "€230.00"
-    And product "Mug The best is yet to come" in order "bo_order1" has following details:
-      | product_quantity     | 2      |
-      | product_price        | 119.00 |
-      | unit_price_tax_incl  | 126.14 |
-      | unit_price_tax_excl  | 119.00 |
-      | total_price_tax_incl | 252.28 |
-      | total_price_tax_excl | 238.00 |
-    And product "Test Product Gifted" in order "bo_order1" has following details:
-      | product_quantity     | 2      |
-      | product_price        | 150.00 |
-      | unit_price_tax_incl  | 159.00 |
-      | unit_price_tax_excl  | 150.00 |
-      | total_price_tax_incl | 318.00 |
-      | total_price_tax_excl | 300.00 |
-    And product "Test Product With Auto Gift" in order "bo_order1" has following details:
-      | product_quantity     | 1      |
-      | product_price        | 120.00 |
-      | unit_price_tax_incl  | 127.20 |
-      | unit_price_tax_excl  | 120.00 |
-      | total_price_tax_incl | 127.20 |
-      | total_price_tax_excl | 120.00 |
-    When I remove cart rule "MultiGiftAutoCartRule" from order "bo_order1"
-    Then order "bo_order1" should have 4 products in total
-    And order "bo_order1" should have 0 invoice
-    And order "bo_order1" should have 0 cart rule
-    And order "bo_order1" should have following details:
-      | total_products           | 508.00 |
-      | total_products_wt        | 538.48 |
-      | total_discounts_tax_excl | 0.00   |
-      | total_discounts_tax_incl | 0.00   |
-      | total_paid_tax_excl      | 578.00 |
-      | total_paid_tax_incl      | 612.68 |
-      | total_paid               | 612.68 |
-      | total_paid_real          | 0.0    |
-      | total_shipping_tax_excl  | 70.00  |
-      | total_shipping_tax_incl  | 74.20  |
-    And order "bo_order1" carrier should have following details:
-      | weight                 | 0.600 |
-      | shipping_cost_tax_excl | 70.00 |
-      | shipping_cost_tax_incl | 74.20 |
-    And product "Mug The best is yet to come" in order "bo_order1" has following details:
-      | product_quantity     | 2      |
-      | product_price        | 119.00 |
-      | unit_price_tax_incl  | 126.14 |
-      | unit_price_tax_excl  | 119.00 |
-      | total_price_tax_incl | 252.28 |
-      | total_price_tax_excl | 238.00 |
-    And product "Test Product Gifted" in order "bo_order1" has following details:
-      | product_quantity     | 1      |
-      | product_price        | 150.00 |
-      | unit_price_tax_incl  | 159.00 |
-      | unit_price_tax_excl  | 150.00 |
-      | total_price_tax_incl | 159.00 |
-      | total_price_tax_excl | 150.00 |
-    And product "Test Product With Auto Gift" in order "bo_order1" has following details:
-      | product_quantity     | 1      |
-      | product_price        | 120.00 |
-      | unit_price_tax_incl  | 127.20 |
-      | unit_price_tax_excl  | 120.00 |
-      | total_price_tax_incl | 127.20 |
-      | total_price_tax_excl | 120.00 |
-=======
     Scenario: I add the product with associated gift when the order already has the gift
       Given there is a product in the catalog named "Test Product With Auto Gift" with a price of 12.0 and 100 items in stock
       And there is a product in the catalog named "Test Product Gifted" with a price of 15.0 and 100 items in stock
@@ -546,9 +351,9 @@
       And cart rule "MultiGiftAutoCartRule" offers free shipping
       And cart rule "MultiGiftAutoCartRule" offers a gift product "Test Product Gifted"
       And I add products to order "bo_order1" with new invoice and the following products details:
-        | name          | Test Product Gifted |
-        | amount        | 1                   |
-        | price         | 150.0               |
+        | name   | Test Product Gifted |
+        | amount | 1                   |
+        | price  | 150.0               |
       Then order "bo_order1" should have 3 products in total
       And order "bo_order1" should have 0 invoice
       And order "bo_order1" should have 0 cart rule
@@ -569,25 +374,25 @@
         | shipping_cost_tax_excl | 70.00 |
         | shipping_cost_tax_incl | 74.20 |
       And product "Mug The best is yet to come" in order "bo_order1" has following details:
-        | product_quantity            | 2      |
-        | original_product_price      | 119.00 |
-        | product_price               | 119.00 |
-        | unit_price_tax_incl         | 126.14 |
-        | unit_price_tax_excl         | 119.00 |
-        | total_price_tax_incl        | 252.28 |
-        | total_price_tax_excl        | 238.00 |
+        | product_quantity       | 2      |
+        | original_product_price | 119.00 |
+        | product_price          | 119.00 |
+        | unit_price_tax_incl    | 126.14 |
+        | unit_price_tax_excl    | 119.00 |
+        | total_price_tax_incl   | 252.28 |
+        | total_price_tax_excl   | 238.00 |
       And product "Test Product Gifted" in order "bo_order1" has following details:
-        | product_quantity            | 1      |
-        | original_product_price      | 150.00 |
-        | product_price               | 150.00 |
-        | unit_price_tax_incl         | 159.00 |
-        | unit_price_tax_excl         | 150.00 |
-        | total_price_tax_incl        | 159.00 |
-        | total_price_tax_excl        | 150.00 |
+        | product_quantity       | 1      |
+        | original_product_price | 150.00 |
+        | product_price          | 150.00 |
+        | unit_price_tax_incl    | 159.00 |
+        | unit_price_tax_excl    | 150.00 |
+        | total_price_tax_incl   | 159.00 |
+        | total_price_tax_excl   | 150.00 |
       When I add products to order "bo_order1" with new invoice and the following products details:
-        | name          | Test Product With Auto Gift |
-        | amount        | 1                           |
-        | price         | 120.00                      |
+        | name   | Test Product With Auto Gift |
+        | amount | 1                           |
+        | price  | 120.00                      |
       Then order "bo_order1" should have 5 products in total
       And order "bo_order1" should have 0 invoice
       And order "bo_order1" should have 1 cart rule
@@ -608,29 +413,29 @@
         | shipping_cost_tax_incl | 74.20 |
       And order "bo_order1" should have cart rule "MultiGiftAutoCartRule" with amount "€230.00"
       And product "Mug The best is yet to come" in order "bo_order1" has following details:
-        | product_quantity            | 2      |
-        | original_product_price      | 119.00 |
-        | product_price               | 119.00 |
-        | unit_price_tax_incl         | 126.14 |
-        | unit_price_tax_excl         | 119.00 |
-        | total_price_tax_incl        | 252.28 |
-        | total_price_tax_excl        | 238.00 |
+        | product_quantity       | 2      |
+        | original_product_price | 119.00 |
+        | product_price          | 119.00 |
+        | unit_price_tax_incl    | 126.14 |
+        | unit_price_tax_excl    | 119.00 |
+        | total_price_tax_incl   | 252.28 |
+        | total_price_tax_excl   | 238.00 |
       And product "Test Product Gifted" in order "bo_order1" has following details:
-        | product_quantity            | 2      |
-        | original_product_price      | 150.00 |
-        | product_price               | 150.00 |
-        | unit_price_tax_incl         | 159.00 |
-        | unit_price_tax_excl         | 150.00 |
-        | total_price_tax_incl        | 318.00 |
-        | total_price_tax_excl        | 300.00 |
+        | product_quantity       | 2      |
+        | original_product_price | 150.00 |
+        | product_price          | 150.00 |
+        | unit_price_tax_incl    | 159.00 |
+        | unit_price_tax_excl    | 150.00 |
+        | total_price_tax_incl   | 318.00 |
+        | total_price_tax_excl   | 300.00 |
       And product "Test Product With Auto Gift" in order "bo_order1" has following details:
-        | product_quantity            | 1      |
-        | original_product_price      | 120.00 |
-        | product_price               | 120.00 |
-        | unit_price_tax_incl         | 127.20 |
-        | unit_price_tax_excl         | 120.00 |
-        | total_price_tax_incl        | 127.20 |
-        | total_price_tax_excl        | 120.00 |
+        | product_quantity       | 1      |
+        | original_product_price | 120.00 |
+        | product_price          | 120.00 |
+        | unit_price_tax_incl    | 127.20 |
+        | unit_price_tax_excl    | 120.00 |
+        | total_price_tax_incl   | 127.20 |
+        | total_price_tax_excl   | 120.00 |
       When I remove cart rule "MultiGiftAutoCartRule" from order "bo_order1"
       Then order "bo_order1" should have 4 products in total
       And order "bo_order1" should have 0 invoice
@@ -651,27 +456,26 @@
         | shipping_cost_tax_excl | 70.00 |
         | shipping_cost_tax_incl | 74.20 |
       And product "Mug The best is yet to come" in order "bo_order1" has following details:
-        | product_quantity            | 2      |
-        | original_product_price      | 119.00 |
-        | product_price               | 119.00 |
-        | unit_price_tax_incl         | 126.14 |
-        | unit_price_tax_excl         | 119.00 |
-        | total_price_tax_incl        | 252.28 |
-        | total_price_tax_excl        | 238.00 |
+        | product_quantity       | 2      |
+        | original_product_price | 119.00 |
+        | product_price          | 119.00 |
+        | unit_price_tax_incl    | 126.14 |
+        | unit_price_tax_excl    | 119.00 |
+        | total_price_tax_incl   | 252.28 |
+        | total_price_tax_excl   | 238.00 |
       And product "Test Product Gifted" in order "bo_order1" has following details:
-        | product_quantity            | 1      |
-        | original_product_price      | 150.00 |
-        | product_price               | 150.00 |
-        | unit_price_tax_incl         | 159.00 |
-        | unit_price_tax_excl         | 150.00 |
-        | total_price_tax_incl        | 159.00 |
-        | total_price_tax_excl        | 150.00 |
+        | product_quantity       | 1      |
+        | original_product_price | 150.00 |
+        | product_price          | 150.00 |
+        | unit_price_tax_incl    | 159.00 |
+        | unit_price_tax_excl    | 150.00 |
+        | total_price_tax_incl   | 159.00 |
+        | total_price_tax_excl   | 150.00 |
       And product "Test Product With Auto Gift" in order "bo_order1" has following details:
-        | product_quantity            | 1      |
-        | original_product_price      | 120.00 |
-        | product_price               | 120.00 |
-        | unit_price_tax_incl         | 127.20 |
-        | unit_price_tax_excl         | 120.00 |
-        | total_price_tax_incl        | 127.20 |
-        | total_price_tax_excl        | 120.00 |
->>>>>>> ce0eb218
+        | product_quantity       | 1      |
+        | original_product_price | 120.00 |
+        | product_price          | 120.00 |
+        | unit_price_tax_incl    | 127.20 |
+        | unit_price_tax_excl    | 120.00 |
+        | total_price_tax_incl   | 127.20 |
+        | total_price_tax_excl   | 120.00 |