--- conflicted
+++ resolved
@@ -186,12 +186,7 @@
       | name          | Mug Today is a good day |
       | amount        | -1                      |
       | price         | 16                      |
-<<<<<<< HEAD
-      | free_shipping | true                    |
-    Then I should get error that product quantity is invalid for order
-=======
     Then I should get error that product quantity is invalid
->>>>>>> 09e6d3da
     Then order "bo_order1" should contain 2 products "Mug Today is a good day"
 
   Scenario: Add product with zero quantity is forbidden
@@ -205,12 +200,7 @@
       | name          | Mug Today is a good day |
       | amount        | -1                      |
       | price         | 16                      |
-<<<<<<< HEAD
-      | free_shipping | true                    |
-    Then I should get error that product quantity is invalid for order
-=======
     Then I should get error that product quantity is invalid
->>>>>>> 09e6d3da
     Then order "bo_order1" should contain 2 products "Mug Today is a good day"
 
   Scenario: Add product with quantity higher than stock is forbidden
@@ -239,7 +229,7 @@
     When I edit product "Mug The best is yet to come" to order "bo_order1" with following products details:
       | amount        | 0                       |
       | price         | 12                      |
-    Then I should get error that product quantity is invalid for order
+    Then I should get error that product quantity is invalid
     And order "bo_order1" should contain 2 products "Mug The best is yet to come"
     And product "Mug The best is yet to come" in order "bo_order1" has following details:
       | product_quantity            | 2      |
@@ -253,7 +243,7 @@
     When I edit product "Mug The best is yet to come" to order "bo_order1" with following products details:
       | amount        | -1                      |
       | price         | 12                      |
-    Then I should get error that product quantity is invalid for order
+    Then I should get error that product quantity is invalid
     And order "bo_order1" should contain 2 products "Mug The best is yet to come"
     And product "Mug The best is yet to come" in order "bo_order1" has following details:
       | product_quantity            | 2      |
