--- conflicted
+++ resolved
@@ -235,7 +235,6 @@
       | available date             |       |
     And product "product1" should have no stock movements
 
-<<<<<<< HEAD
   Scenario: I should be able to fill product availability labels
     Given combination "product1SBlack" should have following stock details:
       | combination stock detail   | value |
@@ -283,7 +282,7 @@
       | available date                |               |
       | available now labels[en-US]   |               |
       | available later labels[en-US] |               |
-=======
+
   Scenario: I update product out of stock
     And product "product1" should have following stock information:
       | out_of_stock_type | default |
@@ -295,5 +294,4 @@
     Then all combinations of product "product1" should have the stock policy to "default"
     When I update product "product1" stock with following information:
       | out_of_stock_type | not_available |
-    Then all combinations of product "product1" should have the stock policy to "not_available"
->>>>>>> ada44353
+    Then all combinations of product "product1" should have the stock policy to "not_available"