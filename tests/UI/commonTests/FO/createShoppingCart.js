// Import utils
import helper from '@utils/helpers';

// Import test context
import testContext from '@utils/testContext';

require('module-alias/register');

// Import FO pages
const homePage = require('@pages/FO/home');
const foLoginPage = require('@pages/FO/login');
const searchResultsPage = require('@pages/FO/searchResults');
const productPage = require('@pages/FO/product');
const cartPage = require('@pages/FO/cart');
<<<<<<< HEAD
=======

// Import test context
const testContext = require('@utils/testContext');
>>>>>>> ada44353

// Import expect from chai
const {expect} = require('chai');

let browserContext;
let page;

/**
 * Function to Create a non-ordered shopping cart connected in the FO
 * @param orderData {object} Data to set when creating the order
 * @param baseContext {string} String to identify the test
 */
function createShoppingCart(orderData, baseContext = 'commonTests-createShoppingCart') {
  describe('PRE-TEST: Create a non-ordered shopping cart being connected in the FO', async () => {
    // before and after functions
    before(async function () {
      browserContext = await helper.createBrowserContext(this.browser);
      page = await helper.newTab(browserContext);
    });

    after(async () => {
      await helper.closeBrowserContext(browserContext);
    });

    it('should open FO page', async function () {
      await testContext.addContextItem(this, 'testIdentifier', 'openFO', baseContext);

      // Go to FO and change language
      await homePage.goToFo(page);

      await homePage.changeLanguage(page, 'en');

      const isHomePage = await homePage.isHomePage(page);
      await expect(isHomePage, 'Fail to open FO home page').to.be.true;
    });

    it('should go to login page', async function () {
      await testContext.addContextItem(this, 'testIdentifier', 'goToLoginPageFO', baseContext);

      await homePage.goToLoginPage(page);

      const pageTitle = await foLoginPage.getPageTitle(page);
      await expect(pageTitle, 'Fail to open FO login page').to.contains(foLoginPage.pageTitle);
    });

    it('should sign in with customer', async function () {
      await testContext.addContextItem(this, 'testIdentifier', 'signInFO', baseContext);

      await foLoginPage.customerLogin(page, orderData.customer);
      const isCustomerConnected = await foLoginPage.isCustomerConnected(page);
      await expect(isCustomerConnected, 'Customer is not connected').to.be.true;
    });

    it(`should search for the product ${orderData.product.name}`, async function () {
      await testContext.addContextItem(this, 'testIdentifier', 'searchForProduct', baseContext);

      await homePage.searchProduct(page, orderData.product.name);

      const pageTitle = await searchResultsPage.getPageTitle(page);
      await expect(pageTitle).to.equal(searchResultsPage.pageTitle);
    });

    it('should add product to cart', async function () {
      await testContext.addContextItem(this, 'testIdentifier', 'addProductToCart', baseContext);

      await searchResultsPage.goToProductPage(page, 1);

      // Add the product to the cart
      await productPage.addProductToTheCart(page, orderData.productQuantity);

      const notificationsNumber = await cartPage.getCartNotificationsNumber(page);
      await expect(notificationsNumber).to.be.equal(orderData.productQuantity);
    });

    it('should sign out from FO', async function () {
      await testContext.addContextItem(this, 'testIdentifier', 'signOutFo', baseContext);

      await homePage.logout(page);

      const isCustomerConnected = await homePage.isCustomerConnected(page);
      await expect(isCustomerConnected, 'Customer is connected').to.be.false;

      const notificationNumber = await homePage.getCartNotificationsNumber(page);
      await expect(notificationNumber).to.be.equal(0);
    });
  });
}

module.exports = {createShoppingCart};<|MERGE_RESOLUTION|>--- conflicted
+++ resolved
@@ -12,12 +12,9 @@
 const searchResultsPage = require('@pages/FO/searchResults');
 const productPage = require('@pages/FO/product');
 const cartPage = require('@pages/FO/cart');
-<<<<<<< HEAD
-=======
 
 // Import test context
 const testContext = require('@utils/testContext');
->>>>>>> ada44353
 
 // Import expect from chai
 const {expect} = require('chai');
