--- conflicted
+++ resolved
@@ -91,30 +91,7 @@
    * @returns {Promise<string>}
    */
   getCustomerMessage(page: Page): Promise<string> {
-<<<<<<< HEAD
-    return this.getTextContent(page, this.messagesThredDiv);
-  }
-
-  /**
-   * Get attached href
-   * @param page {Page} Browser tab
-   * @returns {Promise<string|null>}
-   */
-  getAttachedFileHref(page: Page): Promise<string | null> {
-    return this.getAttributeContent(page, this.attachmentLink, 'href');
-  }
-
-  // Your answer form
-  /**
-   * Get your answer form title
-   * @param page {Page} Browser tab
-   * @returns {Promise<string>}
-   */
-  getYourAnswerFormTitle(page: Page): Promise<string> {
-    return this.getTextContent(page, this.yourAnswerFormTitle);
-=======
     return this.getTextContent(page, this.messageInitialThreadDiv);
->>>>>>> 968f16dc
   }
 
   /**
