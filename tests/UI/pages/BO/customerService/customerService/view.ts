import BOBasePage from '@pages/BO/BObasePage';

import type {Page} from 'playwright';

/**
 * View customer service page, contains selectors and functions for the page
 * @class
 * @extends BOBasePage
 */
class ViewCustomer extends BOBasePage {
  public readonly pageTitle: (threadNumber: string) => string;

  private readonly threadBadge: string;

  private readonly messagesThredDiv: string;

  private readonly attachmentLink: string;

  private readonly statusButton: (statusID: number) => string;

  private readonly yourAnswerFormTitle: string;

  private readonly yourAnswerFormTextarea: string;

  private readonly ordersAndMessagesBlock: string;

  /**
   * @constructs
   * Setting up titles and selectors to use on view customer service page
   */
  constructor() {
    super();

<<<<<<< HEAD
    this.pageTitle = (threadNumber: string) => `Customer thread #${threadNumber} • ${global.INSTALL.SHOP_NAME}`;

    // Selectors
    this.threadBadge = '#main-div div[data-role="messages-thread"] .card-header';
    this.messagesThredDiv = '#main-div div[data-role="messages-thread"]';
    this.attachmentLink = `${this.messagesThredDiv} a[href*='/upload']`;
    this.statusButton = (statusName: string) => `${this.messagesThredDiv} form input[value='${statusName}'] + button`;
    this.yourAnswerFormTitle = '#main-div div[data-role="employee-answer"] h3.card-header';
    this.yourAnswerFormTextarea = '#reply_to_customer_thread_reply_message';
    this.ordersAndMessagesBlock = '#main-div div[data-role="messages_timeline"]';
=======
    this.pageTitle = 'Customer Service > View •';

    // Selectors
    this.threadBadge = 'span.badge';
    this.statusButton = (statusID: number) => `button[name='setstatus'][value='${statusID}']`;
    this.messagesThredDiv = '#content div.message-item-initial';
    this.yourAnswerFormTitle = '#reply-form-title';
    this.yourAnswerFormTextarea = '#reply_message';
    this.ordersAndMessagesBlock = '#orders-and-messages-block';
    this.attachmentLink = `${this.messagesThredDiv} span.message-product a`;
>>>>>>> 5702960c
  }

  /*
  Methods
   */

  // Thread form
  /**
   * Get thread number
   * @param page {Page} Browser tab
   * @returns {Promise<number>}
   */
  getThreadNumber(page: Page): Promise<number> {
    return this.getNumberFromText(page, this.threadBadge);
  }

  /**
   * Get customer message
   * @param page {Page} Browser tab
   * @returns {Promise<string>}
   */
  getCustomerMessage(page: Page): Promise<string> {
    return this.getTextContent(page, this.messagesThredDiv);
  }

  /**
   * Get attached href
   * @param page {Page} Browser tab
   * @returns {Promise<string|null>}
   */
  getAttachedFileHref(page: Page): Promise<string | null> {
    return this.getAttributeContent(page, this.attachmentLink, 'href');
  }

  // Your answer form
  /**
   * Get your answer form title
   * @param page {Page} Browser tab
   * @returns {Promise<string>}
   */
  getYourAnswerFormTitle(page: Page): Promise<string> {
    return this.getTextContent(page, this.yourAnswerFormTitle);
  }

  /**
   * Get your answer form content
   * @param page {Page} Browser tab
   * @returns {Promise<string>}
   */
  getYourAnswerFormContent(page: Page): Promise<string> {
    return this.getTextContent(page, this.yourAnswerFormTextarea);
  }

  // Orders and messages timeline form
  /**
   * Get orders and messages form content
   * @param page {Page} Browser tab
   * @returns {Promise<string>}
   */
  getOrdersAndMessagesTimeline(page: Page): Promise<string> {
    return this.getTextContent(page, this.ordersAndMessagesBlock);
  }

  /**
   * Set status
   * @param page {Page} Browser tab
   * @param status {string} Status to set on the message
   * @returns {Promise<string>}
   */
  async setStatus(page: Page, status: string): Promise<string> {
    let statusID: number = 0;

    switch (status) {
      case 'Re-open':
        statusID = 1;
        break;

      case 'Handled':
        statusID = 2;
        break;

      case 'Pending 1':
        statusID = 3;
        break;

      case 'Pending 2':
        statusID = 4;
        break;

      default:
        throw new Error(`Status ${status} was not found`);
    }

    await this.waitForSelectorAndClick(page, this.statusButton(statusID));

    if (status === 'Re-open') {
      return this.getTextContent(page, this.statusButton(2));
    }
    return this.getTextContent(page, this.statusButton(1));
  }
}

export default new ViewCustomer();<|MERGE_RESOLUTION|>--- conflicted
+++ resolved
@@ -31,7 +31,6 @@
   constructor() {
     super();
 
-<<<<<<< HEAD
     this.pageTitle = (threadNumber: string) => `Customer thread #${threadNumber} • ${global.INSTALL.SHOP_NAME}`;
 
     // Selectors
@@ -42,18 +41,6 @@
     this.yourAnswerFormTitle = '#main-div div[data-role="employee-answer"] h3.card-header';
     this.yourAnswerFormTextarea = '#reply_to_customer_thread_reply_message';
     this.ordersAndMessagesBlock = '#main-div div[data-role="messages_timeline"]';
-=======
-    this.pageTitle = 'Customer Service > View •';
-
-    // Selectors
-    this.threadBadge = 'span.badge';
-    this.statusButton = (statusID: number) => `button[name='setstatus'][value='${statusID}']`;
-    this.messagesThredDiv = '#content div.message-item-initial';
-    this.yourAnswerFormTitle = '#reply-form-title';
-    this.yourAnswerFormTextarea = '#reply_message';
-    this.ordersAndMessagesBlock = '#orders-and-messages-block';
-    this.attachmentLink = `${this.messagesThredDiv} span.message-product a`;
->>>>>>> 5702960c
   }
 
   /*
