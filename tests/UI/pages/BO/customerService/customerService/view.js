--- conflicted
+++ resolved
@@ -17,22 +17,13 @@
     this.pageTitle = 'View • PrestaShop';
 
     // Selectors
-<<<<<<< HEAD
     this.threadBadge = '#main-div div[data-role="messages-thread"] .card-header strong';
     this.messagesThredDiv = '#main-div div[data-role="messages-thread"]';
+    this.attachmentLink = `${this.messagesThredDiv} span.message-product a`;
     this.statusButton = statusName => `${this.messagesThredDiv} form[action*='/update-status/${statusName}'] button`;
     this.yourAnswerFormTitle = '#main-div div[data-role="employee-answer"] h3.card-header';
     this.yourAnswerFormTextarea = '#main-div div[data-role="employee-answer"]';
     this.ordersAndMessagesBlock = '#main-div div[data-role="messages_timeline"]';
-=======
-    this.threadBadge = 'span.badge';
-    this.statusButton = id => `button[name='setstatus'][value='${id}']`;
-    this.messageDiv = '#content div.message-item-initial';
-    this.attachmentLink = `${this.messageDiv} span.message-product a`;
-    this.yourAnswerFormTitle = '#reply-form-title';
-    this.yourAnswerFormTextarea = '#reply_message';
-    this.ordersAndMessagesBlock = '#orders-and-messages-block';
->>>>>>> b20a2845
   }
 
   /*
