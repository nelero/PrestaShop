--- conflicted
+++ resolved
@@ -176,15 +176,9 @@
         this.waitForVisibleSelector(page, `${parentSelector}.open`),
       ]);
     }
-<<<<<<< HEAD
-    await this.scrollTo(linkSelector);
-    await this.clickAndWaitForNavigation(linkSelector);
-    await this.waitForVisibleSelector(`${linkSelector}.link-active`);
-=======
     await this.scrollTo(page, linkSelector);
     await this.clickAndWaitForNavigation(page, linkSelector);
-    await this.waitForVisibleSelector(page, `${linkSelector}.-active`);
->>>>>>> 788718b6
+    await this.waitForVisibleSelector(page, `${linkSelector}.link-active`);
   }
 
   /**
