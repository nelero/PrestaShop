--- conflicted
+++ resolved
@@ -128,18 +128,12 @@
       this.waitForVisibleSelector(page, `${this.listTableToggleDropDown(table, row)}[aria-expanded='true']`),
     ]);
     // Click on delete and wait for modal
-<<<<<<< HEAD
     await Promise.all([
       page.click(this.deleteRowLink(table, row)),
       this.waitForVisibleSelector(page, `${this.confirmDeleteModal(table)}.show`),
     ]);
     await this.confirmDeleteFromTable(page, table);
-    return this.getTextContent(page, this.alertSuccessBlockParagraph);
-=======
-    this.dialogListener(page);
-    await this.clickAndWaitForNavigation(page, this.deleteRowLink(table, row));
     return this.getAlertSuccessBlockParagraphContent(page);
->>>>>>> 427b3d42
   }
 
   /**
@@ -166,13 +160,8 @@
       page.click(this.bulkActionsDeleteButton(table)),
       this.waitForVisibleSelector(page, `${this.confirmDeleteModal(table)}.show`),
     ]);
-<<<<<<< HEAD
     await this.confirmDeleteFromTable(page, table);
-    return this.getTextContent(page, this.alertSuccessBlockParagraph);
-=======
-    await this.confirmDeleteWithBulkActions(page, table);
     return this.getAlertSuccessBlockParagraphContent(page);
->>>>>>> 427b3d42
   }
 
   /**
