--- conflicted
+++ resolved
@@ -29,9 +29,6 @@
   constructor() {
     super();
 
-<<<<<<< HEAD
-    this.pageTitle = `Theme & Logo • ${global.INSTALL.SHOP_NAME}`;
-=======
     this.pageTitle = `Theme & Logo > Theme • ${global.INSTALL.SHOP_NAME}`;
     this.addNewThemeButton = '#page-header-desc-configuration-add';
     this.themeCardContainer = '#themes-logo-page .theme-card-container';
@@ -85,7 +82,6 @@
     await this.waitForSelectorAndClick(page, this.removeThemeModalDialogYesButton);
 
     return this.getAlertSuccessBlockParagraphContent(page);
->>>>>>> a9d74ce3
   }
 }
 
