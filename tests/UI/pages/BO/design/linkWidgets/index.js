--- conflicted
+++ resolved
@@ -33,52 +33,29 @@
   /* Table methods */
   /**
    * Get Number of element in grid
-<<<<<<< HEAD
+   * @param page
    * @param hookName, table to get number from
    * @returns {Promise<number>}
    */
-  async getNumberOfElementInGrid(hookName) {
-    return this.getNumberFromText(this.gridHeaderTitle(hookName));
-=======
-   * @param page
-   * @param hookId, table to get number from
-   * @returns {Promise<number>}
-   */
-  async getNumberOfElementInGrid(page, hookId) {
-    return this.getNumberFromText(page, this.gridHeaderTitle(hookId));
->>>>>>> 788718b6
+  async getNumberOfElementInGrid(page, hookName) {
+    return this.getNumberFromText(page, this.gridHeaderTitle(hookName));
   }
 
   /**
    * Delete link widget
-<<<<<<< HEAD
+   * @param page
    * @param hookName, table to delete from
    * @param row, row to delete
    * @returns {Promise<string>}
    */
-  async deleteLinkWidget(hookName, row) {
-    this.dialogListener(true);
-    await Promise.all([
-      this.page.click(this.dropdownToggleButton(hookName, row)),
-      this.waitForVisibleSelector(`${this.dropdownToggleButton(hookName, row)}[aria-expanded='true']`),
-    ]);
-    await this.clickAndWaitForNavigation(this.deleteRowLink(hookName, row));
-    return this.getTextContent(this.alertSuccessBlockParagraph);
-=======
-   * @param page
-   * @param hookId, table to delete from
-   * @param row, row to delete
-   * @returns {Promise<string>}
-   */
-  async deleteLinkWidget(page, hookId, row) {
+  async deleteLinkWidget(page, hookName, row) {
     this.dialogListener(page, true);
     await Promise.all([
-      page.click(this.dropdownToggleButton(hookId, row)),
-      this.waitForVisibleSelector(page, `${this.dropdownToggleButton(hookId, row)}[aria-expanded='true']`),
+      page.click(this.dropdownToggleButton(hookName, row)),
+      this.waitForVisibleSelector(page, `${this.dropdownToggleButton(hookName, row)}[aria-expanded='true']`),
     ]);
-    await this.clickAndWaitForNavigation(page, this.deleteRowLink(hookId, row));
+    await this.clickAndWaitForNavigation(page, this.deleteRowLink(hookName, row));
     return this.getTextContent(page, this.alertSuccessBlockParagraph);
->>>>>>> 788718b6
   }
 }
 
