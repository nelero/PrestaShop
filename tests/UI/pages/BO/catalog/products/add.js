require('module-alias/register');
const BOBasePage = require('@pages/BO/BObasePage');

class AddProduct extends BOBasePage {
  constructor() {
    super();

    this.pageTitle = 'Product •';
    // Text Message
    this.settingUpdatedMessage = 'Settings updated.';
    this.errorMessage = 'Unable to update settings.';
    this.errorMessageWhenSummaryTooLong = number => 'This value is too long.'
      + ` It should have ${number} characters or less.`;
    // Selectors
    this.productNameInput = '#form_step1_name_1';
    this.productTypeSelect = '#form_step1_type_product';
    this.productWithCombinationsInput = '#show_variations_selector div:nth-of-type(2) input';
    this.productReferenceInput = '#form_step6_reference';
    this.productQuantityInput = '#form_step1_qty_0_shortcut';
    this.productPriceTtcInput = '#form_step1_price_ttc_shortcut';
    this.saveProductButton = 'input#submit[value=\'Save\']';
    this.goToCatalogButton = '#product_form_save_go_to_catalog_btn';
    this.previewProductLink = 'a#product_form_preview_btn';
    this.productOnlineSwitch = '.product-footer div.switch-input';
    this.productOnlineTitle = 'h2.for-switch.online-title';
    this.productShortDescriptionTab = '#tab_description_short a';
    this.productShortDescriptionIframe = '#form_step1_description_short';
    this.productDescriptionTab = '#tab_description a';
    this.productDescriptionIframe = '#form_step1_description';
    this.productTaxRuleSelect = '#step2_id_tax_rules_group_rendered';
    this.productDeleteLink = '.product-footer a.delete';
    this.dangerMessageShortDescription = '#form_step1_description_short .has-danger li';

    // Form nav
    this.formNavList = '#form-nav';
    this.forNavlistItemLink = id => `${this.formNavList} #tab_step${id} a`;
    // Selectors of Step 2 : Pricing
    this.addSpecificPriceButton = '#js-open-create-specific-price-form';
    this.specificPriceForm = '#specific_price_form';
    this.combinationSelect = '#form_step2_specific_price_sp_id_product_attribute';
    this.startingAtInput = '#form_step2_specific_price_sp_from_quantity';
    this.applyDiscountOfInput = '#form_step2_specific_price_sp_reduction';
    this.reductionType = '#form_step2_specific_price_sp_reduction_type';
    this.applyButton = '#form_step2_specific_price_save';
    // Selector of Step 3 : Combinations
    this.addCombinationsInput = '#form_step3_attributes-tokenfield';
    this.generateCombinationsButton = '#create-combinations';
    this.productCombinationBulkQuantityInput = '#product_combination_bulk_quantity';
    this.productCombinationSelectAllCheckbox = 'input#toggle-all-combinations';
    this.applyOnCombinationsButton = '#apply-on-combinations';
    this.productCombinationTableRow = id => `#accordion_combinations tr:nth-of-type(${id})`;
    this.deleteCombinationsButton = '#delete-combinations';
    this.productCombinationsBulkForm = '#combinations-bulk-form';
    this.productCombinationsBulkFormTitle = `${this.productCombinationsBulkForm} p[aria-controls]`;
    this.bulkCombinationsContainer = '#bulk-combinations-container';
    // Selector of Step 5 : SEO
    this.resetUrlButton = '#seo-url-regenerate';
    this.friendlyUrlInput = '#form_step5_link_rewrite_1';
  }

  /*
  Methods
   */

  /**
   * Set value on tinyMce textarea
   * @param page
   * @param selector
   * @param value
   * @returns {Promise<void>}
   */
  async setValueOnTinymceInput(page, selector, value) {
    // Select all
    await page.click(`${selector} .mce-edit-area`, {clickCount: 3});

    // Delete all text
    await page.keyboard.press('Backspace');

    // Fill the text
    await page.keyboard.type(value);
  }

  /**
   * Set Name, type of product, Reference, price ttc, description and short description
   * @param page
   * @param productData
   * @return {Promise<void>}
   */
  async setBasicSetting(page, productData) {
    await this.setValue(page, this.productNameInput, productData.name);
    await page.click(this.productDescriptionTab);
    await this.setValueOnTinymceInput(page, this.productDescriptionIframe, productData.description);
    await page.click(this.productShortDescriptionTab);
    await this.setValueOnTinymceInput(page, this.productShortDescriptionIframe, productData.summary);
    await this.selectByVisibleText(page, this.productTypeSelect, productData.type);
    await this.setValue(page, this.productReferenceInput, productData.reference);
    if (await this.elementVisible(page, this.productQuantityInput, 500)) {
      await this.setValue(page, this.productQuantityInput, productData.quantity.toString());
    }
    await this.selectByVisibleText(page, this.productTaxRuleSelect, productData.taxRule);
    await this.setValue(page, this.productPriceTtcInput, productData.price.toString());
  }

  /**
   * Set product online or offline
   * @param page
   * @param wantedStatus
   * @return {Promise<void>}
   */
  async setProductStatus(page, wantedStatus) {
    const isProductOnline = await this.getOnlineButtonStatus(page);
    if (isProductOnline !== wantedStatus) {
      await page.click(this.productOnlineSwitch);
      await this.closeGrowlMessage(page);
    }
  }

  /**
   * Save product and close the growl message linked to
   * @param page
   * @returns {Promise<string>}
   */
  async saveProduct(page) {
    await page.click(this.saveProductButton);
    return this.closeGrowlMessage(page);
  }

  /**
   * Create basic product
   * @param page
   * @param productData
   * @returns {Promise<string>}
   */
  async createEditBasicProduct(page, productData) {
    await this.setBasicSetting(page, productData);
    await this.setProductStatus(page, productData.status);
    return this.saveProduct(page);
  }

  /**
   * Set Combinations for product
   * @param page
   * @param productData
   * @returns {Promise<string>}
   */
  async setCombinationsInProduct(page, productData) {
    await page.click(this.productWithCombinationsInput);
    // GOTO Combination tab : id = 3
    await this.goToFormStep(page, 3);
    // Delete All combinations if exists
    await this.deleteAllCombinations(page);
    // Add combinations
    await this.addCombinations(page, productData.combinations);
    // Set quantity
    await this.setCombinationsQuantity(page, productData.quantity);
    // GOTO Basic settings Tab : id = 1
    await this.goToFormStep(page, 1);
    return this.saveProduct(page);
  }

  /**
   * Generate combinations in input
   * @param page
   * @param combinations
   * @return {Promise<void>}
   */
  async addCombinations(page, combinations) {
    const keys = Object.keys(combinations);
    /*eslint-disable*/
    for (const key of keys) {
      for (const value of combinations[key]) {
        await this.addCombination(page, `${key} : ${value}`);
      }
    }
    /* eslint-enable */
    await this.scrollTo(page, this.generateCombinationsButton);
    await Promise.all([
      this.waitForVisibleSelector(page, `${this.productCombinationsBulkForm}:not(.inactive)`),
      this.waitForVisibleSelector(
        page,
        `${this.productCombinationTableRow(1)}[style='display: table-row;']`,
      ),
      page.click(this.generateCombinationsButton),
    ]);
    await this.closeGrowlMessage(page);
    await this.closeCombinationsForm(page);
  }

  /**
   * add one combination
   * @param page
   * @param combination
   * @return {Promise<void>}
   */
  async addCombination(page, combination) {
    await page.type(this.addCombinationsInput, combination);
    await page.keyboard.press('ArrowDown');
    await page.keyboard.press('Enter');
  }

  /**
   * Set quantity for all combinations
   * @param page
   * @param quantity
   * @return {Promise<void>}
   */
  async setCombinationsQuantity(page, quantity) {
    // Unselect all
    await this.changeCheckboxValue(page, this.productCombinationSelectAllCheckbox, false);
    await Promise.all([
      this.waitForVisibleSelector(page, `${this.productCombinationsBulkFormTitle}[aria-expanded='true']`),
      await this.changeCheckboxValue(page, this.productCombinationSelectAllCheckbox, true),
    ]);
    // Edit quantity
    await this.waitForVisibleSelector(page, this.applyOnCombinationsButton);
    await this.scrollTo(page, this.productCombinationBulkQuantityInput);
    await page.type(this.productCombinationBulkQuantityInput, quantity.toString());
    await this.scrollTo(page, this.applyOnCombinationsButton);
    await page.click(this.applyOnCombinationsButton);
  }

  /**
   * Preview product in new tab
   * @param page
   * @return page opened
   */
  async previewProduct(page) {
    await this.waitForVisibleSelector(page, this.previewProductLink);
    const newPage = await this.openLinkWithTargetBlank(page, this.previewProductLink, 'body a');
    const textBody = await this.getTextContent(newPage, 'body');
    if (await textBody.includes('[Debug] This page has moved')) {
      await this.clickAndWaitForNavigation(newPage, 'a');
    }
    return newPage;
  }

  /**
   * Delete product
   * @param page
   * @returns {Promise<string>}
   */
  async deleteProduct(page) {
    await Promise.all([
      this.waitForVisibleSelector(page, this.modalDialog),
      page.click(this.productDeleteLink),
    ]);
    await this.clickAndWaitForNavigation(page, this.modalDialogYesButton);
    return this.getTextContent(page, this.alertSuccessBlockParagraph);
  }

  /**
   * Navigate between forms in add product
   * @param page
   * @param id
   * @return {Promise<void>}
   */
  async goToFormStep(page, id = 1) {
    const selector = this.forNavlistItemLink(id);
    await Promise.all([
      this.waitForVisibleSelector(page, `${selector}[aria-selected='true']`),
      this.waitForSelectorAndClick(page, selector),
    ]);
  }

  /**
   * Return true if combinations table is displayed
   * @param page
   * @return {boolean}
   */
  hasCombinations(page) {
    return this.elementVisible(page, this.productCombinationTableRow(1), 2000);
  }

  /**
   * Delete all combinations
   * @param page
   * @return {Promise<void>}
   */
  async deleteAllCombinations(page) {
    if (await this.hasCombinations(page)) {
      // Unselect all
      await this.changeCheckboxValue(page, this.productCombinationSelectAllCheckbox, false);
      // Select all and delete combinations
      await Promise.all([
        this.changeCheckboxValue(page, this.productCombinationSelectAllCheckbox, true),
        this.waitForVisibleSelector(page, `${this.bulkCombinationsContainer}.show`),
      ]);
      await this.scrollTo(page, this.deleteCombinationsButton);
      await Promise.all([
        page.click(this.deleteCombinationsButton),
        this.waitForVisibleSelector(page, this.modalDialog),
      ]);
      await page.waitForTimeout(250);
      await Promise.all([
        page.click(this.modalDialogYesButton),
        this.waitForSelectorAndClick(page, this.growlCloseButton),
      ]);
      // Unselect all
      await this.changeCheckboxValue(page, this.productCombinationSelectAllCheckbox, false);
      await this.closeCombinationsForm(page);
    }
  }

  /**
   * Close combinations form if open
   * @param page
   * @return {Promise<void>}
   */
  async closeCombinationsForm(page) {
    if (!(await this.elementVisible(page, `${this.productCombinationsBulkFormTitle}[aria-expanded='false']`, 1000))) {
      await Promise.all([
        page.click(this.productCombinationsBulkFormTitle),
        this.waitForVisibleSelector(page, `${this.productCombinationsBulkFormTitle}[aria-expanded='false']`),
      ]);
    }
  }

  /**
   * Reset friendly URL
   * @param page
   * @returns {Promise<void>}
   */
  async resetURL(page) {
    await this.goToFormStep(page, 5);
    await this.waitForVisibleSelector(page, this.resetUrlButton);
    await this.scrollTo(page, this.resetUrlButton);
    await page.click(this.resetUrlButton);
    await this.goToFormStep(page, 1);
  }

  /**
   * Get the error message when short description is too long
   * @param page
   * @returns {Promise<string>}
   */
  async getErrorMessageWhenSummaryIsTooLong(page) {
    return this.getTextContent(page, this.dangerMessageShortDescription);
  }

  /**
   * Get friendly URL
   * @param page
   * @returns {Promise<string>}
   */
  async getFriendlyURL(page) {
    await this.reloadPage(page);
    await this.goToFormStep(page, 5);
    return this.getAttributeContent(page, this.friendlyUrlInput, 'value');
  }

  /**
   * Add specific prices
   * @param page
   * @param specificPriceData
   * @return {Promise<string>}
   */
  async addSpecificPrices(page, specificPriceData) {
    await this.reloadPage(page);
    // Go to pricing tab : id = 2
    await this.goToFormStep(page, 2);
    await Promise.all([
      page.click(this.addSpecificPriceButton),
      this.waitForVisibleSelector(page, `${this.specificPriceForm}.show`),
    ]);
    // Choose combinations if exist
    if (specificPriceData.combinations) {
      await this.waitForVisibleSelector(page, this.combinationSelect);
      await this.scrollTo(page, this.combinationSelect);
      await this.selectByVisibleText(page, this.combinationSelect, specificPriceData.combinations);
    }
    await this.setValue(page, this.startingAtInput, specificPriceData.startingAt.toString());
    await this.setValue(page, this.applyDiscountOfInput, specificPriceData.discount.toString());
    await this.selectByVisibleText(page, this.reductionType, specificPriceData.reductionType);
    // Apply specific price
    await Promise.all([
      this.scrollTo(page, this.applyButton),
      page.click(this.applyButton),
    ]);
    const growlMessageText = await this.closeGrowlMessage(page);
    await this.goToFormStep(page, 1);
    return growlMessageText;
  }

  /**
   * Get online product status
   * @param page
   * @returns {Promise<boolean>}
   */
  getOnlineButtonStatus(page) {
    return this.elementVisible(page, this.productOnlineTitle, 1000);
  }

  /**
   * Is quantity input visible
   * @param page
   * @returns {boolean}
   */
  isQuantityInputVisible(page) {
    return this.elementVisible(page, this.productQuantityInput, 1000);
  }
<<<<<<< HEAD
}

module.exports = new AddProduct();
=======

  /**
   * Go to catalog page
   * @returns {Promise<void>}
   */
  async goToCatalogPage() {
    await this.clickAndWaitForNavigation(this.goToCatalogButton);
  }
};
>>>>>>> e1ca5095
<|MERGE_RESOLUTION|>--- conflicted
+++ resolved
@@ -398,18 +398,15 @@
   isQuantityInputVisible(page) {
     return this.elementVisible(page, this.productQuantityInput, 1000);
   }
-<<<<<<< HEAD
+
+  /**
+   * Go to catalog page
+   * @param page
+   * @returns {Promise<void>}
+   */
+  async goToCatalogPage(page) {
+    await this.clickAndWaitForNavigation(page, this.goToCatalogButton);
+  }
 }
 
-module.exports = new AddProduct();
-=======
-
-  /**
-   * Go to catalog page
-   * @returns {Promise<void>}
-   */
-  async goToCatalogPage() {
-    await this.clickAndWaitForNavigation(this.goToCatalogButton);
-  }
-};
->>>>>>> e1ca5095
+module.exports = new AddProduct();