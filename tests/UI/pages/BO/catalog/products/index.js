--- conflicted
+++ resolved
@@ -496,8 +496,6 @@
   }
 
   /**
-<<<<<<< HEAD
-=======
    * Bulk set status
    * @param page
    * @param status
@@ -519,17 +517,6 @@
   }
 
   /**
-   * Get Value of column Displayed
-   * @param page
-   * @param row, row in table
-   * @return {Promise<boolean>}
-   */
-  async getProductStatusFromList(page, row) {
-    return this.elementVisible(page, this.productsListTableColumnStatusEnabled(row), 100);
-  }
-
-  /**
->>>>>>> cad078f5
    * Quick edit toggle column value
    * @param page
    * @param row, row in table
