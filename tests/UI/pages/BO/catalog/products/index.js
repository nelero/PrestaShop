require('module-alias/register');
// Importing page
const BOBasePage = require('@pages/BO/BObasePage');

/**
 * Products page, contains functions that can be used on the page
 * @class
 * @extends BOBasePage
 */
class Products extends BOBasePage {
  /**
   * @constructs
   * Setting up texts and selectors to use on products page
   */
  constructor() {
    super();

    this.pageTitle = 'Products •';
    this.productDeletedSuccessfulMessage = 'Product successfully deleted.';
    this.productMultiDeletedSuccessfulMessage = 'Product(s) successfully deleted.';
    this.productDeactivatedSuccessfulMessage = 'Product successfully deactivated.';
    this.productActivatedSuccessfulMessage = 'Product successfully activated.';
    this.productMultiActivatedSuccessfulMessage = 'Product(s) successfully activated.';
    this.productMultiDeactivatedSuccessfulMessage = 'Product(s) successfully deactivated.';

    // Selectors
    // List of products
    this.productListForm = '#product_catalog_list';
    this.productTable = `${this.productListForm} table`;
    this.productRow = `${this.productTable} tbody tr`;
    this.productListfooterRow = `${this.productListForm} div.row:nth-of-type(3)`;
    this.productNumberBloc = `${this.productListfooterRow} label.col-form-label`;
    this.dropdownToggleButton = row => `${this.productRow}:nth-of-type(${row}) button.dropdown-toggle`;
    this.dropdownMenu = row => `${this.productRow}:nth-of-type(${row}) div.dropdown-menu`;
    this.dropdownMenuDeleteLink = row => `${this.dropdownMenu(row)} a.product-edit[onclick*='delete']`;
    this.dropdownMenuPreviewLink = row => `${this.dropdownMenu(row)} a.product-edit:not([onclick])`;
    this.dropdownMenuDuplicateLink = row => `${this.dropdownMenu(row)} a.product-edit[onclick*='duplicate']`;
    this.productRowEditLink = row => `${this.productRow}:nth-of-type(${row}) a.tooltip-link.product-edit`;
    this.selectAllBulkCheckboxLabel = `${this.productListForm} .column-filters .md-checkbox label`;
    this.productBulkMenuButton = '#product_bulk_menu:not([disabled])';
    this.productBulkMenuButtonState = state => `${this.productBulkMenuButton}[aria-expanded='${state}']`;
    this.productBulkDropdownMenu = 'div.bulk-catalog div.dropdown-menu.show';
    this.productBulkDeleteLink = `${this.productBulkDropdownMenu} a[onclick*='delete_all']`;
    this.productBulkEnableLink = `${this.productBulkDropdownMenu} a[onclick*='activate_all']`;
    this.productBulkDisableLink = `${this.productBulkDropdownMenu} a[onclick*='deactivate_all']`;

    // Filters input
    this.productFilterIDMinInput = `${this.productListForm} #filter_column_id_product_min`;
    this.productFilterIDMaxInput = `${this.productListForm} #filter_column_id_product_max`;
    this.productFilterInput = filterBy => `${this.productListForm} input[name='filter_column_${filterBy}']`;
    this.productFilterSelect = filterBy => `${this.productListForm} select[name='filter_column_${filterBy}']`;
    this.productFilterPriceMinInput = `${this.productListForm} #filter_column_price_min`;
    this.productFilterPriceMaxInput = `${this.productListForm} #filter_column_price_max`;
    this.productFilterQuantityMinInput = `${this.productListForm} #filter_column_sav_quantity_min`;
    this.productFilterQuantityMaxInput = `${this.productListForm} #filter_column_sav_quantity_max`;
    this.filterSearchButton = `${this.productListForm} button[name='products_filter_submit']`;
    this.filterResetButton = `${this.productListForm} button[name='products_filter_reset']`;

    // Products list
    this.productsListTableRow = row => `${this.productRow}:nth-child(${row})`;
    this.productsListTableColumnID = row => `${this.productsListTableRow(row)}[data-product-id]`;
    this.productsListTableColumnName = row => `${this.productsListTableRow(row)} td:nth-child(4) a`;
    this.productsListTableColumnReference = row => `${this.productsListTableRow(row)} td:nth-child(5)`;
    this.productsListTableColumnCategory = row => `${this.productsListTableRow(row)} td:nth-child(6)`;
    this.productsListTableColumnPrice = row => `${this.productsListTableRow(row)} td:nth-child(7)`;
    this.productsListTableColumnPriceATI = row => `${this.productsListTableRow(row)} td:nth-child(8)`;
    this.productsListTableColumnQuantity = row => `${this.productsListTableRow(row)} td.product-sav-quantity`;
    this.productsListTableColumnStatus = row => `${this.productsListTableRow(row)} td:nth-child(10) .ps-switch`;
    this.productsListTableColumnStatusInput = row => `${this.productsListTableColumnStatus(row)} input`;

    // Filter Category
    this.treeCategoriesBloc = '#tree-categories';
    this.filterByCategoriesButton = '#product_catalog_category_tree_filter button';
    this.filterByCategoriesExpandButton = `${this.treeCategoriesBloc} a#product_catalog_category_tree_filter_expand`;
    this.filterByCategoriesUnselectButton = `${this.treeCategoriesBloc} a#product_catalog_category_tree_filter_reset`;
    this.filterByCategoriesCategoryLabel = `${this.treeCategoriesBloc} label.category-label`;

    // HEADER buttons
    this.addProductButton = '#page-header-desc-configuration-add';

    // pagination
    this.paginationNextLink = '.page-item.next:not(.disabled) #pagination_next_url';

    // Modal Dialog
    this.catalogDeletionModalDialog = '#catalog_deletion_modal div.modal-dialog';
    this.modalDialogDeleteNowButton = `${this.catalogDeletionModalDialog} button[value='confirm']`;

    // Sort Selectors
    this.tableHead = `${this.productTable} thead`;
    this.sortColumnDiv = column => `${this.tableHead} div.ps-sortable-column[data-sort-col-name='${column}']`;
    this.sortColumnSpanButton = column => `${this.sortColumnDiv(column)} span.ps-sort`;

    // Pagination selectors
    this.paginationLimitSelect = '#paginator_select_page_limit';
    this.paginationLabel = `${this.productListForm} .col-form-label`;
    this.paginationNextLink = `${this.productListForm} #pagination_next_url`;
    this.paginationPreviousLink = `${this.productListForm} [aria-label='Previous']`;
  }

  /*
  Methods
   */
  /**
   * Filter products Min - Max
   * @param page {Page} Browser tab
   * @param idMin {number} Value of id min to set on filter input
   * @param idMax {number} Value of id max to set on filter input
   * @return {Promise<void>}
   */
  async filterIDProducts(page, idMin, idMax) {
    await page.type(this.productFilterIDMinInput, idMin.toString());
    await page.type(this.productFilterIDMaxInput, idMax.toString());
    await this.clickAndWaitForNavigation(page, this.filterSearchButton);
  }

  /**
   * Get Product ID
   * @param page {Page} Browser tab
   * @param row {number} Row on table
   * @returns {Promise<string>}
   */
  async getProductIDFromList(page, row) {
    return this.getNumberFromText(page, this.productsListTableColumnID(row));
  }

  /**
   * Get Product Name
   * @param page {Page} Browser tab
   * @param row {number} Row on table
   * @returns {Promise<string>}
   */
  async getProductNameFromList(page, row) {
    return this.getTextContent(page, this.productsListTableColumnName(row));
  }

  /**
   * Get Product Reference
   * @param page {Page} Browser tab
   * @param row {number} Row on table
   * @returns {Promise<string>}
   */
  async getProductReferenceFromList(page, row) {
    return this.getTextContent(page, this.productsListTableColumnReference(row));
  }

  /**
   * Get Product Category
   * @param page {Page} Browser tab
   * @param row {number} Row on table
   * @returns {Promise<string>}
   */
  async getProductCategoryFromList(page, row) {
    return this.getTextContent(page, this.productsListTableColumnCategory(row));
  }

  /**
   * Filter price Min - Max
   * @param page {Page} Browser tab
   * @param priceMin {float} Value of min price to set on filter input
   * @param priceMax {float} Value of max price to set on filter input
   * @return {Promise<void>}
   */
  async filterPriceProducts(page, priceMin, priceMax) {
    await page.type(this.productFilterPriceMinInput, priceMin.toString());
    await page.type(this.productFilterPriceMaxInput, priceMax.toString());
    await this.clickAndWaitForNavigation(page, this.filterSearchButton);
  }

  /**
   * Get Product Price
   * @param page {Page} Browser tab
   * @param row {number} Row on table
   * @param withTaxes {boolean} True if we need to get product price with tax, false if not
   * @returns {Promise<number>}
   */
  async getProductPriceFromList(page, row, withTaxes) {
    const selector = withTaxes ? this.productsListTableColumnPriceATI : this.productsListTableColumnPrice;
    const text = await this.getTextContent(page, selector(row));
    const price = /\d+(\.\d+)?/g.exec(text).toString();

    return parseFloat(price);
  }

  /**
   * Filter Quantity Min - Max
   * @param page {Page} Browser tab
   * @param quantityMin {number} Value of quantity min to set on input
   * @param quantityMax {number} Value of quantity max to set on input
   * @return {Promise<void>}
   */
  async filterQuantityProducts(page, quantityMin, quantityMax) {
    await page.type(this.productFilterQuantityMinInput, quantityMin.toString());
    await page.type(this.productFilterQuantityMaxInput, quantityMax.toString());
    await this.clickAndWaitForNavigation(page, this.filterSearchButton);
  }

  /**
   * Get Product Quantity
   * @param page {Page} Browser tab
   * @param row {number} Row on table
   * @returns {Promise<string>}
   */
  async getProductQuantityFromList(page, row) {
    return this.getNumberFromText(page, this.productsListTableColumnQuantity(row));
  }

  /**
   * Get Product Status
   * @param page {Page} Browser tab
   * @param row {number} Row on table
   * @returns {Promise<boolean>}
   */
  async getProductStatusFromList(page, row) {
    const inputValue = await this.getAttributeContent(
      page,
      `${this.productsListTableColumnStatusInput(row)}[checked]`,
      'value',
    );

    return inputValue !== '0';
  }

  /**
   * Filter products
   * @param page {Page} Browser tab
   * @param filterBy {string} Column to filter
   * @param value {string} Value to put on filter
   * @param filterType {string} Input or select to choose method of filter
   * @return {Promise<void>}
   */
  async filterProducts(page, filterBy, value = '', filterType = 'input') {
    switch (filterType) {
      case 'input':
        switch (filterBy) {
          case 'id_product':
            await this.filterIDProducts(page, value.min, value.max);
            break;
          case 'price':
            await this.filterPriceProducts(page, value.min, value.max);
            break;
          case 'sav_quantity':
            await this.filterQuantityProducts(page, value.min, value.max);
            break;
          default:
            await page.type(this.productFilterInput(filterBy), value);
        }
        break;
      case 'select':
        await this.selectByVisibleText(
          page,
          this.productFilterSelect(filterBy),
          value ? 'Active' : 'Inactive',
        );
        break;
      default:
      // Do nothing
    }
    // click on search
    await this.clickAndWaitForNavigation(page, this.filterSearchButton);
  }

  /**
   * Get text column
   * @param page {Page} Browser tab
   * @param columnName {string} Column name to get text content
   * @param row {number} Row on table
   * @returns {Promise<string|number>}
   */
  async getTextColumn(page, columnName, row) {
    switch (columnName) {
      case 'id_product':
        return this.getProductIDFromList(page, row);
      case 'name':
        return this.getProductNameFromList(page, row);
      case 'reference':
        return this.getProductReferenceFromList(page, row);
      case 'name_category':
        return this.getProductCategoryFromList(page, row);
      case 'price':
        return this.getProductPriceFromList(page, row, false);
      case 'sav_quantity':
        return this.getProductQuantityFromList(page, row);
      case 'active':
        return this.getProductStatusFromList(page, row);
      default:
      // Do nothing
    }
    throw new Error(`${columnName} was not found as column`);
  }

  /**
   * Get content from all rows
   * @param page {Page} Browser tab
   * @param column {string} Column name to get all rows text content
   * @return {Promise<[]>}
   */
  async getAllRowsColumnContent(page, column) {
    const rowsNumber = await this.getNumberOfProductsFromList(page);
    const allRowsContentTable = [];

    for (let i = 1; i <= rowsNumber; i++) {
      const rowContent = await this.getTextColumn(page, column, i);
      await allRowsContentTable.push(rowContent);
    }

    return allRowsContentTable;
  }

  /**
   * Get number of products displayed in list
   * @param page {Page} Browser tab
   * @returns {Promise<number>}
   */
  async getNumberOfProductsFromList(page) {
    const found = await this.elementVisible(page, this.paginationNextLink, 1000);

    // In case we filter products and there is only one page, link next from pagination does not appear
    if (!found) {
      return (await page.$$(this.productRow)).length;
    }

    const footerText = await this.getTextContent(page, this.productNumberBloc);
    const numberOfProduct = /\d+/g.exec(footerText.match(/out of ([0-9]+)/)).toString();

    return parseInt(numberOfProduct, 10);
  }

  /**
   * Get number of products displayed on the page
   * @param page {Page} Browser tab
   * @returns {Promise<number>}
   */
  async getNumberOfProductsOnPage(page) {
    return (await page.$$(this.productRow)).length;
  }

  /**
   * Reset input filters
   * @param page {Page} Browser tab
   * @return {Promise<void>}
   */
  async resetFilter(page) {
    if (!(await this.elementNotVisible(page, this.filterResetButton, 2000))) {
      await this.clickAndWaitForNavigation(page, this.filterResetButton);
    }
    await this.waitForVisibleSelector(page, this.filterSearchButton, 2000);
  }

  /**
   * Reset filter and get number of elements in list
   * @param page {Page} Browser tab
   * @returns {Promise<number>}
   */
  async resetAndGetNumberOfLines(page) {
    await this.resetFilter(page);

    return this.getNumberOfProductsFromList(page);
  }

  /**
   * Filter by Category from Dropdown
   * @param page {Page} Browser tab
   * @param categoryName {string} Value of category name to set on filter input
   * @return {Promise<void>}
   */
  async filterProductsByCategory(page, categoryName = 'home') {
    // Click and wait to be open
    await page.click(this.filterByCategoriesButton);
    await this.waitForVisibleSelector(page, `${this.filterByCategoriesButton}[aria-expanded='true']`);

    // Click on expand button
    await page.click(this.filterByCategoriesExpandButton);

    // Choose category to filter with
    const args = {allCategoriesSelector: this.filterByCategoriesCategoryLabel, val: categoryName};
    const found = await page.evaluate(async (args) => {
      /* eslint-env browser */
      const allCategories = [...await document.querySelectorAll(args.allCategoriesSelector)];
      const category = await allCategories.find(el => el.textContent.includes(args.val));

      if (category === undefined) {
        return false;
      }
      await category.querySelector('input').click();
      return true;
    }, args);

    if (!found) {
      throw new Error(`${categoryName} not found as a category`);
    }
    await page.waitForNavigation();
  }

  /**
   * Reset dropDown Filter Category
   * @param page {Page} Browser tab
   * @return {Promise<void>}
   */
  async resetFilterCategory(page) {
    // Click and wait to be open
    await page.click(this.filterByCategoriesButton);
    await this.waitForVisibleSelector(page, `${this.filterByCategoriesButton}[aria-expanded='true']`);

    // Unselect all categories
    await this.clickAndWaitForNavigation(page, this.filterByCategoriesUnselectButton);
    await this.waitForVisibleSelector(page, `${this.filterByCategoriesButton}[aria-expanded='false']`);
  }

  /**
   * Go to form Add Product
   * @param page {Page} Browser tab
   * @return {Promise<void>}
   */
  async goToAddProductPage(page) {
    await this.clickAndWaitForNavigation(page, this.addProductButton);
  }

  /**
   * GOTO edit product page from row
   * @param page {Page} Browser tab
   * @param row {number} Row on table
   * @returns {Promise<void>}
   */
  async goToEditProductPage(page, row) {
    await this.clickAndWaitForNavigation(page, this.productRowEditLink(row));
  }

  /**
   * Open row dropdown for a product
   * @param page {Page} Browser tab
   * @param row {number} Row on table
   * @return {Promise<void>}
   */
  async openProductDropdown(page, row) {
    await Promise.all([
      this.waitForVisibleSelector(page, `${this.dropdownToggleButton(row)}[aria-expanded='true']`),
      page.click(this.dropdownToggleButton(row)),
    ]);
  }

  /**
   * Preview product from list
   * @param page {Page} Browser tab
   * @param row {number} Row on table
   * @return {Promise<Page>}
   */
  async previewProduct(page, row) {
    // Open dropdown
    await this.openProductDropdown(page, row);

    // Open product in a new tab
    return this.openLinkWithTargetBlank(page, this.dropdownMenuPreviewLink(row));
  }

  /**
   * Duplicate product
   * @param page {Page} Browser tab
   * @param row {number} Row on table
   * @return {Promise<string>}
   */
  async duplicateProduct(page, row) {
    // Open dropdown
    await this.openProductDropdown(page, row);

    // Duplicate product and go to add product page
    await this.clickAndWaitForNavigation(page, this.dropdownMenuDuplicateLink(row));

    return this.getAlertSuccessBlockParagraphContent(page);
  }

  /**
   * Delete product with dropdown Menu
   * @param page {Page} Browser tab
   * @param productData {productData} Data to set to filter product
   * @returns {Promise<string>}
   */
  async deleteProduct(page, productData) {
    // Filter By reference first
    await this.filterProducts(page, 'reference', productData.reference);

    // Then delete first product and only product shown
    await Promise.all([
      this.waitForVisibleSelector(page, `${this.dropdownToggleButton(1)}[aria-expanded='true']`),
      page.click(this.dropdownToggleButton(1)),
    ]);

    await Promise.all([
      this.waitForVisibleSelector(page, this.catalogDeletionModalDialog),
      page.click(this.dropdownMenuDeleteLink(1)),
    ]);

    await this.clickAndWaitForNavigation(page, this.modalDialogDeleteNowButton);
    return this.getAlertSuccessBlockParagraphContent(page);
  }

  /**
<<<<<<< HEAD
   * Delete all products with Bulk Actions
   * @param page {Page} Browser tab
=======
   * Select all products
   * @param page {Page} Browser tab
   * @returns {Promise<void>}
   */
  async selectAllProducts(page) {
    await Promise.all([
      this.waitForVisibleSelector(page, this.productBulkMenuButton),
      page.$eval(this.selectAllBulkCheckboxLabel, el => el.click()),
    ]);
  }

  /**
   * Delete All products with Bulk Actions
   * @param page
>>>>>>> 8b985e67
   * @returns {Promise<string>}
   */
  async deleteAllProductsWithBulkActions(page) {
    await this.selectAllProducts(page);

    await Promise.all([
      this.waitForVisibleSelector(page, this.productBulkMenuButtonState('true')),
      page.click(this.productBulkMenuButton),
    ]);

    await Promise.all([
      this.waitForVisibleSelector(page, this.catalogDeletionModalDialog),
      page.click(this.productBulkDeleteLink),
    ]);

    await this.clickAndWaitForNavigation(page, this.modalDialogDeleteNowButton);
    return this.getAlertSuccessBlockParagraphContent(page);
  }

  /**
   * Bulk set status
   * @param page {Page} Browser tab
   * @param status {boolean} True if we need to bulk enable status, false if not
   * @return {Promise<string>}
   */
  async bulkSetStatus(page, status) {
    await this.selectAllProducts(page);

    await Promise.all([
      this.waitForVisibleSelector(page, this.productBulkMenuButtonState('true')),
      page.click(this.productBulkMenuButton),
    ]);

    await this.clickAndWaitForNavigation(page, status ? this.productBulkEnableLink : this.productBulkDisableLink);
    return this.getAlertSuccessBlockParagraphContent(page);
  }

  /**
   * Quick edit toggle column value
   * @param page {Page} Browser tab
   * @param row {number} Row on table
   * @param valueWanted {boolean} True if we want to enable product status, false if not
   * @return {Promise<boolean>} return true if action is done, false otherwise
   */
  async setProductStatus(page, row, valueWanted = true) {
    const actualValue = await this.getProductStatusFromList(page, row);

    if (actualValue !== valueWanted) {
      await this.clickAndWaitForNavigation(page, this.productsListTableColumnStatus(row));
      return true;
    }

    return false;
  }

  /**
   * Go to product page
   * @param page {Page} Browser tab
   * @param row {number} Row on table
   * @returns {Promise<void>}
   */
  async goToProductPage(page, row = 1) {
    await this.waitForVisibleSelector(page, this.productsListTableColumnName(row));
    await this.clickAndWaitForNavigation(page, this.productsListTableColumnName(row));
  }

  /* Sort methods */
  /**
   * Sort table by clicking on column name
   * @param page {Page} Browser tab
   * @param sortBy {string} Column to sort with
   * @param sortDirection {string} Sort direction asc or desc
   * @return {Promise<void>}
   */
  async sortTable(page, sortBy, sortDirection = 'asc') {
    const sortColumnDiv = `${this.sortColumnDiv(sortBy)}[data-sort-direction='${sortDirection}']`;
    const sortColumnSpanButton = this.sortColumnSpanButton(sortBy);

    let i = 0;
    while (await this.elementNotVisible(page, sortColumnDiv, 2000) && i < 2) {
      await page.hover(this.sortColumnDiv(sortBy));
      await this.clickAndWaitForNavigation(page, sortColumnSpanButton);
      i += 1;
    }

    await this.waitForVisibleSelector(page, sortColumnDiv, 2000);
  }

  /* Pagination methods */
  /**
   * Get pagination label
   * @param page {Page} Browser tab
   * @return {Promise<string>}
   */
  getPaginationLabel(page) {
    return this.getTextContent(page, this.paginationLabel);
  }

  /**
   * Select pagination limit
   * @param page {Page} Browser tab
   * @param number {number} Value of pagination limit to select
   * @returns {Promise<string>}
   */
  async selectPaginationLimit(page, number) {
    await this.selectByVisibleText(page, this.paginationLimitSelect, number);

    return this.getPaginationLabel(page);
  }

  /**
   * Click on next
   * @param page {Page} Browser tab
   * @returns {Promise<string>}
   */
  async paginationNext(page) {
    await this.clickAndWaitForNavigation(page, this.paginationNextLink);

    return this.getPaginationLabel(page);
  }

  /**
   * Click on previous
   * @param page {Page} Browser tab
   * @returns {Promise<string>}
   */
  async paginationPrevious(page) {
    await this.clickAndWaitForNavigation(page, this.paginationPreviousLink);

    return this.getPaginationLabel(page);
  }
}

module.exports = new Products();<|MERGE_RESOLUTION|>--- conflicted
+++ resolved
@@ -494,10 +494,6 @@
   }
 
   /**
-<<<<<<< HEAD
-   * Delete all products with Bulk Actions
-   * @param page {Page} Browser tab
-=======
    * Select all products
    * @param page {Page} Browser tab
    * @returns {Promise<void>}
@@ -510,9 +506,8 @@
   }
 
   /**
-   * Delete All products with Bulk Actions
-   * @param page
->>>>>>> 8b985e67
+   * Delete all products with Bulk Actions
+   * @param page {Page} Browser tab
    * @returns {Promise<string>}
    */
   async deleteAllProductsWithBulkActions(page) {
