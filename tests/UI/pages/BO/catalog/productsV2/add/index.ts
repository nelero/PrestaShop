--- conflicted
+++ resolved
@@ -107,7 +107,8 @@
     this.successfulDuplicateMessage = 'Successful duplication';
 
     // Header selectors
-<<<<<<< HEAD
+    this.productActiveSwitchButton = '#product_header_active.ps-switch';
+    this.productActiveSwitchButtonToggleInput = `${this.productActiveSwitchButton} input`;
     this.productImageUrl = '#product_header_cover_thumbnail';
     this.productName = '#product_header_name';
     this.productNameInput = (locale: string) => `${this.productName} div.js-locale-${locale} input`;
@@ -119,11 +120,6 @@
     this.productTypePreviewLabel = `${this.productTypePreview}-label`;
     this.productTypeLabel = '.product-type-preview-label';
     this.productActiveSwitchButton = (status: number) => `#product_header_active_${status}`;
-=======
-    this.productNameInput = '#product_header_name_1';
-    this.productActiveSwitchButton = '#product_header_active.ps-switch';
-    this.productActiveSwitchButtonToggleInput = `${this.productActiveSwitchButton} input`;
->>>>>>> ed518ea5
     this.productHeaderSummary = '.product-header-summary';
     this.productHeaderTaxExcluded = `${this.productHeaderSummary} div[data-role=price-tax-excluded]`;
     this.productHeaderTaxIncluded = `${this.productHeaderSummary} div[data-role=price-tax-included]`;
@@ -246,7 +242,6 @@
    * @param page {Page} Browser tab
    * @returns {Promise<string>}
    */
-<<<<<<< HEAD
   async getProductType(page: Page): Promise<string> {
     const typeLabel = await this.getTextContent(page, this.productTypePreviewLabel);
 
@@ -262,7 +257,14 @@
       default:
         throw new Error(`Type ${typeLabel} is not defined`);
     }
-=======
+  }
+
+  /**
+   * Set product status
+   * @param page {Page} Browser tab
+   * @param status {boolean} The product status
+   * @returns {Promise<void>}
+   */
   async setProductStatus(page: Page, status: boolean): Promise<boolean> {
     if (await this.getProductStatus(page) !== status) {
       await this.clickAndWaitForLoadState(page, this.productActiveSwitchButton);
@@ -287,7 +289,6 @@
 
     // Return status=false if value='0' and true otherwise
     return (inputValue !== '0');
->>>>>>> ed518ea5
   }
 
   /**
@@ -320,16 +321,6 @@
     await pricingTab.setProductPricing(page, productData);
 
     return this.saveProduct(page);
-  }
-
-  /**
-   * Set product status
-   * @param page {Page} Browser tab
-   * @param status {boolean} The product status
-   * @returns {Promise<void>}
-   */
-  async setProductStatus(page: Page, status: boolean): Promise<void> {
-    await this.setChecked(page, this.productActiveSwitchButton(status ? 1 : 0), true);
   }
 
   /**
