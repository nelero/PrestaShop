require('module-alias/register');
const BOBasePage = require('@pages/BO/BObasePage');

class Categories extends BOBasePage {
  constructor() {
    super();

    this.pageTitle = 'Categories';
    this.successfulUpdateStatusMessage = 'The status has been successfully updated.';

    // Selectors
    this.editHomeCategoryButton = '#main-div .breadcrumb a[href*=\'edit\']';
    // Header links
    this.addNewCategoryLink = '#page-header-desc-configuration-add[title=\'Add new category\']';
    // List of categories
    this.categoryGridPanel = '#category_grid_panel';
    this.categoryGridTitle = `${this.categoryGridPanel} h3.card-header-title`;
    this.categoriesListForm = '#category_grid';
    this.categoriesListTableRow = row => `${this.categoriesListForm} tbody tr:nth-child(${row})`;
    this.categoriesListTableColumn = (row, column) => `${this.categoriesListTableRow(row)} td.column-${column}`;
    this.categoriesListTableDraggableColumn = row => `${this.categoriesListTableRow(row)
    } td.column-position_drag span i`;
    this.categoriesListTableToggleDropDown = (row, column) => `${this.categoriesListTableColumn(row, column)
    } a[data-toggle='dropdown']`;
    this.categoriesListTableDeleteLink = (row, column) => `${this.categoriesListTableColumn(row, column)
    } a.grid-delete-row-link`;
    this.categoriesListTableViewLink = (row, column) => `${this.categoriesListTableColumn(row, column)
    } a.grid-view-row-link`;
    this.categoriesListTableEditLink = (row, column) => `${this.categoriesListTableColumn(row, column)
    } a.grid-edit-row-link`;
<<<<<<< HEAD

    this.categoriesListColumnStatus = row => `${this.categoriesListTableColumn(row, 'active')} .ps-switch`;
    this.categoriesListColumnStatusToggleInput = row => `${this.categoriesListColumnStatus(row)} input`;

=======
    this.categoriesListStatusColumn = row => this.categoriesListTableColumn(row, 'active');
    this.categoriesListColumnValidIcon = row => `${this.categoriesListStatusColumn(row)} i.grid-toggler-icon-valid`;
    this.categoriesListColumnNotValidIcon = row => `${this.categoriesListStatusColumn(row)
    } i.grid-toggler-icon-not-valid`;
>>>>>>> aa2e8bf7
    // Filters
    this.categoryFilterInput = filterBy => `${this.categoriesListForm} #category_${filterBy}`;
    this.filterSearchButton = `${this.categoriesListForm} .grid-search-button`;
    this.filterResetButton = `${this.categoriesListForm} .grid-reset-button`;
    // Bulk Actions
    this.selectAllRowsDiv = `${this.categoriesListForm} tr.column-filters .grid_bulk_action_select_all`;
    this.bulkActionsToggleButton = `${this.categoriesListForm} button.dropdown-toggle`;
    this.bulkActionsEnableButton = `${this.categoriesListForm} #category_grid_bulk_action_enable_selection`;
    this.bulkActionsDisableButton = `${this.categoriesListForm} #category_grid_bulk_action_disable_selection`;
    this.bulkActionsDeleteButton = `${this.categoriesListForm} #category_grid_bulk_action_delete_selection`;
    // Sort Selectors
    this.tableHead = `${this.categoriesListForm} thead`;
    this.sortColumnDiv = column => `${this.tableHead} div.ps-sortable-column[data-sort-col-name='${column}']`;
    this.sortColumnSpanButton = column => `${this.sortColumnDiv(column)} span.ps-sort`;
    // Modal Dialog
    this.deleteCategoryModal = '#category_grid_delete_categories_modal.show';
    this.deleteCategoryModalDeleteButton = `${this.deleteCategoryModal} button.js-submit-delete-categories`;
    this.deleteCategoryModalModeInput = id => `${this.deleteCategoryModal} #delete_categories_delete_mode_${id}`;
    // Grid Actions
    this.categoryGridActionsButton = '#category-grid-actions-button';
    this.gridActionDropDownMenu = '#category-grid-actions-dropdown-menu';
    this.gridActionExportLink = '#category-grid-action-export';
    // Pagination selectors
    this.paginationLimitSelect = '#paginator_select_page_limit';
    this.paginationLabel = `${this.categoryGridPanel} .col-form-label`;
    this.paginationNextLink = `${this.categoryGridPanel} #pagination_next_url`;
    this.paginationPreviousLink = `${this.categoryGridPanel} [aria-label='Previous']`;
  }

  /*
  Methods
   */
  /**
   * Go to add new category page
   * @param page
   * @return {Promise<void>}
   */
  async goToAddNewCategoryPage(page) {
    await this.clickAndWaitForNavigation(page, this.addNewCategoryLink);
  }

  /**
   * Reset input filters
   * @param page
   * @returns {Promise<void>}
   */
  async resetFilter(page) {
    if (!(await this.elementNotVisible(page, this.filterResetButton, 2000))) {
      await this.clickAndWaitForNavigation(page, this.filterResetButton);
    }
  }

  /**
   * Get number of elements in grid
   * @param page
   * @returns {Promise<number>}
   */
  async getNumberOfElementInGrid(page) {
    return this.getNumberFromText(page, this.categoryGridTitle);
  }

  /**
   * Reset Filter And get number of elements in list
   * @param page
   * @returns {Promise<number>}
   */
  async resetAndGetNumberOfLines(page) {
    await this.resetFilter(page);
    return this.getNumberOfElementInGrid(page);
  }

  /**
   * Filter list of categories
   * @param page
   * @param filterType, input or select to choose method of filter
   * @param filterBy, column to filter
   * @param value, value to filter with
   * @return {Promise<void>}
   */
  async filterCategories(page, filterType, filterBy, value = '') {
    switch (filterType) {
      case 'input':
        await this.setValue(page, this.categoryFilterInput(filterBy), value.toString());
        break;
      case 'select':
        await this.selectByVisibleText(page, this.categoryFilterInput(filterBy), value ? 'Yes' : 'No');
        break;
      default:
        throw new Error(`Filter ${filterBy} was not found`);
    }
    // click on search
    await this.clickAndWaitForNavigation(page, this.filterSearchButton);
  }

  /**
   * Get Value of column Displayed
   * @param page
   * @param row, row in table
   * @return {Promise<boolean>}
   */
  async getStatus(page, row) {
<<<<<<< HEAD
    // Get value of the check input
    const inputValue = await this.getAttributeContent(
      page,
      `${this.categoriesListColumnStatusToggleInput(row)}:checked`,
      'value',
    );

    // Return status=false if value='0' and true otherwise
    return (inputValue !== '0');
=======
    return this.elementVisible(page, this.categoriesListColumnValidIcon(row), 500);
>>>>>>> aa2e8bf7
  }

  /**
   * Quick edit toggle column value
   * @param page
   * @param row, row in table
   * @param valueWanted, Value wanted in column
   * @return {Promise<boolean>} return true if action is done, false otherwise
   */
  async setStatus(page, row, valueWanted = true) {
<<<<<<< HEAD
    if (await this.getStatus(page, row) !== valueWanted) {
      await page.click(this.categoriesListColumnStatus(row));

      await this.waitForVisibleSelector(
        page,
        `${this.categoriesListColumnStatusToggleInput(row)}[value='${valueWanted ? 1 : 0}']:checked`,
=======
    await this.waitForVisibleSelector(page, this.categoriesListStatusColumn(row), 2000);
    if (await this.getStatus(page, row) !== valueWanted) {
      await page.click(`${this.categoriesListStatusColumn(row)} i`);
      await this.waitForVisibleSelector(
        page,
        (
          valueWanted
            ? this.categoriesListColumnValidIcon(row)
            : this.categoriesListColumnNotValidIcon(row)
        ),
        15000,
>>>>>>> aa2e8bf7
      );

      return true;
    }

    return false;
  }

  /**
   * Get text from a column
   * @param page
   * @param row, row in table
   * @param column, which column
   * @returns {Promise<string>}
   */
  async getTextColumnFromTableCategories(page, row, column) {
    return this.getTextContent(page, this.categoriesListTableColumn(row, column));
  }

  /**
   * Get all information from categories table
   * @param page
   * @param row
   * @returns {Promise<{name: string, description: string, id: string, position: *, status: boolean}>}
   */
  async getCategoryFromTable(page, row) {
    return {
      id: await this.getTextColumnFromTableCategories(page, row, 'id_category'),
      name: await this.getTextColumnFromTableCategories(page, row, 'name'),
      description: await this.getTextColumnFromTableCategories(page, row, 'description'),
      position: parseFloat(await this.getTextColumnFromTableCategories(page, row, 'position')),
      status: await this.getStatus(page, row),
    };
  }

  /**
   * Get content from all rows
   * @param page
   * @param column
   * @return {Promise<[]>}
   */
  async getAllRowsColumnContent(page, column) {
    const rowsNumber = await this.getNumberOfElementInGrid(page);
    const allRowsContentTable = [];
    for (let i = 1; i <= rowsNumber; i++) {
      const rowContent = await this.getTextColumnFromTableCategories(page, i, column);
      await allRowsContentTable.push(rowContent);
    }
    return allRowsContentTable;
  }

  /**
   * Go to Edit Category page
   * @param page
   * @param row, row in table
   * @return {Promise<void>}
   */
  async goToEditCategoryPage(page, row) {
    // Click on dropDown
    await Promise.all([
      page.click(this.categoriesListTableToggleDropDown(row, 'actions')),
      this.waitForVisibleSelector(page, this.categoriesListTableEditLink(row, 'actions')),
    ]);
    // Click on edit
    await this.clickAndWaitForNavigation(page, this.categoriesListTableEditLink(row, 'actions'));
  }

  /**
   * View subcategories in list
   * @param page
   * @param row, row in table
   * @return {Promise<void>}
   */
  async goToViewSubCategoriesPage(page, row) {
    if (
      await this.elementVisible(page, this.categoriesListTableViewLink(row, 'actions'), 100)
    ) {
      await this.clickAndWaitForNavigation(page, this.categoriesListTableViewLink(row, 'actions'));
    } else {
      await this.clickAndWaitForNavigation(page, `${this.categoriesListTableColumn(row, 'name')} a`);
    }
  }

  /**
   * Delete Category
   * @param page
   * @param row, row in table
   * @param modeID, Deletion method to choose in modal
   * @returns {Promise<string>}
   */
  async deleteCategory(page, row, modeID = '0') {
    // Click on dropDown
    await Promise.all([
      page.click(this.categoriesListTableToggleDropDown(row, 'actions')),
      this.waitForVisibleSelector(
        page,
        `${this.categoriesListTableToggleDropDown(row, 'actions')}[aria-expanded='true']`,
      ),
    ]);
    // Click on delete and wait for modal
    await Promise.all([
      page.click(this.categoriesListTableDeleteLink(row, 'actions')),
      this.waitForVisibleSelector(page, this.deleteCategoryModal),
    ]);
    await this.chooseOptionAndDelete(page, modeID);
    return this.getTextContent(page, this.alertSuccessBlockParagraph);
  }

  /**
   * Choose the option and delete
   * @param page
   * @param modeID, Deletion mode ID to choose in modal
   * @return {Promise<void>}
   */
  async chooseOptionAndDelete(page, modeID) {
    await page.check(this.deleteCategoryModalModeInput(modeID));
    await this.clickAndWaitForNavigation(page, this.deleteCategoryModalDeleteButton);
    await this.waitForVisibleSelector(page, this.alertSuccessBlockParagraph);
  }

  /**
   * Enable / disable categories by Bulk Actions
   * @param page
   * @param enable
   * @returns {Promise<string>}
   */
  async bulkSetStatus(page, enable = true) {
    // Click on Select All
    await Promise.all([
      page.$eval(this.selectAllRowsDiv, el => el.click()),
      this.waitForVisibleSelector(page, `${this.bulkActionsToggleButton}:not([disabled])`),
    ]);
    // Click on Button Bulk actions
    await Promise.all([
      page.click(this.bulkActionsToggleButton),
      this.waitForVisibleSelector(page, `${this.bulkActionsToggleButton}[aria-expanded='true']`),
    ]);
    // Click on delete and wait for modal
    await this.clickAndWaitForNavigation(page, enable ? this.bulkActionsEnableButton : this.bulkActionsDisableButton);
    return this.getTextContent(page, this.alertSuccessBlockParagraph);
  }

  /**
   * Delete all Categories with Bulk Actions
   * @param page
   * @param modeID, Deletion mode ID to choose in modal
   * @returns {Promise<string>}
   */
  async deleteCategoriesBulkActions(page, modeID = '0') {
    // Click on Select All
    await Promise.all([
      page.$eval(this.selectAllRowsDiv, el => el.click()),
      this.waitForVisibleSelector(page, `${this.bulkActionsToggleButton}:not([disabled])`),
    ]);
    // Click on Button Bulk actions
    await Promise.all([
      page.click(this.bulkActionsToggleButton),
      this.waitForVisibleSelector(page, `${this.bulkActionsToggleButton}[aria-expanded='true']`),
    ]);
    // Click on delete and wait for modal
    await Promise.all([
      page.click(this.bulkActionsDeleteButton),
      this.waitForVisibleSelector(page, this.deleteCategoryModal),
    ]);
    await this.chooseOptionAndDelete(page, modeID);
    return this.getTextContent(page, this.alertSuccessBlockParagraph);
  }

  /**
   * Change category position
   * @param page
   * @param categoryRow
   * @param position
   * @return {Promise<string>}
   */
  async changeCategoryPosition(page, categoryRow, position) {
    await this.dragAndDrop(
      page,
      this.categoriesListTableDraggableColumn(categoryRow),
      this.categoriesListTableDraggableColumn(position),
    );
    return this.getTextContent(page, this.growlMessageBlock);
  }

  /* Sort methods */
  /**
   * Sort table by clicking on column name
   * @param page
   * @param sortBy, column to sort with
   * @param sortDirection, asc or desc
   * @return {Promise<void>}
   */
  async sortTable(page, sortBy, sortDirection) {
    const sortColumnDiv = `${this.sortColumnDiv(sortBy)}[data-sort-direction='${sortDirection}']`;
    const sortColumnSpanButton = this.sortColumnSpanButton(sortBy);

    let i = 0;
    while (await this.elementNotVisible(page, sortColumnDiv, 2000) && i < 2) {
      await page.hover(this.sortColumnDiv(sortBy));
      await this.clickAndWaitForNavigation(page, sortColumnSpanButton);
      i += 1;
    }

    await this.waitForVisibleSelector(page, sortColumnDiv, 20000);
  }

  // Export methods
  /**
   * Click on lint to export categories to a csv file
   * @param page
   * @return {Promise<*>}
   */
  async exportDataToCsv(page) {
    await Promise.all([
      page.click(this.categoryGridActionsButton),
      this.waitForVisibleSelector(page, `${this.gridActionDropDownMenu}.show`),
    ]);
    const [download] = await Promise.all([
      page.waitForEvent('download'),
      page.click(this.gridActionExportLink),
      page.waitForSelector(`${this.gridActionDropDownMenu}.show`, {state: 'hidden'}),
    ]);
    return download.path();
  }

  /**
   * Get category from table in csv format
   * @param page
   * @param row
   * @return {Promise<string>}
   */
  async getCategoryInCsvFormat(page, row) {
    const category = await this.getCategoryFromTable(page, row);
    return `${category.id};`
      + `${category.name};`
      + `"${category.description}";`
      + `${category.position - 1};`
      + `${category.status ? 1 : 0}`;
  }

  /**
   * Go to edit category page
   * @param page
   * @returns {Promise<void>}
   */
  async goToEditHomeCategoryPage(page) {
    await this.clickAndWaitForNavigation(page, this.editHomeCategoryButton);
  }

  /* Pagination methods */
  /**
   * Get pagination label
   * @param page
   * @return {Promise<string>}
   */
  getPaginationLabel(page) {
    return this.getTextContent(page, this.paginationLabel);
  }

  /**
   * Select pagination limit
   * @param page
   * @param number
   * @returns {Promise<string>}
   */
  async selectPaginationLimit(page, number) {
    await Promise.all([
      this.selectByVisibleText(page, this.paginationLimitSelect, number),
      page.waitForNavigation({waitUntil: 'networkidle'}),
    ]);

    return this.getPaginationLabel(page);
  }

  /**
   * Click on next
   * @param page
   * @returns {Promise<string>}
   */
  async paginationNext(page) {
    await this.clickAndWaitForNavigation(page, this.paginationNextLink);
    return this.getPaginationLabel(page);
  }

  /**
   * Click on previous
   * @param page
   * @returns {Promise<string>}
   */
  async paginationPrevious(page) {
    await this.clickAndWaitForNavigation(page, this.paginationPreviousLink);
    return this.getPaginationLabel(page);
  }
}

module.exports = new Categories();<|MERGE_RESOLUTION|>--- conflicted
+++ resolved
@@ -28,17 +28,10 @@
     } a.grid-view-row-link`;
     this.categoriesListTableEditLink = (row, column) => `${this.categoriesListTableColumn(row, column)
     } a.grid-edit-row-link`;
-<<<<<<< HEAD
 
     this.categoriesListColumnStatus = row => `${this.categoriesListTableColumn(row, 'active')} .ps-switch`;
     this.categoriesListColumnStatusToggleInput = row => `${this.categoriesListColumnStatus(row)} input`;
 
-=======
-    this.categoriesListStatusColumn = row => this.categoriesListTableColumn(row, 'active');
-    this.categoriesListColumnValidIcon = row => `${this.categoriesListStatusColumn(row)} i.grid-toggler-icon-valid`;
-    this.categoriesListColumnNotValidIcon = row => `${this.categoriesListStatusColumn(row)
-    } i.grid-toggler-icon-not-valid`;
->>>>>>> aa2e8bf7
     // Filters
     this.categoryFilterInput = filterBy => `${this.categoriesListForm} #category_${filterBy}`;
     this.filterSearchButton = `${this.categoriesListForm} .grid-search-button`;
@@ -140,7 +133,6 @@
    * @return {Promise<boolean>}
    */
   async getStatus(page, row) {
-<<<<<<< HEAD
     // Get value of the check input
     const inputValue = await this.getAttributeContent(
       page,
@@ -150,9 +142,6 @@
 
     // Return status=false if value='0' and true otherwise
     return (inputValue !== '0');
-=======
-    return this.elementVisible(page, this.categoriesListColumnValidIcon(row), 500);
->>>>>>> aa2e8bf7
   }
 
   /**
@@ -163,26 +152,12 @@
    * @return {Promise<boolean>} return true if action is done, false otherwise
    */
   async setStatus(page, row, valueWanted = true) {
-<<<<<<< HEAD
     if (await this.getStatus(page, row) !== valueWanted) {
       await page.click(this.categoriesListColumnStatus(row));
 
       await this.waitForVisibleSelector(
         page,
         `${this.categoriesListColumnStatusToggleInput(row)}[value='${valueWanted ? 1 : 0}']:checked`,
-=======
-    await this.waitForVisibleSelector(page, this.categoriesListStatusColumn(row), 2000);
-    if (await this.getStatus(page, row) !== valueWanted) {
-      await page.click(`${this.categoriesListStatusColumn(row)} i`);
-      await this.waitForVisibleSelector(
-        page,
-        (
-          valueWanted
-            ? this.categoriesListColumnValidIcon(row)
-            : this.categoriesListColumnNotValidIcon(row)
-        ),
-        15000,
->>>>>>> aa2e8bf7
       );
 
       return true;
