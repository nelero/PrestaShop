require('module-alias/register');
const BOBasePage = require('@pages/BO/BObasePage');

class Monitoring extends BOBasePage {
  constructor() {
    super();

    this.pageTitle = 'Monitoring •';

    // Selectors
    this.gridPanel = table => `#${table}_grid_panel`;
    this.gridTable = table => `#${table}_grid_table`;
    this.gridHeaderTitle = table => `${this.gridPanel(table)} div.card-header h3`;
    // Filters
    this.filterColumn = (table, filterBY) => `${this.gridTable(table)} #${table}_${filterBY}`;
    this.filterSearchButton = table => `${this.gridTable(table)} .grid-search-button`;
    this.filterResetButton = table => `${this.gridTable(table)} .grid-reset-button`;
    // Table
    this.tableBody = table => `${this.gridTable(table)} tbody`;
    this.tableRow = (table, row) => `${this.tableBody(table)} tr:nth-child(${row})`;
    this.tableEmptyRow = table => `${this.tableBody(table)} tr.empty_row`;
    this.tableColumn = (table, row, column) => `${this.tableRow(table, row)} td.column-${column}`;
    // enable column
    this.enableColumn = (table, row) => this.tableColumn(table, row, 'active');
    this.enableColumnValidIcon = row => `${this.enableColumn(row)} i.grid-toggler-icon-valid`;
    // Actions buttons in Row
    this.actionsColumn = (table, row) => `${this.tableRow(table, row)} td.column-actions`;
    this.editRowLink = (table, row) => `${this.actionsColumn(table, row)} a.grid-edit-row-link`;
    this.dropdownToggleButton = (table, row) => `${this.actionsColumn(table, row)} a.dropdown-toggle`;
    this.dropdownToggleMenu = (table, row) => `${this.actionsColumn(table, row)} div.dropdown-menu`;
    this.deleteRowLink = (table, row) => `${this.dropdownToggleMenu(table, row)} a.grid-delete-row-link`;
    // Category selectors
    this.viewCategoryRowLink = row => `${this.actionsColumn('empty_category', row)} a.grid-view-row-link`;
    this.editCategoryRowLink = row => `${this.dropdownToggleMenu('empty_category', row)} a.grid-edit-row-link`;
    this.deleteCategoryRowLink = row => `${this.dropdownToggleMenu('empty_category', row)
    } a.grid-delete-row-link`;
    this.deleteModeCategoryModal = '#empty_category_grid_delete_categories_modal';
    this.deleteModeInput = position => `#delete_categories_delete_mode_${position} + i`;
    this.deleteModeCategoryModalDiv = '#delete_categories_delete_mode';
    this.submitDeleteCategoryButton = `${this.deleteModeCategoryModal} button.js-submit-delete-categories`;
    // Sort Selectors
    this.tableHead = table => `${this.gridTable(table)} thead`;
    this.sortColumnDiv = (table, column) => `${this.tableHead(table)
    } div.ps-sortable-column[data-sort-col-name='${column}']`;
    this.sortColumnSpanButton = (table, column) => `${this.sortColumnDiv(table, column)} span.ps-sort`;

    // Modal products list
    this.deleteProductModal = table => `#${table}-grid-confirm-modal`;
    this.submitDeleteProductButton = table => `${this.deleteProductModal(table)} button.btn-confirm-submit`;
  }

  /* Reset Methods */
  /**
   * Get number of element in table grid
   * @param page
   * @param table, which table to get number of element from
   * @return {Promise<number>}
   */
  async getNumberOfElementInGrid(page, table) {
    return this.getNumberFromText(page, this.gridHeaderTitle(table));
  }

  /**
   * Reset filters in table
   * @param page
   * @param table, which table to reset
   * @return {Promise<void>}
   */
  async resetFilter(page, table) {
    if (!(await this.elementNotVisible(page, this.filterResetButton(table), 2000))) {
      await this.clickAndWaitForNavigation(page, this.filterResetButton(table));
    }
  }

  /**
   * Reset Filter And get number of elements in list
   * @param page
   * @param table, which table to reset
   * @return {Promise<number>}
   */
  async resetAndGetNumberOfLines(page, table) {
    await this.resetFilter(page, table);
    return this.getNumberOfElementInGrid(page, table);
  }


  /* Filter Methods */
  /**
   * Filter Table
   * @param page
   * @param table, which table to filter
   * @param filterType, input / Select
   * @param filterBy, which column
   * @param value, value to put in filter
   * @return {Promise<void>}
   */
  async filterTable(page, table, filterType, filterBy, value = '') {
    switch (filterType) {
      case 'input':
        await this.setValue(page, this.filterColumn(table, filterBy), value);
        break;
      case 'select':
        await this.selectByVisibleText(page, this.filterColumn(table, filterBy), value ? 'Yes' : 'No');
        break;
      default:
        throw new Error(`Filter column not found : ${filterBy}`);
    }
    // click on search
    await this.clickAndWaitForNavigation(page, this.filterSearchButton(table));
  }

  /* table methods */
  /**
   * get text from a column
   * @param page
   * @param table, which table to get text from
   * @param row, row in table
   * @param column, which column
   * @return {Promise<string>}
   */
  async getTextColumnFromTable(page, table, row, column) {
    return this.getTextContent(page, this.tableColumn(table, row, column));
  }

  /**
   * Open dropdown menu in table
   * @param page
   * @param table
   * @param row
   * @return {Promise<void>}
   */
  async openDropdownMenu(page, table, row) {
    await Promise.all([
      page.click(this.dropdownToggleButton(table, row)),
      this.waitForVisibleSelector(page, `${this.dropdownToggleButton(table, row)}[aria-expanded='true']`),
    ]);
  }

  /**
   * Delete Row in table
   * @param page
   * @param table
   * @param row, row to delete
   * @return {Promise<string>}
   */
  async deleteProductInGrid(page, table, row) {
    await this.openDropdownMenu(page, table, row);
<<<<<<< HEAD

    // Click on delete and wait for modal
    await Promise.all([
      page.click(this.deleteRowLink(table, row)),
      this.waitForVisibleSelector(page, `${this.deleteProductModal(table)}.show`),
    ]);

    await this.clickAndWaitForNavigation(page, this.submitDeleteProductButton(table));
    return this.getTextContent(page, this.alertSuccessBlockParagraph);
=======
    await this.clickAndWaitForNavigation(page, this.deleteRowLink(table, row));
    return this.getAlertSuccessBlockParagraphContent(page);
>>>>>>> 427b3d42
  }

  /* Categories methods */
  /**
   * View category in table
   * @param row
   * @return {Promise<void>}
   */
  async viewCategoryInGrid(row) {
    await this.clickAndWaitForNavigation(this.viewCategoryRowLink(row));
  }

  /**
   * Go to edit category page
   * @param row
   * @return {Promise<void>}
   */
  async editCategoryInGrid(row) {
    await Promise.all([
      this.page.click(this.dropdownToggleButton(row)),
      this.waitForVisibleSelector(
        `${this.dropdownToggleButton(row)}[aria-expanded='true']`,
      ),
    ]);
    await this.clickAndWaitForNavigation(this.editCategoryRowLink(row));
  }

  /**
   * Delete Row in table empty categories
   * @param page
   * @param table
   * @param row, row to delete
   * @param deletionModePosition, which mode to choose for delete
   * @return {Promise<string>}
   */
  async deleteCategoryInGrid(page, table, row, deletionModePosition) {
    this.dialogListener(page, true);
    await this.openDropdownMenu(page, table, row);
    await Promise.all([
      page.click(this.deleteCategoryRowLink(row)),
      this.waitForVisibleSelector(page, this.deleteModeCategoryModal),
    ]);
    // choose deletion mode
    await page.click(this.deleteModeInput(deletionModePosition));
<<<<<<< HEAD
    await this.clickAndWaitForNavigation(page, this.submitDeleteCategoryButton);
    return this.getTextContent(page, this.alertSuccessBlockParagraph);
=======
    await this.clickAndWaitForNavigation(page, this.submitDeleteModeButton);
    return this.getAlertSuccessBlockParagraphContent(page);
>>>>>>> 427b3d42
  }

  /**
   * Get status
   * @param page
   * @param table
   * @param row
   * @return {Promise<boolean>}
   */
  async getStatus(page, table, row = 1) {
    return this.elementVisible(page, this.enableColumnValidIcon(table, row), 100);
  }

  // Sort methods
  /**
   * Get content from all rows
   * @param page
   * @param table
   * @param column
   * @return {Promise<[]>}
   */
  async getAllRowsColumnContent(page, table, column) {
    const rowsNumber = await this.getNumberOfElementInGrid(page, table);
    const allRowsContentTable = [];
    for (let i = 1; i <= rowsNumber; i++) {
      let rowContent = await this.getTextContent(page, this.tableColumn(table, i, column));
      if (column === 'active') {
        rowContent = await this.getStatus(page, table, i).toString();
      }
      await allRowsContentTable.push(rowContent);
    }
    return allRowsContentTable;
  }

  /**
   * Sort table
   * @param page
   * @param table
   * @param sortBy, column to sort with
   * @param sortDirection, asc or desc
   * @return {Promise<void>}
   */
  async sortTable(page, table, sortBy, sortDirection = 'asc') {
    const sortColumnDiv = `${this.sortColumnDiv(table, sortBy)}[data-sort-direction='${sortDirection}']`;
    const sortColumnSpanButton = this.sortColumnSpanButton(table, sortBy);

    let i = 0;
    while (await this.elementNotVisible(page, sortColumnDiv, 2000) && i < 2) {
      await this.clickAndWaitForNavigation(page, sortColumnSpanButton);
      i += 1;
    }

    await this.waitForVisibleSelector(page, sortColumnDiv, 20000);
  }
}

module.exports = new Monitoring();<|MERGE_RESOLUTION|>--- conflicted
+++ resolved
@@ -145,7 +145,6 @@
    */
   async deleteProductInGrid(page, table, row) {
     await this.openDropdownMenu(page, table, row);
-<<<<<<< HEAD
 
     // Click on delete and wait for modal
     await Promise.all([
@@ -154,11 +153,7 @@
     ]);
 
     await this.clickAndWaitForNavigation(page, this.submitDeleteProductButton(table));
-    return this.getTextContent(page, this.alertSuccessBlockParagraph);
-=======
-    await this.clickAndWaitForNavigation(page, this.deleteRowLink(table, row));
     return this.getAlertSuccessBlockParagraphContent(page);
->>>>>>> 427b3d42
   }
 
   /* Categories methods */
@@ -203,13 +198,8 @@
     ]);
     // choose deletion mode
     await page.click(this.deleteModeInput(deletionModePosition));
-<<<<<<< HEAD
     await this.clickAndWaitForNavigation(page, this.submitDeleteCategoryButton);
-    return this.getTextContent(page, this.alertSuccessBlockParagraph);
-=======
-    await this.clickAndWaitForNavigation(page, this.submitDeleteModeButton);
     return this.getAlertSuccessBlockParagraphContent(page);
->>>>>>> 427b3d42
   }
 
   /**
