require('module-alias/register');
const BOBasePage = require('@pages/BO/BObasePage');

class Monitoring extends BOBasePage {
  constructor() {
    super();

    this.pageTitle = 'Monitoring •';

    // Selectors
    this.gridPanel = table => `#${table}_grid_panel`;
    this.gridTable = table => `#${table}_grid_table`;
    this.gridHeaderTitle = table => `${this.gridPanel(table)} div.card-header h3`;
    // Filters
    this.filterColumn = (table, filterBY) => `${this.gridTable(table)} #${table}_${filterBY}`;
    this.filterSearchButton = table => `${this.gridTable(table)} .grid-search-button`;
    this.filterResetButton = table => `${this.gridTable(table)} .grid-reset-button`;
    // Table
    this.tableBody = table => `${this.gridTable(table)} tbody`;
    this.tableRow = (table, row) => `${this.tableBody(table)} tr:nth-child(${row})`;
    this.tableEmptyRow = table => `${this.tableBody(table)} tr.empty_row`;
    this.tableColumn = (table, row, column) => `${this.tableRow(table, row)} td.column-${column}`;
    // enable column
    this.enableColumn = (table, row) => this.tableColumn(table, row, 'active');
    this.enableColumnValidIcon = row => `${this.enableColumn(row)} i.grid-toggler-icon-valid`;
    // Actions buttons in Row
    this.actionsColumn = (table, row) => `${this.tableRow(table, row)} td.column-actions`;
    this.editRowLink = (table, row) => `${this.actionsColumn(table, row)} a.grid-edit-row-link`;
    this.dropdownToggleButton = (table, row) => `${this.actionsColumn(table, row)} a.dropdown-toggle`;
    this.dropdownToggleMenu = (table, row) => `${this.actionsColumn(table, row)} div.dropdown-menu`;
    this.deleteRowLink = (table, row) => `${this.dropdownToggleMenu(table, row)} a.grid-delete-row-link`;
    // Category selectors
    this.viewCategoryRowLink = row => `${this.actionsColumn('empty_category', row)} a.grid-view-row-link`;
    this.editCategoryRowLink = row => `${this.dropdownToggleMenu('empty_category', row)} a.grid-edit-row-link`;
    this.deleteCategoryRowLink = row => `${this.dropdownToggleMenu('empty_category', row)
    } a.grid-delete-row-link`;
    this.deleteModeCategoryModal = '#empty_category_grid_delete_categories_modal';
    this.deleteModeInput = position => `#delete_categories_delete_mode_${position}`;
    this.deleteModeCategoryModalDiv = '#delete_categories_delete_mode';
    this.submitDeleteCategoryButton = `${this.deleteModeCategoryModal} button.js-submit-delete-categories`;
    // Sort Selectors
    this.tableHead = table => `${this.gridTable(table)} thead`;
    this.sortColumnDiv = (table, column) => `${this.tableHead(table)
    } div.ps-sortable-column[data-sort-col-name='${column}']`;
    this.sortColumnSpanButton = (table, column) => `${this.sortColumnDiv(table, column)} span.ps-sort`;

    // Modal products list
    this.deleteProductModal = table => `#${table}-grid-confirm-modal`;
    this.submitDeleteProductButton = table => `${this.deleteProductModal(table)} button.btn-confirm-submit`;
  }

  /* Reset Methods */
  /**
   * Get number of element in table grid
   * @param page
   * @param table, which table to get number of element from
   * @return {Promise<number>}
   */
  async getNumberOfElementInGrid(page, table) {
    return this.getNumberFromText(page, this.gridHeaderTitle(table));
  }

  /**
   * Reset filters in table
   * @param page
   * @param table, which table to reset
   * @return {Promise<void>}
   */
  async resetFilter(page, table) {
    if (!(await this.elementNotVisible(page, this.filterResetButton(table), 2000))) {
      await this.clickAndWaitForNavigation(page, this.filterResetButton(table));
    }
  }

  /**
   * Reset Filter And get number of elements in list
   * @param page
   * @param table, which table to reset
   * @return {Promise<number>}
   */
  async resetAndGetNumberOfLines(page, table) {
    await this.resetFilter(page, table);
    return this.getNumberOfElementInGrid(page, table);
  }


  /* Filter Methods */
  /**
   * Filter Table
   * @param page
   * @param table, which table to filter
   * @param filterType, input / Select
   * @param filterBy, which column
   * @param value, value to put in filter
   * @return {Promise<void>}
   */
  async filterTable(page, table, filterType, filterBy, value = '') {
    switch (filterType) {
      case 'input':
        await this.setValue(page, this.filterColumn(table, filterBy), value);
        break;
      case 'select':
        await this.selectByVisibleText(page, this.filterColumn(table, filterBy), value ? 'Yes' : 'No');
        break;
      default:
        throw new Error(`Filter column not found : ${filterBy}`);
    }
    // click on search
    await this.clickAndWaitForNavigation(page, this.filterSearchButton(table));
  }

  /* table methods */
  /**
   * get text from a column
   * @param page
   * @param table, which table to get text from
   * @param row, row in table
   * @param column, which column
   * @return {Promise<string>}
   */
  async getTextColumnFromTable(page, table, row, column) {
    return this.getTextContent(page, this.tableColumn(table, row, column));
  }

  /**
   * Open dropdown menu in table
   * @param page
   * @param table
   * @param row
   * @return {Promise<void>}
   */
  async openDropdownMenu(page, table, row) {
    await Promise.all([
      page.click(this.dropdownToggleButton(table, row)),
      this.waitForVisibleSelector(page, `${this.dropdownToggleButton(table, row)}[aria-expanded='true']`),
    ]);
  }

  /**
   * Delete Row in table
   * @param page
   * @param table
   * @param row, row to delete
   * @return {Promise<string>}
   */
<<<<<<< HEAD
  async deleteProductInGrid(table, row) {
    await this.openDropdownMenu(table, row);

    // Click on delete and wait for modal
    await Promise.all([
      this.page.click(this.deleteRowLink(table, row)),
      this.waitForVisibleSelector(`${this.deleteProductModal(table)}.show`),
    ]);

    await this.clickAndWaitForNavigation(this.submitDeleteProductButton(table));
    return this.getTextContent(this.alertSuccessBlockParagraph);
=======
  async deleteProductInGrid(page, table, row) {
    this.dialogListener(page, true);
    await this.openDropdownMenu(page, table, row);
    await this.clickAndWaitForNavigation(page, this.deleteRowLink(table, row));
    return this.getTextContent(page, this.alertSuccessBlockParagraph);
>>>>>>> 788718b6
  }

  /* Categories methods */
  /**
   * View category in table
   * @param row
   * @return {Promise<void>}
   */
  async viewCategoryInGrid(row) {
    await this.clickAndWaitForNavigation(this.viewCategoryRowLink(row));
  }

  /**
   * Go to edit category page
   * @param row
   * @return {Promise<void>}
   */
  async editCategoryInGrid(row) {
    await Promise.all([
      this.page.click(this.dropdownToggleButton(row)),
      this.waitForVisibleSelector(
        `${this.dropdownToggleButton(row)}[aria-expanded='true']`,
      ),
    ]);
    await this.clickAndWaitForNavigation(this.editCategoryRowLink(row));
  }

  /**
   * Delete Row in table empty categories
   * @param page
   * @param table
   * @param row, row to delete
   * @param deletionModePosition, which mode to choose for delete
   * @return {Promise<string>}
   */
  async deleteCategoryInGrid(page, table, row, deletionModePosition) {
    this.dialogListener(page, true);
    await this.openDropdownMenu(page, table, row);
    await Promise.all([
<<<<<<< HEAD
      this.page.click(this.deleteCategoryRowLink(row)),
      this.waitForVisibleSelector(this.deleteModeCategoryModal),
    ]);
    // choose deletion mode
    await this.page.click(this.deleteModeInput(deletionModePosition));
    await this.clickAndWaitForNavigation(this.submitDeleteCategoryButton);
    return this.getTextContent(this.alertSuccessBlockParagraph);
=======
      page.click(this.deleteCategoryRowLink(row)),
      this.waitForVisibleSelector(page, this.deleteModeModal),
    ]);
    // choose deletion mode
    await page.click(this.deleteModeInput(deletionModePosition));
    await this.clickAndWaitForNavigation(page, this.submitDeleteModeButton);
    return this.getTextContent(page, this.alertSuccessBlockParagraph);
>>>>>>> 788718b6
  }

  /**
   * Get toggle column value for a row
   * @param page
   * @param table
   * @param row
   * @return {Promise<boolean>}
   */
  async getToggleColumnValue(page, table, row = 1) {
    return this.elementVisible(page, this.enableColumnValidIcon(table, row), 100);
  }

  // Sort methods
  /**
   * Get content from all rows
<<<<<<< HEAD
=======
   * @param page
>>>>>>> 788718b6
   * @param table
   * @param column
   * @return {Promise<[]>}
   */
  async getAllRowsColumnContent(page, table, column) {
    const rowsNumber = await this.getNumberOfElementInGrid(page, table);
    const allRowsContentTable = [];
    for (let i = 1; i <= rowsNumber; i++) {
      let rowContent = await this.getTextContent(page, this.tableColumn(table, i, column));
      if (column === 'active') {
        rowContent = await this.getToggleColumnValue(page, table, i).toString();
      }
      await allRowsContentTable.push(rowContent);
    }
    return allRowsContentTable;
  }

  /**
   * Sort table
<<<<<<< HEAD
=======
   * @param page
>>>>>>> 788718b6
   * @param table
   * @param sortBy, column to sort with
   * @param sortDirection, asc or desc
   * @return {Promise<void>}
   */
  async sortTable(page, table, sortBy, sortDirection = 'asc') {
    const sortColumnDiv = `${this.sortColumnDiv(table, sortBy)}[data-sort-direction='${sortDirection}']`;
    const sortColumnSpanButton = this.sortColumnSpanButton(table, sortBy);
    let i = 0;
    while (await this.elementNotVisible(page, sortColumnDiv, 1000) && i < 2) {
      await this.clickAndWaitForNavigation(page, sortColumnSpanButton);
      i += 1;
    }
    await this.waitForVisibleSelector(page, sortColumnDiv);
  }
}

module.exports = new Monitoring();<|MERGE_RESOLUTION|>--- conflicted
+++ resolved
@@ -143,25 +143,17 @@
    * @param row, row to delete
    * @return {Promise<string>}
    */
-<<<<<<< HEAD
-  async deleteProductInGrid(table, row) {
-    await this.openDropdownMenu(table, row);
+  async deleteProductInGrid(page, table, row) {
+    await this.openDropdownMenu(page, table, row);
 
     // Click on delete and wait for modal
     await Promise.all([
-      this.page.click(this.deleteRowLink(table, row)),
-      this.waitForVisibleSelector(`${this.deleteProductModal(table)}.show`),
-    ]);
-
-    await this.clickAndWaitForNavigation(this.submitDeleteProductButton(table));
-    return this.getTextContent(this.alertSuccessBlockParagraph);
-=======
-  async deleteProductInGrid(page, table, row) {
-    this.dialogListener(page, true);
-    await this.openDropdownMenu(page, table, row);
-    await this.clickAndWaitForNavigation(page, this.deleteRowLink(table, row));
+      page.click(this.deleteRowLink(table, row)),
+      this.waitForVisibleSelector(page, `${this.deleteProductModal(table)}.show`),
+    ]);
+
+    await this.clickAndWaitForNavigation(page, this.submitDeleteProductButton(table));
     return this.getTextContent(page, this.alertSuccessBlockParagraph);
->>>>>>> 788718b6
   }
 
   /* Categories methods */
@@ -201,23 +193,13 @@
     this.dialogListener(page, true);
     await this.openDropdownMenu(page, table, row);
     await Promise.all([
-<<<<<<< HEAD
-      this.page.click(this.deleteCategoryRowLink(row)),
-      this.waitForVisibleSelector(this.deleteModeCategoryModal),
-    ]);
-    // choose deletion mode
-    await this.page.click(this.deleteModeInput(deletionModePosition));
-    await this.clickAndWaitForNavigation(this.submitDeleteCategoryButton);
-    return this.getTextContent(this.alertSuccessBlockParagraph);
-=======
       page.click(this.deleteCategoryRowLink(row)),
-      this.waitForVisibleSelector(page, this.deleteModeModal),
+      this.waitForVisibleSelector(page, this.deleteModeCategoryModal),
     ]);
     // choose deletion mode
     await page.click(this.deleteModeInput(deletionModePosition));
-    await this.clickAndWaitForNavigation(page, this.submitDeleteModeButton);
+    await this.clickAndWaitForNavigation(page, this.submitDeleteCategoryButton);
     return this.getTextContent(page, this.alertSuccessBlockParagraph);
->>>>>>> 788718b6
   }
 
   /**
@@ -234,10 +216,7 @@
   // Sort methods
   /**
    * Get content from all rows
-<<<<<<< HEAD
-=======
-   * @param page
->>>>>>> 788718b6
+   * @param page
    * @param table
    * @param column
    * @return {Promise<[]>}
@@ -257,10 +236,7 @@
 
   /**
    * Sort table
-<<<<<<< HEAD
-=======
-   * @param page
->>>>>>> 788718b6
+   * @param page
    * @param table
    * @param sortBy, column to sort with
    * @param sortDirection, asc or desc
