--- conflicted
+++ resolved
@@ -11,22 +11,14 @@
     this.euroCurrencyRestrictionsCheckbox = paymentModule => `#form_currency_restrictions_${paymentModule}_0`;
     this.currencyRestrictionsSaveButton = '#form-currency-restrictions-save-button';
     // Selectors for group restrictions
-<<<<<<< HEAD
     this.paymentModuleCheckbox = (paymentModule, groupID) => `#form_group_restrictions_${paymentModule}_${groupID}`;
     this.countryRestrictionsCheckbox = (paymentModule, countryID) => '#form_country_restrictions_'
       + `${paymentModule}_${countryID}`;
     this.groupRestrictionsSaveButton = '#form-group-restrictions-save-button';
-=======
-    this.paymentModuleCheckbox = (paymentModule, groupID) => '#form_payment_module_preferences_group_restrictions_'
-      + `${paymentModule}_${groupID}`;
-    this.countryRestrictionsCheckbox = (paymentModule, countryID) => '#form_payment_module_preferences_country_'
-      + `restrictions_${paymentModule}_${countryID}`;
-    this.groupRestrictionsSaveButton = '#main-div div:nth-child(2) > div.card-footer button';
     // Selectors fot carrier restriction
-    this.carrierRestrictionsCheckbox = (paymentModule, carrierID) => '#form_payment_module_preferences_carrier_'
-     + `restrictions_${paymentModule}_${carrierID}`;
-    this.carrierRestrictionSaveButton = 'div.card:nth-child(4) .card-footer button';
->>>>>>> 788718b6
+    this.carrierRestrictionsCheckbox = (paymentModule, carrierID) => '#form_carrier_restrictions_'
+      + `${paymentModule}_${carrierID}`;
+    this.carrierRestrictionSaveButton = '#form-carrier-restrictions-save-button';
   }
 
   /*
