--- conflicted
+++ resolved
@@ -4,11 +4,7 @@
 /**
  * Localization page, contains functions that can be used on the page
  * @class
-<<<<<<< HEAD
- * @extends BOBasePage
-=======
  * @extends LocalizationBasePage
->>>>>>> 0ee423b4
  */
 class Localization extends LocalizationBasePage {
   /**
@@ -46,13 +42,9 @@
    * Import a localization pack
    * @param page {Page} Browser tab
    * @param country {string} Country to select
-<<<<<<< HEAD
-   * @param contentToImport {contentToImport} Data of content to import to choose
-=======
    * @param contentToImport {{importStates: boolean, importTaxes: boolean, importCurrencies: boolean,
    * importLanguages: boolean, importUnits: boolean,
    * updatePriceDisplayForGroups: boolean}} Data of content to import to choose
->>>>>>> 0ee423b4
    * @param downloadPackData {boolean} True if we need to download pack data
    * @return {Promise<void>}
    */
