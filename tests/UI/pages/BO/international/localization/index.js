require('module-alias/register');
const LocalizationBasePage = require('@pages/BO/international/localization/localizationBasePage');

class Localization extends LocalizationBasePage {
  constructor() {
    super();

    this.pageTitle = 'Localization • ';
    this.importLocalizationPackSuccessfulMessage = 'Localization pack imported successfully.';
    this.successfulSettingsUpdateMessage = 'Update successful';

    // Import localization pack selectors
    this.importlocalizationPackSelect = '#import_localization_pack_iso_localization_pack';
    this.importStatesCheckbox = '#import_localization_pack_content_to_import_0';
    this.importTaxesCheckbox = '#import_localization_pack_content_to_import_1';
    this.importCurrenciesCheckbox = '#import_localization_pack_content_to_import_2';
    this.importLanguagesCheckbox = '#import_localization_pack_content_to_import_3';
    this.importUnitsCheckbox = '#import_localization_pack_content_to_import_4';
    this.updatepriceDisplayForGroupsCHeckbox = '#import_localization_pack_content_to_import_5';
    this.downloadPackDataToggleInput = toggle => `#import_localization_pack_download_pack_data_${toggle}`;
    this.importButton = '#form-import-localization-save-button';
    // Configuration form selectors
    this.defaultLanguageSelector = '#form_default_language';
    this.languageFromBrowserToggleInput = toggle => `#form_detect_language_from_browser_${toggle}`;
    this.defaultCurrencySelect = '#form_default_currency';
    this.defaultCountrySelect = '#form_default_country';
    this.saveConfigurationFormButton = '#form-configuration-save-button';
  }

  /* Methods */
  /**
   * Import a localization pack
   * @param page
   * @param country
   * @param contentToImport
   * @param downloadPackData
   * @return {Promise<void>}
   */
  async importLocalizationPack(page, country, contentToImport, downloadPackData = true) {
    // Choose which country to import
    await this.selectByVisibleText(page, this.importlocalizationPackSelect, country);

    // Set content import checkboxes
    await this.changeCheckboxValue(page, this.importStatesCheckbox, contentToImport.importStates);
    await this.changeCheckboxValue(page, this.importTaxesCheckbox, contentToImport.importTaxes);
    await this.changeCheckboxValue(page, this.importCurrenciesCheckbox, contentToImport.importCurrencies);
    await this.changeCheckboxValue(page, this.importLanguagesCheckbox, contentToImport.importLanguages);
    await this.changeCheckboxValue(page, this.importUnitsCheckbox, contentToImport.importUnits);
    await this.changeCheckboxValue(
      page,
      this.updatepriceDisplayForGroupsCHeckbox,
      contentToImport.updatePriceDisplayForGroups,
    );

    // Choose if we download pack of data
<<<<<<< HEAD
    await page.check(this.downloadPackDataToggleInput(downloadPackData ? 1 : 0));
=======
    await page.click(this.downloadPackDataSwitch(downloadPackData ? 1 : 0));

>>>>>>> 73f99cca
    // Import the pack
    await this.clickAndWaitForNavigation(page, this.importButton);
    return this.getAlertSuccessBlockParagraphContent(page);
  }


  /**
   * Select default language
   * @param page
   * @param language
   * @param languageFromBrowser
   * @returns {Promise<string>}
   */
  async setDefaultLanguage(page, language, languageFromBrowser = true) {
    await this.selectByVisibleText(page, this.defaultLanguageSelector, language);
    await page.check(this.languageFromBrowserToggleInput(languageFromBrowser ? 1 : 0));
    await this.clickAndWaitForNavigation(page, this.saveConfigurationFormButton);
    return this.getAlertSuccessBlockParagraphContent(page);
  }

  /**
   * Set default currency
   * @param page
   * @param currency
   * @returns {Promise<string>}
   */
  async setDefaultCurrency(page, currency) {
    this.dialogListener(page);
    await this.selectByVisibleText(page, this.defaultCurrencySelect, currency);
    await this.waitForSelectorAndClick(page, this.saveConfigurationFormButton);
    return this.getAlertSuccessBlockParagraphContent(page);
  }

  /**
   * Set default country
   * @param page
   * @param country
   * @return {Promise<string>}
   */
  async setDefaultCountry(page, country) {
    await this.selectByVisibleText(page, this.defaultCountrySelect, country);
    await this.clickAndWaitForNavigation(page, this.saveConfigurationFormButton);
    return this.getAlertSuccessBlockParagraphContent(page);
  }
}
module.exports = new Localization();<|MERGE_RESOLUTION|>--- conflicted
+++ resolved
@@ -53,12 +53,8 @@
     );
 
     // Choose if we download pack of data
-<<<<<<< HEAD
     await page.check(this.downloadPackDataToggleInput(downloadPackData ? 1 : 0));
-=======
-    await page.click(this.downloadPackDataSwitch(downloadPackData ? 1 : 0));
 
->>>>>>> 73f99cca
     // Import the pack
     await this.clickAndWaitForNavigation(page, this.importButton);
     return this.getAlertSuccessBlockParagraphContent(page);
