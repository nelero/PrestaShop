require('module-alias/register');
const LocalizationBasePage = require('@pages/BO/international/localization/localizationBasePage');

/**
 * Add language page, contains functions that can be used on the page
 * @class
<<<<<<< HEAD
 * @extends BOBasePage
 */
class AddLanguage extends BOBasePage {
=======
 * @extends LocalizationBasePage
 */
class AddLanguage extends LocalizationBasePage {
>>>>>>> 0ee423b4
  /**
   * @constructs
   * Setting up texts and selectors to use on add language page
   */
  constructor() {
    super();

    this.pageTitle = 'Add new •';
    this.pageEditTitle = 'Edit:';

    // Selectors
    this.nameInput = '#language_name';
    this.isoCodeInput = '#language_iso_code';
    this.languageCodeInput = '#language_tag_ietf';
    this.dateFormatInput = '#language_short_date_format';
    this.fullDataFormatInput = '#language_full_date_format';
    this.flagInput = '#language_flag_image';
    this.noPictureInput = '#language_no_picture_image';
    this.isRtlToggleInput = toggle => `#language_is_rtl_${toggle}`;
    this.statusToggleInput = toggle => `#language_is_active_${toggle}`;
    this.saveButton = '#save-button';
  }

  /* Methods */

  /**
   * Create or edit language
   * @param page {Page} Browser tab
<<<<<<< HEAD
   * @param languageData {languageData} Data to set on add/edit language form
=======
   * @param languageData {LanguageData} Data to set on add/edit language form
>>>>>>> 0ee423b4
   * @return {Promise<string>}
   */
  async createEditLanguage(page, languageData) {
    // Set input text
    await this.setValue(page, this.nameInput, languageData.name);
    await this.setValue(page, this.isoCodeInput, languageData.isoCode);
    await this.setValue(page, this.languageCodeInput, languageData.languageCode);
    await this.setValue(page, this.dateFormatInput, languageData.dateFormat);
    await this.setValue(page, this.fullDataFormatInput, languageData.fullDateFormat);

    // Add images
    await this.uploadFile(page, this.flagInput, languageData.flag);
    await this.uploadFile(page, this.noPictureInput, languageData.noPicture);

    // Set rtl and status
    await page.check(this.isRtlToggleInput(languageData.isRtl ? 1 : 0));
    await page.check(this.statusToggleInput(languageData.enabled ? 1 : 0));

    // Save and return result
    await this.clickAndWaitForNavigation(page, this.saveButton);

    return this.getAlertSuccessBlockParagraphContent(page);
  }
}

module.exports = new AddLanguage();<|MERGE_RESOLUTION|>--- conflicted
+++ resolved
@@ -4,15 +4,9 @@
 /**
  * Add language page, contains functions that can be used on the page
  * @class
-<<<<<<< HEAD
- * @extends BOBasePage
- */
-class AddLanguage extends BOBasePage {
-=======
  * @extends LocalizationBasePage
  */
 class AddLanguage extends LocalizationBasePage {
->>>>>>> 0ee423b4
   /**
    * @constructs
    * Setting up texts and selectors to use on add language page
@@ -41,11 +35,7 @@
   /**
    * Create or edit language
    * @param page {Page} Browser tab
-<<<<<<< HEAD
-   * @param languageData {languageData} Data to set on add/edit language form
-=======
    * @param languageData {LanguageData} Data to set on add/edit language form
->>>>>>> 0ee423b4
    * @return {Promise<string>}
    */
   async createEditLanguage(page, languageData) {
