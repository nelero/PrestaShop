require('module-alias/register');
const LocalizationBasePage = require('@pages/BO/international/localization/localizationBasePage');

class Languages extends LocalizationBasePage {
  constructor() {
    super();

    this.pageTitle = 'Languages •';
    this.successfulUpdateStatusMessage = 'The status has been successfully updated.';
    this.unSuccessfulUpdateDefaultLanguageStatusMessage = 'You cannot change the status of the default language.';

    // Header selectors
    this.addNewLanguageLink = '#page-header-desc-configuration-add';
    // Selectors grid panel
    this.gridPanel = '#language_grid_panel';
    this.gridTable = '#language_grid_table';
    this.gridHeaderTitle = `${this.gridPanel} h3.card-header-title`;
    // Filters
    this.filterColumn = filterBy => `${this.gridTable} #language_${filterBy}`;
    this.filterSearchButton = `${this.gridTable} .grid-search-button`;
    this.filterResetButton = `${this.gridTable} .grid-reset-button`;
    // Table rows and columns
    this.tableBody = `${this.gridTable} tbody`;
    this.tableRow = row => `${this.tableBody} tr:nth-child(${row})`;
    this.tableEmptyRow = `${this.tableBody} tr.empty_row`;
    this.tableColumn = (row, column) => `${this.tableRow(row)} td.column-${column}`;
    // Column actions selectors
    this.actionsColumn = row => `${this.tableRow(row)} td.column-actions`;
    this.editRowLink = row => `${this.actionsColumn(row)} a.grid-edit-row-link`;
    this.dropdownToggleButton = row => `${this.actionsColumn(row)} a.dropdown-toggle`;
    this.dropdownToggleMenu = row => `${this.actionsColumn(row)} div.dropdown-menu`;
    this.deleteRowLink = row => `${this.dropdownToggleMenu(row)} a.grid-delete-row-link`;
    this.statusColumn = row => `${this.tableColumn(row, 'active')} .ps-switch`;
    this.statusColumnToggleInput = row => `${this.statusColumn(row)} input`;
    // Bulk Actions
    this.selectAllRowsLabel = `${this.gridPanel} tr.column-filters .md-checkbox i`;
    this.bulkActionsToggleButton = `${this.gridPanel} button.js-bulk-actions-btn`;
    this.bulkActionsEnableButton = '#language_grid_bulk_action_enable_selection';
    this.bulkActionsDisableButton = '#language_grid_bulk_action_disable_selection';
    this.bulkActionsDeleteButton = '#language_grid_bulk_action_delete_selection';
    this.confirmDeleteModal = '#language-grid-confirm-modal';
    this.confirmDeleteButton = `${this.confirmDeleteModal} button.btn-confirm-submit`;
    // Sort Selectors
    this.tableHead = `${this.gridTable} thead`;
    this.sortColumnDiv = column => `${this.tableHead} div.ps-sortable-column[data-sort-col-name='${column}']`;
    this.sortColumnSpanButton = column => `${this.sortColumnDiv(column)} span.ps-sort`;
  }

  /* Header methods */
  /**
   * Go to add new language page
   * @param page
   * @return {Promise<void>}
   */
  async goToAddNewLanguage(page) {
    await this.clickAndWaitForNavigation(page, this.addNewLanguageLink);
  }

  /* Reset methods */
  /**
   * Reset filters in table
   * @param page
   * @return {Promise<void>}
   */
  async resetFilter(page) {
    if (!(await this.elementNotVisible(page, this.filterResetButton, 2000))) {
      await this.clickAndWaitForNavigation(page, this.filterResetButton);
    }
  }

  /**
   * Get number of elements in grid
   * @param page
   * @returns {Promise<number>}
   */
  async getNumberOfElementInGrid(page) {
    return this.getNumberFromText(page, this.gridHeaderTitle);
  }

  /**
   * Reset Filter And get number of elements in list
   * @param page
   * @returns {Promise<number>}
   */
  async resetAndGetNumberOfLines(page) {
    await this.resetFilter(page);
    return this.getNumberOfElementInGrid(page);
  }

  /* Filter method */
  /**
   * Filter Table
   * @param page
   * @param filterType, input / Select
   * @param filterBy, which column
   * @param value, value to put in filter
   * @return {Promise<void>}
   */
  async filterTable(page, filterType, filterBy, value) {
    switch (filterType) {
      case 'input':
        await this.setValue(page, this.filterColumn(filterBy), value.toString());
        break;
      case 'select':
        await this.selectByVisibleText(page, this.filterColumn(filterBy), value ? 'Yes' : 'No');
        break;
      default:
      // Do nothing
    }
    // click on search
    await this.clickAndWaitForNavigation(page, this.filterSearchButton);
  }

  /* Table methods */
  /**
   * Get text from a column
   * @param page
   * @param row, row in table
   * @param column, which column
   * @returns {Promise<string>}
   */
  async getTextColumnFromTable(page, row, column) {
    return this.getTextContent(page, this.tableColumn(row, column));
  }

  /**
   * Get content from all rows
   * @param page
   * @param column
   * @return {Promise<[]>}
   */
  async getAllRowsColumnContent(page, column) {
    const rowsNumber = await this.getNumberOfElementInGrid(page);
    const allRowsContentTable = [];
    for (let i = 1; i <= rowsNumber; i++) {
      const rowContent = await this.getTextColumnFromTable(page, i, column);
      await allRowsContentTable.push(rowContent);
    }
    return allRowsContentTable;
  }

  /**
   * Go to edit language page
   * @param page
   * @param row, which row of the list
   * @return {Promise<void>}
   */
  async goToEditLanguage(page, row = 1) {
    await this.clickAndWaitForNavigation(page, this.editRowLink(row));
  }

  /**
   * Delete Row in table
   * @param page
   * @param row, row to delete
   * @returns {Promise<string>}
   */
  async deleteLanguage(page, row = 1) {
    await Promise.all([
      page.click(this.dropdownToggleButton(row)),
      this.waitForVisibleSelector(
        page,
        `${this.dropdownToggleButton(row)}[aria-expanded='true']`,
      ),
    ]);
<<<<<<< HEAD

    // Click on delete and wait for modal
    await Promise.all([
      page.click(this.deleteRowLink(row)),
      this.waitForVisibleSelector(page, `${this.confirmDeleteModal}.show`),
    ]);
    await this.confirmDeleteLanguages(page, this.bulkActionsDeleteButton);
    return this.getTextContent(page, this.alertSuccessBlockParagraph);
=======
    await this.clickAndWaitForNavigation(page, this.deleteRowLink(row));
    return this.getAlertSuccessBlockParagraphContent(page);
>>>>>>> 427b3d42
  }


  /**
   * Get language status
   * @param page
   * @param row
   * @return {Promise<boolean>}
   */
  async getStatus(page, row) {
    // Get value of the check input
    const inputValue = await this.getAttributeContent(
      page,
      `${this.statusColumnToggleInput(row)}:checked`,
      'value',
    );

    // Return status=false if value='0' and true otherwise
    return (inputValue !== '0');
  }

  /**
   * Enable/Disable language
   * @param page
   * @param row
   * @param valueWanted
   * @return {Promise<boolean>}, true if click has been performed
   */
  async setStatus(page, row, valueWanted = true) {
    if (await this.getStatus(page, row) !== valueWanted) {
      await this.clickAndWaitForNavigation(page, this.statusColumn(row));

      return true;
    }

    return false;
  }

  /* Bulk Actions Methods */
  /**
   * Enable / disable Suppliers by Bulk Actions
   * @param page
   * @param toEnable
   * @returns {Promise<string>}
   */
  async bulkSetStatus(page, toEnable = true) {
    // Click on Select All
    await Promise.all([
      page.$eval(this.selectAllRowsLabel, el => el.click()),
      this.waitForVisibleSelector(page, `${this.bulkActionsToggleButton}:not([disabled])`),
    ]);
    // Click on Button Bulk actions
    await Promise.all([
      page.click(this.bulkActionsToggleButton),
      this.waitForVisibleSelector(page, `${this.bulkActionsToggleButton}[aria-expanded='true']`),
    ]);
    // Click on delete and wait for modal
    await this.clickAndWaitForNavigation(page, toEnable ? this.bulkActionsEnableButton : this.bulkActionsDisableButton);
    return this.getAlertSuccessBlockParagraphContent(page);
  }

  /**
   * Delete with bulk actions
   * @param page
   * @returns {Promise<string>}
   */
  async deleteWithBulkActions(page) {
    // Click on Select All
    await Promise.all([
      page.$eval(this.selectAllRowsLabel, el => el.click()),
      this.waitForVisibleSelector(page, `${this.bulkActionsToggleButton}:not([disabled])`),
    ]);
    // Click on Button Bulk actions
    await Promise.all([
      page.click(this.bulkActionsToggleButton),
      this.waitForVisibleSelector(page, `${this.bulkActionsToggleButton}[aria-expanded='true']`),
    ]);
    // Click on delete and wait for modal
    await Promise.all([
      page.click(this.bulkActionsDeleteButton),
      this.waitForVisibleSelector(page, `${this.confirmDeleteModal}.show`),
    ]);
    await this.confirmDeleteLanguages(page);
    return this.getAlertSuccessBlockParagraphContent(page);
  }

  /**
   * Confirm delete with in modal
   * @param page
   * @return {Promise<void>}
   */
  async confirmDeleteLanguages(page) {
    await this.clickAndWaitForNavigation(page, this.confirmDeleteButton);
  }

  /* Sort functions */
  /**
   * Sort table by clicking on column name
   * @param page
   * @param sortBy, column to sort with
   * @param sortDirection, asc or desc
   * @return {Promise<void>}
   */
  async sortTable(page, sortBy, sortDirection = 'asc') {
    const sortColumnDiv = `${this.sortColumnDiv(sortBy)}[data-sort-direction='${sortDirection}']`;
    const sortColumnSpanButton = this.sortColumnSpanButton(sortBy);

    let i = 0;
    while (await this.elementNotVisible(page, sortColumnDiv, 2000) && i < 2) {
      await this.clickAndWaitForNavigation(page, sortColumnSpanButton);
      i += 1;
    }

    await this.waitForVisibleSelector(page, sortColumnDiv, 20000);
  }
}

module.exports = new Languages();<|MERGE_RESOLUTION|>--- conflicted
+++ resolved
@@ -163,7 +163,6 @@
         `${this.dropdownToggleButton(row)}[aria-expanded='true']`,
       ),
     ]);
-<<<<<<< HEAD
 
     // Click on delete and wait for modal
     await Promise.all([
@@ -171,11 +170,7 @@
       this.waitForVisibleSelector(page, `${this.confirmDeleteModal}.show`),
     ]);
     await this.confirmDeleteLanguages(page, this.bulkActionsDeleteButton);
-    return this.getTextContent(page, this.alertSuccessBlockParagraph);
-=======
-    await this.clickAndWaitForNavigation(page, this.deleteRowLink(row));
     return this.getAlertSuccessBlockParagraphContent(page);
->>>>>>> 427b3d42
   }
 
 
