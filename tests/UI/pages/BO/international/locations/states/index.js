--- conflicted
+++ resolved
@@ -256,11 +256,7 @@
    * Get content from all rows
    * @param page {Page} Browser tab
    * @param columnName {string} Column name to get all rows content
-<<<<<<< HEAD
-   * @return {Promise<[]>}
-=======
    * @return {Promise<Array<string>>}
->>>>>>> 0ee423b4
    */
   async getAllRowsColumnContent(page, columnName) {
     const rowsNumber = await this.getNumberOfElementInGrid(page);
