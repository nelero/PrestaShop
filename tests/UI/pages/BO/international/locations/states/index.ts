import BOBasePage from '@pages/BO/BObasePage';

import type {Page} from 'playwright';

/**
 * States page, contains functions that can be used on the page
 * @class
 * @extends BOBasePage
 */
class States extends BOBasePage {
  public readonly pageTitle: string;

  private readonly successfulUpdateStatusMessage: string;

  private readonly addNewStateLink: string;

  private readonly gridPanelDiv: string;

  private readonly gridHeaderTitle: string;

  private readonly bulkActionsToggleButton: string;

  private readonly enableSelectionButton: string;

  private readonly disableSelectionButton: string;

  private readonly deleteSelectionButton: string;

  private readonly selectAllLabel: string;

  private readonly gridForm: string;

  private readonly gridTableHeaderTitle: string;

  private readonly gridTableNumberOfTitlesSpan: string;

  private readonly gridTable: string;

  private readonly filterRow: string;

  private readonly filterColumn: (filterBy: string) => string;

  private readonly filterSearchButton: string;

  private readonly filterResetButton: string;

  private readonly tableBody: string;

  private readonly tableBodyRows: string;

  private readonly tableBodyRow: (row: number) => string;

  private readonly tableBodyColumn: (row: number) => string;

  private readonly tableColumnId: (row: number) => string;

  private readonly tableColumnName: (row: number) => string;

  private readonly tableColumnIsoCode: (row: number) => string;

  private readonly tableColumnZone: (row: number) => string;

  private readonly tableColumnCountry: (row: number) => string;

  private readonly tableColumnStatusLink: (row: number) => string;

  private readonly tableColumnStatusToggle: (row: number) => string;

  private readonly tableColumnStatusToggleInput: (row: number) => string;

  private readonly tableColumnActions: (row: number) => string;

  private readonly columnActionsEditLink: (row: number) => string;

  private readonly columnActionsDropdownButton: (row: number) => string;

  private readonly columnActionsDeleteLink: (row: number) => string;

  private readonly deleteModalButtonYes: string;

  private readonly bulkActionBlock: string;

  private readonly bulkActionMenuButton: string;

  private readonly bulkActionDropdownMenu: string;

  private readonly selectAllLink: string;

  private readonly bulkEnableLink: string;

  private readonly bulkDisableLink: string;

  private readonly bulkDeleteLink: string;

  private readonly confirmDeleteModal: string;

  private readonly confirmDeleteButton: string;

  private readonly tableHead: string;

  private readonly sortColumnDiv: (column: number) => string;

  private readonly sortColumnSpanButton: (column: number) => string;

  private readonly paginationLimitSelect: string;

  private readonly paginationLabel: string;

  private readonly paginationNextLink: string;

  private readonly paginationPreviousLink: string;

  /**
   * @constructs
   * Setting up texts and selectors to use on states page
   */
  constructor() {
    super();

    this.pageTitle = 'States •';
    this.successfulUpdateStatusMessage = 'The status has been successfully updated.';
    this.successfulUpdateMessage = 'Update successful';
    this.successfulMultiDeleteMessage = 'Successful deletion';

    // Header selectors
    this.addNewStateLink = '#page-header-desc-configuration-add[title=\'Add new state\']';

    // Grid
    this.gridPanelDiv = '#state_grid_panel';
    this.gridHeaderTitle = `${this.gridPanelDiv} h3.card-header-title`;
    this.bulkActionsToggleButton = `${this.gridPanelDiv} button.js-bulk-actions-btn`;
    this.enableSelectionButton = `${this.gridPanelDiv} #state_grid_bulk_action_enable_selection`;
    this.disableSelectionButton = `${this.gridPanelDiv} #state_grid_bulk_action_disable_selection`;
    this.deleteSelectionButton = `${this.gridPanelDiv} #state_grid_bulk_action_delete_selection`;
    this.selectAllLabel = `${this.gridPanelDiv} #state_grid tr.column-filters .md-checkbox i`;

    // Form selectors
    this.gridForm = '#form-state';
    this.gridTableHeaderTitle = `${this.gridForm} .panel-heading`;
    this.gridTableNumberOfTitlesSpan = `${this.gridTableHeaderTitle} span.badge`;

    // Table selectors
    this.gridTable = '#state_grid';

    // Filter selectors
    this.filterRow = `${this.gridTable} tr.column-filters`;
    this.filterColumn = (filterBy: string) => `${this.filterRow} [name='state[${filterBy}]']`;
    this.filterSearchButton = `${this.gridTable} .grid-search-button`;
    this.filterResetButton = `${this.gridTable} .grid-reset-button`;

    // Table body selectors
    this.tableBody = `${this.gridTable} tbody`;
    this.tableBodyRows = `${this.tableBody} tr`;
    this.tableBodyRow = (row: number) => `${this.tableBodyRows}:nth-child(${row})`;
    this.tableBodyColumn = (row: number) => `${this.tableBodyRow(row)} td`;

    // Columns selectors
    this.tableColumnId = (row: number) => `${this.tableBodyColumn(row)}:nth-child(2)`;
    this.tableColumnName = (row: number) => `${this.tableBodyColumn(row)}:nth-child(3)`;
    this.tableColumnIsoCode = (row: number) => `${this.tableBodyColumn(row)}:nth-child(4)`;
    this.tableColumnZone = (row: number) => `${this.tableBodyColumn(row)}:nth-child(5)`;
    this.tableColumnCountry = (row: number) => `${this.tableBodyColumn(row)}:nth-child(6)`;
    this.tableColumnStatusLink = (row: number) => `${this.tableBodyColumn(row)}:nth-child(7) a`;
    this.tableColumnStatusToggle = (row: number) => `${this.tableBodyColumn(row)}:nth-child(7) .ps-switch`;
    this.tableColumnStatusToggleInput = (row: number) => `${this.tableColumnStatusToggle(row)} input`;

    // Column actions selectors
    this.tableColumnActions = (row: number) => `${this.tableBodyColumn(row)} .btn-group-action`;
    this.columnActionsEditLink = (row: number) => `${this.tableColumnActions(row)} a.grid-edit-row-link`;
    this.columnActionsDropdownButton = (row: number) => `${this.tableColumnActions(row)} a[data-toggle='dropdown']`;
    this.columnActionsDeleteLink = (row: number) => `${this.tableColumnActions(row)} a.grid-delete-row-link`;

    // Confirmation modal
    this.deleteModalButtonYes = '#popup_ok';

    // Bulk actions selectors
    this.bulkActionBlock = 'div.bulk-actions';
    this.bulkActionMenuButton = '#bulk_action_menu_state';
    this.bulkActionDropdownMenu = `${this.bulkActionBlock} ul.dropdown-menu`;
    this.selectAllLink = `${this.bulkActionDropdownMenu} li:nth-child(1)`;
    this.bulkEnableLink = `${this.bulkActionDropdownMenu} li:nth-child(4)`;
    this.bulkDisableLink = `${this.bulkActionDropdownMenu} li:nth-child(5)`;
    this.bulkDeleteLink = `${this.bulkActionDropdownMenu} li:nth-child(7)`;
    this.confirmDeleteModal = '#state-grid-confirm-modal';
    this.confirmDeleteButton = `${this.confirmDeleteModal} button.btn-confirm-submit`;

    // Sort Selectors
    this.tableHead = `${this.gridTable} thead`;
    this.sortColumnDiv = (column: number) => `${this.tableHead} th:nth-child(${column})`;
    this.sortColumnSpanButton = (column: number) => `${this.sortColumnDiv(column)} span.ps-sort`;

    // Pagination
    this.paginationLimitSelect = '#paginator_select_page_limit';
    this.paginationLabel = `${this.gridPanelDiv} .col-form-label`;
    this.paginationNextLink = `${this.gridPanelDiv} [data-role=next-page-link]`;
    this.paginationPreviousLink = `${this.gridPanelDiv} [data-role='previous-page-link']`;
  }

  /* Header methods */
  /**
   * Go To add new state page
   * @param page {Page} Browser tab
   * @return {Promise<void>}
   */
  async goToAddNewStatePage(page: Page): Promise<void> {
    await this.clickAndWaitForURL(page, this.addNewStateLink);
  }

  /* Filter Methods */
  /**
   * Reset all filters
   * @param page {Page} Browser tab
   * @return {Promise<void>}
   */
  async resetFilter(page: Page): Promise<void> {
    if (!(await this.elementNotVisible(page, this.filterResetButton, 2000))) {
      await this.clickAndWaitForURL(page, this.filterResetButton);
    }
    await this.waitForVisibleSelector(page, this.filterSearchButton, 2000);
  }

  /**
   * Get number of states
   * @param page {Page} Browser tab
   * @return {Promise<number>}
   */
  async getNumberOfElement(page: Page): Promise<number> {
    return this.getNumberFromText(page, this.gridHeaderTitle);
  }

  /**
   * Get number of states in the current grid page
   * @param page {Page} Browser tab
   * @return {Promise<number>}
   */
  async getNumberOfElementInGrid(page: Page): Promise<number> {
    return (await page.$$(`${this.tableBodyRows}:not(.empty_row)`)).length;
  }

  /**
   * Reset and get number of states
   * @param page {Page} Browser tab
   * @return {Promise<number>}
   */
  async resetAndGetNumberOfLines(page: Page): Promise<number> {
    await this.resetFilter(page);

    return this.getNumberOfElement(page);
  }

  /**
   * Filter states
   * @param page {Page} Browser tab
   * @param filterType {string} Input or select to choose method of filter
   * @param filterBy {string} Column to filter
   * @param value {string} Value to filter with
   * @return {Promise<void>}
   */
  async filterStates(page: Page, filterType: string, filterBy: string, value: string): Promise<void> {
    const currentUrl: string = page.url();
    let textValue: string = value;

    switch (filterType) {
      case 'input':
        await this.setValue(page, this.filterColumn(filterBy), value);
<<<<<<< HEAD
=======
        await this.clickAndWaitForURL(page, this.filterSearchButton);
>>>>>>> 4b01ba6e
        break;

      case 'select':
        if (filterBy === 'active') {
          textValue = value === '1' ? 'Yes' : 'No';
        }
<<<<<<< HEAD
        await this.selectByVisibleText(page, this.filterColumn(filterBy), textValue);
=======
        await Promise.all([
          this.selectByVisibleText(page, this.filterColumn(filterBy), textValue),
          page.waitForURL((url: URL): boolean => url.toString() !== currentUrl, {waitUntil: 'networkidle'}),
        ]);

>>>>>>> 4b01ba6e
        break;

      default:
        throw new Error(`Filter ${filterBy} was not found`);
    }

    await this.clickAndWaitForNavigation(page, this.filterSearchButton);
  }

  /* Column methods */

  /**
   * Get text from column in table
   * @param page {Page} Browser tab
   * @param row {number} Row on table
   * @param columnName {string} Column to get text value
   * @return {Promise<string>}
   */
  async getTextColumn(page: Page, row: number, columnName: string): Promise<string> {
    let columnSelector;

    switch (columnName) {
      case 'id_state':
        columnSelector = this.tableColumnId(row);
        break;

      case 'name':
        columnSelector = this.tableColumnName(row);
        break;

      case 'iso_code':
        columnSelector = this.tableColumnIsoCode(row);
        break;

      case 'id_zone':
        columnSelector = this.tableColumnZone(row);
        break;

      case 'id_country':
        columnSelector = this.tableColumnCountry(row);
        break;

      default:
        throw new Error(`Column ${columnName} was not found`);
    }

    return this.getTextContent(page, columnSelector);
  }

  /**
   * Get state status
   * @param page {Page} Browser tab
   * @param row {number} Row on table
   * @return {Promise<boolean>}
   */
  async getStateStatus(page: Page, row: number): Promise<boolean> {
    const inputValue = await this.getAttributeContent(
      page,
      `${this.tableColumnStatusToggleInput(row)}:checked`,
      'value',
    );

    // Return status=false if value='0' and true otherwise
    return (inputValue !== '0');
  }

  /**
   * Set state status
   * @param page {Page} Browser tab
   * @param row {number} Row on table
   * @param wantedStatus {boolean} True if we need to enable status, false if not
   * @return {Promise<boolean>}, true if click has been performed
   */
  async setStateStatus(page: Page, row: number, wantedStatus: boolean): Promise<boolean> {
    if (wantedStatus !== await this.getStateStatus(page, row)) {
<<<<<<< HEAD
      // Click and wait for message
      const [message] = await Promise.all([
        this.getGrowlMessageContent(page),
        page.click(this.tableColumnStatusToggle(row)),
      ]);

      await this.closeGrowlMessage(page);
      return message === this.successfulUpdateStatusMessage;
=======
      await this.clickAndWaitForURL(page, this.tableColumnStatusLink(row));
>>>>>>> 4b01ba6e
    }

    return false;
  }

  /**
   * Go to edit state page
   * @param page {Page} Browser tab
   * @param row {number} Row on table
   * @return {Promise<void>}
   */
  async goToEditStatePage(page: Page, row: number): Promise<void> {
    await this.clickAndWaitForURL(page, this.columnActionsEditLink(row));
  }

  /**
   * Delete state
   * @param page {Page} Browser tab
   * @param row {number} Row on table to delete
   * @return {Promise<string>}
   */
  async deleteState(page: Page, row: number): Promise<string> {
    // Add listener to dialog to accept deletion
    await this.dialogListener(page, true);
    // Click on dropDown
    await Promise.all([
      page.click(this.columnActionsDropdownButton(row)),
      this.waitForVisibleSelector(page, `${this.columnActionsDropdownButton(row)}[aria-expanded='true']`),
    ]);

<<<<<<< HEAD
    // Click on delete and wait for modal
    await Promise.all([
      page.click(this.columnActionsDeleteLink(row)),
      this.waitForVisibleSelector(page, `${this.confirmDeleteModal}.show`),
    ]);
    await this.clickAndWaitForNavigation(page, this.confirmDeleteButton);
=======
    // Confirm delete in modal
    await this.clickAndWaitForURL(page, this.deleteModalButtonYes);
>>>>>>> 4b01ba6e

    return this.getAlertSuccessBlockParagraphContent(page);
  }

  /**
   * Get content from all rows
   * @param page {Page} Browser tab
   * @param columnName {string} Column name to get all rows content
   * @return {Promise<Array<string>>}
   */
  async getAllRowsColumnContent(page: Page, columnName: string): Promise<string[]> {
    const rowsNumber = await this.getNumberOfElementInGrid(page);
    const allRowsContentTable: string[] = [];

    for (let i = 1; i <= rowsNumber; i++) {
      const rowContent = await this.getTextColumn(page, i, columnName);
      allRowsContentTable.push(rowContent);
    }

    return allRowsContentTable;
  }

  /* Bulk actions methods */

  /**
   * Select all rows
   * @param page {Page} Browser tab
   * @return {Promise<void>}
   */
  async bulkSelectRows(page: Page): Promise<void> {
    // Click on Select All
    await Promise.all([
      page.$eval(this.selectAllLabel, (el: HTMLElement) => el.click()),
      this.waitForVisibleSelector(page, `${this.bulkActionsToggleButton}:not([disabled])`),
    ]);
  }

  /**
   * Bulk delete states
   * @param page {Page} Browser tab
   * @return {Promise<string>}
   */
  async bulkDeleteStates(page: Page): Promise<string> {
    await this.bulkSelectRows(page);

<<<<<<< HEAD
    // Click on Button Bulk actions
    await Promise.all([
      page.click(this.bulkActionsToggleButton),
      this.waitForVisibleSelector(page, `${this.bulkActionsToggleButton}[aria-expanded='true']`),
    ]);
    // Click on delete and wait for modal
    await Promise.all([
      page.click(this.deleteSelectionButton),
      this.waitForVisibleSelector(page, `${this.confirmDeleteModal}.show`),
    ]);
    await this.clickAndWaitForNavigation(page, this.confirmDeleteButton);
=======
    // Perform delete
    await page.click(this.bulkActionMenuButton);
    await this.clickAndWaitForURL(page, this.bulkDeleteLink);
>>>>>>> 4b01ba6e

    return this.getAlertSuccessBlockParagraphContent(page);
  }

  /**
   * Bulk set states status
   * @param page {Page} Browser tab
   * @param wantedStatus {boolean} True if we need to bulk enable status, false if not
   * @return {Promise<string>}
   */
  async bulkSetStatus(page: Page, wantedStatus: boolean): Promise<string> {
    // Select all rows
    await this.bulkSelectRows(page);

    // Set status
    await Promise.all([
      page.click(this.bulkActionsToggleButton),
      this.waitForVisibleSelector(page, `${this.bulkActionsToggleButton}[aria-expanded='true']`),
    ]);
    // Click to change status
    await this.clickAndWaitForNavigation(page, wantedStatus ? this.enableSelectionButton : this.disableSelectionButton);

<<<<<<< HEAD
    return this.getAlertSuccessBlockParagraphContent(page);
=======
    await this.clickAndWaitForURL(
      page,
      wantedStatus ? this.bulkEnableLink : this.bulkDisableLink,
    );
>>>>>>> 4b01ba6e
  }

  /* Sort table method */

  /**
   * Sort table
   * @param page {Page} Browser tab
   * @param sortBy {string} Column to sort with
   * @param sortDirection {string} Sort direction asc or desc
   * @return {Promise<void>}
   */
  async sortTable(page: Page, sortBy: string, sortDirection: string): Promise<void> {
    let columnSelector: string;
    let sortColumnSpanButton: string;

    switch (sortBy) {
      case 'id_state':
        columnSelector = this.sortColumnDiv(2);
        sortColumnSpanButton = this.sortColumnSpanButton(2);
        break;

      case 'name':
        columnSelector = this.sortColumnDiv(3);
        sortColumnSpanButton = this.sortColumnSpanButton(3);
        break;

      case 'iso_code':
        columnSelector = this.sortColumnDiv(4);
        sortColumnSpanButton = this.sortColumnSpanButton(4);
        break;

      case 'id_zone':
        columnSelector = this.sortColumnDiv(5);
        sortColumnSpanButton = this.sortColumnSpanButton(5);
        break;

      case 'id_country':
        columnSelector = this.sortColumnDiv(6);
        sortColumnSpanButton = this.sortColumnSpanButton(6);
        break;

      default:
        throw new Error(`Column ${sortBy} was not found`);
    }

<<<<<<< HEAD
    const sortColumnDiv = `${columnSelector} [data-sort-direction='${sortDirection}']`;

    let i: number = 0;
    while (await this.elementNotVisible(page, sortColumnDiv, 2000) && i < 2) {
      await this.clickAndWaitForNavigation(page, sortColumnSpanButton);
      i += 1;
    }

    await this.waitForVisibleSelector(page, sortColumnDiv, 20000);
=======
    const sortColumnButton = `${columnSelector} i.icon-caret-${sortDirection}`;
    await this.clickAndWaitForURL(page, sortColumnButton);
>>>>>>> 4b01ba6e
  }

  /* Pagination methods */
  /**
   * Get pagination label
   * @param page {Page} Browser tab
   * @return {Promise<string>}
   */
  getPaginationLabel(page: Page): Promise<string> {
    return this.getTextContent(page, this.paginationLabel);
  }

  /**
   * Select pagination limit
   * @param page {Page} Browser tab
   * @param number {number} Value of pagination limit to select
   * @returns {Promise<string>}
   */
  async selectPaginationLimit(page: Page, number: number): Promise<string> {
<<<<<<< HEAD
    await this.selectByVisibleText(page, this.paginationLimitSelect, number);
=======
    await this.waitForSelectorAndClick(page, this.paginationDropdownButton);
    await this.clickAndWaitForURL(page, this.paginationItems(number));
>>>>>>> 4b01ba6e

    return this.getPaginationLabel(page);
  }

  /**
   * Click on next
   * @param page {Page} Browser tab
   * @returns {Promise<string>}
   */
  async paginationNext(page: Page): Promise<string> {
    await this.clickAndWaitForURL(page, this.paginationNextLink);

    return this.getPaginationLabel(page);
  }

  /**
   * Click on previous
   * @param page {Page} Browser tab
   * @returns {Promise<string>}
   */
  async paginationPrevious(page: Page): Promise<string> {
    await this.clickAndWaitForURL(page, this.paginationPreviousLink);

    return this.getPaginationLabel(page);
  }
}

export default new States();<|MERGE_RESOLUTION|>--- conflicted
+++ resolved
@@ -263,25 +263,18 @@
     switch (filterType) {
       case 'input':
         await this.setValue(page, this.filterColumn(filterBy), value);
-<<<<<<< HEAD
-=======
         await this.clickAndWaitForURL(page, this.filterSearchButton);
->>>>>>> 4b01ba6e
         break;
 
       case 'select':
         if (filterBy === 'active') {
           textValue = value === '1' ? 'Yes' : 'No';
         }
-<<<<<<< HEAD
-        await this.selectByVisibleText(page, this.filterColumn(filterBy), textValue);
-=======
         await Promise.all([
           this.selectByVisibleText(page, this.filterColumn(filterBy), textValue),
           page.waitForURL((url: URL): boolean => url.toString() !== currentUrl, {waitUntil: 'networkidle'}),
         ]);
 
->>>>>>> 4b01ba6e
         break;
 
       default:
@@ -357,7 +350,6 @@
    */
   async setStateStatus(page: Page, row: number, wantedStatus: boolean): Promise<boolean> {
     if (wantedStatus !== await this.getStateStatus(page, row)) {
-<<<<<<< HEAD
       // Click and wait for message
       const [message] = await Promise.all([
         this.getGrowlMessageContent(page),
@@ -366,9 +358,6 @@
 
       await this.closeGrowlMessage(page);
       return message === this.successfulUpdateStatusMessage;
-=======
-      await this.clickAndWaitForURL(page, this.tableColumnStatusLink(row));
->>>>>>> 4b01ba6e
     }
 
     return false;
@@ -399,17 +388,12 @@
       this.waitForVisibleSelector(page, `${this.columnActionsDropdownButton(row)}[aria-expanded='true']`),
     ]);
 
-<<<<<<< HEAD
     // Click on delete and wait for modal
     await Promise.all([
       page.click(this.columnActionsDeleteLink(row)),
       this.waitForVisibleSelector(page, `${this.confirmDeleteModal}.show`),
     ]);
-    await this.clickAndWaitForNavigation(page, this.confirmDeleteButton);
-=======
-    // Confirm delete in modal
-    await this.clickAndWaitForURL(page, this.deleteModalButtonYes);
->>>>>>> 4b01ba6e
+    await this.clickAndWaitForURL(page, this.confirmDeleteButton);
 
     return this.getAlertSuccessBlockParagraphContent(page);
   }
@@ -455,7 +439,6 @@
   async bulkDeleteStates(page: Page): Promise<string> {
     await this.bulkSelectRows(page);
 
-<<<<<<< HEAD
     // Click on Button Bulk actions
     await Promise.all([
       page.click(this.bulkActionsToggleButton),
@@ -466,12 +449,7 @@
       page.click(this.deleteSelectionButton),
       this.waitForVisibleSelector(page, `${this.confirmDeleteModal}.show`),
     ]);
-    await this.clickAndWaitForNavigation(page, this.confirmDeleteButton);
-=======
-    // Perform delete
-    await page.click(this.bulkActionMenuButton);
-    await this.clickAndWaitForURL(page, this.bulkDeleteLink);
->>>>>>> 4b01ba6e
+    await this.clickAndWaitForURL(page, this.confirmDeleteButton);
 
     return this.getAlertSuccessBlockParagraphContent(page);
   }
@@ -492,16 +470,9 @@
       this.waitForVisibleSelector(page, `${this.bulkActionsToggleButton}[aria-expanded='true']`),
     ]);
     // Click to change status
-    await this.clickAndWaitForNavigation(page, wantedStatus ? this.enableSelectionButton : this.disableSelectionButton);
-
-<<<<<<< HEAD
+    await this.clickAndWaitForURL(page, wantedStatus ? this.enableSelectionButton : this.disableSelectionButton);
+
     return this.getAlertSuccessBlockParagraphContent(page);
-=======
-    await this.clickAndWaitForURL(
-      page,
-      wantedStatus ? this.bulkEnableLink : this.bulkDisableLink,
-    );
->>>>>>> 4b01ba6e
   }
 
   /* Sort table method */
@@ -547,20 +518,15 @@
         throw new Error(`Column ${sortBy} was not found`);
     }
 
-<<<<<<< HEAD
     const sortColumnDiv = `${columnSelector} [data-sort-direction='${sortDirection}']`;
 
     let i: number = 0;
     while (await this.elementNotVisible(page, sortColumnDiv, 2000) && i < 2) {
-      await this.clickAndWaitForNavigation(page, sortColumnSpanButton);
+      await this.clickAndWaitForURL(page, sortColumnSpanButton);
       i += 1;
     }
 
     await this.waitForVisibleSelector(page, sortColumnDiv, 20000);
-=======
-    const sortColumnButton = `${columnSelector} i.icon-caret-${sortDirection}`;
-    await this.clickAndWaitForURL(page, sortColumnButton);
->>>>>>> 4b01ba6e
   }
 
   /* Pagination methods */
@@ -580,12 +546,8 @@
    * @returns {Promise<string>}
    */
   async selectPaginationLimit(page: Page, number: number): Promise<string> {
-<<<<<<< HEAD
-    await this.selectByVisibleText(page, this.paginationLimitSelect, number);
-=======
     await this.waitForSelectorAndClick(page, this.paginationDropdownButton);
     await this.clickAndWaitForURL(page, this.paginationItems(number));
->>>>>>> 4b01ba6e
 
     return this.getPaginationLabel(page);
   }
