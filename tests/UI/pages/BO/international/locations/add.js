--- conflicted
+++ resolved
@@ -29,11 +29,7 @@
   /**
    * Fill form for add/edit zone
    * @param page {Page} Browser tab
-<<<<<<< HEAD
-   * @param zoneData {zoneData} Data to set on new/edit zone page
-=======
    * @param zoneData {ZoneData} Data to set on new/edit zone page
->>>>>>> 0ee423b4
    * @returns {Promise<string>}
    */
   async createEditZone(page, zoneData) {
