--- conflicted
+++ resolved
@@ -13,11 +13,8 @@
 class AddCurrency extends LocalizationBasePage {
   public readonly pageTitle: string;
 
-<<<<<<< HEAD
   public readonly editCurrencyPage: string;
-=======
   public readonly resetCurrencyFormatMessage: string;
->>>>>>> 5702960c
 
   private readonly currencySelect: string;
 
@@ -70,13 +67,9 @@
   constructor() {
     super();
 
-<<<<<<< HEAD
     this.pageTitle = `New currency • ${global.INSTALL.SHOP_NAME}`;
     this.editCurrencyPage = 'Editing currency';
-=======
-    this.pageTitle = 'Currencies • ';
     this.resetCurrencyFormatMessage = 'Your symbol and format customizations have been successfully reset for this language.';
->>>>>>> 5702960c
 
     // Selectors
     this.currencySelect = '#currency_selected_iso_code';
