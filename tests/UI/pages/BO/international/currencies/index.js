--- conflicted
+++ resolved
@@ -33,18 +33,15 @@
     this.actionsColumn = row => `${this.tableRow(row)} td.column-actions`;
     this.dropdownToggleButton = row => `${this.actionsColumn(row)} a.dropdown-toggle`;
     this.dropdownToggleMenu = row => `${this.actionsColumn(row)} div.dropdown-menu`;
-<<<<<<< HEAD
     this.deleteRowLink = row => `${this.dropdownToggleMenu(row)} a.grid-delete-row-link`;
+    this.editRowLink = row => `${this.actionsColumn(row)} a[href*='/edit']`;
     // Delete modal
     this.confirmDeleteModal = '#currency-grid-confirm-modal';
     this.confirmDeleteButton = `${this.confirmDeleteModal} button.btn-confirm-submit`;
-=======
-    this.deleteRowLink = row => `${this.dropdownToggleMenu(row)} a[data-url*='/delete']`;
-    this.editRowLink = row => `${this.actionsColumn(row)} a[href*='/edit']`;
+
     // Exchange rate form
     this.exchangeRateForm = 'form[name=\'exchange_rates\']';
     this.updateExchangeRatesButton = `${this.exchangeRateForm} .btn.btn-primary`;
->>>>>>> 37fe0901
   }
 
   /* Header Methods */
@@ -200,14 +197,15 @@
   }
 
   /**
-<<<<<<< HEAD
    * Confirm delete in modal
    * @param page
    * @return {Promise<void>}
    */
   async confirmDeleteCurrency(page) {
     await this.clickAndWaitForNavigation(page, this.confirmDeleteButton);
-=======
+  }
+
+  /**
    * Go to edit currency page
    * @param page
    * @param row
@@ -225,7 +223,6 @@
   async updateExchangeRate(page) {
     await this.clickAndWaitForNavigation(page, this.updateExchangeRatesButton);
     return this.getTextContent(page, this.alertSuccessBlockParagraph);
->>>>>>> 37fe0901
   }
 }
 
