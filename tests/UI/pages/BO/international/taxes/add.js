require('module-alias/register');
const BOBasePage = require('@pages/BO/BObasePage');

/**
 * Add tax page, contains functions that can be used on the page
 * @class
 * @extends BOBasePage
 */
class AddTax extends BOBasePage {
  /**
   * @constructs
   * Setting up texts and selectors to use on add tax page
   */
  constructor() {
    super();

    this.pageTitleCreate = 'Taxes •';
    this.pageTitleEdit = 'Edit: ';
    this.successfulUpdateStatusMessage = 'The status has been successfully updated.';

    // Selectors
    this.nameEnInput = '#tax_name_1';
    this.nameFrInput = '#tax_name_2';
    this.inputLangDropdownButton = 'button#tax_name';
    this.inputLangChoiceSpan = lang => `div.dropdown-menu span[data-locale='${lang}']`;
    this.rateInput = '#tax_rate';
    this.statusToggleInput = toggle => `#tax_is_enabled_${toggle}`;
    this.saveTaxButton = '#save-button';
  }

  /*
  Methods
   */

  /**
   * Change language for input name
   * @param page {Page} Browser tab
   * @param lang {string} Value of language to change
   * @return {Promise<void>}
   */
  async changeInputLanguage(page, lang) {
    await Promise.all([
      page.click(this.inputLangDropdownButton),
      this.waitForVisibleSelector(page, `${this.inputLangDropdownButton}[aria-expanded='true']`),
    ]);
    await Promise.all([
      page.click(this.inputLangChoiceSpan(lang)),
      this.waitForVisibleSelector(page, `${this.inputLangDropdownButton}[aria-expanded='false']`),
    ]);
  }

  /**
   * Fill form for add/edit tax
   * @param page {Page} Browser tab
<<<<<<< HEAD
   * @param taxData {taxData} Data to set on new/edit tax page
=======
   * @param taxData {TaxData} Data to set on new/edit tax page
>>>>>>> 0ee423b4
   * @returns {Promise<string>}
   */
  async createEditTax(page, taxData) {
    await this.changeInputLanguage(page, 'en');
    await this.setValue(page, this.nameEnInput, taxData.name);
    await this.changeInputLanguage(page, 'fr');
    await this.setValue(page, this.nameFrInput, taxData.frName);
    await this.setValue(page, this.rateInput, taxData.rate);
    await page.check(this.statusToggleInput(taxData.enabled ? 1 : 0));
    // Save Tax
    await this.clickAndWaitForNavigation(page, this.saveTaxButton);

    return this.getAlertSuccessBlockParagraphContent(page);
  }
}

module.exports = new AddTax();<|MERGE_RESOLUTION|>--- conflicted
+++ resolved
@@ -52,11 +52,7 @@
   /**
    * Fill form for add/edit tax
    * @param page {Page} Browser tab
-<<<<<<< HEAD
-   * @param taxData {taxData} Data to set on new/edit tax page
-=======
    * @param taxData {TaxData} Data to set on new/edit tax page
->>>>>>> 0ee423b4
    * @returns {Promise<string>}
    */
   async createEditTax(page, taxData) {
