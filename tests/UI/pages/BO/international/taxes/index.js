--- conflicted
+++ resolved
@@ -179,11 +179,7 @@
    * Get content from all rows
    * @param page {Page} Browser tab
    * @param column {string} Column to get text value
-<<<<<<< HEAD
-   * @return {Promise<[]>}
-=======
    * @return {Promise<Array<string>>}
->>>>>>> 0ee423b4
    */
   async getAllRowsColumnContent(page, column) {
     const rowsNumber = await this.getNumberOfElementInGrid(page);
@@ -299,12 +295,8 @@
   /**
    * Update Tax Options
    * @param page {Page} Browser tab
-<<<<<<< HEAD
-   * @param taxOptionData {taxOptionData} Data to set on new/edit tax option
-=======
    * @param taxOptionData {{enabled: boolean, displayInShoppingCart: boolean, basedOn: string,
    * useEcoTax: boolean, ecoTax: ?string}} Data to set on new/edit tax option
->>>>>>> 0ee423b4
    * @returns {Promise<string>}
    */
   async updateTaxOption(page, taxOptionData) {
@@ -391,11 +383,7 @@
 
   /**
    * Click on previous
-<<<<<<< HEAD
-   * @param {Page} Browser tab
-=======
-   * @param page {Page} Browser tab
->>>>>>> 0ee423b4
+   * @param page {Page} Browser tab
    * @returns {Promise<string>}
    */
   async paginationPrevious(page) {
