require('module-alias/register');
const BOBasePage = require('@pages/BO/BObasePage');

class ProductSettings extends BOBasePage {
  constructor() {
    super();

    this.pageTitle = 'Product Settings •';
    this.successfulUpdateMessage = 'Update successful';

    // Selectors
    // Products general form
    this.switchCatalogModeLabel = toggle => `label[for='general_catalog_mode_${toggle}']`;
    this.switchShowPricesLabel = toggle => `label[for='general_catalog_mode_with_prices_${toggle}']`;
    this.maxSizeShortDescriptionInput = '#general_short_description_limit';
    this.newDaysNumberInput = '#general_new_days_number';
    this.switchForceUpdateFriendlyURLLabel = toggle => `label[for='general_force_friendly_url_${toggle}']`;
    this.quantityDiscountBasedOnSelect = '#general_quantity_discount';
    this.switchDefaultActivationStatusLabel = toggle => `label[for='general_default_status_${toggle}']`;
    this.saveProductGeneralFormButton = '#form-general-save-button';

    // Product page form
    this.switchDisplayAvailableQuantities = toggle => `label[for='page_display_quantities_${toggle}']`;
    this.remainingQuantityInput = '#page_display_last_quantities';
    this.displayUnavailableAttributesLabel = toggle => `label[for='page_display_unavailable_attributes_${toggle}']`;
    this.separatorAttributeOnProductPageSelect = '#page_attribute_anchor_separator';
    this.displayDiscountedPriceLabel = toggle => `label[for='page_display_discount_price_${toggle}']`;
    this.saveProductPageFormButton = '#form-page-save-button';

    // Products stock form
    this.productsStockForm = '#configuration_fieldset_stock';
    this.allowOrderingOosLabel = toggle => `${this.productsStockForm} label`
      + `[for='stock_allow_ordering_oos_${toggle}']`;
    this.enableStockManagementLabel = toggle => `${this.productsStockForm} label`
      + `[for='stock_stock_management_${toggle}']`;
    this.nameLangButton = '#stock_in_stock_label';
    this.nameLangSpan = lang => 'div.dropdown-menu[aria-labelledby=\'stock_in_stock_label\']'
      + ` span[data-locale='${lang}']`;
    this.labelInStock = idLang => `#stock_in_stock_label_${idLang}`;
    this.deliveryTimeInStockInput = '#stock_delivery_time_1';
    this.deliveryTimeOutOfStockInput = '#stock_oos_delivery_time_1';
    this.oosAllowedBackordersLabel = idLang => `#stock_oos_allowed_backorders_${idLang}`;
    this.oosDeniedBackordersLabel = idLang => `#stock_oos_denied_backorders_${idLang}`;
    this.saveProductsStockForm = '#form-stock-save-button';

    // Pagination form
    this.productsPerPageInput = '#pagination_products_per_page';
    this.productsDefaultOrderBySelect = '#pagination_default_order_by';
    this.productsDefaultOrderMethodSelect = '#pagination_default_order_way';
    this.savePaginationFormButton = '#form-pagination-save-button';
  }

  /*
    Methods
  */

  /**
   * Enable/disable catalog mode
   * @param page
   * @param toEnable, true to enable and false to disable
   * @return {Promise<string>}
   */
  async changeCatalogModeStatus(page, toEnable = true) {
    await this.waitForSelectorAndClick(page, this.switchCatalogModeLabel(toEnable ? 1 : 0));
    await this.clickAndWaitForNavigation(page, this.saveProductGeneralFormButton);
    return this.getTextContent(page, this.alertSuccessBlock);
  }

  /**
   * Enable/disable show prices
   * @param page
   * @param toEnable, true to enable and false to disable
   * @return {Promise<string>}
   */
  async setShowPricesStatus(page, toEnable = true) {
    await this.waitForSelectorAndClick(page, this.switchShowPricesLabel(toEnable ? 1 : 0));
    await this.clickAndWaitForNavigation(page, this.saveProductGeneralFormButton);
    return this.getTextContent(page, this.alertSuccessBlock);
  }

  /**
   * Update number of days
   * @param page
   * @param numberOfDays
   * @returns {Promise<string>}
   */
  async updateNumberOfDays(page, numberOfDays) {
    await this.setValue(page, this.newDaysNumberInput, numberOfDays.toString());
    await this.clickAndWaitForNavigation(page, this.saveProductGeneralFormButton);
    return this.getTextContent(page, this.alertSuccessBlock);
  }

  /**
   * Update max size of short description
   * @param page
   * @param size
   * @returns {Promise<string>}
   */
  async UpdateMaxSizeOfSummary(page, size) {
    await this.setValue(page, this.maxSizeShortDescriptionInput, size.toString());
    await this.clickAndWaitForNavigation(page, this.saveProductGeneralFormButton);
    return this.getTextContent(page, this.alertSuccessBlock);
  }

  /**
   * Enable/Disable force update of friendly URL
   * @param page
   * @param toEnable
   * @returns {Promise<string>}
   */
  async setForceUpdateFriendlyURLStatus(page, toEnable = true) {
    await this.waitForSelectorAndClick(page, this.switchForceUpdateFriendlyURLLabel(toEnable ? 1 : 0));
    await this.clickAndWaitForNavigation(page, this.saveProductGeneralFormButton);
    return this.getTextContent(page, this.alertSuccessBlock);
  }

  /**
   * Change default activation status
   * @param page
   * @param toEnable
   * @returns {Promise<string>}
   */
  async setDefaultActivationStatus(page, toEnable = true) {
    await this.waitForSelectorAndClick(page, this.switchDefaultActivationStatusLabel(toEnable ? 1 : 0));
    await this.clickAndWaitForNavigation(page, this.saveProductGeneralFormButton);
    return this.getTextContent(page, this.alertSuccessBlock);
  }

  /**
   * Choose quantity discounts based on
   * @param page
   * @param basedOn
   * @returns {Promise<string>}
   */
  async chooseQuantityDiscountsBasedOn(page, basedOn) {
    await this.selectByVisibleText(page, this.quantityDiscountBasedOnSelect, basedOn);
    await this.clickAndWaitForNavigation(page, this.saveProductGeneralFormButton);
    return this.getTextContent(page, this.alertSuccessBlock);
  }

  /**
   * Enable/ Disable display available quantities
   * @param page
   * @param toEnable
   * @returns {Promise<string>}
   */
  async setDisplayAvailableQuantitiesStatus(page, toEnable = true) {
    await this.waitForSelectorAndClick(page, this.switchDisplayAvailableQuantities(toEnable ? 1 : 0));
    await this.clickAndWaitForNavigation(page, this.saveProductPageFormButton);
    return this.getTextContent(page, this.alertSuccessBlock);
  }

  /**
   * Set display remaining quantities
   * @param page
   * @param quantity
   * @returns {Promise<string>}
   */
  async setDisplayRemainingQuantities(page, quantity) {
    await this.setValue(page, this.remainingQuantityInput, quantity.toString());
    await this.clickAndWaitForNavigation(page, this.saveProductPageFormButton);
    return this.getTextContent(page, this.alertSuccessBlock);
  }

  /**
   * Set display unavailable product attributes
   * @param page
   * @param toEnable
   * @returns {Promise<string>}
   */
  async setDisplayUnavailableProductAttributesStatus(page, toEnable = true) {
    await this.waitForSelectorAndClick(page, this.displayUnavailableAttributesLabel(toEnable ? 1 : 0));
    await this.clickAndWaitForNavigation(page, this.saveProductPageFormButton);
    return this.getTextContent(page, this.alertSuccessBlock);
  }

  /**
   * Set separator of attribute anchor on the product links
   * @param page
   * @param separator
   * @returns {Promise<string>}
   */
  async setSeparatorOfAttributeOnProductLink(page, separator) {
    await this.selectByVisibleText(page, this.separatorAttributeOnProductPageSelect, separator);
    await this.clickAndWaitForNavigation(page, this.saveProductPageFormButton);
    return this.getTextContent(page, this.alertSuccessBlock);
  }

  /**
   * Enable/Disable allow ordering out of stock
   * @param page
   * @param toEnable
   * @returns {Promise<string>}
   */
  async setAllowOrderingOutOfStockStatus(page, toEnable = true) {
    await this.waitForSelectorAndClick(page, this.allowOrderingOosLabel(toEnable ? 1 : 0));
    await this.clickAndWaitForNavigation(page, this.saveProductsStockForm);
    return this.getTextContent(page, this.alertSuccessBlock);
  }

  /**
   * Enable/Disable stock management
   * @param page
   * @param toEnable
   * @returns {Promise<string>}
   */
  async setEnableStockManagementStatus(page, toEnable = true) {
    await this.waitForSelectorAndClick(page, this.enableStockManagementLabel(toEnable ? 1 : 0));
    if (toEnable) {
      await this.waitForSelectorAndClick(page, this.allowOrderingOosLabel(0));
    }
    await this.clickAndWaitForNavigation(page, this.saveProductsStockForm);
    return this.getTextContent(page, this.alertSuccessBlock);
  }

  /**
   * Set number of products displayed per page
   * @param page
   * @param numberOfProducts
   * @return {Promise<string>}
   */
  async setProductsDisplayedPerPage(page, numberOfProducts) {
    await this.setValue(page, this.productsPerPageInput, numberOfProducts.toString());
    await this.clickAndWaitForNavigation(page, this.savePaginationFormButton);
    return this.getTextContent(page, this.alertSuccessBlock);
  }

  /**
   * Change language for selectors
   * @param page
   * @param lang
   * @return {Promise<void>}
   */
  async changeLanguageForSelectors(page, lang = 'en') {
    await Promise.all([
      page.click(this.nameLangButton),
      this.waitForVisibleSelector(page, `${this.nameLangButton}[aria-expanded='true']`),
    ]);
    await Promise.all([
      page.click(this.nameLangSpan(lang)),
      this.waitForVisibleSelector(page, `${this.nameLangButton}[aria-expanded='false']`),
    ]);
  }

  /**
   * Set label of in_stock products
   * @param page
   * @param label
   * @returns {Promise<string>}
   */
  async setLabelOfInStockProducts(page, label) {
    // Fill label in english
    await this.changeLanguageForSelectors(page, 'en');
    await this.setValue(page, this.labelInStock(1), label);
    // Fill label in french
    await this.changeLanguageForSelectors(page, 'fr');
    await this.setValue(page, this.labelInStock(2), label);
    await this.clickAndWaitForNavigation(page, this.saveProductsStockForm);
    return this.getTextContent(page, this.alertSuccessBlock);
  }

  /**
   * Set delivery time text
   * @param page
   * @param deliveryTimeText
   * @return {Promise<string>}
   */
  async setDeliveryTimeInStock(page, deliveryTimeText) {
    await this.setValue(page, this.deliveryTimeInStockInput, deliveryTimeText);
    await this.clickAndWaitForNavigation(page, this.saveProductsStockForm);
    return this.getTextContent(page, this.alertSuccessBlock);
  }

  /**
   * Set display discounted price
   * @param page
   * @param toEnable
   * @returns {Promise<string>}
   */
  async setDisplayDiscountedPriceStatus(page, toEnable = true) {
    await this.waitForSelectorAndClick(page, this.displayDiscountedPriceLabel(toEnable ? 1 : 0));
    await this.clickAndWaitForNavigation(page, this.saveProductPageFormButton);
    return this.getTextContent(page, this.alertSuccessBlock);
  }

  /**
   * Set default order for products on products list in FO
   * @param page
   * @param orderBy, the order in which products will be displayed in the product list
   * @param orderMethod, order method for product list
   * @return {Promise<string>}
   */
  async setDefaultProductsOrder(page, orderBy, orderMethod = 'Ascending') {
    await this.selectByVisibleText(page, this.productsDefaultOrderBySelect, orderBy);
    await this.selectByVisibleText(page, this.productsDefaultOrderMethodSelect, orderMethod);
    await this.clickAndWaitForNavigation(page, this.savePaginationFormButton);
    return this.getTextContent(page, this.alertSuccessBlock);
  }

  /**
   * Set delivery time out-of-stock text
   * @param page
   * @param deliveryTimeText
   * @return {Promise<string>}
   */
  async setDeliveryTimeOutOfStock(page, deliveryTimeText = '') {
    await this.setValue(page, this.deliveryTimeOutOfStockInput, deliveryTimeText);
    await this.clickAndWaitForNavigation(page, this.saveProductsStockForm);
    return this.getTextContent(page, this.alertSuccessBlock);
  }

  /**
   * Set label out-of-stock allowed backorders
   * @param page
   * @param label
   * @returns {Promise<string>}
   */
  async setLabelOosAllowedBackorders(page, label) {
    // Fill label in english
    await this.changeLanguageForSelectors(page, 'en');
    await this.setValue(page, this.oosAllowedBackordersLabel(1), label);
    // Fill label in french
<<<<<<< HEAD
    await this.changeLanguageForSelectors('fr');
    await this.setValue(this.oosAllowedBackordersLabel(2), label);
    await this.clickAndWaitForNavigation(this.saveProductsStockForm);
    return this.getTextContent(this.alertSuccessBlock);
=======
    await this.changeLanguageForSelectors(page, 'fr');
    await this.setValue(page, this.oosAllowedBackordersLabel(2), label);
    await this.clickAndWaitForNavigation(page, this.savePaginationFormButton);
    return this.getTextContent(page, this.alertSuccessBlock);
>>>>>>> 788718b6
  }

  /**
   * Set label out-of-stock denied backorders
   * @param page
   * @param label
   * @returns {Promise<string>}
   */
  async setLabelOosDeniedBackorders(page, label) {
    // Fill label in english
    await this.changeLanguageForSelectors(page, 'en');
    await this.setValue(page, this.oosDeniedBackordersLabel(1), label);
    // Fill label in french
<<<<<<< HEAD
    await this.changeLanguageForSelectors('fr');
    await this.setValue(this.oosDeniedBackordersLabel(2), label);
    await this.clickAndWaitForNavigation(this.saveProductsStockForm);
    return this.getTextContent(this.alertSuccessBlock);
=======
    await this.changeLanguageForSelectors(page, 'fr');
    await this.setValue(page, this.oosDeniedBackordersLabel(2), label);
    await this.clickAndWaitForNavigation(page, this.savePaginationFormButton);
    return this.getTextContent(page, this.alertSuccessBlock);
>>>>>>> 788718b6
  }
}

module.exports = new ProductSettings();<|MERGE_RESOLUTION|>--- conflicted
+++ resolved
@@ -320,17 +320,10 @@
     await this.changeLanguageForSelectors(page, 'en');
     await this.setValue(page, this.oosAllowedBackordersLabel(1), label);
     // Fill label in french
-<<<<<<< HEAD
-    await this.changeLanguageForSelectors('fr');
-    await this.setValue(this.oosAllowedBackordersLabel(2), label);
-    await this.clickAndWaitForNavigation(this.saveProductsStockForm);
-    return this.getTextContent(this.alertSuccessBlock);
-=======
     await this.changeLanguageForSelectors(page, 'fr');
     await this.setValue(page, this.oosAllowedBackordersLabel(2), label);
-    await this.clickAndWaitForNavigation(page, this.savePaginationFormButton);
-    return this.getTextContent(page, this.alertSuccessBlock);
->>>>>>> 788718b6
+    await this.clickAndWaitForNavigation(page, this.saveProductsStockForm);
+    return this.getTextContent(page, this.alertSuccessBlock);
   }
 
   /**
@@ -344,17 +337,10 @@
     await this.changeLanguageForSelectors(page, 'en');
     await this.setValue(page, this.oosDeniedBackordersLabel(1), label);
     // Fill label in french
-<<<<<<< HEAD
-    await this.changeLanguageForSelectors('fr');
-    await this.setValue(this.oosDeniedBackordersLabel(2), label);
-    await this.clickAndWaitForNavigation(this.saveProductsStockForm);
-    return this.getTextContent(this.alertSuccessBlock);
-=======
     await this.changeLanguageForSelectors(page, 'fr');
     await this.setValue(page, this.oosDeniedBackordersLabel(2), label);
-    await this.clickAndWaitForNavigation(page, this.savePaginationFormButton);
-    return this.getTextContent(page, this.alertSuccessBlock);
->>>>>>> 788718b6
+    await this.clickAndWaitForNavigation(page, this.saveProductsStockForm);
+    return this.getTextContent(page, this.alertSuccessBlock);
   }
 }
 
