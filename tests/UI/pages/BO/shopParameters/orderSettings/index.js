require('module-alias/register');
const BOBasePage = require('@pages/BO/BObasePage');

class OrderSettings extends BOBasePage {
  constructor() {
    super();

    this.pageTitle = 'Order settings •';
    this.successfulUpdateMessage = 'Update successful';

    // Selectors
<<<<<<< HEAD
    this.generalForm = '#configuration_general_form';
=======
    // SubTab
    this.statusesTab = '#subtab-AdminStatuses';
    // Form
    this.generalForm = '#configuration_form';
>>>>>>> b3d2282a
    this.enableFinalSummaryLabel = toggle => `${this.generalForm}`
      + ` label[for='general_enable_final_summary_${toggle}']`;
    this.enableGuestCheckoutLabel = toggle => `${this.generalForm}`
      + ` label[for='general_enable_guest_checkout_${toggle}']`;
    this.disableReorderingLabel = toggle => `${this.generalForm}`
      + ` label[for='general_disable_reordering_option_${toggle}']`;
    this.minimumPurchaseRequiredValue = '#general_purchase_minimum_value';
    this.enableTermsOfServiceLabel = toggle => `${this.generalForm} label[for='general_enable_tos_${toggle}']`;
    this.pageForTermsAndConditionsSelect = '#general_tos_cms_id';
    this.saveGeneralFormButton = `${this.generalForm} #form-general-save-button`;
    // Gift options form
<<<<<<< HEAD
    this.giftForm = '#configuration_gift_options_form';
    this.giftWrappingToggle = toggle => `${this.giftForm}`
      + ` label[for='gift_options_enable_gift_wrapping_${toggle}']`;
    this.giftWrappingPriceInput = '#gift_options_gift_wrapping_price';
    this.giftWrappingTaxSelect = '#gift_options_gift_wrapping_tax_rules_group';
    this.recycledPackagingToggle = toggle => `${this.giftForm}`
    + ` label[for='gift_options_offer_recyclable_pack_${toggle}']`;
    this.saveGiftOptionsFormButton = `${this.giftForm} #form-gift-save-button`;
=======
    this.giftWrappingToggle = toggle => `${this.generalForm}`
      + ` label[for='form_gift_options_enable_gift_wrapping_${toggle}']`;
    this.giftWrappingPriceInput = '#form_gift_options_gift_wrapping_price';
    this.giftWrappingTaxSelect = '#form_gift_options_gift_wrapping_tax_rules_group';
    this.recycledPackagingToggle = toggle => `${this.generalForm}`
      + ` label[for='form_gift_options_offer_recyclable_pack_${toggle}']`;
    this.saveGiftOptionsFormButton = `${this.generalForm} div:nth-of-type(2) .card-footer button`;
>>>>>>> b3d2282a
  }

  /*
    Methods
  */

  /**
   * Enable/disable final summary
   * @param page
   * @param toEnable, true to enable and false to disable
   * @return {Promise<string>}
   */
  async setFinalSummaryStatus(page, toEnable = true) {
    await this.waitForSelectorAndClick(page, this.enableFinalSummaryLabel(toEnable ? 1 : 0));
    await this.clickAndWaitForNavigation(page, this.saveGeneralFormButton);
    return this.getTextContent(page, this.alertSuccessBlock);
  }

  /**
   * Enable/Disable guest checkout
   * @param page
   * @param toEnable
   * @returns {Promise<string>}
   */
  async setGuestCheckoutStatus(page, toEnable = true) {
    await this.waitForSelectorAndClick(page, this.enableGuestCheckoutLabel(toEnable ? 1 : 0));
    await this.clickAndWaitForNavigation(page, this.saveGeneralFormButton);
    return this.getTextContent(page, this.alertSuccessBlock);
  }

  /**
   * Enable/Disable reordering option
   * @param page
   * @param toEnable
   * @returns {Promise<string>}
   */
  async setReorderOptionStatus(page, toEnable = true) {
    await this.waitForSelectorAndClick(page, this.disableReorderingLabel(toEnable ? 1 : 0));
    await this.clickAndWaitForNavigation(page, this.saveGeneralFormButton);
    return this.getTextContent(page, this.alertSuccessBlock);
  }

  /**
   * Set minimum quantity required to purchase
   * @param page
   * @param value
   * @returns {Promise<string>}
   */
  async setMinimumPurchaseRequiredTotal(page, value) {
    await this.setValue(page, this.minimumPurchaseRequiredValue, value.toString());
    await this.clickAndWaitForNavigation(page, this.saveGeneralFormButton);
    return this.getTextContent(page, this.alertSuccessBlock);
  }

  /**
   * Set terms of service
   * @param page
   * @param toEnable
   * @param pageName
   * @returns {Promise<string>}
   */
  async setTermsOfService(page, toEnable = true, pageName = '') {
    await this.waitForSelectorAndClick(page, this.enableTermsOfServiceLabel(toEnable ? 1 : 0));
    if (toEnable) {
      await this.selectByVisibleText(page, this.pageForTermsAndConditionsSelect, pageName);
    }
    await this.clickAndWaitForNavigation(page, this.saveGeneralFormButton);
    return this.getTextContent(page, this.alertSuccessBlock);
  }

  /**
   * Set gift options form
   * @param page
   * @param wantedStatus
   * @param price
   * @param tax
   * @param recyclePackagingStatus
   * @return {Promise<string>}
   */
  async setGiftOptions(page, wantedStatus = false, price = 0, tax = 'none', recyclePackagingStatus = false) {
    await page.click(this.giftWrappingToggle(wantedStatus ? 1 : 0));
    if (wantedStatus) {
      await this.setValue(page, this.giftWrappingPriceInput, price.toString());
      await this.selectByVisibleText(page, this.giftWrappingTaxSelect, tax);
    }

    await page.click(this.recycledPackagingToggle(recyclePackagingStatus ? 1 : 0));
    await this.clickAndWaitForNavigation(page, this.saveGiftOptionsFormButton);
    return this.getTextContent(page, this.alertSuccessBlock);
  }

  /**
   * Go to statuses page
   * @param page
   * @returns {Promise<void>}
   */
  async goToStatusesPage(page) {
    await this.clickAndWaitForNavigation(page, this.statusesTab);
  }
}

module.exports = new OrderSettings();<|MERGE_RESOLUTION|>--- conflicted
+++ resolved
@@ -9,14 +9,10 @@
     this.successfulUpdateMessage = 'Update successful';
 
     // Selectors
-<<<<<<< HEAD
-    this.generalForm = '#configuration_general_form';
-=======
     // SubTab
     this.statusesTab = '#subtab-AdminStatuses';
     // Form
-    this.generalForm = '#configuration_form';
->>>>>>> b3d2282a
+    this.generalForm = '#configuration_general_form';
     this.enableFinalSummaryLabel = toggle => `${this.generalForm}`
       + ` label[for='general_enable_final_summary_${toggle}']`;
     this.enableGuestCheckoutLabel = toggle => `${this.generalForm}`
@@ -28,7 +24,6 @@
     this.pageForTermsAndConditionsSelect = '#general_tos_cms_id';
     this.saveGeneralFormButton = `${this.generalForm} #form-general-save-button`;
     // Gift options form
-<<<<<<< HEAD
     this.giftForm = '#configuration_gift_options_form';
     this.giftWrappingToggle = toggle => `${this.giftForm}`
       + ` label[for='gift_options_enable_gift_wrapping_${toggle}']`;
@@ -37,15 +32,6 @@
     this.recycledPackagingToggle = toggle => `${this.giftForm}`
     + ` label[for='gift_options_offer_recyclable_pack_${toggle}']`;
     this.saveGiftOptionsFormButton = `${this.giftForm} #form-gift-save-button`;
-=======
-    this.giftWrappingToggle = toggle => `${this.generalForm}`
-      + ` label[for='form_gift_options_enable_gift_wrapping_${toggle}']`;
-    this.giftWrappingPriceInput = '#form_gift_options_gift_wrapping_price';
-    this.giftWrappingTaxSelect = '#form_gift_options_gift_wrapping_tax_rules_group';
-    this.recycledPackagingToggle = toggle => `${this.generalForm}`
-      + ` label[for='form_gift_options_offer_recyclable_pack_${toggle}']`;
-    this.saveGiftOptionsFormButton = `${this.generalForm} div:nth-of-type(2) .card-footer button`;
->>>>>>> b3d2282a
   }
 
   /*
