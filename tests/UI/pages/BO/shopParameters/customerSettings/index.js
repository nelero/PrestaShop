--- conflicted
+++ resolved
@@ -9,19 +9,12 @@
     this.pageTitle = 'Customers •';
     this.successfulUpdateMessage = 'Update successful';
 
-<<<<<<< HEAD
-    // Selectors
-    this.redisplayCartAtLoginLabel = toggle => `label[for='form_redisplay_cart_at_login_${toggle}']`;
-    this.enablePartnerOfferLabel = toggle => `label[for='form_enable_offers_${toggle}']`;
-=======
     // Header selectors
     this.titlesSubtab = '#subtab-AdminGenders';
 
     // Form selectors
-    this.generalForm = '#configuration_form';
-    this.redisplayCartAtLoginLabel = toggle => `label[for='form_general_redisplay_cart_at_login_${toggle}']`;
-    this.enablePartnerOfferLabel = toggle => `label[for='form_general_enable_offers_${toggle}']`;
->>>>>>> 5caf1a27
+    this.redisplayCartAtLoginLabel = toggle => `label[for='form_redisplay_cart_at_login_${toggle}']`;
+    this.enablePartnerOfferLabel = toggle => `label[for='form_enable_offers_${toggle}']`;
     this.sendEmailAfterRegistrationLabel = toggle => 'label'
       + `[for='form_send_email_after_registration_${toggle}']`;
     this.askForBirthDateLabel = toggle => `label[for='form_ask_for_birthday_${toggle}']`;
