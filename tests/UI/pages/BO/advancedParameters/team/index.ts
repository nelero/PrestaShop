import BOBasePage from '@pages/BO/BObasePage';

import type {Page} from 'playwright';

/**
 * Employees page, contains functions that can be used on the page
 * @class
 * @extends BOBasePage
 */
class Employees extends BOBasePage {
  public readonly pageTitle: string;

  public readonly successfulUpdateStatusMessage: string;

  public readonly errorDeleteOwnAccountMessage: string;

  private readonly addNewEmployeeLink: string;

  private readonly rolesTab: string;

  private readonly permissionsTab: string;

  private readonly employeeGridPanel: string;

  private readonly employeeGridTitle: string;

  private readonly employeesListForm: string;

  private readonly employeesListTableRow: (row: number) => string;

  private readonly employeesListTableColumn: (row: number, column: string) => string;

  private readonly employeesListTableStatusColumn: (row: number) => string;

  private readonly employeesListTableStatusColumnToggleInput: (row: number) => string;

  private readonly employeesListTableColumnAction: (row: number) => string;

  private readonly employeesListTableToggleDropDown: (row: number) => string;

  private readonly employeesListTableDeleteLink: (row: number) => string;

  private readonly employeesListTableEditLink: (row: number) => string;

  private readonly employeeFilterInput: (filterBy: string) => string;

  private readonly filterSearchButton: string;

  private readonly filterResetButton: string;

  private readonly selectAllRowsLabel: string;

  private readonly bulkActionsToggleButton: string;

  private readonly bulkActionsEnableButton: string;

  private readonly bulkActionsDisableButton: string;

  private readonly bulkActionsDeleteButton: string;

  private readonly confirmDeleteModal: string;

  private readonly confirmDeleteButton: string;

  private readonly tableHead: string;

  private readonly sortColumnDiv: (column: string) => string;

  private readonly sortColumnSpanButton: (column: string) => string;

  private readonly paginationLimitSelect: string;

  private readonly paginationLabel: string;

  private readonly paginationNextLink: string;

  private readonly paginationPreviousLink: string;

  /**
   * @constructs
   * Setting up texts and selectors to use on employees page
   */
  constructor() {
    super();

    this.pageTitle = 'Employees';
    this.successfulUpdateStatusMessage = 'The status has been successfully updated.';
    this.errorDeleteOwnAccountMessage = 'You cannot disable or delete your own account.';

    // Selectors
    // Header links
    this.addNewEmployeeLink = '#page-header-desc-configuration-add[title=\'Add new employee\']';
    this.rolesTab = '#subtab-AdminProfiles';
    this.permissionsTab = '#subtab-AdminAccess';

    // List of employees
    this.employeeGridPanel = '#employee_grid_panel';
    this.employeeGridTitle = `${this.employeeGridPanel} h3.card-header-title`;
    this.employeesListForm = '#employee_grid';
    this.employeesListTableRow = (row: number) => `${this.employeesListForm} tbody tr:nth-child(${row})`;
    this.employeesListTableColumn = (row: number, column: string) => `${this.employeesListTableRow(row)} td.column-${column}`;
    this.employeesListTableStatusColumn = (row: number) => `${this.employeesListTableColumn(row, 'active')} .ps-switch`;
    this.employeesListTableStatusColumnToggleInput = (row: number) => `${this.employeesListTableStatusColumn(row)} input`;
    this.employeesListTableColumnAction = (row: number) => this.employeesListTableColumn(row, 'actions');
    this.employeesListTableToggleDropDown = (row: number) => `${this.employeesListTableColumnAction(row)
    } a[data-toggle='dropdown']`;
    this.employeesListTableDeleteLink = (row: number) => `${this.employeesListTableColumnAction(row)} a.grid-delete-row-link`;
    this.employeesListTableEditLink = (row: number) => `${this.employeesListTableColumnAction(row)} a.grid-edit-row-link`;

    // Filters
    this.employeeFilterInput = (filterBy: string) => `${this.employeesListForm} #employee_${filterBy}`;
    this.filterSearchButton = `${this.employeesListForm} .grid-search-button`;
    this.filterResetButton = `${this.employeesListForm} .grid-reset-button`;

    // Bulk Actions
    this.selectAllRowsLabel = `${this.employeesListForm} tr.column-filters .grid_bulk_action_select_all`;
    this.bulkActionsToggleButton = `${this.employeesListForm} button.dropdown-toggle`;
    this.bulkActionsEnableButton = `${this.employeesListForm} #employee_grid_bulk_action_enable_selection`;
    this.bulkActionsDisableButton = `${this.employeesListForm} #employee_grid_bulk_action_disable_selection`;
    this.bulkActionsDeleteButton = `${this.employeesListForm} #employee_grid_bulk_action_delete_selection`;

    // Delete modal
    this.confirmDeleteModal = '#employee-grid-confirm-modal';
    this.confirmDeleteButton = `${this.confirmDeleteModal} button.btn-confirm-submit`;

    // Sort Selectors
    this.tableHead = `${this.employeeGridPanel} thead`;
    this.sortColumnDiv = (column: string) => `${this.tableHead} div.ps-sortable-column[data-sort-col-name='${column}']`;
    this.sortColumnSpanButton = (column: string) => `${this.sortColumnDiv(column)} span.ps-sort`;

    // Pages selectors
    this.paginationLimitSelect = '#paginator_select_page_limit';
    this.paginationLabel = `${this.employeesListForm} .col-form-label`;
    this.paginationNextLink = `${this.employeesListForm} [data-role=next-page-link]`;
    this.paginationPreviousLink = `${this.employeesListForm} [data-role='previous-page-link']`;
  }

  /*
  Methods
   */
  /**
   * Go to Permissions tab
   * @param page {Page} Browser tab
   * @returns {Promise<boolean>}
   */
  async goToPermissionsTab(page: Page): Promise<boolean> {
    await this.clickAndWaitForURL(page, this.permissionsTab);
    return this.elementVisible(page, `${this.permissionsTab}.current`, 1000);
  }

  // Header methods
  /**
   * Go to new Employee page
   * @param page {Page} Browser tab
   * @returns {Promise<void>}
   */
  async goToAddNewEmployeePage(page: Page): Promise<void> {
    await this.clickAndWaitForURL(page, this.addNewEmployeeLink);
  }

  // Tab methods
  /**
   * Go to roles page
   * @param page {Page} Browser tab
   * @returns {Promise<void>}
   */
<<<<<<< HEAD
  async goToRolesPage(page: Page): Promise<void> {
    await this.clickAndWaitForNavigation(page, this.rolesTab);
=======
  async goToProfilesPage(page: Page): Promise<void> {
    await this.clickAndWaitForURL(page, this.profilesTab);
>>>>>>> 4b01ba6e
  }

  // Columns methods
  /**
   * Get number of elements in grid
   * @param page {Page} Browser tab
   * @returns {Promise<number>}
   */
  async getNumberOfElementInGrid(page: Page): Promise<number> {
    return this.getNumberFromText(page, this.employeeGridTitle);
  }

  /**
   * Reset input filters
   * @param page {Page} Browser tab
   * @returns {Promise<number>}
   */
  async resetAndGetNumberOfLines(page: Page): Promise<number> {
    if (await this.elementVisible(page, this.filterResetButton, 2000)) {
      await this.clickAndWaitForLoadState(page, this.filterResetButton);
      await this.elementNotVisible(page, this.filterResetButton, 2000);
    }
    return this.getNumberOfElementInGrid(page);
  }

  /**
   * Get text from a column from table
   * @param page {Page} Browser tab
   * @param row {number} Row on table
   * @param column {string} Column name to get text content
   * @returns {Promise<string>}
   */
  async getTextColumnFromTable(page: Page, row: number, column: string): Promise<string> {
    return this.getTextContent(page, this.employeesListTableColumn(row, column));
  }

  /**
   * Go to Edit employee page
   * @param page {Page} Browser tab
   * @param row {number} Row on table
   * @returns {Promise<void>}
   */
  async goToEditEmployeePage(page: Page, row: number): Promise<void> {
    await this.clickAndWaitForURL(page, this.employeesListTableEditLink(row));
  }

  /**
   * Filter list of employees
   * @param page {Page} Browser tab
   * @param filterType {string} Input or select to choose method of filter
   * @param filterBy {string} Column to filter
   * @param value {string} Value to filter with
   * @returns {Promise<void>}
   */
  async filterEmployees(page: Page, filterType: string, filterBy: string, value: string = ''): Promise<void> {
    switch (filterType) {
      case 'input':
        await this.setValue(page, this.employeeFilterInput(filterBy), value);
        break;
      case 'select':
        await this.selectByVisibleText(page, this.employeeFilterInput(filterBy), value === '1' ? 'Yes' : 'No');
        break;
      default:
      // Do nothing
    }
    // click on search
    await this.clickAndWaitForURL(page, this.filterSearchButton);
  }

  /**
   * Get value of column displayed
   * @param page {Page} Browser tab
   * @param row {number} Row on table
   * @returns {Promise<boolean>}
   */
  async getStatus(page: Page, row: number): Promise<boolean> {
    // Get value of the check input
    const inputValue = await this.getAttributeContent(
      page,
      `${this.employeesListTableStatusColumnToggleInput(row)}:checked`,
      'value',
    );

    // Return status=false if value='0' and true otherwise
    return (inputValue !== '0');
  }

  /**
   * Quick edit toggle column value
   * @param page {Page} Browser tab
   * @param row {number} Row on table
   * @param valueWanted {boolean} True if we need to enable status, false if not
   * @returns {Promise<boolean>} return true if action is done, false otherwise
   */
  async setStatus(page: Page, row: number, valueWanted: boolean = true): Promise<boolean> {
    if (await this.getStatus(page, row) !== valueWanted) {
      await this.clickAndWaitForURL(page, this.employeesListTableStatusColumn(row));
      return true;
    }

    return false;
  }

  /**
   * Delete employee
   * @param page {Page} Browser tab
   * @param row {number} Row on table
   * @returns {Promise<void>}
   * @private
   */
  async deleteEmployeeAction(page: Page, row: number): Promise<void> {
    // Click on dropDown
    await Promise.all([
      page.click(this.employeesListTableToggleDropDown(row)),
      this.waitForVisibleSelector(
        page,
        `${this.employeesListTableToggleDropDown(row)}[aria-expanded='true']`,
      ),
    ]);
    // Click on delete and wait for modal
    await Promise.all([
      page.click(this.employeesListTableDeleteLink(row)),
      this.waitForVisibleSelector(page, `${this.confirmDeleteModal}.show`),
    ]);
    await this.confirmDeleteEmployees(page);
  }

  /**
   * Delete employee and fetch success message
   * @param page {Page} Browser tab
   * @param row {number} Row on table
   * @returns {Promise<string>}
   */
  async deleteEmployee(page: Page, row: number): Promise<string> {
    await this.deleteEmployeeAction(page, row);

    return this.getAlertSuccessBlockParagraphContent(page);
  }

  /**
   * Delete employee and fetch error message
   * @param page {Page} Browser tab
   * @param row {number} Row on table
   * @returns {Promise<string>}
   */
  async deleteEmployeeAndFail(page: Page, row: number): Promise<string> {
    await this.deleteEmployeeAction(page, row);

    return this.getAlertDangerBlockParagraphContent(page);
  }

  /**
   * Confirm delete in modal
   * @param page {Page} Browser tab
   * @return {Promise<void>}
   */
  async confirmDeleteEmployees(page: Page): Promise<void> {
    await page.click(this.confirmDeleteButton);
    await this.elementNotVisible(page, this.confirmDeleteModal, 2000);
  }

  /**
   * Enable / disable employees by Bulk Actions
   * @param page {Page} Browser tab
   * @param enable {boolean} True if we need to bulk enable status, false if not
   * @returns {Promise<string>}
   */
  async bulkSetStatus(page: Page, enable: boolean = true): Promise<string> {
    // Click on Select All
    await Promise.all([
      page.$eval(this.selectAllRowsLabel, (el: HTMLElement) => el.click()),
      this.waitForVisibleSelector(page, `${this.bulkActionsToggleButton}:not([disabled])`),
    ]);
    // Click on Button Bulk actions
    await Promise.all([
      page.click(this.bulkActionsToggleButton),
      this.waitForVisibleSelector(page, `${this.bulkActionsToggleButton}`),
    ]);
    // Click on delete and wait for modal
    await page.click(enable ? this.bulkActionsEnableButton : this.bulkActionsDisableButton);
    await this.elementNotVisible(page, enable ? this.bulkActionsEnableButton : this.bulkActionsDisableButton, 2000);

    return this.getAlertSuccessBlockParagraphContent(page);
  }

  /**
   * Delete all employees with Bulk Actions
   * @param page {Page} Browser tab
   * @returns {Promise<string>}
   */
  async deleteBulkActions(page: Page): Promise<string> {
    // Click on Select All
    await Promise.all([
      page.$eval(this.selectAllRowsLabel, (el: HTMLElement) => el.click()),
      this.waitForVisibleSelector(page, `${this.bulkActionsToggleButton}:not([disabled])`),
    ]);
    // Click on Button Bulk actions
    await Promise.all([
      page.click(this.bulkActionsToggleButton),
      this.waitForVisibleSelector(page, `${this.bulkActionsToggleButton}[aria-expanded='true']`),
    ]);

    // Click on delete and wait for modal
    await Promise.all([
      page.click(this.bulkActionsDeleteButton),
      this.waitForVisibleSelector(page, `${this.confirmDeleteModal}.show`),
    ]);
    await this.confirmDeleteEmployees(page);

    return this.getAlertSuccessBlockParagraphContent(page);
  }

  // Sort methods
  /**
   * Get content from all rows
   * @param page {Page} Browser tab
   * @param column {string} Column to filter
   * @returns {Promise<Array<string>>}
   */
  async getAllRowsColumnContent(page: Page, column: string): Promise<string[]> {
    const rowsNumber = await this.getNumberOfElementInGrid(page);
    const allRowsContentTable: string[] = [];

    for (let i: number = 1; i <= rowsNumber; i++) {
      let rowContent = await this.getTextContent(page, this.employeesListTableColumn(i, column));

      if (column === 'active') {
        rowContent = (await this.getStatus(page, i)).toString();
      }
      allRowsContentTable.push(rowContent);
    }

    return allRowsContentTable;
  }

  /**
   * Sort table
   * @param page {Page} Browser tab
   * @param sortBy {string} Column to sort with
   * @param sortDirection {string} Sort direction asc or desc
   * @returns {Promise<void>}
   */
  async sortTable(page: Page, sortBy: string, sortDirection: string = 'asc'): Promise<void> {
    const sortColumnDiv = `${this.sortColumnDiv(sortBy)}[data-sort-direction='${sortDirection}']`;
    const sortColumnSpanButton = this.sortColumnSpanButton(sortBy);

    let i = 0;
    while (await this.elementNotVisible(page, sortColumnDiv, 2000) && i < 2) {
      await this.clickAndWaitForURL(page, sortColumnSpanButton);
      i += 1;
    }

    await this.waitForVisibleSelector(page, sortColumnDiv, 20000);
  }

  // Pagination methods
  /**
   * Select pagination limit
   * @param page {Page} Browser tab
   * @param number {number} Value of pagination limit to select
   * @returns {Promise<string>}
   */
  async selectPaginationLimit(page: Page, number: number): Promise<string> {
    await this.selectByVisibleText(page, this.paginationLimitSelect, number);

    return this.getTextContent(page, this.paginationLabel);
  }

  /**
   * Pagination next
   * @param page {Page} Browser tab
   * @returns {Promise<string>}
   */
  async paginationNext(page: Page): Promise<string> {
    await this.clickAndWaitForURL(page, this.paginationNextLink);

    return this.getTextContent(page, this.paginationLabel);
  }

  /**
   * Pagination previous
   * @param page {Page} Browser tab
   * @returns {Promise<string>}
   */
  async paginationPrevious(page: Page): Promise<string> {
    await this.clickAndWaitForURL(page, this.paginationPreviousLink);

    return this.getTextContent(page, this.paginationLabel);
  }
}

export default new Employees();<|MERGE_RESOLUTION|>--- conflicted
+++ resolved
@@ -164,13 +164,8 @@
    * @param page {Page} Browser tab
    * @returns {Promise<void>}
    */
-<<<<<<< HEAD
   async goToRolesPage(page: Page): Promise<void> {
-    await this.clickAndWaitForNavigation(page, this.rolesTab);
-=======
-  async goToProfilesPage(page: Page): Promise<void> {
-    await this.clickAndWaitForURL(page, this.profilesTab);
->>>>>>> 4b01ba6e
+    await this.clickAndWaitForURL(page, this.rolesTab);
   }
 
   // Columns methods
