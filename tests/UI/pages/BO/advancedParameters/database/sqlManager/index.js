--- conflicted
+++ resolved
@@ -4,6 +4,7 @@
 class SqlManager extends BOBasePage {
   constructor() {
     super();
+
     this.pageTitle = 'SQL Manager •';
     this.successfulDeleteMessage = 'Successful deletion';
 
@@ -27,17 +28,12 @@
 
     // Filters
     this.filterInput = filterBy => `${this.sqlQueryListForm} #sql_request_${filterBy}`;
-<<<<<<< HEAD
     this.filterSearchButton = `${this.sqlQueryListForm} .grid-search-button`;
     this.filterResetButton = `${this.sqlQueryListForm} .grid-reset-button`;
 
     // Delete modal
     this.confirmDeleteModal = '#sql_request-grid-confirm-modal';
     this.confirmDeleteButton = `${this.confirmDeleteModal} button.btn-confirm-submit`;
-=======
-    this.filterSearchButton = `${this.sqlQueryListForm} button[name='sql_request[actions][search]']`;
-    this.filterResetButton = `${this.sqlQueryListForm} button[name='sql_request[actions][reset]']`;
->>>>>>> bf85c2e5
 
     // Sort Selectors
     this.tableHead = `${this.sqlQueryListForm} thead`;
@@ -51,7 +47,6 @@
     this.paginationPreviousLink = `${this.sqlQueryGridPanel} [aria-label='Previous']`;
 
     // Bulk Actions
-<<<<<<< HEAD
     this.selectAllRowsDiv = `${this.sqlQueryListForm} tr.column-filters .grid_bulk_action_select_all`;
     this.bulkActionsToggleButton = `${this.sqlQueryListForm} button.dropdown-toggle`;
     this.bulkActionsDeleteButton = `${this.sqlQueryListForm} #sql_request_grid_bulk_action_delete_selection`;
@@ -59,11 +54,6 @@
     // Modal Dialog
     this.deleteModal = '#sql_request-grid-confirm-modal.show';
     this.modalDeleteButton = `${this.deleteModal} button.btn-confirm-submit`;
-=======
-    this.selectAllRowsDiv = `${this.sqlQueryListForm} #sql_request_grid_bulk_action_select_all + i`;
-    this.bulkActionsToggleButton = `${this.sqlQueryListForm} button.dropdown-toggle`;
-    this.bulkActionsDeleteButton = `${this.sqlQueryListForm} #sql_request_grid_bulk_action_delete_all`;
->>>>>>> bf85c2e5
   }
 
   /* Header Methods */
@@ -228,7 +218,6 @@
     return download.path();
   }
 
-<<<<<<< HEAD
   /**
    * Confirm delete with modal
    * @param page
@@ -238,8 +227,6 @@
     await this.clickAndWaitForNavigation(page, this.confirmDeleteButton);
   }
 
-=======
->>>>>>> bf85c2e5
   /* Sort functions */
   /**
    * Sort table by clicking on column name
@@ -314,10 +301,6 @@
    * @returns {Promise<string>}
    */
   async deleteWithBulkActions(page) {
-<<<<<<< HEAD
-=======
-    this.dialogListener(page, true);
->>>>>>> bf85c2e5
     // Click on Select All
     await Promise.all([
       page.$eval(this.selectAllRowsDiv, el => el.click()),
@@ -331,15 +314,11 @@
     ]);
 
     // Click on delete and wait for modal
-<<<<<<< HEAD
     await Promise.all([
       page.click(this.bulkActionsDeleteButton),
       this.waitForVisibleSelector(page, this.deleteModal),
     ]);
     await this.clickAndWaitForNavigation(page, this.modalDeleteButton);
-=======
-    await this.clickAndWaitForNavigation(page, this.bulkActionsDeleteButton);
->>>>>>> bf85c2e5
 
     return this.getTextContent(page, this.alertSuccessBlockParagraph);
   }
