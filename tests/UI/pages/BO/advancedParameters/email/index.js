--- conflicted
+++ resolved
@@ -139,21 +139,14 @@
    * @param row
    * @returns {Promise<string>}
    */
-<<<<<<< HEAD
-  async deleteEmailLog(row) {
+  async deleteEmailLog(page, row) {
     // Click on delete and wait for modal
     await Promise.all([
-      this.waitForSelectorAndClick(this.deleteRowLink(row)),
-      this.waitForVisibleSelector(`${this.confirmDeleteModal}.show`),
+      this.waitForSelectorAndClick(page, this.deleteRowLink(row)),
+      this.waitForVisibleSelector(page, `${this.confirmDeleteModal}.show`),
     ]);
-    await this.clickAndWaitForNavigation(this.confirmDeleteButton);
-    return this.getTextContent(this.alertSuccessBlockParagraph);
-=======
-  async deleteEmailLog(page, row) {
-    this.dialogListener(page, true);
-    await this.waitForSelectorAndClick(page, this.deleteRowLink(row));
+    await this.clickAndWaitForNavigation(page, this.confirmDeleteButton);
     return this.getTextContent(page, this.alertSuccessBlockParagraph);
->>>>>>> 788718b6
   }
 
   /**
