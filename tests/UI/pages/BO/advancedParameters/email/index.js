require('module-alias/register');
const BOBasePage = require('@pages/BO/BObasePage');

class Email extends BOBasePage {
  constructor() {
    super();

    this.pageTitle = 'E-mail •';
    this.sendTestEmailSuccessfulMessage = 'A test email has been sent to the email address you provided.';
    this.successfulUpdateMessage = 'The settings have been successfully updated.';
    this.successfulDeleteMessage = 'Successful deletion';

    // Selectors
    // List of emails
    this.emailGridPanel = '#email_logs_grid_panel';
    this.emailGridTitle = `${this.emailGridPanel} h3.card-header-title`;
    this.emailsListForm = '#email_logs_grid_table';

    // Filters
    this.emailFilterColumnInput = filterBy => `#email_logs_${filterBy}`;
    this.filterSearchButton = `${this.emailsListForm} .grid-search-button`;
    this.filterResetButton = `${this.emailsListForm} .grid-reset-button`;
    this.gridActionButton = '#email_logs-grid-actions-button';
    this.eraseAllButton = '#email_logs_grid_action_delete_all_email_logs';

    // Table rows and columns
    this.tableBody = `${this.emailsListForm} tbody`;
    this.tableRows = `${this.tableBody} tr`;
    this.tableRow = row => `${this.tableRows}:nth-child(${row})`;
    this.tableColumn = (row, column) => `${this.tableRow(row)} td.column-${column}`;
    this.deleteRowLink = row => `${this.tableRow(row)} td.column-actions a.grid-delete-row-link`;
    this.confirmDeleteModal = '#email_logs-grid-confirm-modal';
    this.confirmDeleteButton = `${this.confirmDeleteModal} button.btn-confirm-submit`;

    // Bulk Actions
    this.selectAllRowsLabel = `${this.emailGridPanel} tr.column-filters .grid_bulk_action_select_all`;
    this.bulkActionsToggleButton = `${this.emailGridPanel} button.js-bulk-actions-btn`;
    this.bulkActionsDeleteButton = '#email_logs_grid_bulk_action_delete_selection';

    // Email form
    this.logEmailsToggleInput = toggle => `#form_log_emails_${toggle}`;
    this.saveEmailFormButton = '#form-log-email-save-button';

    // Test your email configuration form
    this.sendTestEmailForm = 'form[name=\'test_email_sending\']';
    this.sendTestEmailInput = '#test_email_sending_send_email_to';
    this.sendTestEmailButton = `${this.sendTestEmailForm} button.js-send-test-email-btn`;
    this.sendTestEmailAlertParagraph = `${this.sendTestEmailForm} .alert-success p.alert-text`;

    // Pagination selectors
    this.paginationLimitSelect = '#paginator_select_page_limit';
    this.paginationLabel = `${this.emailGridPanel} .col-form-label`;
    this.paginationNextLink = `${this.emailGridPanel} #pagination_next_url`;
    this.paginationPreviousLink = `${this.emailGridPanel} [aria-label='Previous']`;

    // Sort Selectors
    this.tableHead = `${this.emailsListForm} thead`;
    this.sortColumnDiv = column => `${this.tableHead} div.ps-sortable-column[data-sort-col-name='${column}']`;
    this.sortColumnSpanButton = column => `${this.sortColumnDiv(column)} span.ps-sort`;
  }

  /*
  Methods
   */
  /**
   * Reset input filters
   * @param page
   * @returns {Promise<void>}
   */
  async resetFilter(page) {
    if (!(await this.elementNotVisible(page, this.filterResetButton, 2000))) {
      await this.clickAndWaitForNavigation(page, this.filterResetButton);
    }
  }

  /**
   * Get total of email created
   * @param page
   * @returns {Promise<number>}
   */
  async getTotalElementInGrid(page) {
    return this.getNumberFromText(page, this.emailGridTitle);
  }

  /**
   * Get number of elements in grid (displayed in one page)
   * @param page
   * @returns {Promise<number>}
   */
  async getNumberOfElementInGrid(page) {
    return (await page.$$(`${this.tableRows}:not(.empty_row)`)).length;
  }

  /**
   * Reset and get number of lines
   * @param page
   * @returns {Promise<number>}
   */
  async resetAndGetNumberOfLines(page) {
    if (await this.elementVisible(page, this.filterResetButton, 2000)) {
      await this.clickAndWaitForNavigation(page, this.filterResetButton);
    }
    return this.getTotalElementInGrid(page);
  }

  /**
   * Filter list of email logs
   * @param page
   * @param filterType, input or select to choose method of filter
   * @param filterBy, column to filter
   * @param value, value to filter with
   * @returns {Promise<void>}
   */
  async filterEmailLogs(page, filterType, filterBy, value = '') {
    await this.resetFilter(page);
    switch (filterType) {
      case 'input':
        await this.setValue(page, this.emailFilterColumnInput(filterBy), value.toString());
        break;
      case 'select':
        await this.selectByVisibleText(page, this.emailFilterColumnInput(filterBy), value);
        break;
      default:
      // Do nothing
    }
    // click on search
    await this.clickAndWaitForNavigation(page, this.filterSearchButton);
  }

  /**
   * Get text from column
   * @param page
   * @param columnName
   * @param row
   * @returns {Promise<string>}
   */
  getTextColumn(page, columnName, row) {
    return this.getTextContent(page, this.tableColumn(row, columnName === 'id_lang' ? 'language' : columnName));
  }

  /**
   * Filter email logs by date
   * @param page
   * @param dateFrom
   * @param dateTo
   * @returns {Promise<void>}
   */
  async filterEmailLogsByDate(page, dateFrom, dateTo) {
    await page.type(this.emailFilterColumnInput('date_add_from'), dateFrom);
    await page.type(this.emailFilterColumnInput('date_add_to'), dateTo);
    // click on search
    await this.clickAndWaitForNavigation(page, this.filterSearchButton);
  }

  /**
   * Delete email logs
   * @param page
   * @param row
   * @returns {Promise<string>}
   */
  async deleteEmailLog(page, row) {
<<<<<<< HEAD
    // Click on delete and wait for modal
    await Promise.all([
      this.waitForSelectorAndClick(page, this.deleteRowLink(row)),
      this.waitForVisibleSelector(page, `${this.confirmDeleteModal}.show`),
    ]);
    await this.clickAndWaitForNavigation(page, this.confirmDeleteButton);
    return this.getTextContent(page, this.alertSuccessBlockParagraph);
=======
    this.dialogListener(page, true);
    await this.waitForSelectorAndClick(page, this.deleteRowLink(row));
    return this.getAlertSuccessBlockParagraphContent(page);
>>>>>>> 427b3d42
  }

  /**
   * Delete email logs by bulk actions
   * @param page
   * @returns {Promise<string>}
   */
  async deleteEmailLogsBulkActions(page) {
    // Click on Select All
    await Promise.all([
      page.$eval(this.selectAllRowsLabel, el => el.click()),
      this.waitForVisibleSelector(page, `${this.bulkActionsToggleButton}:not([disabled])`),
    ]);
    // Click on Button Bulk actions
    await Promise.all([
      page.click(this.bulkActionsToggleButton),
      this.waitForVisibleSelector(page, `${this.bulkActionsToggleButton}[aria-expanded='true']`),
    ]);
<<<<<<< HEAD

    // Bulk delete email logs
    await Promise.all([
      this.waitForSelectorAndClick(page, this.bulkActionsDeleteButton),
      this.waitForVisibleSelector(page, `${this.confirmDeleteModal}.show`),
    ]);
    await this.clickAndWaitForNavigation(page, this.confirmDeleteButton);
    return this.getTextContent(page, this.alertSuccessBlockParagraph);
=======
    // Click on delete
    await this.clickAndWaitForNavigation(page, this.bulkActionsDeleteButton);
    return this.getAlertSuccessBlockParagraphContent(page);
>>>>>>> 427b3d42
  }

  /**
   * Send a test email
   * @param page
   * @param email
   * @returns {Promise<string>}
   */
  async sendTestEmail(page, email) {
    await this.setValue(page, this.sendTestEmailInput, email);
    await page.click(this.sendTestEmailButton);
    return this.getTextContent(page, this.sendTestEmailAlertParagraph);
  }

  /**
   * Enable/Disable log emails
   * @param page
   * @param toEnable
   * @returns {Promise<string>}
   */
  async setLogEmails(page, toEnable) {
    await page.check(this.logEmailsToggleInput(toEnable ? 1 : 0));
    await page.$eval(this.saveEmailFormButton, el => el.click());
    await page.waitForNavigation();
    return this.getAlertSuccessBlockParagraphContent(page);
  }

  /**
   * Is log emails table visible
   * @param page
   * @returns {Promise<boolean>}
   */
  async isLogEmailsTableVisible(page) {
    return this.elementVisible(page, this.emailGridPanel, 1000);
  }

  /**
   * Get pagination label
   * @param page
   * @return {Promise<string>}
   */
  getPaginationLabel(page) {
    return this.getTextContent(page, this.paginationLabel);
  }

  /**
   * Select pagination limit
   * @param page
   * @param number
   * @returns {Promise<string>}
   */
  async selectPaginationLimit(page, number) {
    await Promise.all([
      this.selectByVisibleText(page, this.paginationLimitSelect, number),
      page.waitForNavigation({waitUntil: 'networkidle'}),
    ]);

    return this.getPaginationLabel(page);
  }

  /**
   * Click on next
   * @param page
   * @returns {Promise<string>}
   */
  async paginationNext(page) {
    await this.clickAndWaitForNavigation(page, this.paginationNextLink);

    return this.getPaginationLabel(page);
  }

  /**
   * Click on previous
   * @param page
   * @returns {Promise<string>}
   */
  async paginationPrevious(page) {
    await this.clickAndWaitForNavigation(page, this.paginationPreviousLink);

    return this.getPaginationLabel(page);
  }

  /**
   * Get content from all rows
   * @param page
   * @param column
   * @return {Promise<[]>}
   */
  async getAllRowsColumnContent(page, column) {
    const rowsNumber = await this.getNumberOfElementInGrid(page);
    const allRowsContentTable = [];

    for (let i = 1; i <= rowsNumber; i++) {
      const rowContent = await this.getTextColumn(page, column, i);
      await allRowsContentTable.push(rowContent);
    }

    return allRowsContentTable;
  }

  /* Sort methods */
  /**
   * Sort table by clicking on column name
   * @param page
   * @param sortBy, column to sort with
   * @param sortDirection, asc or desc
   * @return {Promise<void>}
   */
  async sortTable(page, sortBy, sortDirection) {
    const sortColumnDiv = `${this.sortColumnDiv(sortBy)}[data-sort-direction='${sortDirection}']`;
    const sortColumnSpanButton = this.sortColumnSpanButton(sortBy);

    let i = 0;
    while (await this.elementNotVisible(page, sortColumnDiv, 2000) && i < 2) {
      await page.hover(this.sortColumnDiv(sortBy));
      await this.clickAndWaitForNavigation(page, sortColumnSpanButton);
      i += 1;
    }

    await this.waitForVisibleSelector(page, sortColumnDiv, 20000);
  }

  /**
   * Erase all emails
   * @param page
   * @returns {Promise<string>}
   */
  async eraseAllEmails(page) {
    // Add listener to dialog to accept erase
    this.dialogListener(page);

    await page.click(this.gridActionButton);
    await this.waitForSelectorAndClick(page, this.eraseAllButton);

    return this.getAlertSuccessBlockParagraphContent(page);
  }
}

module.exports = new Email();<|MERGE_RESOLUTION|>--- conflicted
+++ resolved
@@ -159,19 +159,13 @@
    * @returns {Promise<string>}
    */
   async deleteEmailLog(page, row) {
-<<<<<<< HEAD
     // Click on delete and wait for modal
     await Promise.all([
       this.waitForSelectorAndClick(page, this.deleteRowLink(row)),
       this.waitForVisibleSelector(page, `${this.confirmDeleteModal}.show`),
     ]);
     await this.clickAndWaitForNavigation(page, this.confirmDeleteButton);
-    return this.getTextContent(page, this.alertSuccessBlockParagraph);
-=======
-    this.dialogListener(page, true);
-    await this.waitForSelectorAndClick(page, this.deleteRowLink(row));
     return this.getAlertSuccessBlockParagraphContent(page);
->>>>>>> 427b3d42
   }
 
   /**
@@ -190,7 +184,6 @@
       page.click(this.bulkActionsToggleButton),
       this.waitForVisibleSelector(page, `${this.bulkActionsToggleButton}[aria-expanded='true']`),
     ]);
-<<<<<<< HEAD
 
     // Bulk delete email logs
     await Promise.all([
@@ -198,12 +191,7 @@
       this.waitForVisibleSelector(page, `${this.confirmDeleteModal}.show`),
     ]);
     await this.clickAndWaitForNavigation(page, this.confirmDeleteButton);
-    return this.getTextContent(page, this.alertSuccessBlockParagraph);
-=======
-    // Click on delete
-    await this.clickAndWaitForNavigation(page, this.bulkActionsDeleteButton);
     return this.getAlertSuccessBlockParagraphContent(page);
->>>>>>> 427b3d42
   }
 
   /**
