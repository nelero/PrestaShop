require('module-alias/register');
const BOBasePage = require('@pages/BO/BObasePage');

class WebService extends BOBasePage {
  constructor() {
    super();

    this.pageTitle = 'Webservice •';
    this.successfulUpdateStatusMessage = 'The status has been successfully updated.';

    // Selectors
    // Header links
    this.addNewWebserviceLink = '#page-header-desc-configuration-add[title=\'Add new webservice key\']';
    // List of webservices
    this.webserviceGridPanel = '#webservice_key_grid_panel';
    this.webserviceGridTitle = `${this.webserviceGridPanel} h3.card-header-title`;
    this.webserviceListForm = '#webservice_key_grid';
    this.webserviceListTableRow = row => `${this.webserviceListForm} tbody tr:nth-child(${row})`;
    this.webserviceListTableColumn = (row, column) => `${this.webserviceListTableRow(row)} td.column-${column}`;
    this.webserviceListTableColumnAction = row => this.webserviceListTableColumn(row, 'actions');
    this.webserviceListTableToggleDropDown = row => `${this.webserviceListTableColumnAction(row)
    } a[data-toggle='dropdown']`;
    this.webserviceListTableDeleteLink = row => `${this.webserviceListTableColumnAction(row)} a.grid-delete-row-link`;
    this.webserviceListTableEditLink = row => `${this.webserviceListTableColumnAction(row)} a.grid-edit-row-link`;
    this.webserviceListColumnValidIcon = row => `${this.webserviceListTableColumn(row, 'active')
    } i.grid-toggler-icon-valid`;
    this.webserviceListColumnNotValidIcon = row => `${this.webserviceListTableColumn(row, 'active')
    } i.grid-toggler-icon-not-valid`;
    // Filters
    this.webserviceFilterInput = filterBy => `${this.webserviceListForm} #webservice_key_${filterBy}`;
    this.filterSearchButton = `${this.webserviceListForm} .grid-search-button`;
    this.filterResetButton = `${this.webserviceListForm} .grid-reset-button`;
    // Delete modal
    this.confirmDeleteModal = '#webservice_key-grid-confirm-modal';
    this.confirmDeleteButton = `${this.confirmDeleteModal} button.btn-confirm-submit`;
  }

  /*
  Methods
   */

  /**
   * Go to new webservice key page
   * @param page
   * @returns {Promise<void>}
   */
  async goToAddNewWebserviceKeyPage(page) {
    await this.clickAndWaitForNavigation(page, this.addNewWebserviceLink);
  }

  /**
   * Get number of elements in grid
   * @param page
   * @returns {Promise<number>}
   */
  async getNumberOfElementInGrid(page) {
    return this.getNumberFromText(page, this.webserviceGridTitle);
  }

  /**
   * Reset input filters
   * @param page
   * @returns {Promise<number>}
   */
  async resetAndGetNumberOfLines(page) {
    if (await this.elementVisible(page, this.filterResetButton, 2000)) {
      await this.clickAndWaitForNavigation(page, this.filterResetButton);
    }
    return this.getNumberOfElementInGrid(page);
  }

  /**
   * get text from a column from table
   * @param page
   * @param row
   * @param column
   * @returns {Promise<string>}
   */
  async getTextColumnFromTable(page, row, column) {
    return this.getTextContent(page, this.webserviceListTableColumn(row, column));
  }

  /**
   * Go to edit webservice key page
   * @param page
   * @param row, row in table
   * @returns {Promise<void>}
   */
  async goToEditWebservicePage(page, row) {
    await this.clickAndWaitForNavigation(page, this.webserviceListTableEditLink(row));
  }

  /**
   * Filter list of webservice
   * @param page
   * @param filterType, input or select to choose method of filter
   * @param filterBy, column to filter
   * @param value, value to filter with
   * @returns {Promise<void>}
   */
  async filterWebserviceTable(page, filterType, filterBy, value = '') {
    switch (filterType) {
      case 'input':
        await this.setValue(page, this.webserviceFilterInput(filterBy), value.toString());
        break;
      case 'select':
        await this.selectByVisibleText(page, this.webserviceFilterInput(filterBy), value ? 'Yes' : 'No');
        break;
      default:
      // Do nothing
    }
    // click on search
    await this.clickAndWaitForNavigation(page, this.filterSearchButton);
  }

  /**
   * Get Value of column displayed
   * @param page
   * @param row, row in table
   * @returns {Promise<boolean>}
   */
  async getToggleColumnValue(page, row) {
    return this.elementVisible(page, this.webserviceListColumnValidIcon(row), 100);
  }

  /**
   * Quick edit toggle column value
   * @param page
   * @param row, row in table
   * @param valueWanted, Value wanted in column
   * @returns {Promise<boolean>} return true if action is done, false otherwise
   */
  async updateToggleColumnValue(page, row, valueWanted = true) {
    await this.waitForVisibleSelector(page, this.webserviceListTableColumn(row, 'active'), 2000);
    if (await this.getToggleColumnValue(page, row) !== valueWanted) {
      await page.click(this.webserviceListTableColumn(row, 'active'));
      await this.waitForVisibleSelector(
        page,
        (valueWanted ? this.webserviceListColumnValidIcon(row) : this.webserviceListColumnNotValidIcon(row)),
      );
      return true;
    }
    return false;
  }

  /**
   * Delete webservice key
   * @param page
   * @param row, row in table
   * @returns {Promise<string>}
   */
<<<<<<< HEAD
  async deleteWebserviceKey(row) {
=======
  async deleteWebserviceKey(page, row) {
    this.dialogListener(page);
>>>>>>> 788718b6
    // Click on dropDown
    await Promise.all([
      page.click(this.webserviceListTableToggleDropDown(row)),
      this.waitForVisibleSelector(
        page,
        `${this.webserviceListTableToggleDropDown(row)}[aria-expanded='true']`,
      ),
    ]);
    // Click on delete
<<<<<<< HEAD
    await Promise.all([
      this.page.click(this.webserviceListTableDeleteLink(row)),
      this.waitForVisibleSelector(`${this.confirmDeleteModal}.show`),
    ]);
    await this.confirmDeleteWebService();
    return this.getTextContent(this.alertSuccessBlockParagraph);
=======
    await this.clickAndWaitForNavigation(page, this.webserviceListTableDeleteLink(row));
    return this.getTextContent(page, this.alertSuccessBlockParagraph);
>>>>>>> 788718b6
  }

  /**
   * Confirm delete with in modal
   * @return {Promise<void>}
   */
  async confirmDeleteWebService() {
    await this.clickAndWaitForNavigation(this.confirmDeleteButton);
  }

  /**
   * Get validation message
   * @param page
   * @returns {Promise<string>}
   */
  getValidationMessage(page) {
    return this.getTextContent(page, this.alertSuccessBlockParagraph);
  }
}

module.exports = new WebService();<|MERGE_RESOLUTION|>--- conflicted
+++ resolved
@@ -149,12 +149,7 @@
    * @param row, row in table
    * @returns {Promise<string>}
    */
-<<<<<<< HEAD
-  async deleteWebserviceKey(row) {
-=======
   async deleteWebserviceKey(page, row) {
-    this.dialogListener(page);
->>>>>>> 788718b6
     // Click on dropDown
     await Promise.all([
       page.click(this.webserviceListTableToggleDropDown(row)),
@@ -164,25 +159,21 @@
       ),
     ]);
     // Click on delete
-<<<<<<< HEAD
     await Promise.all([
-      this.page.click(this.webserviceListTableDeleteLink(row)),
-      this.waitForVisibleSelector(`${this.confirmDeleteModal}.show`),
+      page.click(this.webserviceListTableDeleteLink(row)),
+      this.waitForVisibleSelector(page, `${this.confirmDeleteModal}.show`),
     ]);
-    await this.confirmDeleteWebService();
-    return this.getTextContent(this.alertSuccessBlockParagraph);
-=======
-    await this.clickAndWaitForNavigation(page, this.webserviceListTableDeleteLink(row));
+    await this.confirmDeleteWebService(page);
     return this.getTextContent(page, this.alertSuccessBlockParagraph);
->>>>>>> 788718b6
   }
 
   /**
    * Confirm delete with in modal
+   * @param page
    * @return {Promise<void>}
    */
-  async confirmDeleteWebService() {
-    await this.clickAndWaitForNavigation(this.confirmDeleteButton);
+  async confirmDeleteWebService(page) {
+    await this.clickAndWaitForNavigation(page, this.confirmDeleteButton);
   }
 
   /**
