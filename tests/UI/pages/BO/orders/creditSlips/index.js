require('module-alias/register');
const BOBasePage = require('@pages/BO/BObasePage');

/**
 * Credit slips page, contains functions that can be used on credit slips page
 * @class
 * @extends BOBasePage
 */
class CreditSlips extends BOBasePage {
  /**
   * @constructs
   * Setting up texts and selectors to use on credit slips page
   */
  constructor() {
    super();

    this.pageTitle = 'Credit Slips •';
    this.pageTitleFR = 'Avoirs •';
    this.errorMessageWhenGenerateFileByDate = 'No order slips were found for this period.';
    this.successfulUpdateMessage = 'Update successful';

    // Credit slips page
    // List of credit slips
    this.creditSlipGridPanel = '#credit_slip_grid_panel';
    this.creditSlipsGridTitle = `${this.creditSlipGridPanel} h3.card-header-title`;
    this.creditSlipGridTable = '#credit_slip_grid_table';
    this.filterResetButton = `${this.creditSlipGridTable} .grid-reset-button`;
    this.filterSearchButton = `${this.creditSlipGridTable} .grid-search-button`;
<<<<<<< HEAD
    this.creditSlipsFilterColumnInput = (filterBy) => `#credit_slip_${filterBy}`;
    this.creditSlipsTableRow = (row) => `${this.creditSlipGridTable} tbody tr:nth-child(${row})`;
=======

    // Sort Credit Slip Selectors
    this.tableHead = `${this.creditSlipGridTable} thead`;
    this.sortColumnDiv = column => `${this.tableHead} div.ps-sortable-column[data-sort-col-name='${column}']`;
    this.sortColumnSpanButton = column => `${this.sortColumnDiv(column)} span.ps-sort`;

    // Pagination selectors
    this.paginationBlock = '.pagination-block';
    this.paginationLimitSelect = '#paginator_select_page_limit';
    this.paginationLabel = `${this.creditSlipGridPanel} .col-form-label`;
    this.paginationNextLink = `${this.creditSlipGridPanel} #pagination_next_url`;
    this.paginationPreviousLink = `${this.creditSlipGridPanel} .pagination .previous a.page-link`;

    this.creditSlipsFilterColumnInput = filterBy => `#credit_slip_${filterBy}`;
    this.creditSlipsTableRow = row => `${this.creditSlipGridTable} tbody tr:nth-child(${row})`;
>>>>>>> ada44353
    this.creditSlipsTableColumn = (row, column) => `${this.creditSlipsTableRow(row)} td.column-${column}`;
    this.creditSlipDownloadButton = (id) => `${this.creditSlipGridTable} tr:nth-child(${id}) td.link-type.column-pdf`;

    // By date form
    this.generateByDateForm = '#form-generate-credit-slips-by-date';
    this.dateFromInput = '#generate_pdf_by_date_from';
    this.dateToInput = '#generate_pdf_by_date_to';
    this.generatePdfByDateButton = `${this.generateByDateForm} #generate-credit-slip-by-date`;

    // Credit slip options form
    this.creditSlipOptionsForm = '#form-credit-slips-options';
    this.invoicePrefixENInput = '#form_slip_prefix_1';
    this.invoicePrefixFRInput = '#form_slip_prefix_2';
    this.languageDropDownButton = '#form_slip_prefix_dropdown';
    this.invoicePrefixFrenchSelect = 'div.dropdown.show span[data-locale="fr"]';
    this.saveCreditSlipOptionsButton = `${this.creditSlipOptionsForm} #save-credit-slip-options-button`;
  }

  /*
  Methods
   */
  /**
   * Reset input filters
   * @param page {Page} Browser tab
   * @returns {Promise<void>}
   */
  async resetFilter(page) {
    if (await this.elementVisible(page, this.filterResetButton, 2000)) {
      await this.clickAndWaitForNavigation(page, this.filterResetButton);
    }
  }

  /**
   * Get number of elements in grid
   * @param page {Page} Browser tab
   * @returns {Promise<number>}
   */
  async getNumberOfElementInGrid(page) {
    return this.getNumberFromText(page, this.creditSlipsGridTitle);
  }

  /**
   * Reset Filter And get number of elements in list
   * @param page {Page} Browser tab
   * @returns {Promise<number>}
   */
  async resetAndGetNumberOfLines(page) {
    await this.resetFilter(page);
    return this.getNumberOfElementInGrid(page);
  }

  /**
   * Filter credit slips
   * @param page {Page} Browser tab
   * @param filterBy {string} Column to filter with
   * @param value {string} value to filter with
   * @returns {Promise<void>}
   */
  async filterCreditSlips(page, filterBy, value = '') {
    await this.setValue(page, this.creditSlipsFilterColumnInput(filterBy), value.toString());
    // click on search
    await this.clickAndWaitForNavigation(page, this.filterSearchButton);
  }

  /**
   * Filter credit slips by date
   * @param page {Page} Browser tab
   * @param dateFrom {string} Value to set on filter date from input
   * @param dateTo {string} Value to set on filter date to input
   * @returns {Promise<void>}
   */
  async filterCreditSlipsByDate(page, dateFrom, dateTo) {
    await page.type(this.creditSlipsFilterColumnInput('date_issued_from'), dateFrom);
    await page.type(this.creditSlipsFilterColumnInput('date_issued_to'), dateTo);
    // click on search
    await this.clickAndWaitForNavigation(page, this.filterSearchButton);
  }

  /**
   * get text from a column
   * @param page {Page} Browser tab
   * @param row {number} Credit slip row on table
   * @param column {string} Column name to get
   * @returns {Promise<string>}
   */
  async getTextColumnFromTableCreditSlips(page, row, column) {
    return this.getTextContent(page, this.creditSlipsTableColumn(row, column));
  }

  /**
   * Download credit slip
   * @param page {Page} Browser tab
   * @param row {number} Credit slip row on table
   * @returns {Promise<string>}
   */
  downloadCreditSlip(page, row = 1) {
    return this.clickAndWaitForDownload(page, this.creditSlipDownloadButton(row));
  }

  /**
   * Generate PDF by date and download it
   * @param page {Page} Browser tab
   * @param dateFrom {string} Value to set on date from input
   * @param dateTo {string} Value to set on date to input
   * @returns {Promise<string>}
   */
  async generatePDFByDateAndDownload(page, dateFrom = '', dateTo = '') {
    await this.setValuesForGeneratingPDFByDate(page, dateFrom, dateTo);

    return this.clickAndWaitForDownload(page, this.generatePdfByDateButton);
  }

  /**
   * Get message error after generate credit slip fail
   * @param page {Page} Browser tab
   * @param dateFrom {string} Value to set on date from input
   * @param dateTo {string} Value to set on date to input
   * @returns {Promise<string>}
   */
  async generatePDFByDateAndFail(page, dateFrom = '', dateTo = '') {
    await this.setValuesForGeneratingPDFByDate(page, dateFrom, dateTo);
    await page.click(this.generatePdfByDateButton);
    return this.getAlertDangerBlockParagraphContent(page);
  }

  /**
   * Set values to generate pdf by date
   * @param page {Page} Browser tab
   * @param dateFrom {string} Value to set on date from input
   * @param dateTo {string} Value to set on date to input
   * @returns {Promise<void>}
   */
  async setValuesForGeneratingPDFByDate(page, dateFrom = '', dateTo = '') {
    if (dateFrom) {
      await this.setValue(page, this.dateFromInput, dateFrom);
    }

    if (dateTo) {
      await this.setValue(page, this.dateToInput, dateTo);
    }
  }

  /** Edit credit slip Prefix on FR and on EN
   * @param page {Page} Browser tab
   * @param prefixEN {string} Prefix on english language value to change
   * @param prefixFR {string} Prefix on french language value to change
   * @returns {Promise<void>}
   */
  async changePrefix(page, prefixEN, prefixFR = prefixEN) {
    await this.setValue(page, this.invoicePrefixENInput, prefixEN);
    await this.waitForSelectorAndClick(page, this.languageDropDownButton);
    await this.waitForSelectorAndClick(page, this.invoicePrefixFrenchSelect);
    await this.setValue(page, this.invoicePrefixFRInput, prefixFR);
  }

  /**
   * Delete prefix
   * @param page {Page} Browser tab
   * @returns {Promise<void>}
   */
  async deletePrefix(page) {
    await this.clearInput(page, this.invoicePrefixENInput);
    await this.waitForSelectorAndClick(page, this.languageDropDownButton);
    await this.waitForSelectorAndClick(page, this.invoicePrefixFrenchSelect);
    await this.clearInput(page, this.invoicePrefixFRInput);
  }

  /** Save credit slip options
   * @param page {Page} Browser tab
   * @returns {Promise<void>}
   */
  async saveCreditSlipOptions(page) {
    await this.clickAndWaitForNavigation(page, this.saveCreditSlipOptionsButton);
    return this.getAlertSuccessBlockParagraphContent(page);
  }

  /* Sort functions */
  /**
   * Sort table by clicking on column name
   * @param page {Page} Browser tab
   * @param sortBy {string} Column to sort with
   * @param sortDirection {string} Sort direction asc or desc
   * @returns {Promise<void>}
   */
  async sortTable(page, sortBy, sortDirection) {
    const sortColumnDiv = `${this.sortColumnDiv(sortBy)}[data-sort-direction='${sortDirection}']`;
    const sortColumnSpanButton = this.sortColumnSpanButton(sortBy);

    let i = 0;
    while (await this.elementNotVisible(page, sortColumnDiv, 2000) && i < 2) {
      await this.clickAndWaitForNavigation(page, sortColumnSpanButton);
      i += 1;
    }

    await this.waitForVisibleSelector(page, sortColumnDiv, 20000);
  }

  /**
   * Get column content in all rows
   * @param page {Page} Browser tab
   * @param column {string} Column name on table
   * @returns {Promise<Array<string>>}
   */
  async getAllRowsColumnContent(page, column) {
    let rowContent;
    const rowsNumber = await this.getNumberOfElementInGrid(page);
    const allRowsContentTable = [];
    for (let i = 1; i <= rowsNumber; i++) {
      rowContent = await this.getTextColumnFromTableCreditSlips(page, i, column);
      allRowsContentTable.push(rowContent);
    }

    return allRowsContentTable;
  }

  /* Pagination methods */
  /**
   * Get pagination label
   * @param page {Page} Browser tab
   * @return {Promise<string>}
   */
  getPaginationLabel(page) {
    return this.getTextContent(page, this.paginationLabel);
  }

  /**
   * Select pagination limit
   * @param page {Page} Browser tab
   * @param number {number} Value of pagination limit to select
   * @returns {Promise<string>}
   */
  async selectPaginationLimit(page, number) {
    await Promise.all([
      this.selectByVisibleText(page, this.paginationLimitSelect, number),
      page.waitForNavigation({waitUntil: 'networkidle'}),
    ]);

    return this.getPaginationLabel(page);
  }

  /**
   * Click on next
   * @param page {Page} Browser tab
   * @returns {Promise<string>}
   */
  async paginationNext(page) {
    await this.clickAndWaitForNavigation(page, this.paginationNextLink);

    return this.getPaginationLabel(page);
  }

  /**
   * Click on previous
   * @param page {Page} Browser tab
   * @returns {Promise<string>}
   */
  async paginationPrevious(page) {
    await this.clickAndWaitForNavigation(page, this.paginationPreviousLink);

    return this.getPaginationLabel(page);
  }
}

module.exports = new CreditSlips();<|MERGE_RESOLUTION|>--- conflicted
+++ resolved
@@ -26,10 +26,6 @@
     this.creditSlipGridTable = '#credit_slip_grid_table';
     this.filterResetButton = `${this.creditSlipGridTable} .grid-reset-button`;
     this.filterSearchButton = `${this.creditSlipGridTable} .grid-search-button`;
-<<<<<<< HEAD
-    this.creditSlipsFilterColumnInput = (filterBy) => `#credit_slip_${filterBy}`;
-    this.creditSlipsTableRow = (row) => `${this.creditSlipGridTable} tbody tr:nth-child(${row})`;
-=======
 
     // Sort Credit Slip Selectors
     this.tableHead = `${this.creditSlipGridTable} thead`;
@@ -43,9 +39,8 @@
     this.paginationNextLink = `${this.creditSlipGridPanel} #pagination_next_url`;
     this.paginationPreviousLink = `${this.creditSlipGridPanel} .pagination .previous a.page-link`;
 
-    this.creditSlipsFilterColumnInput = filterBy => `#credit_slip_${filterBy}`;
-    this.creditSlipsTableRow = row => `${this.creditSlipGridTable} tbody tr:nth-child(${row})`;
->>>>>>> ada44353
+    this.creditSlipsFilterColumnInput = (filterBy) => `#credit_slip_${filterBy}`;
+    this.creditSlipsTableRow = (row) => `${this.creditSlipGridTable} tbody tr:nth-child(${row})`;
     this.creditSlipsTableColumn = (row, column) => `${this.creditSlipsTableRow(row)} td.column-${column}`;
     this.creditSlipDownloadButton = (id) => `${this.creditSlipGridTable} tr:nth-child(${id}) td.link-type.column-pdf`;
 
