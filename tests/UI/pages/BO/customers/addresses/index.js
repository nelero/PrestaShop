--- conflicted
+++ resolved
@@ -152,12 +152,7 @@
    * @param row
    * @returns {Promise<string>}
    */
-<<<<<<< HEAD
-  async deleteAddress(row) {
-=======
   async deleteAddress(page, row) {
-    this.dialogListener(page);
->>>>>>> 788718b6
     // Click on dropDown
     await Promise.all([
       page.click(this.addressesListTableToggleDropDown(row)),
@@ -166,19 +161,13 @@
         `${this.addressesListTableToggleDropDown(row)}[aria-expanded='true']`,
       ),
     ]);
-<<<<<<< HEAD
     // Click on delete and wait for modal
     await Promise.all([
-      this.page.click(this.addressesListTableDeleteLink(row)),
-      this.waitForVisibleSelector(this.deleteAddressModal),
-    ]);
-    await this.page.click(this.deleteAddressModalDeleteButton);
-    return this.getTextContent(this.alertSuccessBlockParagraph);
-=======
-    // Click on delete
-    await page.click(this.addressesListTableDeleteLink(row));
+      page.click(this.addressesListTableDeleteLink(row)),
+      this.waitForVisibleSelector(page, this.deleteAddressModal),
+    ]);
+    await page.click(this.deleteAddressModalDeleteButton);
     return this.getTextContent(page, this.alertSuccessBlockParagraph);
->>>>>>> 788718b6
   }
 
   /**
@@ -202,13 +191,8 @@
       page.click(this.bulkActionsDeleteButton),
       this.waitForVisibleSelector(page, this.deleteAddressModal),
     ]);
-<<<<<<< HEAD
-    await this.page.click(this.deleteAddressModalDeleteButton);
-    return this.getTextContent(this.alertSuccessBlockParagraph);
-=======
-    await page.click(this.deleteCustomerModalDeleteButton);
+    await page.click(this.deleteAddressModalDeleteButton);
     return this.getTextContent(page, this.alertSuccessBlockParagraph);
->>>>>>> 788718b6
   }
 
   /* Sort functions */
