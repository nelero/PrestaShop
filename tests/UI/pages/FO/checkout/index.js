--- conflicted
+++ resolved
@@ -153,8 +153,6 @@
   }
 
   /**
-<<<<<<< HEAD
-=======
    * Get shipping value
    * @param page
    * @returns {Promise<string>}
@@ -164,7 +162,6 @@
   }
 
   /**
->>>>>>> bab1a8fb
    * Get all carriers names
    * @param page
    * @returns {Promise<[]>}
