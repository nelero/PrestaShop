--- conflicted
+++ resolved
@@ -134,13 +134,6 @@
    * @param page {Page} Browser tab
    * @param messageText {string} Value of message text to set on return input
    * @param productsNumber {number} Number of products to return
-<<<<<<< HEAD
-   * @param returnData {object} Data of return
-   * @returns {Promise<void>}
-   */
-  async requestMerchandiseReturn(page: Page, messageText: string = 'test', productsNumber: number = 1,
-    returnData: object = [{quantity: 1}]): Promise<void> {
-=======
    * @param returnData {MerchandiseProductReturn[]} Data of return
    * @returns {Promise<void>}
    */
@@ -150,7 +143,6 @@
     productsNumber: number = 1,
     returnData: MerchandiseProductReturn[] = [{quantity: 1}],
   ): Promise<void> {
->>>>>>> fc2fad12
     await this.chooseProductsToReturn(page, productsNumber, returnData);
     await this.setValue(page, this.returnTextarea, messageText);
     await this.clickAndWaitForNavigation(page, this.requestReturnButton);
@@ -160,16 +152,6 @@
    * Choose products to return
    * @param page {Page} Browser tab
    * @param productsNumber {number} Number of products to return
-<<<<<<< HEAD
-   * @param returnData {object} Data of return
-   * @returns {Promise<void>}
-   */
-  async chooseProductsToReturn(page: Page, productsNumber: number, returnData: object): Promise<void> {
-    for (let i = 0; i < productsNumber; i++) {
-      const index: number = i + 1;
-      await this.setChecked(page, `${this.tableBodyColumn(index, 1)} input`);
-      await this.selectByVisibleText(page, `${this.tableBodyColumn(index, 3)} select`, returnData[i].quantity);
-=======
    * @param returnData {MerchandiseProductReturn[]} Data of return
    * @returns {Promise<void>}
    */
@@ -178,7 +160,6 @@
       const index: number = i + 1;
       await this.setChecked(page, this.tableReturnProductRowCheckboxButton(index));
       await this.selectByVisibleText(page, this.tableReturnQuantityRowSelectButton(index), returnData[i].quantity);
->>>>>>> fc2fad12
     }
   }
 
