--- conflicted
+++ resolved
@@ -361,15 +361,6 @@
   isDeliveryInformationVisible(page) {
     return this.elementVisible(page, this.deliveryInformationSpan, 1000);
   }
-<<<<<<< HEAD
-
-  /**
-   * Get product availability label
-   * @param page {Page} Browser tab
-   * @returns {Promise<string>}
-   */
-=======
->>>>>>> 8c218585
 }
 
 module.exports = new Product();