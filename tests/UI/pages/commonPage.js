--- conflicted
+++ resolved
@@ -113,34 +113,6 @@
   }
 
   /**
-<<<<<<< HEAD
-   * Is checkBox have checked status
-   * @param page
-   * @param selector, checkbox to check
-   * @returns {Promise<boolean>}
-   */
-  async elementChecked(page, selector) {
-    return page.$eval(selector, el => el.checked);
-  }
-
-  /**
-   * Update checkbox value
-   * @param page
-   * @param selector
-   * @param expectedValue
-   * @return {Promise<void>}
-   */
-  async updateCheckboxValue(page, selector, expectedValue) {
-    const actualValue = await this.elementChecked(page, selector);
-
-    if (actualValue !== expectedValue) {
-      await page.click(selector);
-    }
-  }
-
-  /**
-=======
->>>>>>> 73f99cca
    * Is element visible
    * @param page
    * @param selector, element to check
