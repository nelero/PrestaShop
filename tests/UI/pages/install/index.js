--- conflicted
+++ resolved
@@ -71,14 +71,6 @@
    * @param step
    * @returns {Promise<string>}
    */
-<<<<<<< HEAD
-  async checkStepTitle(page, selector, pageTitle) {
-    await this.waitForVisibleSelector(page, selector);
-    const title = await this.getTextContent(page, selector);
-
-    if (Array.isArray(pageTitle)) {
-      return pageTitle.some(arrVal => title.includes(arrVal));
-=======
   async getStepTitle(page, step) {
     let selector;
 
@@ -109,7 +101,6 @@
 
       default:
         throw new Error(`'${step}' was not found on the installation process`);
->>>>>>> 73f99cca
     }
 
     return this.getTextContent(page, selector);
@@ -140,15 +131,7 @@
    * @return {Promise<void>}
    */
   async agreeToTermsAndConditions(page) {
-<<<<<<< HEAD
-    const isChecked = await this.elementChecked(page, this.termsConditionsCheckbox);
-
-    if (!isChecked) {
-      await page.click(this.termsConditionsCheckbox);
-    }
-=======
     await this.changeCheckboxValue(page, this.termsConditionsCheckbox);
->>>>>>> 73f99cca
   }
 
   /**
