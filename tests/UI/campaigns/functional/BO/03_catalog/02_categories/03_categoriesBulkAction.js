require('module-alias/register');

const {expect} = require('chai');

// Import utils
const helper = require('@utils/helpers');
const files = require('@utils/files');
const loginCommon = require('@commonTests/loginBO');

// Import pages
const dashboardPage = require('@pages/BO/dashboard');
const categoriesPage = require('@pages/BO/catalog/categories');
const addCategoryPage = require('@pages/BO/catalog/categories/add');

// Import data
const CategoryFaker = require('@data/faker/category');

// Import test context
const testContext = require('@utils/testContext');

const baseContext = 'functional_BO_catalog_categories_categoriesBulkActions';


let browserContext;
let page;
let numberOfCategories = 0;

const firstCategoryData = new CategoryFaker({name: 'todelete'});
const secondCategoryData = new CategoryFaker({name: 'todeletetwo'});

// Create Categories, Then disable / Enable and Delete with Bulk actions
describe('Create Categories, Then disable / Enable and Delete with Bulk actions', async () => {
  // before and after functions
  before(async function () {
    browserContext = await helper.createBrowserContext(this.browser);
    page = await helper.newTab(browserContext);

    // Create categories images
    await Promise.all([
      files.generateImage(`${firstCategoryData.name}.jpg`),
      files.generateImage(`${secondCategoryData.name}.jpg`),
    ]);
  });

  after(async () => {
    await helper.closeBrowserContext(browserContext);

    /* Delete the generated images */
    await Promise.all([
      files.deleteFile(`${firstCategoryData.name}.jpg`),
      files.deleteFile(`${secondCategoryData.name}.jpg`),
    ]);
  });

  it('should login in BO', async function () {
    await loginCommon.loginBO(this, page);
  });

  it('should go to "Catalog>Categories" page', async function () {
    await testContext.addContextItem(this, 'testIdentifier', 'goToCategoriesPage', baseContext);

    await dashboardPage.goToSubMenu(
      page,
      dashboardPage.catalogParentLink,
      dashboardPage.categoriesLink,
    );

    await categoriesPage.closeSfToolBar(page);

    const pageTitle = await categoriesPage.getPageTitle(page);
    await expect(pageTitle).to.contains(categoriesPage.pageTitle);
  });

  it('should reset all filters and get Number of Categories in BO', async function () {
    await testContext.addContextItem(this, 'testIdentifier', 'resetFirst', baseContext);

    numberOfCategories = await categoriesPage.resetAndGetNumberOfLines(page);
    await expect(numberOfCategories).to.be.above(0);
  });

  // 1 : Create 2 categories In BO
  describe('Create 2 categories in BO', async () => {
    const tests = [
      {args: {categoryToCreate: firstCategoryData}},
      {args: {categoryToCreate: secondCategoryData}},
    ];

    tests.forEach((test, index) => {
      it('should go to add new category page', async function () {
        await testContext.addContextItem(this, 'testIdentifier', `goToAddCategoryPage${index + 1}`, baseContext);

        await categoriesPage.goToAddNewCategoryPage(page);

        const pageTitle = await addCategoryPage.getPageTitle(page);
        await expect(pageTitle).to.contains(addCategoryPage.pageTitleCreate);
      });

      it('should create category and check result', async function () {
        await testContext.addContextItem(this, 'testIdentifier', `createCategory${index + 1}`, baseContext);

        const textResult = await addCategoryPage.createEditCategory(page, test.args.categoryToCreate);
        await expect(textResult).to.equal(categoriesPage.successfulCreationMessage);

        const numberOfCategoriesAfterCreation = await categoriesPage.getNumberOfElementInGrid(page);
        await expect(numberOfCategoriesAfterCreation).to.be.equal(numberOfCategories + index + 1);
      });
    });
  });

  // 2 : Enable/Disable categories created with bulk actions
  describe('Enable and Disable categories with Bulk Actions', async () => {
    it('should filter list by Name', async function () {
      await testContext.addContextItem(this, 'testIdentifier', 'filterToBulkEditStatus', baseContext);

      await categoriesPage.filterCategories(
        page,
        'input',
        'name',
        'todelete',
      );

      const textResult = await categoriesPage.getTextColumnFromTableCategories(page, 1, 'name');
      await expect(textResult).to.contains('todelete');
    });

    const tests = [
      {args: {action: 'disable', enabledValue: false}},
      {args: {action: 'enable', enabledValue: true}},
    ];

    tests.forEach((test) => {
      it(`should ${test.args.action} with bulk actions and check Result`, async function () {
        await testContext.addContextItem(this, 'testIdentifier', `goToAddCategoryPage${test.args.action}`, baseContext);

        const textResult = await categoriesPage.bulkSetStatus(
          page,
          test.args.enabledValue,
        );

        await expect(textResult).to.be.equal(categoriesPage.successfulUpdateStatusMessage);

        const numberOfCategoriesInGrid = await categoriesPage.getNumberOfElementInGrid(page);
        await expect(numberOfCategoriesInGrid).to.be.at.most(numberOfCategories);

        for (let i = 1; i <= numberOfCategoriesInGrid; i++) {
<<<<<<< HEAD
          const categoryStatus = await categoriesPage.getStatus(page, 1);
=======
          const categoryStatus = await categoriesPage.getStatus(page, i);
>>>>>>> aa2e8bf7
          await expect(categoryStatus).to.equal(test.args.enabledValue);
        }
      });
    });
  });

  // 3 : Delete Categories created with bulk actions
  describe('Delete categories with Bulk Actions', async () => {
    it('should filter list by Name', async function () {
      await testContext.addContextItem(this, 'testIdentifier', 'filterToBulkDelete', baseContext);

      await categoriesPage.filterCategories(
        page,
        'input',
        'name',
        'todelete',
      );

      const textResult = await categoriesPage.getTextColumnFromTableCategories(page, 1, 'name');
      await expect(textResult).to.contains('todelete');
    });

    it('should delete categories with Bulk Actions and check Result', async function () {
      await testContext.addContextItem(this, 'testIdentifier', 'bulkDelete', baseContext);

      const deleteTextResult = await categoriesPage.deleteCategoriesBulkActions(page);
      await expect(deleteTextResult).to.be.equal(categoriesPage.successfulMultiDeleteMessage);
    });

    it('should reset all filters', async function () {
      await testContext.addContextItem(this, 'testIdentifier', 'resetAfterDelete', baseContext);

      const numberOfCategoriesAfterReset = await categoriesPage.resetAndGetNumberOfLines(page);
      await expect(numberOfCategoriesAfterReset).to.equal(numberOfCategories);
    });
  });
});<|MERGE_RESOLUTION|>--- conflicted
+++ resolved
@@ -143,11 +143,7 @@
         await expect(numberOfCategoriesInGrid).to.be.at.most(numberOfCategories);
 
         for (let i = 1; i <= numberOfCategoriesInGrid; i++) {
-<<<<<<< HEAD
-          const categoryStatus = await categoriesPage.getStatus(page, 1);
-=======
           const categoryStatus = await categoriesPage.getStatus(page, i);
->>>>>>> aa2e8bf7
           await expect(categoryStatus).to.equal(test.args.enabledValue);
         }
       });
