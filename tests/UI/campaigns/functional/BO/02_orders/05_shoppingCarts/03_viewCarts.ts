--- conflicted
+++ resolved
@@ -151,11 +151,7 @@
       await testContext.addContextItem(this, 'testIdentifier', 'checkCartInformationBlock1', baseContext);
 
       const orderInformation = await shoppingCartViewPage.getOrderInformation(page);
-<<<<<<< HEAD
-      expect(orderInformation).to.contains('No order was created from this cart.');
-=======
       await expect(orderInformation).to.contains('The customer has not proceeded to checkout yet.');
->>>>>>> 04bd263e
 
       const hasButtonCreateOrderFromCart = await shoppingCartViewPage.hasButtonCreateOrderFromCart(page);
       expect(hasButtonCreateOrderFromCart).to.eq(true);
