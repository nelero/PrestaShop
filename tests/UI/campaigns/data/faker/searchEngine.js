const faker = require('faker');

/**
 * Create new search engine to use on search engine creation form on BO
 * @class
 */
class SearchEngineData {
  /**
   * Constructor for class SearchEngineData
   * @param searchEngineToCreate {Object} Could be used to force the value of some members
   */
  constructor(searchEngineToCreate = {}) {
    /** @type {string} Server of the engine */
    this.server = searchEngineToCreate.server || `test_${faker.internet.domainWord()}`;

<<<<<<< HEAD
    /** @member {string} key to use on the search */
    this.queryKey = searchEngineToCreate.queryKey || 'qTest_';
=======
    /** @type {string} Var to use on the search */
    this.getVar = searchEngineToCreate.getVar || 'qTest_';
>>>>>>> 0ee423b4
  }
}

module.exports = SearchEngineData;<|MERGE_RESOLUTION|>--- conflicted
+++ resolved
@@ -13,13 +13,8 @@
     /** @type {string} Server of the engine */
     this.server = searchEngineToCreate.server || `test_${faker.internet.domainWord()}`;
 
-<<<<<<< HEAD
-    /** @member {string} key to use on the search */
+    /** @type {string} Key to use on the search */
     this.queryKey = searchEngineToCreate.queryKey || 'qTest_';
-=======
-    /** @type {string} Var to use on the search */
-    this.getVar = searchEngineToCreate.getVar || 'qTest_';
->>>>>>> 0ee423b4
   }
 }
 
