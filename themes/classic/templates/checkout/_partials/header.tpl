{**
 * Copyright since 2007 PrestaShop SA and Contributors
 * PrestaShop is an International Registered Trademark & Property of PrestaShop SA
 *
 * NOTICE OF LICENSE
 *
 * This source file is subject to the Academic Free License 3.0 (AFL-3.0)
 * that is bundled with this package in the file LICENSE.md.
 * It is also available through the world-wide-web at this URL:
 * https://opensource.org/licenses/AFL-3.0
 * If you did not receive a copy of the license and are unable to
 * obtain it through the world-wide-web, please send an email
 * to license@prestashop.com so we can send you a copy immediately.
 *
 * DISCLAIMER
 *
 * Do not edit or add to this file if you wish to upgrade PrestaShop to newer
 * versions in the future. If you wish to customize PrestaShop for your
 * needs please refer to https://devdocs.prestashop.com/ for more information.
 *
 * @author    PrestaShop SA and Contributors <contact@prestashop.com>
 * @copyright Since 2007 PrestaShop SA and Contributors
 * @license   https://opensource.org/licenses/AFL-3.0 Academic Free License 3.0 (AFL-3.0)
 *}
<<<<<<< HEAD
{block name='header_nav'}
  <nav class="header-nav">
    <div class="container">
      <div class="row">
        <div class="col-md-6 hidden-sm-down" id="_desktop_logo">
          <a href="{$urls.base_url}">
            <img class="logo img-responsive" src="{$urls.img_ps_url}{$shop.logo}" alt="{$shop.name} {l s='logo' d='Shop.Theme.Global'}" loading="lazy">
          </a>
        </div>
        <div class="col-md-6 text-xs-right hidden-sm-down">
          {hook h='displayNav1'}
        </div>
        <div class="hidden-md-up text-sm-center mobile">
          {hook h='displayNav2'}
          <div class="float-xs-left" id="menu-icon">
            <i class="material-icons">&#xE5D2;</i>
=======
{block name='header'}
  {block name='header_nav'}
    <nav class="header-nav">
      <div class="container">
        <div class="row">
          <div class="col-md-6 hidden-sm-down" id="_desktop_logo">
            <a href="{$urls.base_url}">
              <img class="logo img-responsive" src="{$shop.logo}" alt="{$shop.name} {l s='logo' d='Shop.Theme.Global'}">
            </a>
          </div>
          <div class="col-md-6 text-xs-right hidden-sm-down">
            {hook h='displayNav1'}
          </div>
          <div class="hidden-md-up text-sm-center mobile">
            {hook h='displayNav2'}
            <div class="float-xs-left" id="menu-icon">
              <i class="material-icons">&#xE5D2;</i>
            </div>
            <div class="float-xs-right" id="_mobile_cart"></div>
            <div class="float-xs-right" id="_mobile_user_info"></div>
            <div class="top-logo" id="_mobile_logo"></div>
            <div class="clearfix"></div>
>>>>>>> 9233da02
          </div>
          <div class="float-xs-right" id="_mobile_cart"></div>
          <div class="float-xs-right" id="_mobile_user_info"></div>
          <div class="top-logo" id="_mobile_logo"></div>
          <div class="clearfix"></div>
        </div>
      </div>
    </div>
  </nav>
{/block}

{block name='header_top'}
  <div class="header-top hidden-md-up">
    <div class="container">
        <div class="row">
        <div class="col-sm-12">
          <div class="row">
            {hook h='displayTop'}
            <div class="clearfix"></div>
          </div>
        </div>
      </div>
      <div id="mobile_top_menu_wrapper" class="row hidden-md-up" style="display:none;">
        <div class="js-top-menu mobile" id="_mobile_top_menu"></div>
        <div class="js-top-menu-bottom">
          <div id="_mobile_currency_selector"></div>
          <div id="_mobile_language_selector"></div>
          <div id="_mobile_contact_link"></div>
        </div>
      </div>
    </div>
  </div>
  {hook h='displayNavFullWidth'}
{/block}<|MERGE_RESOLUTION|>--- conflicted
+++ resolved
@@ -22,14 +22,13 @@
  * @copyright Since 2007 PrestaShop SA and Contributors
  * @license   https://opensource.org/licenses/AFL-3.0 Academic Free License 3.0 (AFL-3.0)
  *}
-<<<<<<< HEAD
 {block name='header_nav'}
   <nav class="header-nav">
     <div class="container">
       <div class="row">
         <div class="col-md-6 hidden-sm-down" id="_desktop_logo">
           <a href="{$urls.base_url}">
-            <img class="logo img-responsive" src="{$urls.img_ps_url}{$shop.logo}" alt="{$shop.name} {l s='logo' d='Shop.Theme.Global'}" loading="lazy">
+            <img class="logo img-responsive" src="{$shop.logo}" alt="{$shop.name} {l s='logo' d='Shop.Theme.Global'}" loading="lazy">
           </a>
         </div>
         <div class="col-md-6 text-xs-right hidden-sm-down">
@@ -39,30 +38,6 @@
           {hook h='displayNav2'}
           <div class="float-xs-left" id="menu-icon">
             <i class="material-icons">&#xE5D2;</i>
-=======
-{block name='header'}
-  {block name='header_nav'}
-    <nav class="header-nav">
-      <div class="container">
-        <div class="row">
-          <div class="col-md-6 hidden-sm-down" id="_desktop_logo">
-            <a href="{$urls.base_url}">
-              <img class="logo img-responsive" src="{$shop.logo}" alt="{$shop.name} {l s='logo' d='Shop.Theme.Global'}">
-            </a>
-          </div>
-          <div class="col-md-6 text-xs-right hidden-sm-down">
-            {hook h='displayNav1'}
-          </div>
-          <div class="hidden-md-up text-sm-center mobile">
-            {hook h='displayNav2'}
-            <div class="float-xs-left" id="menu-icon">
-              <i class="material-icons">&#xE5D2;</i>
-            </div>
-            <div class="float-xs-right" id="_mobile_cart"></div>
-            <div class="float-xs-right" id="_mobile_user_info"></div>
-            <div class="top-logo" id="_mobile_logo"></div>
-            <div class="clearfix"></div>
->>>>>>> 9233da02
           </div>
           <div class="float-xs-right" id="_mobile_cart"></div>
           <div class="float-xs-right" id="_mobile_user_info"></div>
