--- conflicted
+++ resolved
@@ -62,20 +62,12 @@
             {if $page.page_name == 'index'}
               <h1>
                 <a href="{$urls.base_url}">
-<<<<<<< HEAD
-                  <img class="logo img-responsive" src="{$urls.img_ps_url}{$shop.logo}" alt="{$shop.name}" loading="lazy">
-=======
-                  <img class="logo img-responsive" src="{$shop.logo}" alt="{$shop.name}">
->>>>>>> 9233da02
+                  <img class="logo img-responsive" src="{$shop.logo}" alt="{$shop.name}" loading="lazy">
                 </a>
               </h1>
             {else}
                 <a href="{$urls.base_url}">
-<<<<<<< HEAD
-                  <img class="logo img-responsive" src="{$urls.img_ps_url}{$shop.logo}" alt="{$shop.name}" loading="lazy">
-=======
-                  <img class="logo img-responsive" src="{$shop.logo}" alt="{$shop.name}">
->>>>>>> 9233da02
+                  <img class="logo img-responsive" src="{$shop.logo}" alt="{$shop.name}" loading="lazy">
                 </a>
             {/if}
         </div>
