--- conflicted
+++ resolved
@@ -23,11 +23,7 @@
  * @license   https://opensource.org/licenses/AFL-3.0 Academic Free License 3.0 (AFL-3.0)
  *}
 {block name='product_miniature_item'}
-<<<<<<< HEAD
-<div itemprop="itemListElement" itemscope itemtype="https://schema.org/ListItem">
-=======
-<div itemprop="itemListElement" itemscope itemtype="http://schema.org/ListItem" class="product">
->>>>>>> d17bfb5e
+<div itemprop="itemListElement" itemscope itemtype="https://schema.org/ListItem" class="product">
   {if isset($position)}<meta itemprop="position" content="{$position}" />{/if}
   <article class="product-miniature js-product-miniature" data-id-product="{$product.id_product}" data-id-product-attribute="{$product.id_product_attribute}" itemprop="item" itemscope itemtype="https://schema.org/Product">
     <div class="thumbnail-container">
@@ -45,7 +41,7 @@
           </a>
         {else}
           <a href="{$product.url}" class="thumbnail product-thumbnail">
-            <img 
+            <img
               src="{$urls.no_picture_image.bySize.home_default.url}"
               loading="lazy"
               width="250"
