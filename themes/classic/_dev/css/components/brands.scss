#manufacturer {
  #main {
    ul {
      display: flex;
      flex-wrap: wrap;
      align-items: flex-start;

      .brand {
        position: relative;
        width: calc(20% - 10px);
        min-width: 210px;
        padding: 10px;
        margin: 5px;
        text-align: center;
        background: $white;
        transition: 0.4s ease-out;

        &-infos {
          a {
<<<<<<< HEAD
            &::before {
              position: absolute;
              top: 0;
              left: 0;
              z-index: 1;
              width: 100%;
              height: 100%;
              content: "";
            }
=======
            display: inline-block;
>>>>>>> 1453353f
          }
        }

        &:hover {
          box-shadow: 0 0 8px 0 rgba(0, 0, 0, 0.2);
        }

        &-products {
          display: none;
        }

        &-img {
          width: 200px;
          margin: auto;
          position: relative;

          a {
            &::before {
              content: "";
              position: absolute;
              width: 100%;
              height: 100%;
              z-index: 1;
              top: 0;
              left: 0;
            }
          }
        }
      }
    }
  }
}

@include media-breakpoint-down(md) {
  #manufacturer {
    #main {
      ul {
        display: flex;
        flex-wrap: wrap;
        align-items: flex-start;
        justify-content: center;
      }
    }
  }
}<|MERGE_RESOLUTION|>--- conflicted
+++ resolved
@@ -17,19 +17,7 @@
 
         &-infos {
           a {
-<<<<<<< HEAD
-            &::before {
-              position: absolute;
-              top: 0;
-              left: 0;
-              z-index: 1;
-              width: 100%;
-              height: 100%;
-              content: "";
-            }
-=======
             display: inline-block;
->>>>>>> 1453353f
           }
         }
 
