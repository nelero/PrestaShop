--- conflicted
+++ resolved
@@ -23,10 +23,7 @@
  * @license   https://opensource.org/licenses/OSL-3.0 Open Software License (OSL 3.0)
  */
 import $ from 'jquery';
-<<<<<<< HEAD
 import prestashop from 'prestashop';
-=======
->>>>>>> 42833c40
 
 class Payment {
   constructor() {
@@ -91,12 +88,8 @@
     $(`#pay-with-${selectedOption}-form`).show();
 
     $('.js-payment-binary').hide();
-<<<<<<< HEAD
 
-    if ($('#' + selectedOption).hasClass('binary')) {
-=======
     if ($(`#${selectedOption}`).hasClass('binary')) {
->>>>>>> 42833c40
       var paymentOption = this.getPaymentOptionSelector(selectedOption);
       this.hideConfirmation();
       $(paymentOption).show();
