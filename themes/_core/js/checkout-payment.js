/**
 * Copyright since 2007 PrestaShop SA and Contributors
 * PrestaShop is an International Registered Trademark & Property of PrestaShop SA
 *
 * NOTICE OF LICENSE
 *
 * This source file is subject to the Open Software License (OSL 3.0)
 * that is bundled with this package in the file LICENSE.md.
 * It is also available through the world-wide-web at this URL:
 * https://opensource.org/licenses/OSL-3.0
 * If you did not receive a copy of the license and are unable to
 * obtain it through the world-wide-web, please send an email
 * to license@prestashop.com so we can send you a copy immediately.
 *
 * DISCLAIMER
 *
 * Do not edit or add to this file if you wish to upgrade PrestaShop to newer
 * versions in the future. If you wish to customize PrestaShop for your
 * needs please refer to https://devdocs.prestashop.com/ for more information.
 *
 * @author    PrestaShop SA and Contributors <contact@prestashop.com>
 * @copyright Since 2007 PrestaShop SA and Contributors
 * @license   https://opensource.org/licenses/OSL-3.0 Open Software License (OSL 3.0)
 */
import $ from 'jquery';
import prestashop from 'prestashop';

prestashop.checkout = prestashop.checkout || {};

prestashop.checkout.onCheckOrderableCartResponse = (resp, paymentObject) => {
  if (resp.errors === true) {
    prestashop.emit('orderConfirmationErrors', {
      resp,
      paymentObject,
    });
    return true;
  }
  return false;
};

class Payment {
  constructor() {
    this.confirmationSelector = prestashop.selectors.checkout.confirmationSelector;
    this.conditionsSelector = prestashop.selectors.checkout.conditionsSelector;
    this.conditionAlertSelector = prestashop.selectors.checkout.conditionAlertSelector;
    this.additionalInformatonSelector = prestashop.selectors.checkout.additionalInformatonSelector;
    this.optionsForm = prestashop.selectors.checkout.optionsForm;
    this.termsCheckboxSelector = prestashop.selectors.checkout.termsCheckboxSelector;
  }

  init() {
    // eslint-disable-next-line no-unused-vars
    prestashop.on('orderConfirmationErrors', ({resp, paymentObject}) => {
      if (resp.cartUrl !== '') {
        location.href = resp.cartUrl;
      }
    });

    const $body = $('body');

    $body.on('change', `${this.conditionsSelector} input[type="checkbox"]`, $.proxy(this.toggleOrderButton, this));
    $body.on('change', 'input[name="payment-option"]', $.proxy(this.toggleOrderButton, this));
    // call toggle once on init to handle situation where everything
    // is already ok (like 0 price order, payment already preselected and so on)
    this.toggleOrderButton();
<<<<<<< HEAD

=======
>>>>>>> 59f4fa80
    $body.on('click', `${this.confirmationSelector} button`, $.proxy(this.confirm, this));

    if (!this.getSelectedOption()) {
      this.collapseOptions();
    }
  }

  collapseOptions() {
    $(`${this.additionalInformatonSelector}, ${this.optionsForm}`).hide();
  }

  getSelectedOption() {
    return $('input[name="payment-option"]:checked').attr('id');
  }

  haveTermsBeenAccepted() {
    return $(this.termsCheckboxSelector).prop('checked');
  }

  hideConfirmation() {
    $(this.confirmationSelector).hide();
  }

  showConfirmation() {
    $(this.confirmationSelector).show();
  }

  toggleOrderButton() {
    let show = true;
    $(`${this.conditionsSelector} input[type="checkbox"]`).each((_, checkbox) => {
      if (!checkbox.checked) {
        show = false;
      }
    });

    prestashop.emit('termsUpdated', {
      isChecked: show,
    });

    this.collapseOptions();

    const selectedOption = this.getSelectedOption();

    if (!selectedOption) {
      show = false;
    }

    $(`#${selectedOption}-additional-information`).show();
    $(`#pay-with-${selectedOption}-form`).show();

    $(prestashop.selectors.checkout.paymentBinary).hide();

    if ($(`#${selectedOption}`).hasClass('binary')) {
      const paymentOption = this.getPaymentOptionSelector(selectedOption);
      this.hideConfirmation();
      $(paymentOption).show();

      document.querySelectorAll(`${paymentOption} button, ${paymentOption} input`).forEach((element) => {
        if (show) {
          element.removeAttribute('disabled');
        } else {
          element.setAttribute('disabled', !show);
        }
      });

      if (show) {
        $(paymentOption).removeClass('disabled');
      } else {
        $(paymentOption).addClass('disabled');
      }
    } else {
      this.showConfirmation();
      $(`${this.confirmationSelector} button`).toggleClass('disabled', !show);
      // Next line provides backward compatibility for Classic Theme < 1.7.8
      $(`${this.confirmationSelector} button`).attr('disabled', !show);

      if (show) {
        $(this.conditionAlertSelector).hide();
      } else {
        $(this.conditionAlertSelector).show();
      }
    }
  }

  getPaymentOptionSelector(option) {
    const moduleName = $(`#${option}`).data('module-name');

    return `.js-payment-${moduleName}`;
  }

  showNativeFormErrors() {
    $(`input[name=payment-option], ${this.termsCheckboxSelector}`).each(function () {
      this.reportValidity();
    });
  }

  async confirm() {
    const option = this.getSelectedOption();
    const termsAccepted = this.haveTermsBeenAccepted();

    if (option === undefined || termsAccepted === false) {
      this.showNativeFormErrors();
      return;
    }

    // We ask cart controller, if everything in the cart is still orderable
    const resp = await $.post(window.prestashop.urls.pages.order, {
      ajax: 1,
      action: 'checkCartStillOrderable',
    });

    // We process the information and allow other modules to intercept this
    const isRedirected = prestashop.checkout.onCheckOrderableCartResponse(resp, this);

    // If there is a redirect, we deny the form submit below, to allow the redirect to complete
    if (isRedirected) return;

    $(`${this.confirmationSelector} button`).addClass('disabled');
    $(`#pay-with-${option}-form form`).submit();
  }
}

export default function () {
  const payment = new Payment();
  payment.init();

  return payment;
}<|MERGE_RESOLUTION|>--- conflicted
+++ resolved
@@ -63,10 +63,7 @@
     // call toggle once on init to handle situation where everything
     // is already ok (like 0 price order, payment already preselected and so on)
     this.toggleOrderButton();
-<<<<<<< HEAD
 
-=======
->>>>>>> 59f4fa80
     $body.on('click', `${this.confirmationSelector} button`, $.proxy(this.confirm, this));
 
     if (!this.getSelectedOption()) {
