// http://eslint.org/docs/user-guide/configuring

module.exports = {
<<<<<<< HEAD
    env: {
        browser: true,
        node: true,
        es6: true,
    },
    globals: {
        google: true,
        document: true,
        navigator: false,
        window: true,
    },
    root: true,
    extends: 'airbnb-base',
    plugins: [
        'import',
        'html',
    ],
    rules: {
        'indent': ['error', 4, {'SwitchCase': 1}],
        'import/no-unresolved': 0,
        'function-paren-newline': ['off', 'never'],
        'object-curly-spacing': ['error', 'never'],
        'no-debugger': process.env.NODE_ENV === 'production' ? 2 : 0,
        'no-console': process.env.NODE_ENV === 'production' ? 2 : 0,
        'import/extensions': ['off', 'never'],
    }
=======
  env: {
    browser: true,
    node: true,
    es6: true,
  },
  globals: {
    google: true,
    document: true,
    navigator: false,
    window: true,
  },
  parserOptions: {
    ecmaVersion: 6,
    sourceType: "module"
  },
  root: true,
  extends: 'airbnb',
  plugins: [
    'import',
    'html',
  ],
  rules: {
    'indent': ['error', 4, {'SwitchCase': 1}],
    'import/no-unresolved': 0,
    'no-use-before-define': 0,
    'function-paren-newline': ['off', 'never'],
    'object-curly-spacing': ['error', 'never'],
    'no-debugger': process.env.NODE_ENV === 'production' ? 2 : 0,
    'no-console': process.env.NODE_ENV === 'production' ? 2 : 0,
    'import/extensions': ['off', 'never'],
  }
>>>>>>> 04c645b4
};<|MERGE_RESOLUTION|>--- conflicted
+++ resolved
@@ -1,34 +1,6 @@
 // http://eslint.org/docs/user-guide/configuring
 
 module.exports = {
-<<<<<<< HEAD
-    env: {
-        browser: true,
-        node: true,
-        es6: true,
-    },
-    globals: {
-        google: true,
-        document: true,
-        navigator: false,
-        window: true,
-    },
-    root: true,
-    extends: 'airbnb-base',
-    plugins: [
-        'import',
-        'html',
-    ],
-    rules: {
-        'indent': ['error', 4, {'SwitchCase': 1}],
-        'import/no-unresolved': 0,
-        'function-paren-newline': ['off', 'never'],
-        'object-curly-spacing': ['error', 'never'],
-        'no-debugger': process.env.NODE_ENV === 'production' ? 2 : 0,
-        'no-console': process.env.NODE_ENV === 'production' ? 2 : 0,
-        'import/extensions': ['off', 'never'],
-    }
-=======
   env: {
     browser: true,
     node: true,
@@ -45,7 +17,7 @@
     sourceType: "module"
   },
   root: true,
-  extends: 'airbnb',
+  extends: 'airbnb-base',
   plugins: [
     'import',
     'html',
@@ -60,5 +32,4 @@
     'no-console': process.env.NODE_ENV === 'production' ? 2 : 0,
     'import/extensions': ['off', 'never'],
   }
->>>>>>> 04c645b4
 };