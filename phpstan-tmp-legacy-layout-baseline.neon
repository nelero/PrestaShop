parameters:
	ignoreErrors:
		-
			message: "#^Class Employee is forbidden, No legacy calls inside the prestashop bundle\\. Please create an interface and an adapter if you need to\\.$#"
			count: 1
			path: src/PrestaShopBundle/Twig/Component/EmployeeDropdown.php

		-
			message: "#^Namespace Context is forbidden, No legacy calls inside the prestashop bundle\\. Please create an interface and an adapter if you need to\\.$#"
			count: 2
			path: src/PrestaShopBundle/Twig/Component/EmployeeDropdown.php

		-
			message: "#^Namespace Employee is forbidden, No legacy calls inside the prestashop bundle\\. Please create an interface and an adapter if you need to\\.$#"
			count: 1
			path: src/PrestaShopBundle/Twig/Component/EmployeeDropdown.php

		-
			message: "#^Class Link is forbidden, No legacy calls inside the prestashop bundle\\. Please create an interface and an adapter if you need to\\.$#"
			count: 1
			path: src/PrestaShopBundle/Twig/Component/MobileQuickAccess.php

		-
			message: "#^Namespace Link is forbidden, No legacy calls inside the prestashop bundle\\. Please create an interface and an adapter if you need to\\.$#"
			count: 1
			path: src/PrestaShopBundle/Twig/Component/MobileQuickAccess.php

		-
			message: "#^Class Link is forbidden, No legacy calls inside the prestashop bundle\\. Please create an interface and an adapter if you need to\\.$#"
			count: 1
<<<<<<< HEAD
			path: src/PrestaShopBundle/Twig/Component/NotificationsCenter.php

		-
			message: "#^Namespace Configuration is forbidden, No legacy calls inside the prestashop bundle\\. Please create an interface and an adapter if you need to\\.$#"
			count: 4
			path: src/PrestaShopBundle/Twig/Component/NotificationsCenter.php

		-
			message: "#^Namespace Context is forbidden, No legacy calls inside the prestashop bundle\\. Please create an interface and an adapter if you need to\\.$#"
			count: 2
			path: src/PrestaShopBundle/Twig/Component/NotificationsCenter.php
=======
			path: src/PrestaShopBundle/Twig/Component/Header.php

		-
			message: "#^Namespace Link is forbidden, No legacy calls inside the prestashop bundle\\. Please create an interface and an adapter if you need to\\.$#"
			count: 1
			path: src/PrestaShopBundle/Twig/Component/Header.php

		-
			message: "#^Namespace Media is forbidden, No legacy calls inside the prestashop bundle\\. Please create an interface and an adapter if you need to\\.$#"
			count: 2
			path: src/PrestaShopBundle/Twig/Component/Header.php

		-
			message: "#^Namespace Tools is forbidden, No legacy calls inside the prestashop bundle\\. Please create an interface and an adapter if you need to\\.$#"
			count: 2
			path: src/PrestaShopBundle/Twig/Component/Header.php

		-
			message: "#^Class Link is forbidden, No legacy calls inside the prestashop bundle\\. Please create an interface and an adapter if you need to\\.$#"
			count: 1
			path: src/PrestaShopBundle/Twig/Component/MobileQuickAccess.php
>>>>>>> 5c9aea2c

		-
			message: "#^Namespace Link is forbidden, No legacy calls inside the prestashop bundle\\. Please create an interface and an adapter if you need to\\.$#"
			count: 1
			path: src/PrestaShopBundle/Twig/Component/NotificationsCenter.php

		-
			message: "#^Namespace Profile is forbidden, No legacy calls inside the prestashop bundle\\. Please create an interface and an adapter if you need to\\.$#"
			count: 2
			path: src/PrestaShopBundle/Twig/Component/NotificationsCenter.php

		-
			message: "#^Class Link is forbidden, No legacy calls inside the prestashop bundle\\. Please create an interface and an adapter if you need to\\.$#"
			count: 1
			path: src/PrestaShopBundle/Twig/Component/QuickAccess.php

		-
			message: "#^Namespace Link is forbidden, No legacy calls inside the prestashop bundle\\. Please create an interface and an adapter if you need to\\.$#"
			count: 1
			path: src/PrestaShopBundle/Twig/Component/QuickAccess.php

		-
			message: "#^Class Link is forbidden, No legacy calls inside the prestashop bundle\\. Please create an interface and an adapter if you need to\\.$#"
			count: 1
			path: src/PrestaShopBundle/Twig/Component/SearchForm.php

		-
			message: "#^Namespace Link is forbidden, No legacy calls inside the prestashop bundle\\. Please create an interface and an adapter if you need to\\.$#"
			count: 1
			path: src/PrestaShopBundle/Twig/Component/SearchForm.php<|MERGE_RESOLUTION|>--- conflicted
+++ resolved
@@ -18,29 +18,6 @@
 		-
 			message: "#^Class Link is forbidden, No legacy calls inside the prestashop bundle\\. Please create an interface and an adapter if you need to\\.$#"
 			count: 1
-			path: src/PrestaShopBundle/Twig/Component/MobileQuickAccess.php
-
-		-
-			message: "#^Namespace Link is forbidden, No legacy calls inside the prestashop bundle\\. Please create an interface and an adapter if you need to\\.$#"
-			count: 1
-			path: src/PrestaShopBundle/Twig/Component/MobileQuickAccess.php
-
-		-
-			message: "#^Class Link is forbidden, No legacy calls inside the prestashop bundle\\. Please create an interface and an adapter if you need to\\.$#"
-			count: 1
-<<<<<<< HEAD
-			path: src/PrestaShopBundle/Twig/Component/NotificationsCenter.php
-
-		-
-			message: "#^Namespace Configuration is forbidden, No legacy calls inside the prestashop bundle\\. Please create an interface and an adapter if you need to\\.$#"
-			count: 4
-			path: src/PrestaShopBundle/Twig/Component/NotificationsCenter.php
-
-		-
-			message: "#^Namespace Context is forbidden, No legacy calls inside the prestashop bundle\\. Please create an interface and an adapter if you need to\\.$#"
-			count: 2
-			path: src/PrestaShopBundle/Twig/Component/NotificationsCenter.php
-=======
 			path: src/PrestaShopBundle/Twig/Component/Header.php
 
 		-
@@ -62,7 +39,26 @@
 			message: "#^Class Link is forbidden, No legacy calls inside the prestashop bundle\\. Please create an interface and an adapter if you need to\\.$#"
 			count: 1
 			path: src/PrestaShopBundle/Twig/Component/MobileQuickAccess.php
->>>>>>> 5c9aea2c
+
+		-
+			message: "#^Namespace Link is forbidden, No legacy calls inside the prestashop bundle\\. Please create an interface and an adapter if you need to\\.$#"
+			count: 1
+			path: src/PrestaShopBundle/Twig/Component/MobileQuickAccess.php
+
+		-
+			message: "#^Class Link is forbidden, No legacy calls inside the prestashop bundle\\. Please create an interface and an adapter if you need to\\.$#"
+			count: 1
+			path: src/PrestaShopBundle/Twig/Component/NotificationsCenter.php
+
+		-
+			message: "#^Namespace Configuration is forbidden, No legacy calls inside the prestashop bundle\\. Please create an interface and an adapter if you need to\\.$#"
+			count: 4
+			path: src/PrestaShopBundle/Twig/Component/NotificationsCenter.php
+
+		-
+			message: "#^Namespace Context is forbidden, No legacy calls inside the prestashop bundle\\. Please create an interface and an adapter if you need to\\.$#"
+			count: 2
+			path: src/PrestaShopBundle/Twig/Component/NotificationsCenter.php
 
 		-
 			message: "#^Namespace Link is forbidden, No legacy calls inside the prestashop bundle\\. Please create an interface and an adapter if you need to\\.$#"
