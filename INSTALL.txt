--- conflicted
+++ resolved
@@ -44,15 +44,11 @@
 
 
 
-=== Prerequirements
+=== Requirements
 
 To install PrestaShop 8, you need a web server running PHP 7.2+ and any flavor of MySQL 5.6+ (MySQL, MariaDB, Percona Server, etc.).
 
-<<<<<<< HEAD
-You can find more information on our System requirements (https://devdocs.prestashop.com/8/basics/installation/system-requirements/) page.
-=======
-You can find more information on our System requirements (https://devdocs.prestashop.com/1.7/basics/installation/system-requirements/) page and on the System Administrator Guide (https://docs.prestashop-project.org/1-6-documentation/english-documentation/system-administrator-guide).
->>>>>>> 0fd2d3b6
+You can find more information on our System requirements (https://devdocs.prestashop.com/8/basics/installation/system-requirements/) page and on the System Administrator Guide (https://docs.prestashop-project.org/1-6-documentation/english-documentation/system-administrator-guide).
 
 === Installing PrestaShop
 
@@ -70,7 +66,7 @@
 2. From your web browser, go to the folder where index.php and prestashop.zip have been uploaded and browse index.php. The Zip archive should unzip automatically.
 3. You are redirected to the PrestaShop installer. Follow the instructions.
 
-After PrestaShop has successfuly been installed, delete the /install/ folder from your server.
+After PrestaShop has successfully been installed, delete the /install/ folder from your server.
 
 Enjoy your store :)
 
