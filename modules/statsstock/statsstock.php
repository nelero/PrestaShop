<?php
/*
* 2007-2013 PrestaShop
*
* NOTICE OF LICENSE
*
* This source file is subject to the Academic Free License (AFL 3.0)
* that is bundled with this package in the file LICENSE.txt.
* It is also available through the world-wide-web at this URL:
* http://opensource.org/licenses/afl-3.0.php
* If you did not receive a copy of the license and are unable to
* obtain it through the world-wide-web, please send an email
* to license@prestashop.com so we can send you a copy immediately.
*
* DISCLAIMER
*
* Do not edit or add to this file if you wish to upgrade PrestaShop to newer
* versions in the future. If you wish to customize PrestaShop for your
* needs please refer to http://www.prestashop.com for more information.
*
*  @author PrestaShop SA <contact@prestashop.com>
*  @copyright  2007-2013 PrestaShop SA
*  @license    http://opensource.org/licenses/afl-3.0.php  Academic Free License (AFL 3.0)
*  International Registered Trademark & Property of PrestaShop SA
*/

if (!defined('_PS_VERSION_'))
	exit;

class StatsStock extends Module
{
	private $html = '';

	public function __construct()
	{
		$this->name = 'statsstock';
		$this->tab = 'analytics_stats';
		$this->version = 1.0;
		$this->author = 'PrestaShop';
		$this->need_instance = 0;

		parent::__construct();

		$this->displayName = $this->l('Stats on available quantities');
		$this->description = '';
	}

	public function install()
	{
		return parent::install() && $this->registerHook('AdminStatsModules');
	}

	public function hookAdminStatsModules()
	{
		if (Tools::isSubmit('submitCategory'))
			$this->context->cookie->statsstock_id_category = Tools::getValue('statsstock_id_category');

		$ru = AdminController::$currentIndex.'&module='.$this->name.'&token='.Tools::getValue('token');
		$currency = new Currency(Configuration::get('PS_CURRENCY_DEFAULT'));
		$filter = ((int)$this->context->cookie->statsstock_id_category ? ' AND p.id_product IN (SELECT cp.id_product FROM '._DB_PREFIX_.'category_product cp WHERE cp.id_category = '.(int)$this->context->cookie->statsstock_id_category.')' : '');

		$sql = 'SELECT p.id_product, p.reference, pl.name,
				IFNULL((
					SELECT AVG(product_attribute_shop.wholesale_price)
					FROM '._DB_PREFIX_.'product_attribute pa
					'.Shop::addSqlAssociation('product_attribute', 'pa').'
					WHERE p.id_product = pa.id_product
					AND product_attribute_shop.wholesale_price != 0
				), product_shop.wholesale_price) as wholesale_price,
				IFNULL(stock.quantity, 0) as quantity
				FROM '._DB_PREFIX_.'product p
				'.Shop::addSqlAssociation('product', 'p').'
				INNER JOIN '._DB_PREFIX_.'product_lang pl
					ON (p.id_product = pl.id_product AND pl.id_lang = '.(int)$this->context->language->id.Shop::addSqlRestrictionOnLang('pl').')
				'.Product::sqlStock('p', 0).'
				WHERE 1 = 1
				'.$filter;
		$products = Db::getInstance()->executeS($sql);

		foreach ($products as $key => $p)
		{
			$products[$key]['stockvalue'] = $p['wholesale_price'] * $p['quantity'];
		}

		$this->html .= '
		<script type="text/javascript">$(\'#calendar\').slideToggle();</script>
<<<<<<< HEAD
		<div class="panel-heading">'
			.$this->l('Evaluation of available quantities for sale.').
		'</div>
		<form action="'.$ru.'" method="post" class="form-horizontal">
			<div class="row row-margin-bottom">
				<label class="control-label col-lg-3">'.$this->l('Category').'</label>
				<div class="col-lg-6">
					<select name="statsstock_id_category" onchange="this.form.submit();">
						<option value="0">-- '.$this->l('All').' --</option>';
				foreach (Category::getSimpleCategories($this->context->language->id) as $category)
					$this->html .= '<option value="'.(int)$category['id_category'].'" '.
						($this->context->cookie->statsstock_id_category == $category['id_category'] ? 'selected="selected"' : '').'>'.
						$category['name'].'
					</option>';
		$this->html .= '
					</select>
					<input type="hidden" name="submitCategory" value="1" />
				</div>
			</div>
		</form>';
=======
		<div class="blocStats"><h2 class="icon-'.$this->name.'"><span></span>'.$this->l('Evaluation of available quantities for sale.').'</h2>
		<form action="'.$ru.'" method="post">
			<input type="hidden" name="submitCategory" value="1" />
			'.$this->l('Category').' : <select name="statsstock_id_category" onchange="this.form.submit();">
				<option value="0">- '.$this->l('All').' -</option>';
		foreach (Category::getSimpleCategories($this->context->language->id) as $category)
			$this->html .= '<option value="'.(int)$category['id_category'].'" '.
				($this->context->cookie->statsstock_id_category == $category['id_category'] ? 'selected="selected"' : '').'>'.
				$category['name'].'
			</option>';
		$this->html .= '</select>
		</form><br />';
>>>>>>> d49c4cf6

		if (!count($products))
			$this->html .= '<p>'.$this->l('Your catalog is empty.').'</p>';
		else
		{
			$rollup = array('quantity' => 0, 'wholesale_price' => 0, 'stockvalue' => 0);
			$this->html .= '
			<table class="table">
				<thead>
					<tr>
						<th><span class="title_box active">'.$this->l('ID').'</span></th>
						<th><span class="title_box active">'.$this->l('Ref.').'</span></th>
						<th><span class="title_box active">'.$this->l('Item').'</span></th>
						<th><span class="title_box active">'.$this->l('Available quantity for sale').'</span></th>
						<th><span class="title_box active">'.$this->l('Price*').'</span></th>
						<th><span class="title_box active">'.$this->l('Value').'</span></th>
					</tr>
				</thead>
				<tbody>';
				foreach ($products as $product)
				{
					$rollup['quantity'] += $product['quantity'];
					$rollup['wholesale_price'] += $product['wholesale_price'];
					$rollup['stockvalue'] += $product['stockvalue'];
					$this->html .= '<tr>
						<td>'.$product['id_product'].'</td>
						<td>'.$product['reference'].'</td>
						<td>'.$product['name'].'</td>
						<td>'.$product['quantity'].'</td>
						<td>'.Tools::displayPrice($product['wholesale_price'], $currency).'</td>
						<td>'.Tools::displayPrice($product['stockvalue'], $currency).'</td>
					</tr>';
				}
				$this->html .= '
				</tbody>
				<tfoot>
					<tr>
						<th colspan="3"></th>
						<th><span class="title_box active">'.$this->l('Total quantities').'</span></th>
						<th><span class="title_box active">'.$this->l('Average price').'</span></th>
						<th><span class="title_box active">'.$this->l('Total value').'</span></th>
					</tr>
					<tr>
						<td colspan="3"></td>
						<td>'.$rollup['quantity'].'</td>
						<td>'.Tools::displayPrice($rollup['wholesale_price'] / count($products), $currency).'</td>
						<td>'.Tools::displayPrice($rollup['stockvalue'], $currency).'</td>
					</tr>
				</tfoot>
			</table>
			<i class="icon-asterisk"></i> '.$this->l('This section corresponds to the default wholesale price according to the default supplier for the product. An average price is used when the product has attributes.');

			return $this->html;
		}
	}
}<|MERGE_RESOLUTION|>--- conflicted
+++ resolved
@@ -84,7 +84,7 @@
 
 		$this->html .= '
 		<script type="text/javascript">$(\'#calendar\').slideToggle();</script>
-<<<<<<< HEAD
+
 		<div class="panel-heading">'
 			.$this->l('Evaluation of available quantities for sale.').
 		'</div>
@@ -93,7 +93,7 @@
 				<label class="control-label col-lg-3">'.$this->l('Category').'</label>
 				<div class="col-lg-6">
 					<select name="statsstock_id_category" onchange="this.form.submit();">
-						<option value="0">-- '.$this->l('All').' --</option>';
+						<option value="0">- '.$this->l('All').' -</option>';
 				foreach (Category::getSimpleCategories($this->context->language->id) as $category)
 					$this->html .= '<option value="'.(int)$category['id_category'].'" '.
 						($this->context->cookie->statsstock_id_category == $category['id_category'] ? 'selected="selected"' : '').'>'.
@@ -105,20 +105,6 @@
 				</div>
 			</div>
 		</form>';
-=======
-		<div class="blocStats"><h2 class="icon-'.$this->name.'"><span></span>'.$this->l('Evaluation of available quantities for sale.').'</h2>
-		<form action="'.$ru.'" method="post">
-			<input type="hidden" name="submitCategory" value="1" />
-			'.$this->l('Category').' : <select name="statsstock_id_category" onchange="this.form.submit();">
-				<option value="0">- '.$this->l('All').' -</option>';
-		foreach (Category::getSimpleCategories($this->context->language->id) as $category)
-			$this->html .= '<option value="'.(int)$category['id_category'].'" '.
-				($this->context->cookie->statsstock_id_category == $category['id_category'] ? 'selected="selected"' : '').'>'.
-				$category['name'].'
-			</option>';
-		$this->html .= '</select>
-		</form><br />';
->>>>>>> d49c4cf6
 
 		if (!count($products))
 			$this->html .= '<p>'.$this->l('Your catalog is empty.').'</p>';
