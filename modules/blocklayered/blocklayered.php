<?php
/*
* 2007-2013 PrestaShop
*
* NOTICE OF LICENSE
*
* This source file is subject to the Academic Free License (AFL 3.0)
* that is bundled with this package in the file LICENSE.txt.
* It is also available through the world-wide-web at this URL:
* http://opensource.org/licenses/afl-3.0.php
* If you did not receive a copy of the license and are unable to
* obtain it through the world-wide-web, please send an email
* to license@prestashop.com so we can send you a copy immediately.
*
* DISCLAIMER
*
* Do not edit or add to this file if you wish to upgrade PrestaShop to newer
* versions in the future. If you wish to customize PrestaShop for your
* needs please refer to http://www.prestashop.com for more information.
*
*  @author PrestaShop SA <contact@prestashop.com>
*  @copyright  2007-2013 PrestaShop SA
*  @license    http://opensource.org/licenses/afl-3.0.php  Academic Free License (AFL 3.0)
*  International Registred Trademark & Property of PrestaShop SA
*/

if (!defined('_PS_VERSION_'))
	exit;

class BlockLayered extends Module
{
	private $products;
	private $nbr_products;
	
	private $page = 1;

	public function __construct()
	{
		$this->name = 'blocklayered';
		$this->tab = 'front_office_features';
		$this->version = '1.8.9';
		$this->author = 'PrestaShop';
		$this->need_instance = 0;

		parent::__construct();

		$this->displayName = $this->l('Layered navigation block');
		$this->description = $this->l('Displays a block with layered navigation filters.');
		
		if ((int)Tools::getValue('p'))
			$this->page = (int)Tools::getValue('p');
	}
	
	public function install()
	{
		if (parent::install() && $this->registerHook('leftColumn') && $this->registerHook('header') && $this->registerHook('footer')
		&& $this->registerHook('categoryAddition') && $this->registerHook('categoryUpdate') && $this->registerHook('attributeGroupForm')
		&& $this->registerHook('afterSaveAttributeGroup') && $this->registerHook('afterDeleteAttributeGroup') && $this->registerHook('featureForm')
		&& $this->registerHook('afterDeleteFeature') && $this->registerHook('afterSaveFeature') && $this->registerHook('categoryDeletion')
		&& $this->registerHook('afterSaveProduct') && $this->registerHook('productListAssign') && $this->registerHook('postProcessAttributeGroup')
		&& $this->registerHook('postProcessFeature') && $this->registerHook('featureValueForm') && $this->registerHook('postProcessFeatureValue')
		&& $this->registerHook('afterDeleteFeatureValue') && $this->registerHook('afterSaveFeatureValue') && $this->registerHook('attributeForm')
		&& $this->registerHook('postProcessAttribute') && $this->registerHook('afterDeleteAttribute') && $this->registerHook('afterSaveAttribute'))
		{
			Configuration::updateValue('PS_LAYERED_HIDE_0_VALUES', 1);
			Configuration::updateValue('PS_LAYERED_SHOW_QTIES', 1);
			Configuration::updateValue('PS_LAYERED_FULL_TREE', 1);
			Configuration::updateValue('PS_LAYERED_FILTER_PRICE_USETAX', 1);
			Configuration::updateValue('PS_LAYERED_FILTER_CATEGORY_DEPTH', 1);
			Configuration::updateValue('PS_LAYERED_FILTER_INDEX_QTY', 0);
			Configuration::updateValue('PS_LAYERED_FILTER_INDEX_CDT', 0);
			Configuration::updateValue('PS_LAYERED_FILTER_INDEX_MNF', 0);
			Configuration::updateValue('PS_LAYERED_FILTER_INDEX_CAT', 0);
			
			$this->rebuildLayeredStructure();
			
			$products_count = Db::getInstance()->getValue('SELECT COUNT(*) FROM `'._DB_PREFIX_.'product`');
			
			if ($products_count < 20000) // Lock template filter creation if too many products
				$this->rebuildLayeredCache();
			self::installPriceIndexTable();
			$this->installFriendlyUrlTable();
			$this->installIndexableAttributeTable();
			$this->installProductAttributeTable();
			
			if ($products_count < 5000) // Lock indexation if too many products
			{
				$this->indexUrl();
				$this->indexAttribute();
				self::fullPricesIndexProcess();
			}
			
			return true;
		}
		else
		{
			// Installation failed (or hook registration) => uninstall the module
			$this->uninstall();
			return false;
		}
	}

	public function uninstall()
	{
		/* Delete all configurations */
		Configuration::deleteByName('PS_LAYERED_HIDE_0_VALUES');
		Configuration::deleteByName('PS_LAYERED_SHOW_QTIES');
		Configuration::deleteByName('PS_LAYERED_FULL_TREE');
		Configuration::deleteByName('PS_LAYERED_INDEXED');
		Configuration::deleteByName('PS_LAYERED_FILTER_PRICE_USETAX');
		Configuration::deleteByName('PS_LAYERED_FILTER_CATEGORY_DEPTH');
		Configuration::deleteByName('PS_LAYERED_FILTER_INDEX_QTY');
		Configuration::deleteByName('PS_LAYERED_FILTER_INDEX_CDT');
		Configuration::deleteByName('PS_LAYERED_FILTER_INDEX_MNF');
		Configuration::deleteByName('PS_LAYERED_FILTER_INDEX_CAT');
		
		Db::getInstance()->execute('DROP TABLE IF EXISTS '._DB_PREFIX_.'layered_price_index');
		Db::getInstance()->execute('DROP TABLE IF EXISTS '._DB_PREFIX_.'layered_friendly_url');
		Db::getInstance()->execute('DROP TABLE IF EXISTS '._DB_PREFIX_.'layered_indexable_attribute_group');
		Db::getInstance()->execute('DROP TABLE IF EXISTS '._DB_PREFIX_.'layered_indexable_feature');
		Db::getInstance()->execute('DROP TABLE IF EXISTS '._DB_PREFIX_.'layered_indexable_attribute_group_lang_value');
		Db::getInstance()->execute('DROP TABLE IF EXISTS '._DB_PREFIX_.'layered_indexable_feature_lang_value');
		Db::getInstance()->execute('DROP TABLE IF EXISTS '._DB_PREFIX_.'layered_category');
		Db::getInstance()->execute('DROP TABLE IF EXISTS '._DB_PREFIX_.'layered_filter');
		Db::getInstance()->Execute('DROP TABLE IF EXISTS '._DB_PREFIX_.'layered_filter_shop');
		Db::getInstance()->execute('DROP TABLE IF EXISTS '._DB_PREFIX_.'layered_product_attribute');
		return parent::uninstall();
	}
	
	private static function installPriceIndexTable()
	{
		Db::getInstance()->execute('DROP TABLE IF EXISTS `'._DB_PREFIX_.'layered_price_index`');
		
		Db::getInstance()->execute('
		CREATE TABLE `'._DB_PREFIX_.'layered_price_index` (
			`id_product` INT  NOT NULL,
			`id_currency` INT NOT NULL,
			`id_shop` INT NOT NULL,
			`price_min` INT NOT NULL,
			`price_max` INT NOT NULL,
		PRIMARY KEY (`id_product`, `id_currency`, `id_shop`),
		INDEX `id_currency` (`id_currency`),
		INDEX `price_min` (`price_min`), INDEX `price_max` (`price_max`)
		)  ENGINE='._MYSQL_ENGINE_.' DEFAULT CHARSET=utf8;');
	}
	
	private function installFriendlyUrlTable()
	{
		Db::getInstance()->execute('DROP TABLE IF EXISTS `'._DB_PREFIX_.'layered_friendly_url`');
		Db::getInstance()->execute('
		CREATE TABLE `'._DB_PREFIX_.'layered_friendly_url` (
		`id_layered_friendly_url` INT NOT NULL AUTO_INCREMENT,
		`url_key` varchar(32) NOT NULL,
		`data` varchar(200) NOT NULL,
		`id_lang` INT NOT NULL,
		PRIMARY KEY (`id_layered_friendly_url`),
		INDEX `id_lang` (`id_lang`)
		) ENGINE='._MYSQL_ENGINE_.' DEFAULT CHARSET=utf8;');

		Db::getInstance()->execute('CREATE INDEX `url_key` ON `'._DB_PREFIX_.'layered_friendly_url`(url_key(5))');
	}
	
	private function installIndexableAttributeTable()
	{
		// Attributes Groups
		Db::getInstance()->execute('DROP TABLE IF EXISTS `'._DB_PREFIX_.'layered_indexable_attribute_group`');
		Db::getInstance()->execute('
		CREATE TABLE `'._DB_PREFIX_.'layered_indexable_attribute_group` (
		`id_attribute_group` INT NOT NULL,
		`indexable` BOOL NOT NULL DEFAULT 0,
		PRIMARY KEY (`id_attribute_group`)
		) ENGINE='._MYSQL_ENGINE_.' DEFAULT CHARSET=utf8;');
		Db::getInstance()->execute('
		INSERT INTO `'._DB_PREFIX_.'layered_indexable_attribute_group`
		SELECT id_attribute_group, 1 FROM `'._DB_PREFIX_.'attribute_group`');
		
		Db::getInstance()->execute('DROP TABLE IF EXISTS `'._DB_PREFIX_.'layered_indexable_attribute_group_lang_value`');
		Db::getInstance()->execute('
		CREATE TABLE `'._DB_PREFIX_.'layered_indexable_attribute_group_lang_value` (
		`id_attribute_group` INT NOT NULL,
		`id_lang` INT NOT NULL,
		`url_name` VARCHAR(20),
		`meta_title` VARCHAR(20),
		PRIMARY KEY (`id_attribute_group`, `id_lang`)
		) ENGINE='._MYSQL_ENGINE_.' DEFAULT CHARSET=utf8;');
		
		// Attributes
		Db::getInstance()->execute('DROP TABLE IF EXISTS `'._DB_PREFIX_.'layered_indexable_attribute_lang_value`');
		Db::getInstance()->execute('
		CREATE TABLE `'._DB_PREFIX_.'layered_indexable_attribute_lang_value` (
		`id_attribute` INT NOT NULL,
		`id_lang` INT NOT NULL,
		`url_name` VARCHAR(20),
		`meta_title` VARCHAR(20),
		PRIMARY KEY (`id_attribute`, `id_lang`)
		) ENGINE='._MYSQL_ENGINE_.' DEFAULT CHARSET=utf8;');
		
		
		// Features
		Db::getInstance()->execute('DROP TABLE IF EXISTS `'._DB_PREFIX_.'layered_indexable_feature`');
		Db::getInstance()->execute('
		CREATE TABLE `'._DB_PREFIX_.'layered_indexable_feature` (
		`id_feature` INT NOT NULL,
		`indexable` BOOL NOT NULL DEFAULT 0,
		PRIMARY KEY (`id_feature`)
		) ENGINE='._MYSQL_ENGINE_.' DEFAULT CHARSET=utf8;');
		
		Db::getInstance()->execute('
		INSERT INTO `'._DB_PREFIX_.'layered_indexable_feature`
		SELECT id_feature, 1 FROM `'._DB_PREFIX_.'feature`');
		
		Db::getInstance()->execute('DROP TABLE IF EXISTS `'._DB_PREFIX_.'layered_indexable_feature_lang_value`');
		Db::getInstance()->execute('
		CREATE TABLE `'._DB_PREFIX_.'layered_indexable_feature_lang_value` (
		`id_feature` INT NOT NULL,
		`id_lang` INT NOT NULL,
		`url_name` VARCHAR(20) NOT NULL,
		`meta_title` VARCHAR(20),
		PRIMARY KEY (`id_feature`, `id_lang`)
		) ENGINE='._MYSQL_ENGINE_.' DEFAULT CHARSET=utf8;');
		
		// Features values
		Db::getInstance()->execute('DROP TABLE IF EXISTS `'._DB_PREFIX_.'layered_indexable_feature_value_lang_value`');
		Db::getInstance()->execute('
		CREATE TABLE `'._DB_PREFIX_.'layered_indexable_feature_value_lang_value` (
		`id_feature_value` INT NOT NULL,
		`id_lang` INT NOT NULL,
		`url_name` VARCHAR(20),
		`meta_title` VARCHAR(20),
		PRIMARY KEY (`id_feature_value`, `id_lang`)
		) ENGINE='._MYSQL_ENGINE_.' DEFAULT CHARSET=utf8;');
	}
	
	/**
	 * 
	 * create table product attribute
	 */
	public function installProductAttributeTable()
	{
		Db::getInstance()->execute('DROP TABLE IF EXISTS `'._DB_PREFIX_.'layered_product_attribute`');
		Db::getInstance()->execute('
		CREATE TABLE `'._DB_PREFIX_.'layered_product_attribute` (
		`id_attribute` int(10) unsigned NOT NULL,
		`id_product` int(10) unsigned NOT NULL,
		`id_attribute_group` int(10) unsigned NOT NULL DEFAULT "0",
		`id_shop` int(10) unsigned NOT NULL DEFAULT "1",
		KEY `id_attribute` (`id_attribute`)
		) ENGINE='._MYSQL_ENGINE_.' DEFAULT CHARSET=utf8;');
	}
	
	/**
	 * 
	 * Generate data product attribute
	 */
	public function indexAttribute($id_product = null)
	{
		if (is_null($id_product))
			Db::getInstance()->execute('TRUNCATE '._DB_PREFIX_.'layered_product_attribute');
		else
			Db::getInstance()->execute('DELETE FROM '._DB_PREFIX_.'layered_product_attribute WHERE id_product = '.(int)$id_product);
		
		Db::getInstance()->execute('INSERT INTO `'._DB_PREFIX_.'layered_product_attribute` (`id_attribute`, `id_product`, `id_attribute_group`, `id_shop`)
		SELECT pac.id_attribute, pa.id_product, ag.id_attribute_group, product_attribute_shop.`id_shop`
		FROM '._DB_PREFIX_.'product_attribute pa'.
		Shop::addSqlAssociation('product_attribute', 'pa').'
		INNER JOIN '._DB_PREFIX_.'product_attribute_combination pac ON pac.id_product_attribute = pa.id_product_attribute 
		INNER JOIN '._DB_PREFIX_.'attribute a ON (a.id_attribute = pac.id_attribute) 
		INNER JOIN '._DB_PREFIX_.'attribute_group ag ON ag.id_attribute_group = a.id_attribute_group
		'.(is_null($id_product) ? '' : 'AND pa.id_product = '.(int)$id_product).'
		GROUP BY a.id_attribute, pa.id_product , product_attribute_shop.`id_shop`');
		
		return 1;
	}
	/*
	 * Url indexation
	 */
	public function indexUrl($ajax = false, $truncate = true)
	{
		if ($truncate)
			Db::getInstance()->execute('TRUNCATE '._DB_PREFIX_.'layered_friendly_url');
		
		$attribute_values_by_lang = array();
		$filters = Db::getInstance(_PS_USE_SQL_SLAVE_)->executeS('SELECT lc.*, id_lang, name, link_rewrite, cl.id_category
		FROM '._DB_PREFIX_.'layered_category lc
		INNER JOIN '._DB_PREFIX_.'category_lang cl ON (cl.id_category = lc.id_category AND lc.id_category <> 1 )
		GROUP BY type, id_value, id_lang');
		if (!$filters)
			return;

		foreach ($filters as $filter)
			switch ($filter['type'])
			{
				case 'id_attribute_group':
					$attributes = Db::getInstance(_PS_USE_SQL_SLAVE_)->executeS('
					SELECT agl.public_name name, a.id_attribute_group id_name, al.name value, a.id_attribute id_value, al.id_lang,
					liagl.url_name name_url_name, lial.url_name value_url_name
					FROM '._DB_PREFIX_.'attribute_group ag
					INNER JOIN '._DB_PREFIX_.'attribute_group_lang agl ON (agl.id_attribute_group = ag.id_attribute_group)
					INNER JOIN '._DB_PREFIX_.'attribute a ON (a.id_attribute_group = ag.id_attribute_group)
					INNER JOIN '._DB_PREFIX_.'attribute_lang al ON (al.id_attribute = a.id_attribute)
					LEFT JOIN '._DB_PREFIX_.'layered_indexable_attribute_group liag ON (liag.id_attribute_group = a.id_attribute_group)
					LEFT JOIN '._DB_PREFIX_.'layered_indexable_attribute_group_lang_value liagl
					ON (liagl.id_attribute_group = ag.id_attribute_group AND liagl.id_lang = '.(int)$filter['id_lang'].')
					LEFT JOIN '._DB_PREFIX_.'layered_indexable_attribute_lang_value lial
					ON (lial.id_attribute = a.id_attribute  AND lial.id_lang = '.(int)$filter['id_lang'].')
					WHERE a.id_attribute_group = '.(int)$filter['id_value'].' AND agl.id_lang = al.id_lang AND agl.id_lang = '.(int)$filter['id_lang']);
					foreach ($attributes as $attribute)
					{
						if (!isset($attribute_values_by_lang[$attribute['id_lang']]))
							$attribute_values_by_lang[$attribute['id_lang']] = array();
						if (!isset($attribute_values_by_lang[$attribute['id_lang']]['c'.$attribute['id_name']]))
							$attribute_values_by_lang[$attribute['id_lang']]['c'.$attribute['id_name']] = array();
						$attribute_values_by_lang[$attribute['id_lang']]['c'.$attribute['id_name']][] = array(
							'name' => (!empty($attribute['name_url_name']) ? $attribute['name_url_name'] : $attribute['name']),
							'id_name' => 'c'.$attribute['id_name'],
							'value' => (!empty($attribute['value_url_name']) ? $attribute['value_url_name'] : $attribute['value']),
							'id_value' => $attribute['id_name'].'_'.$attribute['id_value'],
							'id_id_value' => $attribute['id_value'],
							'category_name' => $filter['link_rewrite'],
							'type' => $filter['type']);
					}
					break;
				
				case 'id_feature':
					$features = Db::getInstance(_PS_USE_SQL_SLAVE_)->executeS('
					SELECT fl.name name, fl.id_feature id_name, fvl.id_feature_value id_value, fvl.value value, fl.id_lang, fl.id_lang,
					lifl.url_name name_url_name, lifvl.url_name value_url_name
					FROM '._DB_PREFIX_.'feature_lang fl
					LEFT JOIN '._DB_PREFIX_.'layered_indexable_feature lif ON (lif.id_feature = fl.id_feature)
					INNER JOIN '._DB_PREFIX_.'feature_value fv ON (fv.id_feature = fl.id_feature)
					INNER JOIN '._DB_PREFIX_.'feature_value_lang fvl ON (fvl.id_feature_value = fv.id_feature_value)
					LEFT JOIN '._DB_PREFIX_.'layered_indexable_feature_lang_value lifl
					ON (lifl.id_feature = fl.id_feature AND lifl.id_lang = '.(int)$filter['id_lang'].')
					LEFT JOIN '._DB_PREFIX_.'layered_indexable_feature_value_lang_value lifvl
					ON (lifvl.id_feature_value = fvl.id_feature_value AND lifvl.id_lang = '.(int)$filter['id_lang'].')
					WHERE fl.id_feature = '.(int)$filter['id_value'].' AND fvl.id_lang = fl.id_lang AND fvl.id_lang = '.(int)$filter['id_lang']);
					foreach ($features as $feature)
					{
						if (!isset($attribute_values_by_lang[$feature['id_lang']]))
							$attribute_values_by_lang[$feature['id_lang']] = array();
						if (!isset($attribute_values_by_lang[$feature['id_lang']]['f'.$feature['id_name']]))
							$attribute_values_by_lang[$feature['id_lang']]['f'.$feature['id_name']] = array();
						$attribute_values_by_lang[$feature['id_lang']]['f'.$feature['id_name']][] = array(
							'name' => (!empty($feature['name_url_name']) ? $feature['name_url_name'] : $feature['name']),
							'id_name' => 'f'.$feature['id_name'],
							'value' => (!empty($feature['value_url_name']) ? $feature['value_url_name'] : $feature['value']),
							'id_value' => $feature['id_name'].'_'.$feature['id_value'],
							'id_id_value' => $feature['id_value'],
							'category_name' => $filter['link_rewrite'],
							'type' => $filter['type']);
					}
					break;
				
				case 'category':
					$categories = Db::getInstance(_PS_USE_SQL_SLAVE_)->executeS('
					SELECT cl.name, cl.id_lang, c.id_category
					FROM '._DB_PREFIX_.'category c
					INNER JOIN '._DB_PREFIX_.'category_lang cl ON (c.id_category = cl.id_category)
					WHERE cl.id_lang = '.(int)$filter['id_lang']);
					foreach ($categories as $category)
					{
						if (!isset($attribute_values_by_lang[$category['id_lang']]))
							$attribute_values_by_lang[$category['id_lang']] = array();
						if (!isset($attribute_values_by_lang[$category['id_lang']]['category']))
							$attribute_values_by_lang[$category['id_lang']]['category'] = array();
						$attribute_values_by_lang[$category['id_lang']]['category'][] = array('name' => $this->translateWord('Categories', $category['id_lang']),
						'id_name' => null, 'value' => $category['name'], 'id_value' => $category['id_category'],
						'category_name' => $filter['link_rewrite'], 'type' => $filter['type']);
					}
					break;
						
				case 'manufacturer':
					$manufacturers = Db::getInstance(_PS_USE_SQL_SLAVE_)->executeS('
					SELECT m.name as name,l.id_lang as id_lang,  id_manufacturer
					FROM '._DB_PREFIX_.'manufacturer m , '._DB_PREFIX_.'lang l
					WHERE l.id_lang = '.(int)$filter['id_lang'].' ');
				
					foreach ($manufacturers as $manufacturer)
					{
						if (!isset($attribute_values_by_lang[$manufacturer['id_lang']]))
							$attribute_values_by_lang[$manufacturer['id_lang']] = array();
						if (!isset($attribute_values_by_lang[$manufacturer['id_lang']]['manufacturer']))
							$attribute_values_by_lang[$manufacturer['id_lang']]['manufacturer'] = array();
						$attribute_values_by_lang[$manufacturer['id_lang']]['manufacturer'][] = array('name' => $this->translateWord('Manufacturer', $manufacturer['id_lang']),
						'id_name' => null, 'value' => $manufacturer['name'], 'id_value' => $manufacturer['id_manufacturer'],
						'category_name' => $filter['link_rewrite'], 'type' => $filter['type']);
					}
					break;
				
				case 'quantity':
					$avaibility_list = array(
						$this->translateWord('Not available', (int)$filter['id_lang']),
						$this->translateWord('In stock', (int)$filter['id_lang'])
					);
					foreach ($avaibility_list as $key => $quantity)
						$attribute_values_by_lang[$filter['id_lang']]['quantity'][] = array('name' => $this->translateWord('Availability', (int)$filter['id_lang']),
						'id_name' => null, 'value' => $quantity, 'id_value' => $key, 'id_id_value' => 0,
						'category_name' => $filter['link_rewrite'], 'type' => $filter['type']);
					break;
				
				case 'condition':
					$condition_list = array(
						'new' => $this->translateWord('New', (int)$filter['id_lang']),
						'used' => $this->translateWord('Used', (int)$filter['id_lang']),
						'refurbished' => $this->translateWord('Refurbished', (int)$filter['id_lang'])
					);
					foreach ($condition_list as $key => $condition)
						$attribute_values_by_lang[$filter['id_lang']]['condition'][] = array('name' => $this->translateWord('Condition', (int)$filter['id_lang']),
						'id_name' => null, 'value' => $condition, 'id_value' => $key,
						'category_name' => $filter['link_rewrite'], 'type' => $filter['type']);
					break;
			}
		
		// Foreach langs
		foreach ($attribute_values_by_lang as $id_lang => $attribute_values)
		{
			// Foreach attributes generate a couple "/<attribute_name>_<atttribute_value>". For example: color_blue
			foreach ($attribute_values as $attribute)
					foreach ($attribute as $param)
					{
						$selected_filters = array();
						$link = '/'.str_replace('-', '_', Tools::link_rewrite($param['name'])).'-'.str_replace('-', '_', Tools::link_rewrite($param['value']));
						$selected_filters[$param['type']] = array();
						if (!isset($param['id_id_value']))
							$param['id_id_value'] = $param['id_value'];
						$selected_filters[$param['type']][$param['id_id_value']] = $param['id_value'];
						$url_key = md5($link);
						$id_layered_friendly_url = Db::getInstance()->getValue('SELECT id_layered_friendly_url
						FROM `'._DB_PREFIX_.'layered_friendly_url` WHERE `id_lang` = '.$id_lang.' AND `url_key` = \''.$url_key.'\'');
						if ($id_layered_friendly_url == false)
						{
							Db::getInstance()->AutoExecute(_DB_PREFIX_.'layered_friendly_url', array('url_key' => $url_key, 'data' => serialize($selected_filters), 'id_lang' => $id_lang), 'INSERT');
							$id_layered_friendly_url = Db::getInstance()->Insert_ID();
						}
					}
		}
		if ($ajax)
			return '{"result": 1}';
		else
			return 1;
	}
	
	public function translateWord($string, $id_lang ) 
	{
		static $_MODULES = array();
		global $_MODULE;

<<<<<<< HEAD
		if (version_compare(_PS_VERSION_,'1.5','>'))
			$file = _PS_MODULE_DIR_.$this->name.'/translations/'.Language::getIsoById($id_lang).'.php';
		else
			$file = _PS_MODULE_DIR_.$this->name.'/'.Language::getIsoById($id_lang).'.php';
=======
>>>>>>> 08dadb7f

		if (!array_key_exists($id_lang, $_MODULES))
		{
			if (file_exists($file1 = _PS_MODULE_DIR_.$this->name.'/translations/'.Language::getIsoById($id_lang).'.php'))
			{
				include($file1);
				$_MODULES[$id_lang] = $_MODULE;
			}
			elseif (file_exists($file2 = _PS_MODULE_DIR_.$this->name.'/'.Language::getIsoById($id_lang).'.php'))
			{
				include($file2);
				$_MODULES[$id_lang] = $_MODULE;
			}
			else
				return $string;
		}

		$string = str_replace('\'', '\\\'', $string);

		// set array key to lowercase for 1.3 compatibility
		$_MODULES[$id_lang] = array_change_key_case($_MODULES[$id_lang]);
		$current_key = '<{'.strtolower( $this->name).'}'.strtolower(_THEME_NAME_).'>'.strtolower($this->name).'_'.md5($string);
		$default_key = '<{'.strtolower( $this->name).'}prestashop>'.strtolower($this->name).'_'.md5($string);
			
		if (isset($_MODULES[$id_lang][$current_key]))
			$ret = stripslashes($_MODULES[$id_lang][$current_key]);
		else if (isset($_MODULES[$id_lang][Tools::strtolower($current_key)]))
			$ret = stripslashes($_MODULES[$id_lang][Tools::strtolower($current_key)]);
		else if (isset($_MODULES[$id_lang][$default_key]))
			$ret = stripslashes($_MODULES[$id_lang][$default_key]);
		else if (isset($_MODULES[$id_lang][Tools::strtolower($default_key)]))
			$ret = stripslashes($_MODULES[$id_lang][Tools::strtolower($default_key)]);
		else
			$ret = stripslashes($string);

		return str_replace('"', '&quot;', $ret);
	}
	
	public function hookProductListAssign($params)
	{
		global $smarty;
		if (!Configuration::getGlobalValue('PS_LAYERED_INDEXED'))
			return;
		// Inform the hook was executed
		$params['hookExecuted'] = true;
		// List of product to overrride categoryController
		$params['catProducts'] = array();
		$selected_filters = $this->getSelectedFilters();
		$filter_block = $this->getFilterBlock($selected_filters);
		$title = '';
		if (is_array($filter_block['title_values']))
			foreach ($filter_block['title_values'] as $key => $val)
				$title .= ' – '.$key.' '.implode('/', $val);
		
		$smarty->assign('categoryNameComplement', $title);
		$this->getProducts($selected_filters, $params['catProducts'], $params['nbProducts'], $p, $n, $pages_nb, $start, $stop, $range);
		// Need a nofollow on the pagination links?
		$smarty->assign('no_follow', $filter_block['no_follow']);
	}
	
	public function hookAfterSaveProduct($params)
	{
		if (!$params['id_product'])
			return;
		
		self::indexProductPrices((int)$params['id_product']);
		$this->indexAttribute((int)$params['id_product']);
	}

	public function hookAfterSaveFeature($params)
	{
		if (!$params['id_feature'] || Tools::getValue('layered_indexable') === false)
			return;
		
		Db::getInstance()->execute('DELETE FROM '._DB_PREFIX_.'layered_indexable_feature WHERE id_feature = '.(int)$params['id_feature']);
		Db::getInstance()->execute('INSERT INTO '._DB_PREFIX_.'layered_indexable_feature VALUES ('.(int)$params['id_feature'].', '.(int)Tools::getValue('layered_indexable').')');
		
		Db::getInstance()->execute('DELETE FROM '._DB_PREFIX_.'layered_indexable_feature_lang_value WHERE id_feature = '.(int)$params['id_feature']); // don't care about the id_lang
		foreach (Language::getLanguages(false) as $language)
		{
			// Data are validated by method "hookPostProcessFeature"
			$id_lang = (int)$language['id_lang'];
			Db::getInstance()->execute('INSERT INTO '._DB_PREFIX_.'layered_indexable_feature_lang_value
			VALUES ('.(int)$params['id_feature'].', '.$id_lang.', \''.pSQL(Tools::link_rewrite(Tools::getValue('url_name_'.$id_lang))).'\',
			\''.pSQL(Tools::getValue('meta_title_'.$id_lang), true).'\')');
		}
	}

	public function hookAfterSaveFeatureValue($params)
	{
		if (!$params['id_feature_value'])
			return;
		
		Db::getInstance()->execute('DELETE FROM '._DB_PREFIX_.'layered_indexable_feature_value_lang_value WHERE id_feature_value = '.(int)$params['id_feature_value']); // don't care about the id_lang
		foreach (Language::getLanguages(false) as $language)
		{
			// Data are validated by method "hookPostProcessFeatureValue"
			$id_lang = (int)$language['id_lang'];
			Db::getInstance()->execute('INSERT INTO '._DB_PREFIX_.'layered_indexable_feature_value_lang_value
			VALUES ('.(int)$params['id_feature_value'].', '.$id_lang.', \''.pSQL(Tools::link_rewrite(Tools::getValue('url_name_'.$id_lang))).'\',
			\''.pSQL(Tools::getValue('meta_title_'.$id_lang), true).'\')');
		}
	}
	
	public function hookAfterDeleteFeatureValue($params)
	{
		if (!$params['id_feature_value'])
			return;
		Db::getInstance()->execute('DELETE FROM '._DB_PREFIX_.'layered_indexable_feature_value_lang_value WHERE id_feature_value = '.(int)$params['id_feature_value']);
	}
	
	public function hookPostProcessFeatureValue($params)
	{
		$this->hookPostProcessAttributeGroup($params);
	}
	
	public function hookFeatureValueForm($params)
	{
		$languages = Language::getLanguages(false);
		$default_form_language = (int)(Configuration::get('PS_LANG_DEFAULT'));
		$lang_value = array();
		
			$return = '
				<script type="text/javascript">
					flag_fields = \'\';
				</script>';
			
		$result = Db::getInstance(_PS_USE_SQL_SLAVE_)->executeS(
		'SELECT url_name, meta_title, id_lang FROM '._DB_PREFIX_.'layered_indexable_feature_value_lang_value
		WHERE id_feature_value = '.(int)$params['id_feature_value']);
		if ($result)
			foreach ($result as $data)
				$lang_value[$data['id_lang']] = array('url_name' => $data['url_name'], 'meta_title' => $data['meta_title']);
		$return .= '<div class="clear"></div>
				<label>'.$this->l('URL:').'</label>
				<div class="margin-form">
				<script type="text/javascript">
					flag_fields += \'¤url_name¤meta_title\';
				</script>
				<div class="translatable">';
		foreach ($languages as $language)
			$return .= '
					<div class="lang_'.$language['id_lang'].'" id="url_name_'.$language['id_lang'].'" style="display: '.($language['id_lang'] == $default_form_language ? 'block' : 'none').'; float: left;">
						<input size="33" type="text" name="url_name_'.$language['id_lang'].'" value="'.Tools::safeOutput(@$lang_value[$language['id_lang']]['url_name'], true).'" />
						<span class="hint" name="help_box">'.$this->l('Invalid characters:').' <>;=#{}_<span class="hint-pointer">&nbsp;</span></span>
						<p style="clear: both">'.$this->l('Specific URL format in block layered generation').'</p>
					</div>';

		$return .= '
						</div>
						<div class="clear"></div>
					</div>
					<label>'.$this->l('Meta title:').' </label>
					<div class="margin-form">
						<div class="translatable">';
		foreach ($languages as $language)
			$return .= '
						<div class="lang_'.$language['id_lang'].'" id="meta_title_'.$language['id_lang'].'" style="display: '.($language['id_lang'] == $default_form_language ? 'block' : 'none').'; float: left;">
							<input size="33" type="text" name="meta_title_'.$language['id_lang'].'" value="'.Tools::safeOutput(@$lang_value[$language['id_lang']]['meta_title'], true).'" />
							<p style="clear: both">'.$this->l('Specific format for meta title').'</p>
						</div>';

		$return .= '
						</div>
						<div class="clear"></div>
					</div>';
		return $return;
	}
	
	public function hookAfterSaveAttribute($params)
	{
		if (!$params['id_attribute'])
			return;
		
		Db::getInstance()->execute('DELETE FROM '._DB_PREFIX_.'layered_indexable_attribute_lang_value WHERE id_attribute = '.(int)$params['id_attribute']); // don't care about the id_lang
		foreach (Language::getLanguages(false) as $language)
		{
			// Data are validated by method "hookPostProcessAttribute"
			$id_lang = (int)$language['id_lang'];
			Db::getInstance()->execute('INSERT INTO '._DB_PREFIX_.'layered_indexable_attribute_lang_value
			VALUES ('.(int)$params['id_attribute'].', '.$id_lang.', \''.pSQL(Tools::link_rewrite(Tools::getValue('url_name_'.$id_lang))).'\',
			\''.pSQL(Tools::getValue('meta_title_'.$id_lang), true).'\')');
		}
	}
	
	public function hookAfterDeleteAttribute($params)
	{
		if (!$params['id_attribute'])
			return;
		Db::getInstance()->execute('DELETE FROM '._DB_PREFIX_.'layered_indexable_attribute_lang_value WHERE id_attribute = '.(int)$params['id_attribute']);
	}
	
	public function hookPostProcessAttribute($params)
	{
		$this->hookPostProcessAttributeGroup($params);
	}
	
	public function hookAttributeForm($params)
	{
		$languages = Language::getLanguages(false);
		$default_form_language = (int)(Configuration::get('PS_LANG_DEFAULT'));
		$lang_value = array();
		
		$return = '
				<script type="text/javascript">
					flag_fields = \'\';
				</script>';
		
		$result = Db::getInstance(_PS_USE_SQL_SLAVE_)->executeS(
		'SELECT url_name, meta_title, id_lang FROM '._DB_PREFIX_.'layered_indexable_attribute_lang_value
		WHERE id_attribute = '.(int)$params['id_attribute']);
		if ($result)
			foreach ($result as $data)
				$lang_value[$data['id_lang']] = array('url_name' => $data['url_name'], 'meta_title' => $data['meta_title']);
		$return .= '<div class="clear"></div>
				<label>'.$this->l('URL:').'</label>
				<div class="margin-form">
				<script type="text/javascript">
					flag_fields += \'¤url_name¤meta_title\';
				</script>
				<div class="translatable">';
		foreach ($languages as $language)
			$return .= '
					<div class="lang_'.$language['id_lang'].'" id="url_name_'.$language['id_lang'].'" style="display: '.($language['id_lang'] == $default_form_language ? 'block' : 'none').'; float: left;">
						<input size="33" type="text" name="url_name_'.$language['id_lang'].'" value="'.Tools::safeOutput(@$lang_value[$language['id_lang']]['url_name'], true).'" />
						<span class="hint" name="help_box">'.$this->l('Invalid characters:').' <>;=#{}_<span class="hint-pointer">&nbsp;</span></span>
						<p style="clear: both">'.$this->l('Specific URL format in block layered generation').'</p>
					</div>';

		$return .= '
						</div>
						<div class="clear"></div>
					</div>
					<label>'.$this->l('Meta title:').' </label>
					<div class="margin-form">
						<div class="translatable">';
		foreach ($languages as $language)
			$return .= '
						<div class="lang_'.$language['id_lang'].'" id="meta_title_'.$language['id_lang'].'" style="display: '.($language['id_lang'] == $default_form_language ? 'block' : 'none').'; float: left;">
							<input size="33" type="text" name="meta_title_'.$language['id_lang'].'" value="'.Tools::safeOutput(@$lang_value[$language['id_lang']]['meta_title'], true).'" />
							<p style="clear: both">'.$this->l('Specific format for meta title').'</p>
						</div>';

		$return .= '
						</div>
						<div class="clear"></div>
					</div>';
		return $return;
	}
	
	public function hookPostProcessFeature($params)
	{
		$this->hookPostProcessAttributeGroup($params);
	}

	public function hookAfterDeleteFeature($params)
	{
		if (!$params['id_feature'])
			return;
		Db::getInstance()->execute('DELETE FROM '._DB_PREFIX_.'layered_indexable_feature WHERE id_feature = '.(int)$params['id_feature']);
	}
	
	public function hookAfterSaveAttributeGroup($params)
	{
		if (!$params['id_attribute_group'] || Tools::getValue('layered_indexable') === false)
			return;
		
		Db::getInstance()->execute('DELETE FROM '._DB_PREFIX_.'layered_indexable_attribute_group WHERE id_attribute_group = '.(int)$params['id_attribute_group']);
		Db::getInstance()->execute('INSERT INTO '._DB_PREFIX_.'layered_indexable_attribute_group VALUES ('.(int)$params['id_attribute_group'].', '.(int)Tools::getValue('layered_indexable').')');

		Db::getInstance()->execute('DELETE FROM '._DB_PREFIX_.'layered_indexable_attribute_group_lang_value WHERE id_attribute_group = '.(int)$params['id_attribute_group']); // don't care about the id_lang
		foreach (Language::getLanguages(false) as $language)
		{
			// Data are validated by method "hookPostProcessAttributeGroup"
			$id_lang = (int)$language['id_lang'];
			Db::getInstance()->execute('INSERT INTO '._DB_PREFIX_.'layered_indexable_attribute_group_lang_value
			VALUES ('.(int)$params['id_attribute_group'].', '.$id_lang.', \''.pSQL(Tools::link_rewrite(Tools::getValue('url_name_'.$id_lang))).'\',
			\''.pSQL(Tools::getValue('meta_title_'.$id_lang), true).'\')');
		}
	}
	
	public function hookPostProcessAttributeGroup($params)
	{
		// Limit to one call
		static $once = false;
		if ($once)
			return;
		$once = true;
		
		$errors = array();
		foreach (Language::getLanguages(false) as $language)
		{
			$id_lang = $language['id_lang'];
			if (Tools::getValue('url_name_'.$id_lang))
				if (Tools::link_rewrite(Tools::getValue('url_name_'.$id_lang)) != strtolower( Tools::getValue('url_name_'.$id_lang)))
				{
					// Here use the reference "errors" to stop saving process
					$params['errors'][] = Tools::displayError(sprintf($this->l('"%s" is not a valid url'), Tools::getValue('url_name_'.$id_lang)));
				}
		}
	}
	
	public function hookAfterDeleteAttributeGroup($params)
	{
		if (!$params['id_attribute_group'])
			return;

		Db::getInstance()->execute('DELETE FROM '._DB_PREFIX_.'layered_indexable_attribute_group WHERE id_attribute_group = '.(int)$params['id_attribute_group']);
		Db::getInstance()->execute('DELETE FROM '._DB_PREFIX_.'layered_indexable_attribute_group_lang_value WHERE id_attribute_group = '.(int)$params['id_attribute_group']);
	}
	
	public function hookAttributeGroupForm($params)
	{
		$languages = Language::getLanguages(false);
		$default_form_language = (int)(Configuration::get('PS_LANG_DEFAULT'));
		$indexable = Db::getInstance(_PS_USE_SQL_SLAVE_)->getValue('SELECT indexable FROM '._DB_PREFIX_.'layered_indexable_attribute_group
		WHERE id_attribute_group = '.(int)$params['id_attribute_group']);
		$lang_value = array();
		
		$result = Db::getInstance(_PS_USE_SQL_SLAVE_)->executeS(
		'SELECT url_name, meta_title, id_lang FROM '._DB_PREFIX_.'layered_indexable_attribute_group_lang_value
		WHERE id_attribute_group = '.(int)$params['id_attribute_group']);
		if ($result)
			foreach ($result as $data)
				$lang_value[$data['id_lang']] = array('url_name' => $data['url_name'], 'meta_title' => $data['meta_title']);

		if ($indexable === false)
			$on = true;
		else
			$on = (bool)$indexable;

		$return = '
			<script type="text/javascript">
				flag_fields = \'\';
			</script>';
		
		$return .= '<div class="clear"></div>
				<label>'.$this->l('URL:').'</label>
				<div class="margin-form">
				<script type="text/javascript">
					flag_fields += \'¤url_name¤meta_title\';
				</script>
				<div class="translatable">';
		foreach ($languages as $language)
			$return .= '
					<div class="lang_'.$language['id_lang'].'" id="url_name_'.$language['id_lang'].'" style="display: '.($language['id_lang'] == $default_form_language ? 'block' : 'none').'; float: left;">
						<input size="33" type="text" name="url_name_'.$language['id_lang'].'" value="'.Tools::safeOutput(@$lang_value[$language['id_lang']]['url_name'], true).'" />
						<span class="hint" name="help_box">'.$this->l('Invalid characters:').' <>;=#{}_<span class="hint-pointer">&nbsp;</span></span>
						<p style="clear: both">'.$this->l('Specific URL format in block layered generation').'</p>
					</div>';

		$return .= '
						</div>
						<div class="clear"></div>
					</div>
					<label>'.$this->l('Meta title:').' </label>
					<div class="margin-form">
						<div class="translatable">';
		foreach ($languages as $language)
			$return .= '
						<div class="lang_'.$language['id_lang'].'" id="meta_title_'.$language['id_lang'].'" style="display: '.($language['id_lang'] == $default_form_language ? 'block' : 'none').'; float: left;">
							<input size="33" type="text" name="meta_title_'.$language['id_lang'].'" value="'.Tools::safeOutput(@$lang_value[$language['id_lang']]['meta_title'], true).'" />
							<p style="clear: both">'.$this->l('Specific format for meta title').'</p>
						</div>';

		$return .= '
						</div>
						<div class="clear"></div>
					</div>
			<label>'.$this->l('Indexable:').' </label>
				<div class="margin-form">
					<input type="radio" '.(($on) ? 'checked="checked"' : '').' value="1" id="indexable_on" name="layered_indexable">
					<label for="indexable_on" class="t"><img title="Yes" alt="Enabled" src="../img/admin/enabled.gif"></label>
					<input type="radio" '.((!$on) ? 'checked="checked"' : '').' value="0" id="indexable_off" name="layered_indexable">
					<label for="indexable_off" class="t"><img title="No" alt="Disabled" src="../img/admin/disabled.gif"></label>
					<p>'.$this->l('Use this attribute in URL generated by the layered navigation module').'</p>
				</div>';
		return $return;
	}
	
	public function hookFeatureForm($params)
	{
		$languages = Language::getLanguages(false);
		$default_form_language = (int)(Configuration::get('PS_LANG_DEFAULT'));
		$indexable = Db::getInstance(_PS_USE_SQL_SLAVE_)->getValue('SELECT indexable FROM '._DB_PREFIX_.'layered_indexable_feature WHERE id_feature = '.(int)$params['id_feature']);
		$lang_value = array();
		
		$result = Db::getInstance(_PS_USE_SQL_SLAVE_)->executeS(
		'SELECT url_name, meta_title, id_lang FROM '._DB_PREFIX_.'layered_indexable_feature_lang_value
		WHERE id_feature = '.(int)$params['id_feature']);
		if ($result)
			foreach ($result as $data)
				$lang_value[$data['id_lang']] = array('url_name' => $data['url_name'], 'meta_title' => $data['meta_title']);
		 
		
		if ($indexable === false)
			$on = true;
		else
			$on = (bool)$indexable;
		
		$return = '
			<script type="text/javascript">
				flag_fields = \'\';
			</script>';
		
		$return .= '<div class="clear"></div>
				<label>'.$this->l('URL:').'</label>
				<div class="margin-form">
				<script type="text/javascript">
					flag_fields += \'¤url_name¤meta_title\';
				</script>
				<div class="translatable">';
		foreach ($languages as $language)
			$return .= '
					<div class="lang_'.$language['id_lang'].'" id="url_name_'.$language['id_lang'].'" style="display: '.($language['id_lang'] == $default_form_language ? 'block' : 'none').'; float: left;">
						<input size="33" type="text" name="url_name_'.$language['id_lang'].'" value="'.Tools::safeOutput(@$lang_value[$language['id_lang']]['url_name'], true).'" />
						<span class="hint" name="help_box">'.$this->l('Invalid characters:').' <>;=#{}_<span class="hint-pointer">&nbsp;</span></span>
						<p style="clear: both">'.$this->l('Specific URL format in block layered generation').'</p>
					</div>';

		$return .= '
						</div>
						<div class="clear"></div>
					</div>
					<label>'.$this->l('Meta title:').' </label>
					<div class="margin-form">
						<div class="translatable">';
		foreach ($languages as $language)
			$return .= '
						<div class="lang_'.$language['id_lang'].'" id="meta_title_'.$language['id_lang'].'" style="display: '.($language['id_lang'] == $default_form_language ? 'block' : 'none').'; float: left;">
							<input size="33" type="text" name="meta_title_'.$language['id_lang'].'" value="'.Tools::safeOutput(@$lang_value[$language['id_lang']]['meta_title'], true).'" />
							<p style="clear: both">'.$this->l('Specific format for meta title').'</p>
						</div>';

		$return .= '
						</div>
						<div class="clear"></div>
					</div>
			<label>'.$this->l('Indexable:').' </label>
				<div class="margin-form">
					<input type="radio" '.(($on) ? 'checked="checked"' : '').' value="1" id="indexable_on" name="layered_indexable">
					<label for="indexable_on" class="t"><img title="Yes" alt="Enabled" src="../img/admin/enabled.gif"></label>
					<input type="radio" '.((!$on) ? 'checked="checked"' : '').' value="0" id="indexable_off" name="layered_indexable">
					<label for="indexable_off" class="t"><img title="No" alt="Disabled" src="../img/admin/disabled.gif"></label>
					<p>'.$this->l('Use this attribute in URL generated by the layered navigation module').'</p>
				</div>';
		return $return;
	}
	
	/*
	 * $cursor $cursor in order to restart indexing from the last state
	 */
	public static function fullPricesIndexProcess($cursor = 0, $ajax = false, $smart = false)
	{
		if ($cursor == 0 && !$smart)
			self::installPriceIndexTable();
		
		return self::indexPrices($cursor, true, $ajax, $smart);
	}
	
	/*
	 * $cursor $cursor in order to restart indexing from the last state
	 */
	public static function pricesIndexProcess($cursor = 0, $ajax = false)
	{
		return self::indexPrices($cursor, false, $ajax);
	}
	
	private static function indexPrices($cursor = null, $full = false, $ajax = false, $smart = false)
	{
		if ($full)
			$nb_products = (int)Db::getInstance()->getValue('
				SELECT count(DISTINCT p.`id_product`)
				FROM '._DB_PREFIX_.'product p
				INNER JOIN `'._DB_PREFIX_.'product_shop` ps
					ON (ps.`id_product` = p.`id_product` AND ps.`active` = 1 AND ps.`visibility` IN ("both", "catalog"))');
		else
			$nb_products = (int)Db::getInstance()->getValue('
				SELECT COUNT(DISTINCT p.`id_product`) FROM `'._DB_PREFIX_.'product` p
				INNER JOIN `'._DB_PREFIX_.'product_shop` ps
					ON (ps.`id_product` = p.`id_product` AND ps.`active` = 1 AND ps.`visibility` IN ("both", "catalog"))
				LEFT JOIN  `'._DB_PREFIX_.'layered_price_index` psi ON (psi.id_product = p.id_product)
				WHERE psi.id_product IS NULL');
		
		$max_executiontime = @ini_get('max_execution_time');
		if ($max_executiontime > 5 || $max_executiontime <= 0)
			$max_executiontime = 5;
		
		$start_time = microtime(true);
		
		do
		{
			$cursor = (int)self::indexPricesUnbreakable((int)$cursor, $full, $smart);
			$time_elapsed = microtime(true) - $start_time;
		}
		while ($cursor < $nb_products && (Tools::getMemoryLimit()) > memory_get_peak_usage() && $time_elapsed < $max_executiontime);
		
		if (($nb_products > 0 && !$full || $cursor < $nb_products && $full) && !$ajax)
		{
			$token = substr(Tools::encrypt('blocklayered/index'), 0, 10);
			if (Tools::usingSecureMode())
				$domain = Tools::getShopDomainSsl(true);
			else
				$domain = Tools::getShopDomain(true);
			
			if (!Tools::file_get_contents($domain.__PS_BASE_URI__.'modules/blocklayered/blocklayered-price-indexer.php?token='.$token.'&cursor='.(int)$cursor.'&full='.(int)$full))
				self::indexPrices((int)$cursor, (int)$full);
			return $cursor;
		}
		if ($ajax && $nb_products > 0 && $cursor < $nb_products && $full)
			return '{"cursor": '.$cursor.', "count": '.($nb_products - $cursor).'}';
		else if ($ajax && $nb_products > 0 && !$full)
			return '{"cursor": '.$cursor.', "count": '.($nb_products).'}';
		else
		{
			Configuration::updateGlobalValue('PS_LAYERED_INDEXED', 1);

			if ($ajax)
				return '{"result": "ok"}';
			else
				return -1;
		}
	}
	
	/*
	 * $cursor $cursor in order to restart indexing from the last state
	 */
	private static function indexPricesUnbreakable($cursor, $full = false, $smart = false)
	{
		static $length = 100; // Nb of products to index
		
		if (is_null($cursor))
			$cursor = 0;
		
		if ($full)
			$query = '
				SELECT p.`id_product`
				FROM `'._DB_PREFIX_.'product` p
				INNER JOIN `'._DB_PREFIX_.'product_shop` ps
					ON (ps.`id_product` = p.`id_product` AND ps.`active` = 1 AND ps.`visibility` IN ("both", "catalog"))
				GROUP BY p.`id_product`
				ORDER BY p.`id_product` LIMIT '.(int)$cursor.','.(int)$length;
		else
			$query = '
				SELECT p.`id_product`
				FROM `'._DB_PREFIX_.'product` p
				INNER JOIN `'._DB_PREFIX_.'product_shop` ps
					ON (ps.`id_product` = p.`id_product` AND ps.`active` = 1 AND ps.`visibility` IN ("both", "catalog"))
				LEFT JOIN  `'._DB_PREFIX_.'layered_price_index` psi ON (psi.id_product = p.id_product)
				WHERE psi.id_product IS NULL
				GROUP BY p.`id_product`
				ORDER BY p.`id_product` LIMIT 0,'.(int)$length;
		
		foreach (Db::getInstance()->executeS($query) as $product)
			self::indexProductPrices((int)$product['id_product'], ($smart && $full));

		return (int)($cursor + $length);
	}
	
	public static function indexProductPrices($id_product, $smart = true)
	{
		static $groups = null;

		if (is_null($groups))
		{
			$groups = Db::getInstance(_PS_USE_SQL_SLAVE_)->executeS('SELECT id_group FROM `'._DB_PREFIX_.'group_reduction`');
			if (!$groups)
				$groups = array();
		}
		
		$shop_list = Shop::getShops(false, null, true);
		
		foreach ($shop_list as $id_shop)
		{
			static $currency_list = null;
			
			if (is_null($currency_list))
				$currency_list = Currency::getCurrencies(false, 1, new Shop($id_shop));

			$min_price = array();
			$max_price = array();
			
			if ($smart)
				Db::getInstance()->execute('DELETE FROM `'._DB_PREFIX_.'layered_price_index` WHERE `id_product` = '.(int)$id_product.' AND `id_shop` = '.(int)$id_shop);
			
			if (Configuration::get('PS_LAYERED_FILTER_PRICE_USETAX'))
				$max_tax_rate = Db::getInstance()->getValue('
					SELECT max(t.rate) max_rate
					FROM `'._DB_PREFIX_.'product_shop` p
					LEFT JOIN `'._DB_PREFIX_.'tax_rules_group` trg ON (trg.id_tax_rules_group = p.id_tax_rules_group AND p.id_shop = '.(int)$shop_list.')
					LEFT JOIN `'._DB_PREFIX_.'tax_rule` tr ON (tr.id_tax_rules_group = trg.id_tax_rules_group)
					LEFT JOIN `'._DB_PREFIX_.'tax` t ON (t.id_tax = tr.id_tax AND t.active = 1)
					WHERE id_product = '.(int)$id_product.'
					GROUP BY id_product');
			else
				$max_tax_rate = 0;
			
			$product_min_prices = Db::getInstance(_PS_USE_SQL_SLAVE_)->executeS('
			SELECT id_shop, id_currency, id_country, id_group, from_quantity
			FROM `'._DB_PREFIX_.'specific_price`
			WHERE id_product = '.(int)$id_product);
			
			// Get min price
			foreach ($currency_list as $currency)
			{
				$price = Product::priceCalculation($id_shop, (int)$id_product, null, null, null, null,
					$currency['id_currency'], null, null, false, 6, false, true, true,
					$specific_price_output, true);
				
				if (!isset($max_price[$currency['id_currency']]))
					$max_price[$currency['id_currency']] = 0;
				if (!isset($min_price[$currency['id_currency']]))
					$min_price[$currency['id_currency']] = null;
				if ($price > $max_price[$currency['id_currency']])
					$max_price[$currency['id_currency']] = $price;
				if ($price == 0)
					continue;
				if (is_null($min_price[$currency['id_currency']]) || $price < $min_price[$currency['id_currency']])
					$min_price[$currency['id_currency']] = $price;
			}
			
			foreach ($product_min_prices as $specific_price)
				foreach ($currency_list as $currency)
				{
					if ($specific_price['id_currency'] && $specific_price['id_currency'] != $currency['id_currency'])
						continue;
					$price = Product::priceCalculation((($specific_price['id_shop'] == 0) ? null : (int)$specific_price['id_shop']), (int)$id_product,
						null, (($specific_price['id_country'] == 0) ? null : $specific_price['id_country']), null, null,
						$currency['id_currency'], (($specific_price['id_group'] == 0) ? null : $specific_price['id_group']),
						$specific_price['from_quantity'], false, 6, false, true, true, $specific_price_output, true);
					
					if (!isset($max_price[$currency['id_currency']]))
						$max_price[$currency['id_currency']] = 0;
					if (!isset($min_price[$currency['id_currency']]))
						$min_price[$currency['id_currency']] = null;
					if ($price > $max_price[$currency['id_currency']])
						$max_price[$currency['id_currency']] = $price;
					if ($price == 0)
						continue;
					if (is_null($min_price[$currency['id_currency']]) || $price < $min_price[$currency['id_currency']])
						$min_price[$currency['id_currency']] = $price;
				}
			
			foreach ($groups as $group)
				foreach ($currency_list as $currency)
				{
					$price = Product::priceCalculation(null, (int)$id_product, null, null, null, null, (int)$currency['id_currency'], (int)$group['id_group'],
						null, false, 6, false, true, true, $specific_price_output, true);
					
					if (!isset($max_price[$currency['id_currency']]))
						$max_price[$currency['id_currency']] = 0;
					if (!isset($min_price[$currency['id_currency']]))
						$min_price[$currency['id_currency']] = null;
					if ($price > $max_price[$currency['id_currency']])
						$max_price[$currency['id_currency']] = $price;
					if ($price == 0)
						continue;
					if (is_null($min_price[$currency['id_currency']]) || $price < $min_price[$currency['id_currency']])
						$min_price[$currency['id_currency']] = $price;
				}
			
			$values = array();
			foreach ($currency_list as $currency)
				$values[] = '('.(int)$id_product.',
					'.(int)$currency['id_currency'].',
					'.$id_shop.',
					'.(int)$min_price[$currency['id_currency']].',
					'.(int)Tools::ps_round($max_price[$currency['id_currency']] * (100 + $max_tax_rate) / 100, 0).')';
			
			Db::getInstance()->execute('
				INSERT INTO `'._DB_PREFIX_.'layered_price_index` (id_product, id_currency, id_shop, price_min, price_max)
				VALUES '.implode(',', $values).'
				ON DUPLICATE KEY UPDATE id_product = id_product # avoid duplicate keys');
		}
	}

	public function hookLeftColumn($params)
	{
		return $this->generateFiltersBlock($this->getSelectedFilters());
	}

	public function hookRightColumn($params)
	{
		return $this->hookLeftColumn($params);
	}

	public function hookHeader($params)
	{
		global $smarty, $cookie;
		
		// No filters => module disable
		if ($filter_block = $this->getFilterBlock($this->getSelectedFilters()))
			if ($filter_block['nbr_filterBlocks'] == 0)
				return false;
		
		if (Tools::getValue('id_category', Tools::getValue('id_category_layered', 1)) == 1)
			return;
		
		$id_lang = (int)$cookie->id_lang;
		$category = new Category((int)Tools::getValue('id_category'));

		// Generate meta title and meta description
		$category_title = (empty($category->meta_title[$id_lang]) ? $category->name[$id_lang] : $category->meta_title[$id_lang]);
		$title = '';
		$description = '';
		$keywords = '';
		if (is_array($filter_block['meta_values']))
			foreach ($filter_block['meta_values'] as $key => $val)
			{
				if (!empty($val['title']))
					$val['title'] = $val['title'].' ';

				foreach ($val['values'] as $value)
				{
					$title .= $category_title.' '.$val['title'].$value.' - ';
					$description .= $category_title.' '.$val['title'].$value.', ';
					$keywords .= $val['title'].$value.', ';
				}
			}
		// Title attributes (ex: <attr1> <value1>/<value2> - <attr2> <value1>)
		$title = strtolower(rtrim(substr($title, 0, -3)));
		// Title attributes (ex: <attr1> <value1>/<value2>, <attr2> <value1>)
		$description = strtolower(rtrim(substr($description, 0, -2)));
		// kewords attributes (ex: <attr1> <value1>, <attr1> <value2>, <attr2> <value1>)
		$category_metas = Meta::getMetaTags($id_lang, 'category', $title);

		if (!empty($title))
		{
			$smarty->assign('meta_title', ucfirst(substr($category_metas['meta_title'], 3)));
			$smarty->assign('meta_description', $description.'. '.$category_metas['meta_description']);
		}
		else
			$smarty->assign('meta_title', $category_metas['meta_title']);

		$keywords = substr(strtolower($keywords), 0, 1000);
		if (!empty($keywords))
			$smarty->assign('meta_keywords', rtrim($category_title.', '.$keywords.', '.$category_metas['meta_keywords'], ', '));


		$this->context->controller->addJS(($this->_path).'blocklayered.js');
		$this->context->controller->addJS(_PS_JS_DIR_.'jquery/jquery-ui-1.8.10.custom.min.js');
		$this->context->controller->addJQueryUI('ui.slider');
		$this->context->controller->addCSS(($this->_path).'blocklayered-15.css', 'all');
		$this->context->controller->addJQueryPlugin('scrollTo');

		$filters = $this->getSelectedFilters();

		// Get non indexable attributes
		$attribute_group_list = Db::getInstance()->executeS('SELECT id_attribute_group FROM '._DB_PREFIX_.'layered_indexable_attribute_group WHERE indexable = 0');
		// Get non indexable features
		$feature_list = Db::getInstance()->executeS('SELECT id_feature FROM '._DB_PREFIX_.'layered_indexable_feature WHERE indexable = 0');

		$attributes = array();
		$features = array();

		$blacklist = array('weight', 'price');
		if (!Configuration::get('PS_LAYERED_FILTER_INDEX_CDT'))
			$blacklist[] = 'condition';
		if (!Configuration::get('PS_LAYERED_FILTER_INDEX_QTY'))
			$blacklist[] = 'quantity';
		if (!Configuration::get('PS_LAYERED_FILTER_INDEX_MNF'))
			$blacklist[] = 'manufacturer';
		if (!Configuration::get('PS_LAYERED_FILTER_INDEX_CAT'))
			$blacklist[] = 'category';

		foreach ($filters as $type => $val)
		{
			switch ($type)
			{
				case 'id_attribute_group':
					foreach ($val as $attr)
					{
						$attr_id = preg_replace('/_\d+$/', '', $attr);
						if (in_array($attr_id, $attributes) || in_array(array('id_attribute_group' => $attr_id), $attribute_group_list))
						{
							$smarty->assign('nobots', true);
							$smarty->assign('nofollow', true);
							return;
						}
						$attributes[] = $attr_id;
					}
					break;
				case 'id_feature':
					foreach ($val as $feat)
					{
						$feat_id = preg_replace('/_\d+$/', '', $feat);
						if (in_array($feat_id, $features) || in_array(array('id_feature' => $feat_id), $feature_list))
						{
							$smarty->assign('nobots', true);
							$smarty->assign('nofollow', true);
							return;
						}
						$features[] = $feat_id;
					}
					break;
				default:
					if (in_array($type, $blacklist))
					{
						if (count($val))
						{
							$smarty->assign('nobots', true);
							$smarty->assign('nofollow', true);
							return;
						}
					}
					elseif (count($val) > 1)
					{
						$smarty->assign('nobots', true);
						$smarty->assign('nofollow', true);
						return;
					}
					break;
			}
		}
	}

	public function hookFooter($params)
	{
		// No filters => module disable
		if ($filter_block = $this->getFilterBlock($this->getSelectedFilters()))
			if ($filter_block['nbr_filterBlocks'] == 0)
				return false;
		
		if (Dispatcher::getInstance()->getController() == 'category')
			return '
			<script type="text/javascript">
				//<![CDATA[
				$(document).ready(function()
				{
					$(\'#selectPrductSort\').unbind(\'change\').bind(\'change\', function()
					{
						reloadContent();
					})
				});
				//]]>
			</script>';
	}

	public function hookCategoryAddition($params)
	{
		$this->rebuildLayeredCache(array(), array((int)$params['category']->id));
	}

	public function hookCategoryUpdate($params)
	{
		/* The category status might (active, inactive) have changed, we have to update the layered cache table structure */
		if (isset($params['category']) && !$params['category']->active)
			$this->hookCategoryDeletion($params);
	}

	public function hookCategoryDeletion($params)
	{
		$layered_filter_list = Db::getInstance(_PS_USE_SQL_SLAVE_)->executeS('SELECT * FROM '._DB_PREFIX_.'layered_filter');
		foreach ($layered_filter_list as $layered_filter)
		{
			$data = Tools::unSerialize($layered_filter['filters']);
			if (in_array((int)$params['category']->id, $data['categories']))
			{
				unset($data['categories'][array_search((int)$params['category']->id, $data['categories'])]);
				Db::getInstance()->execute('UPDATE `'._DB_PREFIX_.'layered_filter` SET `filters` = \''.pSQL(serialize($data)).'\' WHERE `id_layered_filter` = '.(int)$layered_filter['id_layered_filter'].'');
			}
		}
		$this->buildLayeredCategories();
	}

	public function getContent()
	{
		global $cookie;

		$html = '';

		if (Tools::isSubmit('SubmitFilter'))
		{
			if (!Tools::getValue('layered_tpl_name'))
				$html .= '
				<div class="error">
					<span style="float:right">
						<a href="" id="hideError"><img src="../img/admin/close.png" alt="X"></a>
					</span>
					<img src="../img/admin/error2.png">'.$this->l('Filter template name required (cannot be empty)').'
				</div>';
			else
			{
				if (isset($_POST['id_layered_filter']) && $_POST['id_layered_filter'])
				{
					Db::getInstance()->execute('DELETE FROM '._DB_PREFIX_.'layered_filter WHERE id_layered_filter = '.(int)Tools::getValue('id_layered_filter'));
					$this->buildLayeredCategories();
				}

				if (Tools::getValue('scope') == 1)
				{
					Db::getInstance()->execute('TRUNCATE TABLE '._DB_PREFIX_.'layered_filter');
					$categories = Db::getInstance(_PS_USE_SQL_SLAVE_)->executeS('SELECT id_category FROM '._DB_PREFIX_.'category');
					foreach ($categories as $category)
						$_POST['categoryBox'][] = (int)$category['id_category'];
				}

				$id_layered_filter = (int)$_POST['id_layered_filter'];
				if (!$id_layered_filter)
					$id_layered_filter = (int)Db::getInstance()->Insert_ID();

				$shop_list = array();
				if (isset($_POST['checkBoxShopAsso_layered_filter']))
				{
					foreach ($_POST['checkBoxShopAsso_layered_filter'] as $id_shop => $row)
					{
						$assos[] = array('id_object' => (int)$id_layered_filter, 'id_shop' => (int)$id_shop);
						$shop_list[] = (int)$id_shop;
					}
				}
				else
					$shop_list = array(Context::getContext()->shop->id);

				if (count($_POST['categoryBox']))
				{
					/* Clean categoryBox before use */
					if (isset($_POST['categoryBox']) && is_array($_POST['categoryBox']))
						foreach ($_POST['categoryBox'] as &$category_box_tmp)
							$category_box_tmp = (int)$category_box_tmp;

					$filter_values = array();
					foreach ($_POST['categoryBox'] as $idc)
						$filter_values['categories'][] = (int)$idc;
					$filter_values['shop_list'] = $shop_list;

					$values = false;
					foreach ($_POST['categoryBox'] as $id_category_layered)
					{
						foreach ($_POST as $key => $value)
							if (substr($key, 0, 17) == 'layered_selection' && $value == 'on')
							{
								$values = true;
								$type = 0;
								$limit = 0;
								if (Tools::getValue($key.'_filter_type'))
									$type = Tools::getValue($key.'_filter_type');
								if (Tools::getValue($key.'_filter_show_limit'))
									$limit = Tools::getValue($key.'_filter_show_limit');

								$filter_values[$key] = array(
									'filter_type' => (int)$type,
									'filter_show_limit' => (int)$limit
								);
							}
					}

					Db::getInstance()->execute('DELETE FROM '._DB_PREFIX_.'layered_filter_shop WHERE `id_layered_filter` = '.(int)$id_layered_filter);
					if (isset($assos))
						foreach ($assos as $asso)
							Db::getInstance()->execute('INSERT INTO '._DB_PREFIX_.'layered_filter_shop (`id_layered_filter`, `id_shop`)
								VALUES('.$id_layered_filter.', '.(int)$asso['id_shop'].')');

					$values_to_insert = array(
						'name' => pSQL(Tools::getValue('layered_tpl_name')),
						'filters' => pSQL(serialize($filter_values)),
						'n_categories' => (int)count($filter_values['categories']),
						'date_add' => date('Y-m-d H:i:s'));
					if (isset($_POST['id_layered_filter']) && $_POST['id_layered_filter'])
						$values_to_insert['id_layered_filter'] = (int)Tools::getValue('id_layered_filter');

					Db::getInstance()->autoExecute(_DB_PREFIX_.'layered_filter', $values_to_insert, 'INSERT');
					$this->buildLayeredCategories();
					
					$html .= '<div class="conf">'.
						$this->l('Your filter').' "'.Tools::safeOutput(Tools::getValue('layered_tpl_name')).'" '.
						((isset($_POST['id_layered_filter']) && $_POST['id_layered_filter']) ? $this->l('was updated successfully.') : $this->l('was added successfully.')).'</div>';
				}
			}
		}
		else if (Tools::isSubmit('submitLayeredSettings'))
		{
			Configuration::updateValue('PS_LAYERED_HIDE_0_VALUES', (int)Tools::getValue('ps_layered_hide_0_values'));
			Configuration::updateValue('PS_LAYERED_SHOW_QTIES', (int)Tools::getValue('ps_layered_show_qties'));
			Configuration::updateValue('PS_LAYERED_FULL_TREE', (int)Tools::getValue('ps_layered_full_tree'));
			Configuration::updateValue('PS_LAYERED_FILTER_PRICE_USETAX', (int)Tools::getValue('ps_layered_filter_price_usetax'));
			Configuration::updateValue('PS_LAYERED_FILTER_CATEGORY_DEPTH', (int)Tools::getValue('ps_layered_filter_category_depth'));
			Configuration::updateValue('PS_LAYERED_FILTER_INDEX_QTY', (int)Tools::getValue('ps_layered_filter_index_availability'));
			Configuration::updateValue('PS_LAYERED_FILTER_INDEX_CDT', (int)Tools::getValue('ps_layered_filter_index_condition'));
			Configuration::updateValue('PS_LAYERED_FILTER_INDEX_MNF', (int)Tools::getValue('ps_layered_filter_index_manufacturer'));
			Configuration::updateValue('PS_LAYERED_FILTER_INDEX_CAT', (int)Tools::getValue('ps_layered_filter_index_category'));

			$html .= '
			<div class="conf">'.$this->l('Settings saved successfully').'</div>';
		}
		else if (isset($_GET['deleteFilterTemplate']))
		{
			$layered_values = Db::getInstance(_PS_USE_SQL_SLAVE_)->getValue('
			SELECT filters 
			FROM '._DB_PREFIX_.'layered_filter 
			WHERE id_layered_filter = '.(int)$_GET['id_layered_filter']);
			
			if ($layered_values)
			{
				Db::getInstance()->execute('DELETE FROM '._DB_PREFIX_.'layered_filter WHERE id_layered_filter = '.(int)$_GET['id_layered_filter'].' LIMIT 1');
				$this->buildLayeredCategories();

				$html .= '
				<div class="conf">'.
					$this->l('Filter template deleted, categories updated (reverted to default Filter template).').'
				</div>';
			}
			else
			{
				$html .= '
				<div class="error">
					<img src="../img/admin/error.png" alt="" title="" /> '.$this->l('Filter template not found').'
				</div>';
			}
		}

		$html .= '
		<div id="ajax-message-ok" class="conf ajax-message" style="display: none">
			<span class="message"></span>
		</div>
		<div id="ajax-message-ko" class="error ajax-message" style="display: none">
			<span class="message"></span>
		</div>
		<h2>'.$this->l('Layered navigation').'</h2>
		<fieldset class="width4">
			<legend><img src="../img/admin/cog.gif" alt="" />'.$this->l('Indexes and caches').'</legend>
			<span id="indexing-warning" style="display: none; color:red; font-weight: bold">'.$this->l('Indexing is in progress. Please do not leave this page').'<br/><br/></span>';

		if (!Configuration::getGlobalValue('PS_LAYERED_INDEXED'))
			$html .= '
			<script type="text/javascript">
			$(document).ready(function() {
				$(\'#url-indexer\').click();
				$(\'#full-index\').click();
			});
			</script>';
		
		$category_ist = array();
		foreach (Db::getInstance()->executeS('SELECT id_category FROM `'._DB_PREFIX_.'category`') as $category)
			if ($category['id_category'] != 1)
				$category_ist[] = $category['id_category'];
		
		$domain = Tools::getProtocol(Tools::usingSecureMode()).$_SERVER['HTTP_HOST'];

		$html .= '
			<a class="bold ajaxcall-recurcive"
			style="width: 250px; text-align:center;display:block;border:1px solid #aaa;text-decoration:none;background-color:#fafafa;color:#123456;margin:2px;padding:2px"
			href="'.$domain.__PS_BASE_URI__.'modules/blocklayered/blocklayered-price-indexer.php'.'?token='.substr(Tools::encrypt('blocklayered/index'), 0, 10).'">'.
			$this->l('Index all missing prices').'</a>
			<br />
			<a class="bold ajaxcall-recurcive"
			style="width: 250px; text-align:center;display:block;border:1px solid #aaa;text-decoration:none;background-color:#fafafa;color:#123456;margin:2px;padding:2px" id="full-index"
			href="'.$domain.__PS_BASE_URI__.'modules/blocklayered/blocklayered-price-indexer.php'.'?token='.substr(Tools::encrypt('blocklayered/index'), 0, 10).'&full=1">'.
			$this->l('Rebuild entire price index').'</a>
			<br />
			<a class="bold ajaxcall" id="attribute-indexer" rel="attribute"
			style="width: 250px; text-align:center;display:block;border:1px solid #aaa;text-decoration:none;background-color:#fafafa;color:#123456;margin:2px;padding:2px" id="full-index"
			href="'.$domain.__PS_BASE_URI__.'modules/blocklayered/blocklayered-attribute-indexer.php'.'?token='.substr(Tools::encrypt('blocklayered/index'), 0, 10).'">'.
			$this->l('Build attribute index').'</a>
			<br />
			<a class="bold ajaxcall" id="url-indexer" rel="price"
			style="width: 250px; text-align:center;display:block;border:1px solid #aaa;text-decoration:none;background-color:#fafafa;color:#123456;margin:2px;padding:2px" id="full-index"
			href="'.$domain.__PS_BASE_URI__.'modules/blocklayered/blocklayered-url-indexer.php'.'?token='.substr(Tools::encrypt('blocklayered/index'), 0, 10).'&truncate=1">'.
			$this->l('Build URL index').'</a>
			<br />
			<br />
			'.$this->l('You can set a cron job that will rebuild price index using the following URL:').'<br /><b>'.
			$domain.__PS_BASE_URI__.'modules/blocklayered/blocklayered-price-indexer.php'.'?token='.substr(Tools::encrypt('blocklayered/index'), 0, 10).'&full=1</b>
			<br />
			'.$this->l('You can set a cron job that will rebuild URL index using the following URL:').'<br /><b>'.
			$domain.__PS_BASE_URI__.'modules/blocklayered/blocklayered-url-indexer.php'.'?token='.substr(Tools::encrypt('blocklayered/index'), 0, 10).'&truncate=1</b>
			<br />
			'.$this->l('You can set a cron job that will rebuild attribute index using the following URL:').'<br /><b>'.
			$domain.__PS_BASE_URI__.'modules/blocklayered/blocklayered-attribute-indexer.php'.'?token='.substr(Tools::encrypt('blocklayered/index'), 0, 10).'</b>
			<br /><br />
			'.$this->l('A nightly rebuild is recommended.').'
			<script type="text/javascript">
				$(\'.ajaxcall\').click(function() {
					if (this.legend == undefined)
						this.legend = $(this).html();
						
					if (this.running == undefined)
						this.running = false;
					
					if (this.running == true)
						return false;
					
					$(\'.ajax-message\').hide();
					
					this.running = true;
					
					if (typeof(this.restartAllowed) == \'undefined\' || this.restartAllowed)
					{
						$(this).html(this.legend+\' '.addslashes($this->l('(in progress)')).'\');
						$(\'#indexing-warning\').show();
					}
						
					this.restartAllowed = false;
					var type = $(this).attr(\'rel\');
					
					$.ajax({
						url: this.href+\'&ajax=1\',
						context: this,
						dataType: \'json\',
						cache: \'false\',
						success: function(res)
						{
							this.running = false;
							this.restartAllowed = true;
							$(\'#indexing-warning\').hide();
							$(this).html(this.legend);
							if (type == \'price\')
								$(\'#ajax-message-ok span\').html(\''.addslashes($this->l('URL indexation finished')).'\');
							else
								$(\'#ajax-message-ok span\').html(\''.addslashes($this->l('Attribute indexation finished')).'\');
							$(\'#ajax-message-ok\').show();
							return;
						},
						error: function(res)
						{
							this.restartAllowed = true;
							$(\'#indexing-warning\').hide();
							if (type == \'price\')
								$(\'#ajax-message-ko span\').html(\''.addslashes($this->l('URL indexation failed')).'\');
							else
								$(\'#ajax-message-ko span\').html(\''.addslashes($this->l('Attribute indexation failed')).'\');
							$(\'#ajax-message-ko\').show();
							$(this).html(this.legend);
							
							this.running = false;
						}
					});
					return false;
				});
				$(\'.ajaxcall-recurcive\').each(function(it, elm) {
					$(elm).click(function() {
						if (this.cursor == undefined)
							this.cursor = 0;
						
						if (this.legend == undefined)
							this.legend = $(this).html();
							
						if (this.running == undefined)
							this.running = false;
						
						if (this.running == true)
							return false;
						
						$(\'.ajax-message\').hide();
						
						this.running = true;
						
						if (typeof(this.restartAllowed) == \'undefined\' || this.restartAllowed)
						{
							$(this).html(this.legend+\' '.addslashes($this->l('(in progress)')).'\');
							$(\'#indexing-warning\').show();
						}
							
						this.restartAllowed = false;
						
						$.ajax({
							url: this.href+\'&ajax=1&cursor=\'+this.cursor,
							context: this,
							dataType: \'json\',
							cache: \'false\',
							success: function(res)
							{
								this.running = false;
								if (res.result)
								{
									this.cursor = 0;
									$(\'#indexing-warning\').hide();
									$(this).html(this.legend);
									$(\'#ajax-message-ok span\').html(\''.addslashes($this->l('Price indexation finished')).'\');
									$(\'#ajax-message-ok\').show();
									return;
								}
								this.cursor = parseInt(res.cursor);
								$(this).html(this.legend+\' '.addslashes($this->l('(in progress, %s products price to index)')).'\'.replace(\'%s\', res.count));
								$(this).click();
							},
							error: function(res)
							{
								this.restartAllowed = true;
								$(\'#indexing-warning\').hide();
								$(\'#ajax-message-ko span\').html(\''.addslashes($this->l('Price indexation failed')).'\');
								$(\'#ajax-message-ko\').show();
								$(this).html(this.legend);
								
								this.cursor = 0;
								this.running = false;
							}
						});
						return false;
					});
				});
			</script>
		</fieldset>
		<br />
		<fieldset class="width4">
			<legend><img src="../img/admin/cog.gif" alt="" />'.$this->l('Existing filter templates').'</legend>';

		$filters_templates = Db::getInstance(_PS_USE_SQL_SLAVE_)->executeS('SELECT * FROM '._DB_PREFIX_.'layered_filter ORDER BY date_add DESC');
		if (count($filters_templates))
		{
			$html .= '<p>'.count($filters_templates).' '.$this->l('filter templates are configured:').'</p>
			<table id="table-filter-templates" class="table" style="width: 700px;">
				<tr>
					<th>'.$this->l('ID').'</th>
					<th>'.$this->l('Name').'</th>
					<th>'.$this->l('Categories').'</th>
					<th>'.$this->l('Created on').'</th>
					<th>'.$this->l('Actions').'</th>
				</tr>';

			foreach ($filters_templates as $filters_template)
			{
				/* Clean request URI first */
				$_SERVER['REQUEST_URI'] = preg_replace('/&deleteFilterTemplate=[0-9]*&id_layered_filter=[0-9]*/', '', $_SERVER['REQUEST_URI']);
				
				$html .= '
				<tr>
					<td>'.(int)$filters_template['id_layered_filter'].'</td>
					<td style="text-align: left; padding-left: 10px; width: 270px;">'.$filters_template['name'].'</td>
					<td style="text-align: center;">'.(int)$filters_template['n_categories'].'</td>
					<td>'.Tools::displayDate($filters_template['date_add'],null , true).'</td>
					<td>
						<a href="#" onclick="return updElements('.($filters_template['n_categories'] ? 0 : 1).', '.(int)$filters_template['id_layered_filter'].');">
						<img src="../img/admin/edit.gif" alt="" title="'.$this->l('Edit').'" /></a> 
						<a href="'.Tools::safeOutput($_SERVER['REQUEST_URI']).'&deleteFilterTemplate=1&id_layered_filter='.(int)$filters_template['id_layered_filter'].'"
						onclick="return confirm(\''.addslashes(sprintf($this->l('Delete filter template #%d?'), (int)$filters_template['id_layered_filter'])).'\');">
						<img src="../img/admin/delete.gif" alt="" title="'.$this->l('Delete').'" /></a>
					</td>
				</tr>';
			}

			$html .= '
			</table>';
		}
		else
			$html .= $this->l('No filter template found.');

		$html .= '
		</fieldset><br />
		<fieldset class="width4">
			<legend><img src="../img/admin/cog.gif" alt="" />'.$this->l('Build your own filter template').'</legend>
			<link rel="stylesheet" href="'._PS_CSS_DIR_.'jquery-ui-1.8.10.custom.css" />
			<style type="text/css">
				#error-filter-name { display: none; }
				#layered_container_left ul, #layered_container_right ul { list-style-type: none; padding-left: 0px; }
				.ui-effects-transfer { border: 1px solid #CCC; }
				.ui-state-highlight { height: 1.5em; line-height: 1.2em; }
				ul#selected_filters, #layered_container_right ul { list-style-type: none; margin: 0; padding: 0; }
				ul#selected_filters li, #layered_container_right ul li { width: 326px; font-size: 11px; padding: 8px 9px 7px 20px; height: 14px; margin-bottom: 5px; }
				ul#selected_filters li span.ui-icon { position: absolute; margin-top: -2px; margin-left: -18px; }
				#layered_container_right ul li span { display: none; }
				#layered_container_right ul li { padding-left: 8px; position: relative; }
				#layered_container_left ul li { cursor: move; position: relative; }
				#layered-cat-counter { display: none; }
				#layered-step-2, #layered-step-3 { display: none; }
				#layered-step-2 h3 { margin-top: 0; }
				#table-filter-templates tr th, #table-filter-templates tr td { text-align: center; }
				.filter_type { width: 70px; position: absolute; right: 53px; top: 5px;}
				.filter_show_limit { position: absolute; width: 40px; right: 5px; top: 5px; }
				#layered-step-3 .alert { width: auto; }
				#fancybox-content {
					height: 400px !important;
					overflow: auto !important;
				}
			</style>
			<form action="'.Tools::safeOutput($_SERVER['REQUEST_URI']).'" method="post" onsubmit="return checkForm();">';
			
		$html .= '
			<h2>'.$this->l('Step 1/3 - Select categories').'</h2>
			<p style="margin-top: 20px;">
				<span style="color: #585A69;display: block;float: left;font-weight: bold;text-align: right;width: 200px;" >'.$this->l('Use this template for:').'</span>
				<input type="radio" id="scope_1" name="scope" value="1" style="margin-left: 15px;" onclick="$(\'#error-treeview\').hide(); $(\'#layered-step-2\').show(); updElements(1, 0);" /> 
				<label for="scope_1" style="float: none;">'.$this->l('All categories').'</label>
				<input type="radio" id="scope_2" name="scope" value="2" style="margin-left: 15px;" class="layered-category-selection" onclick="$(\'label a#inline\').click(); $(\'#layered-step-2\').show();" /> 
				<style>
					.link {
						color: black;
						cursor: pointer;
						text-decoration: underline;
					}
					.link:hover {
						color: gray;
					}
				</style>
				<label for="scope_2" style="float: none;"><a id="inline" href="#layered-categories-selection" style="text-decoration: underline;"></a>'.preg_replace('/\*([^*]+)\*/Usi', '<span class="link">$1</span>', $this->l('*Specific* categories')).'
				(<span id="layered-cat-counter"></span> '.$this->l('selected').')</label>
			</p>';
		
		$shops = Shop::getShops(true, null, true);
		if (count($shops) > 1)
		{
			$helper = new HelperForm();
			$helper->id = null;
			$helper->table = 'layered_filter';
			$helper->identifier = 'id_layered_filter';
			
			if (Shop::isFeatureActive())
			{
				$html .= '<span style="color: #585A69;display: block;float: left;font-weight: bold;text-align: right;width: 200px;" >'.$this->l('Choose shop association:').'</span>';
				$html .= '<div id="shop_association" style="width: 300px;margin-left: 215px;">'.$helper->renderAssoShop().'</div>';
			}
		}
		
		$html .= '
			<div id="error-treeview" class="error" style="display: none;">
				<img src="../img/admin/error2.png" alt="" /> '.$this->l('Please select at least one specific category or select "All categories".').'
			</div>
			<div style="display: none;">
				<div id="layered-categories-selection" style="padding: 10px; text-align: left;">
					<h2>'.$this->l('Categories using this template').'</h2>
					<ol style="padding-left: 20px;">
						<li>'.$this->l('Select one ore more category using this filter template').'</li>
						<li>'.$this->l('Press "Save this selection" or close the window to save').'</li>
					</ol>';

			$selected_cat = array();
			// Translations are not automatic for the moment ;)
			if (Shop::getContext() == Shop::CONTEXT_SHOP)
			{
				$root_category = Category::getRootCategory();
				$root_category = array('id_category' => $root_category->id_category, 'name' => $root_category->name);
			}
			else
				$root_category = array('id_category' => '0', 'name' => $this->l('Root'));

			$helper = new Helper();
			$html .= $helper->renderCategoryTree(null, $selected_cat, 'categoryBox');
			
			$html .= '
					<br />
					<center><input type="button" class="button" value="'.$this->l('Save this selection').'" onclick="$.fancybox.close();" /></center>
				</div>
			</div>
			<div id="layered-step-2">
				<hr size="1" noshade />
				<h2>'.$this->l('Step 2/3 - Select filters').'</h2>
				<div id="layered_container">
					<div id="layered_container_left" style="width: 360px; float: left; height: 200px; overflow-y: auto;">
						<h3>'.$this->l('Selected filters').' <span id="num_sel_filters">(0)</span></h3>
						<p id="no-filters">'.$this->l('No filters selected yet.').'</p>
						<ul id="selected_filters"></ul>
					</div>
					<div id="layered-ajax-refresh">
					'.$this->ajaxCallBackOffice().'
					</div>
				</div>
				<div class="clear"></div>
				<hr size="1" noshade />';
				
			$this->context->controller->addJQueryPlugin('fancybox');
			$this->context->controller->addJQueryUI('ui.sortable');
			$this->context->controller->addJQueryUI('ui.draggable');
			$this->context->controller->addJQueryUI('effects.transfer');
			$id_lang = Context::getContext()->cookie->id_lang;
			
			$html .= '
				<script type="text/javascript">
					function updLayCounters(showAlert)
					{
						$(\'#num_sel_filters\').html(\'(\'+$(\'ul#selected_filters\').find(\'li\').length+\')\');
						$(\'#num_avail_filters\').html(\'(\'+$(\'#layered_container_right ul\').find(\'li\').length+\')\');
						
						if ($(\'ul#selected_filters\').find(\'li\').length >= 1)
						{
							$(\'#layered-step-3\').show();
							$(\'#layered-step-3 .alert\').hide();
						}
						else
						{
							if (showAlert)
								$(\'#layered-step-3\').show();
							else
								$(\'#layered-step-3\').hide();
							
							$(\'#layered-step-3 .alert\').show();
							
						}
					}

					function updPositions()
					{
						$(\'#layered_container_left li\').each(function(idx) {
							$(this).find(\'span.position\').html(parseInt(1+idx)+\'. \');
						});
					}

					function updCatCounter()
					{
						$(\'#layered-cat-counter\').html($(\'#categories-treeview\').find(\'input:checked\').length);
						$(\'#layered-cat-counter\').show();
					}

					function updHeight()
					{
						$(\'#layered_container_left\').css(\'height\', 30+(1+$(\'#layered_container_left\').find(\'li\').length)*34);
						$(\'#layered_container_right\').css(\'height\', 30+(1+$(\'#layered_container_right\').find(\'li\').length)*34);
					}

					function updElements(all, id_layered_filter)
					{
						if ($(\'#error-treeview\').is(\':hidden\'))
							$(\'#layered-step-2\').show();
						else
							$(\'#layered-step-2\').hide();
						$(\'#layered-ajax-refresh\').css(\'background-color\', \'black\');
						$(\'#layered-ajax-refresh\').css(\'opacity\', \'0.2\');
						$(\'#layered-ajax-refresh\').html(\'<div style="margin: 0 auto; padding: 10px; text-align: center;">\'
						+\'<img src="../img/admin/ajax-loader-big.gif" alt="" /><br /><p style="color: white;">'.addslashes($this->l('Loading...')).'</p></div>\');
						
						$.ajax(
						{
							type: \'POST\',
							url: \''.__PS_BASE_URI__.'\' + \'modules/blocklayered/blocklayered-ajax-back.php\',
							data: \'layered_token='.substr(Tools::encrypt('blocklayered/index'), 0, 10).'&id_lang='.$id_lang.'&\'
								+(all ? \'\' : $(\'input[name="categoryBox[]"]\').serialize()+\'&\')
								+(id_layered_filter ? \'id_layered_filter=\'+parseInt(id_layered_filter) : \'\')
								+\'&base_folder='.urlencode(_PS_ADMIN_DIR_).'\',
							success: function(result)
							{
								$(\'#layered-ajax-refresh\').css(\'background-color\', \'transparent\');
								$(\'#layered-ajax-refresh\').css(\'opacity\', \'1\');
								$(\'#layered-ajax-refresh\').html(result);
								
								$(\'#layered_container_right li input\').each(function() {
									if ($(\'#layered_container_left\').find(\'input[id="\'+$(this).attr(\'id\')+\'"]\').length > 0)
										$(this).parent().remove();
								});
								
								updHeight();
								updLayCounters(true);
							}
						});
						return false;
					}
					
					function checkForm()
					{
						if ($(\'#layered_tpl_name\').val() == \'\')
						{
							$(\'#error-filter-name\').show();
							return false;
						}
						else if ($(\'#scope_1\').attr(\'checked\') && $(\'#n_existing\').val() > 0)
							if (!confirm(\''.addslashes($this->l('You selected -All categories-, all existing filter templates will be deleted, OK?')).'\'))
								return false;

						return true;
					}

					function launch()
					{
						$(\'#layered_container input\').live(\'click\', function ()
						{
							if ($(this).parent().hasClass(\'layered_right\'))
							{
								$(\'p#no-filters\').hide();
								$(this).parent().css(\'background\', \'url("../img/jquery-ui/ui-bg_glass_100_fdf5ce_1x400.png") repeat-x scroll 50% 50% #FDF5CE\');
								$(this).parent().removeClass(\'layered_right\');
								$(this).parent().addClass(\'layered_left\');
								$(this).effect(\'transfer\', { to: $(\'#layered_container_left ul#selected_filters\') }, 300, function() {
									$(this).parent().appendTo(\'ul#selected_filters\');
									updLayCounters(false);
									updHeight();
									updPositions();
								});
							}
							else
							{
								$(this).parent().css(\'background\', \'url("../img/jquery-ui/ui-bg_glass_100_f6f6f6_1x400.png") repeat-x scroll 50% 50% #F6F6F6\');
								$(this).effect(\'transfer\', { to: $(\'#layered_container_right ul#all_filters\') }, 300, function() {
									$(this).parent().removeClass(\'layered_left\');
									$(this).parent().addClass(\'layered_right\');
									$(this).parent().appendTo(\'ul#all_filters\');
									updLayCounters(true);
									updHeight();
									updPositions();
									if ($(\'#layered_container_left ul\').length == 0)
										$(\'p#no-filters\').show();
								});
							}
							enableSortable();
						});
						
						$(\'label a#inline\').fancybox({ 
							\'hideOnContentClick\': false,
							\'onClosed\': function() {
								lock_treeview_hidding = false;
								$(\'#categories-treeview\').parent().parent().hide();
								updCatCounter();
								if ($(\'#categories-treeview\').find(\'input:checked\').length == 0)
									$(\'#error-treeview\').show();
								else
									$(\'#error-treeview\').hide();
								updElements(0, 0);
							},
							\'onComplete\': function() {
								lock_treeview_hidding = true;
								$(\'#categories-treeview\').parent().parent().show();
								if($($(\'#categories-treeview li\')[0]).attr(\'cleaned\'))
									return;
								if($($(\'#categories-treeview li\')[0]).attr(\'cleaned\', true))
								$($(\'#categories-treeview li\')[0]).removeClass(\'static\');
								$($(\'#categories-treeview li span\')[0]).trigger(\'click\');
								$($(\'#categories-treeview li\')[0]).children(\'div\').remove();
								$($(\'#categories-treeview li\')[0]).
									removeClass(\'collapsable lastCollapsable\').
									addClass(\'last static\');
								$(\'.hitarea\').live(\'click\', function(it)
								{
									$(this).parent().find(\'> .category_label\').click();
								});
							}
						});

						updHeight();
						updLayCounters(false);
						updPositions();
						updCatCounter();
						enableSortable();
					}
					
					function enableSortable()
					{
						$(function() {
							$(\'ul#selected_filters\').sortable({
								axis: \'y\',
								update: function() { updPositions(); },
								placeholder: \'ui-state-highlight\'

							});
							$(\'ul#selected_filters\').disableSelection();
						});
					}

					$(document).ready(function() {
						launch();
					});
				</script>
			</div>
			<div id="layered-step-3">
				<div id="error-filter-name" class="error">
					<img src="../img/admin/error.png" alt="" title="" />'.$this->l('Errors:').'
					<ul>
						<li>'.$this->l('Filter template name required (cannot be empty)').'</li>
					</ul>
				</div>
				<h2>'.$this->l('Step 3/3 - Name your template').'</h2>
				<p>'.$this->l('Template name:').' <input type="text" id="layered_tpl_name" onkeyup="if ($(this).val() != \'\')
				{ $(\'#error-filter-name\').hide(); } else { $(\'#error-filter-name\').show(); }" name="layered_tpl_name" maxlength="64" value="'.sprintf($this->l('My template %s'), date('Y-m-d')).'"
				style="width: 200px; font-size: 11px;" /> <span style="font-size: 10px; font-style: italic;">('.$this->l('only as a reminder').')</span></p>
				<hr size="1" noshade />
				<p class="alert">'.$this->l('No filters selected, the blocklayered will be disable for the categories seleted.').'</p>
				<br />
				<center><input type="submit" class="button" name="SubmitFilter" value="'.$this->l('Save this filter template').'" /></center>
			</div>
				<input type="hidden" name="id_layered_filter" id="id_layered_filter" value="0" />
				<input type="hidden" name="n_existing" id="n_existing" value="'.(int)count($filters_templates).'" />
			</form>
		</fieldset><br />
		<fieldset class="width4">
			<legend><img src="../img/admin/cog.gif" alt="" /> '.$this->l('Configuration').'</legend>
			<form action="'.Tools::safeOutput($_SERVER['REQUEST_URI']).'" method="post">			
				<table border="0" style="font-size: 11px; width: 100%; margin: 0 auto;" class="table">
					<tr>
						<th style="text-align: center;">'.$this->l('Option').'</th>
						<th style="text-align: center; width: 200px;">'.$this->l('Value').'</th>
					</tr>
					<tr>
						<td style="text-align: right;">'.$this->l('Hide filter values with no product is matching').'</td>
						<td style="text-align: center;">
							<img src="../img/admin/enabled.gif" alt="'.$this->l('Yes').'" title="'.$this->l('Yes').'" />
							'.$this->l('Yes').' <input type="radio" name="ps_layered_hide_0_values" value="1" '.(Configuration::get('PS_LAYERED_HIDE_0_VALUES') ? 'checked="checked"' : '').' />
							<img src="../img/admin/disabled.gif" alt="'.$this->l('No').'" title="'.$this->l('No').'" style="margin-left: 10px;" />
							'.$this->l('No').' <input type="radio" name="ps_layered_hide_0_values" value="0" '.(!Configuration::get('PS_LAYERED_HIDE_0_VALUES') ? 'checked="checked"' : '').' />
						</td>
					</tr>
					<tr>
						<td style="text-align: right;">'.$this->l('Show the number of matching products').'</td>
						<td style="text-align: center;">
							<img src="../img/admin/enabled.gif" alt="'.$this->l('Yes').'" title="'.$this->l('Yes').'" />
							'.$this->l('Yes').' <input type="radio" name="ps_layered_show_qties" value="1" '.(Configuration::get('PS_LAYERED_SHOW_QTIES') ? 'checked="checked"' : '').' />
							<img src="../img/admin/disabled.gif" alt="'.$this->l('No').'" title="'.$this->l('No').'" style="margin-left: 10px;" />
							'.$this->l('No').' <input type="radio" name="ps_layered_show_qties" value="0" '.(!Configuration::get('PS_LAYERED_SHOW_QTIES') ? 'checked="checked"' : '').' />
						</td>
					</tr>
					<tr>
						<td style="text-align: right;">'.$this->l('Show products from subcategories').'</td>
						<td style="text-align: center;">
							<img src="../img/admin/enabled.gif" alt="'.$this->l('Yes').'" title="'.$this->l('Yes').'" />
							'.$this->l('Yes').' <input type="radio" name="ps_layered_full_tree" value="1" '.(Configuration::get('PS_LAYERED_FULL_TREE') ? 'checked="checked"' : '').' />
							<img src="../img/admin/disabled.gif" alt="'.$this->l('No').'" title="'.$this->l('No').'" style="margin-left: 10px;" />
							'.$this->l('No').' <input type="radio" name="ps_layered_full_tree" value="0" '.(!Configuration::get('PS_LAYERED_FULL_TREE') ? 'checked="checked"' : '').' />
						</td>
					</tr>
					<tr style="text-align: center;">
						<td style="text-align: right;">'.$this->l('Category filter depth (0 for no limits, 1 by default)').'</td>
						<td>
							<input type="text" name="ps_layered_filter_category_depth" value="'.((Configuration::get('PS_LAYERED_FILTER_CATEGORY_DEPTH') !== false) ? Configuration::get('PS_LAYERED_FILTER_CATEGORY_DEPTH') : 1).'" />
						</td>
					</tr>
					<tr style="text-align: center;">
						<td style="text-align: right;">'.$this->l('Use tax to filter price').'</td>
						<td>
							<img src="../img/admin/enabled.gif" alt="'.$this->l('Yes').'" title="'.$this->l('Yes').'" />
							'.$this->l('Yes').' <input type="radio" name="ps_layered_filter_price_usetax" value="1" '.(Configuration::get('PS_LAYERED_FILTER_PRICE_USETAX') ? 'checked="checked"' : '').' />
							<img src="../img/admin/disabled.gif" alt="'.$this->l('No').'" title="'.$this->l('No').'" style="margin-left: 10px;" />
							'.$this->l('No').' <input type="radio" name="ps_layered_filter_price_usetax" value="0" '.(!Configuration::get('PS_LAYERED_FILTER_PRICE_USETAX') ? 'checked="checked"' : '').' />
						</td>
					</tr>
					<tr style="text-align: center;">
						<td style="text-align: right;">'.$this->l('Allow indexing robots (google, yahoo, bing, ...) to use condition filter').'</td>
						<td>
							<img src="../img/admin/enabled.gif" alt="'.$this->l('Yes').'" title="'.$this->l('Yes').'" />
							'.$this->l('Yes').' <input type="radio" name="ps_layered_filter_index_condition" value="1" '.(Configuration::get('PS_LAYERED_FILTER_INDEX_CDT') ? 'checked="checked"' : '').' />
							<img src="../img/admin/disabled.gif" alt="'.$this->l('No').'" title="'.$this->l('No').'" style="margin-left: 10px;" />
							'.$this->l('No').' <input type="radio" name="ps_layered_filter_index_condition" value="0" '.(!Configuration::get('PS_LAYERED_FILTER_INDEX_CDT') ? 'checked="checked"' : '').' />
						</td>
					</tr>
					<tr style="text-align: center;">
						<td style="text-align: right;">'.$this->l('Allow indexing robots (google, yahoo, bing, ...) to use availability filter').'</td>
						<td>
							<img src="../img/admin/enabled.gif" alt="'.$this->l('Yes').'" title="'.$this->l('Yes').'" />
							'.$this->l('Yes').' <input type="radio" name="ps_layered_filter_index_availability" value="1" '.(Configuration::get('PS_LAYERED_FILTER_INDEX_QTY') ? 'checked="checked"' : '').' />
							<img src="../img/admin/disabled.gif" alt="'.$this->l('No').'" title="'.$this->l('No').'" style="margin-left: 10px;" />
							'.$this->l('No').' <input type="radio" name="ps_layered_filter_index_availability" value="0" '.(!Configuration::get('PS_LAYERED_FILTER_INDEX_QTY') ? 'checked="checked"' : '').' />
						</td>
					</tr>
					<tr style="text-align: center;">
						<td style="text-align: right;">'.$this->l('Allow indexing robots (google, yahoo, bing, ...) to use manufacturer filter').'</td>
						<td>
							<img src="../img/admin/enabled.gif" alt="'.$this->l('Yes').'" title="'.$this->l('Yes').'" />
							'.$this->l('Yes').' <input type="radio" name="ps_layered_filter_index_manufacturer" value="1" '.(Configuration::get('PS_LAYERED_FILTER_INDEX_MNF') ? 'checked="checked"' : '').' />
							<img src="../img/admin/disabled.gif" alt="'.$this->l('No').'" title="'.$this->l('No').'" style="margin-left: 10px;" />
							'.$this->l('No').' <input type="radio" name="ps_layered_filter_index_manufacturer" value="0" '.(!Configuration::get('PS_LAYERED_FILTER_INDEX_MNF') ? 'checked="checked"' : '').' />
						</td>
					</tr>
					<tr style="text-align: center;">
						<td style="text-align: right;">'.$this->l('Allow indexing robots (google, yahoo, bing, ...) to use category filter').'</td>
						<td>
							<img src="../img/admin/enabled.gif" alt="'.$this->l('Yes').'" title="'.$this->l('Yes').'" />
							'.$this->l('Yes').' <input type="radio" name="ps_layered_filter_index_category" value="1" '.(Configuration::get('PS_LAYERED_FILTER_INDEX_CAT') ? 'checked="checked"' : '').' />
							<img src="../img/admin/disabled.gif" alt="'.$this->l('No').'" title="'.$this->l('No').'" style="margin-left: 10px;" />
							'.$this->l('No').' <input type="radio" name="ps_layered_filter_index_category" value="0" '.(!Configuration::get('PS_LAYERED_FILTER_INDEX_CAT') ? 'checked="checked"' : '').' />
						</td>
					</tr>
				</table>
				<p style="text-align: center;"><input type="submit" class="button" name="submitLayeredSettings" value="'.$this->l('Save configuration').'" /></p>
			</form>
		</fieldset>';

		return $html;
	}

	private function getSelectedFilters()
	{
		$id_parent = (int)Tools::getValue('id_category', Tools::getValue('id_category_layered', 1));
		if ($id_parent == 1)
			return;
		
		// Force attributes selection (by url '.../2-mycategory/color-blue' or by get parameter 'selected_filters')
		if (strpos($_SERVER['SCRIPT_FILENAME'], 'blocklayered-ajax.php') === false || Tools::getValue('selected_filters') !== false)
		{
			if (Tools::getValue('selected_filters'))
				$url = Tools::getValue('selected_filters');
			else
				$url = preg_replace('/\/(?:\w*)\/(?:[0-9]+[-\w]*)([^\?]*)\??.*/', '$1', Tools::safeOutput($_SERVER['REQUEST_URI'], true));
			
			$url_attributes = explode('/', ltrim($url, '/'));
			$selected_filters = array('category' => array());
			if (!empty($url_attributes))
			{
				foreach ($url_attributes as $url_attribute)
				{
					$url_parameters = explode('-', $url_attribute);
					$attribute_name  = array_shift($url_parameters);
					if ($attribute_name == 'page')
						$this->page = (int)$url_parameters[0];
					else if (in_array($attribute_name, array('price', 'weight')))
						$selected_filters[$attribute_name] = array($url_parameters[0], $url_parameters[1]);
					else
					{
						foreach ($url_parameters as $url_parameter)
						{
							$data = Db::getInstance()->getValue('SELECT data FROM `'._DB_PREFIX_.'layered_friendly_url` WHERE `url_key` = \''.md5('/'.$attribute_name.'-'.$url_parameter).'\'');
							if ($data)
								foreach (Tools::unSerialize($data) as $key_params => $params)
								{
									if (!isset($selected_filters[$key_params]))
										$selected_filters[$key_params] = array();
									foreach ($params as $key_param => $param)
									{
										if (!isset($selected_filters[$key_params][$key_param]))
											$selected_filters[$key_params][$key_param] = array();
										$selected_filters[$key_params][$key_param] = $param;
									}
								}
						}
					}
				}
				return $selected_filters;
			}
		}

		/* Analyze all the filters selected by the user and store them into a tab */
		$selected_filters = array('category' => array(), 'manufacturer' => array(), 'quantity' => array(), 'condition' => array());
		foreach ($_GET as $key => $value)
			if (substr($key, 0, 8) == 'layered_')
			{
				preg_match('/^(.*)_([0-9]+|new|used|refurbished|slider)$/', substr($key, 8, strlen($key) - 8), $res);
				if (isset($res[1]))
				{
					$tmp_tab = explode('_', $value);
					$value = $tmp_tab[0];
					$id_key = false;
					if (isset($tmp_tab[1]))
						$id_key = $tmp_tab[1];
					if ($res[1] == 'condition' && in_array($value, array('new', 'used', 'refurbished')))
						$selected_filters['condition'][] = $value;
					else if ($res[1] == 'quantity' && (!$value || $value == 1))
						$selected_filters['quantity'][] = $value;
					else if (in_array($res[1], array('category', 'manufacturer')))
					{
						if (!isset($selected_filters[$res[1].($id_key ? '_'.$id_key : '')]))
							$selected_filters[$res[1].($id_key ? '_'.$id_key : '')] = array();
						$selected_filters[$res[1].($id_key ? '_'.$id_key : '')][] = (int)$value;
					}
					else if (in_array($res[1], array('id_attribute_group', 'id_feature')))
					{
						if (!isset($selected_filters[$res[1]]))
							$selected_filters[$res[1]] = array();
						$selected_filters[$res[1]][(int)$value] = $id_key.'_'.(int)$value;
					}
					else if ($res[1] == 'weight')
						$selected_filters[$res[1]] = $tmp_tab;
					else if ($res[1] == 'price')
						$selected_filters[$res[1]] = $tmp_tab;
				}
			}
		return $selected_filters;
	}

	public function getProductByFilters($selected_filters = array())
	{
		global $cookie;

		if (!empty($this->products))
			return $this->products;

		/* If the current category isn't defined or if it's homepage, we have nothing to display */
		$id_parent = (int)Tools::getValue('id_category', Tools::getValue('id_category_layered', 1));
		if ($id_parent == 1)
			return false;

		$alias_where = 'p';
		if (version_compare(_PS_VERSION_,'1.5','>'))
			$alias_where = 'product_shop'; 

		$query_filters_where = ' AND '.$alias_where.'.`active` = 1 AND '.$alias_where.'.`visibility` IN ("both", "catalog")';
		$query_filters_from = '';
		
		$parent = new Category((int)$id_parent);
		if (!count($selected_filters['category']))
		{
			if (Configuration::get('PS_LAYERED_FULL_TREE'))
				$query_filters_from .= ' INNER JOIN '._DB_PREFIX_.'category_product cp
				ON p.id_product = cp.id_product
				INNER JOIN '._DB_PREFIX_.'category c ON (c.id_category = cp.id_category AND
				'.(Configuration::get('PS_LAYERED_FULL_TREE') ? 'c.nleft >= '.(int)$parent->nleft.'
				AND c.nright <= '.(int)$parent->nright : 'c.id_category = '.(int)$id_parent).'
				AND c.active = 1)';
			else
				$query_filters_from .= ' INNER JOIN '._DB_PREFIX_.'category_product cp
				ON p.id_product = cp.id_product
				INNER JOIN '._DB_PREFIX_.'category c ON (c.id_category = cp.id_category
				AND c.id_category = '.(int)$id_parent.'
				AND c.active = 1)';
		}

		foreach ($selected_filters as $key => $filter_values)
		{
			if (!count($filter_values))
				continue;

			preg_match('/^(.*[^_0-9])/', $key, $res);
			$key = $res[1];

			switch ($key)
			{
				case 'id_feature':
					$sub_queries = array();
					foreach ($filter_values as $filter_value)
					{
						$filter_value_array = explode('_', $filter_value);
						if (!isset($sub_queries[$filter_value_array[0]]))
							$sub_queries[$filter_value_array[0]] = array();
						$sub_queries[$filter_value_array[0]][] = 'fp.`id_feature_value` = '.(int)$filter_value_array[1];
					}
					foreach ($sub_queries as $sub_query)
					{
						$query_filters_where .= ' AND p.id_product IN (SELECT `id_product` FROM `'._DB_PREFIX_.'feature_product` fp WHERE ';
						$query_filters_where .= implode(' OR ', $sub_query).') ';
					}
				break;

				case 'id_attribute_group':
					$sub_queries = array();
					
					
					foreach ($filter_values as $filter_value)
					{
						$filter_value_array = explode('_', $filter_value);
						if (!isset($sub_queries[$filter_value_array[0]]))
							$sub_queries[$filter_value_array[0]] = array();
						$sub_queries[$filter_value_array[0]][] = 'pac.`id_attribute` = '.(int)$filter_value_array[1];
					}
					foreach ($sub_queries as $sub_query)
					{
						$query_filters_where .= ' AND p.id_product IN (SELECT pa.`id_product`
						FROM `'._DB_PREFIX_.'product_attribute_combination` pac
						LEFT JOIN `'._DB_PREFIX_.'product_attribute` pa
						ON (pa.`id_product_attribute` = pac.`id_product_attribute`)'.
						Shop::addSqlAssociation('product_attribute', 'pa').'
						WHERE '.implode(' OR ', $sub_query).') ';
					}
				break;

				case 'category':
					$query_filters_where .= ' AND p.id_product IN (SELECT id_product FROM '._DB_PREFIX_.'category_product cp WHERE ';
					foreach ($selected_filters['category'] as $id_category)
						$query_filters_where .= 'cp.`id_category` = '.(int)$id_category.' OR ';
					$query_filters_where = rtrim($query_filters_where, 'OR ').')';
				break;

				case 'quantity':
					if (count($selected_filters['quantity']) == 2)
						break;

					$query_filters_where .= ' AND sa.quantity '.(!$selected_filters['quantity'][0] ? '<=' : '>').' 0 ';
					$query_filters_from .= 'LEFT JOIN `'._DB_PREFIX_.'stock_available` sa ON (sa.id_product = p.id_product AND sa.id_shop = '.(int)Context::getContext()->shop->id.') ';
				break;

				case 'manufacturer':
					$query_filters_where .= ' AND p.id_manufacturer IN ('.implode($selected_filters['manufacturer'], ',').')';
				break;

				case 'condition':
					if (count($selected_filters['condition']) == 3)
						break;
					$query_filters_where .= ' AND '.$alias_where.'.condition IN (';
					foreach ($selected_filters['condition'] as $cond)
						$query_filters_where .= '\''.$cond.'\',';
					$query_filters_where = rtrim($query_filters_where, ',').')';
				break;

				case 'weight':
					if ($selected_filters['weight'][0] != 0 || $selected_filters['weight'][1] != 0)
						$query_filters_where .= ' AND p.`weight` BETWEEN '.(float)($selected_filters['weight'][0] - 0.001).' AND '.(float)($selected_filters['weight'][1] + 0.001);

				case 'price':
					if (isset($selected_filters['price']))
					{
						if ($selected_filters['price'][0] !== '' || $selected_filters['price'][1] !== '')
						{
							$price_filter = array();
							$price_filter['min'] = (float)($selected_filters['price'][0]);
							$price_filter['max'] = (float)($selected_filters['price'][1]);
						}
					}
					else
						$price_filter = false;
				break;
			}
		}
		
		$id_currency = (int)Context::getContext()->currency->id;
		
		$price_filter_query_in = ''; // All products with price range between price filters limits
		$price_filter_query_out = ''; // All products with a price filters limit on it price range
		if (isset($price_filter) && $price_filter)
		{
			$price_filter_query_in = 'INNER JOIN `'._DB_PREFIX_.'layered_price_index` psi
			ON
			(
				psi.price_min >= '.(int)$price_filter['min'].'
				AND psi.price_max <= '.(int)$price_filter['max'].'
				AND psi.`id_product` = p.`id_product`
				AND psi.`id_currency` = '.$id_currency.'
			)';
			
			$price_filter_query_out = 'INNER JOIN `'._DB_PREFIX_.'layered_price_index` psi
			ON 
				((psi.price_min < '.(int)$price_filter['min'].' AND psi.price_max > '.(int)$price_filter['min'].')
				OR
				(psi.price_max > '.(int)$price_filter['max'].' AND psi.price_min < '.(int)$price_filter['max'].'))
				AND psi.`id_product` = p.`id_product`
				AND psi.`id_currency` = '.$id_currency;
		}
		
		$query_filters_from .= Shop::addSqlAssociation('product', 'p');
		
		$all_products_out = self::query('
		SELECT p.`id_product` id_product
		FROM `'._DB_PREFIX_.'product` p
		'.$price_filter_query_out.'
		'.$query_filters_from.'
		WHERE 1 '.$query_filters_where.' GROUP BY id_product');
		
		$all_products_in = self::query('
		SELECT p.`id_product` id_product
		FROM `'._DB_PREFIX_.'product` p
		'.$price_filter_query_in.'
		'.$query_filters_from.'
		WHERE 1 '.$query_filters_where.' GROUP BY id_product');

		$product_id_list = array();
		
		while ($product = DB::getInstance()->nextRow($all_products_in))
			$product_id_list[] = (int)$product['id_product'];

		while ($product = DB::getInstance()->nextRow($all_products_out))
			if (isset($price_filter) && $price_filter)
			{
				$price = (int)Product::getPriceStatic($product['id_product'], Configuration::get('PS_LAYERED_FILTER_PRICE_USETAX')); // Cast to int because we don't care about cents
				if ($price < $price_filter['min'] || $price > $price_filter['max'])
					continue;
				$product_id_list[] = (int)$product['id_product'];
			}
		$this->nbr_products = count($product_id_list);
		
		if ($this->nbr_products == 0)
			$this->products = array();
		else
		{
			$n = (int)Tools::getValue('n', Configuration::get('PS_PRODUCTS_PER_PAGE'));
			$nb_day_new_product = (Validate::isUnsignedInt(Configuration::get('PS_NB_DAYS_NEW_PRODUCT')) ? Configuration::get('PS_NB_DAYS_NEW_PRODUCT') : 20);

			$this->products = Db::getInstance(_PS_USE_SQL_SLAVE_)->executeS('
			SELECT
				p.*,
				'.($alias_where == 'p' ? '' : 'product_shop.*,' ).'
				'.$alias_where.'.id_category_default,
				pl.*,
				MAX(image_shop.`id_image`) id_image,
				il.legend, 
				m.name manufacturer_name,
				DATEDIFF('.$alias_where.'.`date_add`, DATE_SUB(NOW(), INTERVAL '.(int)$nb_day_new_product.' DAY)) > 0 AS new
			FROM `'._DB_PREFIX_.'category_product` cp
			LEFT JOIN '._DB_PREFIX_.'category c ON (c.id_category = cp.id_category)
			LEFT JOIN `'._DB_PREFIX_.'product` p ON p.`id_product` = cp.`id_product`
			'.Shop::addSqlAssociation('product', 'p').'
			LEFT JOIN '._DB_PREFIX_.'product_lang pl ON (pl.id_product = p.id_product'.Shop::addSqlRestrictionOnLang('pl').' AND pl.id_lang = '.(int)$cookie->id_lang.')
			LEFT JOIN `'._DB_PREFIX_.'image` i  ON (i.`id_product` = p.`id_product`)'.
			Shop::addSqlAssociation('image', 'i', false, 'image_shop.cover=1').'
			LEFT JOIN `'._DB_PREFIX_.'image_lang` il ON (image_shop.`id_image` = il.`id_image` AND il.`id_lang` = '.(int)$cookie->id_lang.')
			LEFT JOIN '._DB_PREFIX_.'manufacturer m ON (m.id_manufacturer = p.id_manufacturer)
			WHERE '.$alias_where.'.`active` = 1 AND '.$alias_where.'.`visibility` IN ("both", "catalog")
			AND '.(Configuration::get('PS_LAYERED_FULL_TREE') ? 'c.nleft >= '.(int)$parent->nleft.' AND c.nright <= '.(int)$parent->nright : 'c.id_category = '.(int)$id_parent).'
			AND c.active = 1
			AND p.id_product IN ('.implode(',', $product_id_list).')
			GROUP BY product_shop.id_product
			ORDER BY '.Tools::getProductsOrder('by', Tools::getValue('orderby'), true).' '.Tools::getProductsOrder('way', Tools::getValue('orderway')).
			' LIMIT '.(((int)$this->page - 1) * $n.','.$n));
		}
		
		if (Tools::getProductsOrder('by', Tools::getValue('orderby'), true) == 'p.price')
			Tools::orderbyPrice($this->products, Tools::getProductsOrder('way', Tools::getValue('orderway')));
			
		return $this->products;
	}
	
	private static function query($sql_query)
	{
		return Db::getInstance(_PS_USE_SQL_SLAVE_)->query($sql_query);
	}
	
	public function getFilterBlock($selected_filters = array())
	{
		global $cookie;
		static $cache = null;
		
		$id_lang = Context::getContext()->language->id;
		$currency = Context::getContext()->currency;
		$id_shop = (int) Context::getContext()->shop->id;
		$alias = 'product_shop';
		
		if (is_array($cache))
			return $cache;
			
		
		$id_parent = (int)Tools::getValue('id_category', Tools::getValue('id_category_layered', 1));
		if ($id_parent == 1)
			return;
		
		$parent = new Category((int)$id_parent, $id_lang);
		
		/* Get the filters for the current category */
		$filters = Db::getInstance(_PS_USE_SQL_SLAVE_)->executeS('SELECT * FROM '._DB_PREFIX_.'layered_category
			WHERE id_category = '.(int)$id_parent.'
				AND id_shop = '.$id_shop.'
			GROUP BY `type`, id_value ORDER BY position ASC');
		// Remove all empty selected filters
		foreach ($selected_filters as $key => $value)
			switch ($key)
			{
				case 'price':
				case 'weight':
					if ($value[0] === '' && $value[1] === '')
						unset($selected_filters[$key]);
					break;
				default:
					if ($value == '')
						unset($selected_filters[$key]);
					break;
			}
		
		$filter_blocks = array();
		foreach ($filters as $filter)
		{
			$sql_query = array('select' => '', 'from' => '', 'join' => '', 'where' => '', 'group' => '', 'second_query' => '');
			switch ($filter['type'])
			{
				// conditions + quantities + weight + price
				case 'price':
				case 'weight':
				case 'condition':
				case 'quantity':
					
					$sql_query['select'] = 'SELECT p.`id_product`, product_shop.`condition`, p.`id_manufacturer`, sa.`quantity`, p.`weight` ';

					$sql_query['from'] = '
					FROM '._DB_PREFIX_.'product p ';
					$sql_query['join'] = '
					INNER JOIN '._DB_PREFIX_.'category_product cp ON (cp.id_product = p.id_product)
					INNER JOIN '._DB_PREFIX_.'category c ON (c.id_category = cp.id_category AND
					'.(Configuration::get('PS_LAYERED_FULL_TREE') ? 'c.nleft >= '.(int)$parent->nleft.'
					AND c.nright <= '.(int)$parent->nright : 'c.id_category = '.(int)$id_parent).'
					AND c.active = 1) ';

					$sql_query['join'] .= 'LEFT JOIN `'._DB_PREFIX_.'stock_available` sa
						ON (sa.id_product = p.id_product AND sa.id_shop = '.(int)$this->context->shop->id.') ';
					$sql_query['where'] = 'WHERE product_shop.`active` = 1 AND product_shop.`visibility` IN ("both", "catalog") ';

					$sql_query['group'] = ' GROUP BY p.id_product ';
					break;

				case 'manufacturer':
					$sql_query['select'] = 'SELECT m.name, COUNT(DISTINCT p.id_product) nbr, m.id_manufacturer ';
					$sql_query['from'] = '
					FROM `'._DB_PREFIX_.'category_product` cp
					INNER JOIN  `'._DB_PREFIX_.'category` c ON (c.id_category = cp.id_category)
					INNER JOIN '._DB_PREFIX_.'product p ON (p.id_product = cp.id_product)
					INNER JOIN '._DB_PREFIX_.'manufacturer m ON (m.id_manufacturer = p.id_manufacturer) ';
					$sql_query['where'] = 'WHERE 
					'.(Configuration::get('PS_LAYERED_FULL_TREE') ? 'c.nleft >= '.(int)$parent->nleft.'
					AND c.nright <= '.(int)$parent->nright : 'c.id_category = '.(int)$id_parent).'
					AND c.active = 1
					AND '.$alias.'.active = 1 AND '.$alias.'.`visibility` IN ("both", "catalog")';
					$sql_query['group'] = ' GROUP BY p.id_manufacturer ORDER BY m.name';
					
					if (!Configuration::get('PS_LAYERED_HIDE_0_VALUES'))
					{
						$sql_query['second_query'] = '
							SELECT m.name, 0 nbr, m.id_manufacturer 
							
							FROM `'._DB_PREFIX_.'category_product` cp'.
							Shop::addSqlAssociation('product', 'cp').'
							INNER JOIN  `'._DB_PREFIX_.'category` c ON (c.id_category = cp.id_category)
							INNER JOIN '._DB_PREFIX_.'product p ON (p.id_product = cp.id_product)
							INNER JOIN '._DB_PREFIX_.'manufacturer m ON (m.id_manufacturer = p.id_manufacturer) 
							
							WHERE '.(Configuration::get('PS_LAYERED_FULL_TREE') ? 'c.nleft >= '.(int)$parent->nleft.'
							AND c.nright <= '.(int)$parent->nright : 'c.id_category = '.(int)$id_parent).'
							AND c.active = 1
							AND '.$alias.'.active = 1 AND '.$alias.'.`visibility` IN ("both", "catalog")
							GROUP BY p.id_manufacturer ORDER BY m.name';
					}
					
					break;
				case 'id_attribute_group':// attribute group
					$sql_query['select'] = '
					SELECT COUNT(DISTINCT p.id_product) nbr, lpa.id_attribute_group,
					a.color, al.name attribute_name, agl.public_name attribute_group_name , lpa.id_attribute, ag.is_color_group,
					liagl.url_name name_url_name, liagl.meta_title name_meta_title, lial.url_name value_url_name, lial.meta_title value_meta_title';
					$sql_query['from'] = '
					FROM '._DB_PREFIX_.'layered_product_attribute lpa
					INNER JOIN '._DB_PREFIX_.'attribute a
					ON a.id_attribute = lpa.id_attribute
					INNER JOIN '._DB_PREFIX_.'attribute_lang al
					ON al.id_attribute = a.id_attribute
					AND al.id_lang = '.(int)$id_lang.'
					INNER JOIN '._DB_PREFIX_.'product as p
					ON p.id_product = lpa.id_product
					INNER JOIN '._DB_PREFIX_.'attribute_group ag
					ON ag.id_attribute_group = lpa.id_attribute_group
					INNER JOIN '._DB_PREFIX_.'attribute_group_lang agl
					ON agl.id_attribute_group = lpa.id_attribute_group
					AND agl.id_lang = '.(int)$id_lang.'
					LEFT JOIN '._DB_PREFIX_.'layered_indexable_attribute_group_lang_value liagl
					ON (liagl.id_attribute_group = lpa.id_attribute_group AND liagl.id_lang = '.(int)$id_lang.')
					LEFT JOIN '._DB_PREFIX_.'layered_indexable_attribute_lang_value lial
					ON (lial.id_attribute = lpa.id_attribute AND lial.id_lang = '.(int)$id_lang.') ';

					$sql_query['where'] = 'WHERE a.id_attribute_group = '.(int)$filter['id_value'];
					$sql_query['where'] .= ' AND lpa.`id_shop` = '.(int)Context::getContext()->shop->id;
					$sql_query['where'] .= ' AND '.$alias.'.active = 1 AND '.$alias.'.`visibility` IN ("both", "catalog")
					AND p.id_product IN (
						SELECT id_product
						FROM '._DB_PREFIX_.'category_product cp
						INNER JOIN '._DB_PREFIX_.'category c ON (c.id_category = cp.id_category AND 
						'.(Configuration::get('PS_LAYERED_FULL_TREE') ? 'c.nleft >= '.(int)$parent->nleft.'
						AND c.nright <= '.(int)$parent->nright : 'c.id_category = '.(int)$id_parent).'
						AND c.active = 1)
					) ';
					$sql_query['group'] = '
					GROUP BY lpa.id_attribute
					ORDER BY ag.`position` ASC, a.`position` ASC';
					
					if (!Configuration::get('PS_LAYERED_HIDE_0_VALUES'))
					{
						$sql_query['second_query'] = '
							SELECT 0 nbr, lpa.id_attribute_group,
								a.color, al.name attribute_name, agl.public_name attribute_group_name , lpa.id_attribute, ag.is_color_group,
								liagl.url_name name_url_name, liagl.meta_title name_meta_title, lial.url_name value_url_name, lial.meta_title value_meta_title
							FROM '._DB_PREFIX_.'layered_product_attribute lpa'.
							Shop::addSqlAssociation('product', 'lpa').'
							INNER JOIN '._DB_PREFIX_.'attribute a
								ON a.id_attribute = lpa.id_attribute
							INNER JOIN '._DB_PREFIX_.'attribute_lang al
								ON al.id_attribute = a.id_attribute AND al.id_lang = '.(int)$id_lang.'
							INNER JOIN '._DB_PREFIX_.'product as p
								ON p.id_product = lpa.id_product
							INNER JOIN '._DB_PREFIX_.'attribute_group ag
								ON ag.id_attribute_group = lpa.id_attribute_group
							INNER JOIN '._DB_PREFIX_.'attribute_group_lang agl
								ON agl.id_attribute_group = lpa.id_attribute_group
							AND agl.id_lang = '.(int)$id_lang.'
							LEFT JOIN '._DB_PREFIX_.'layered_indexable_attribute_group_lang_value liagl
								ON (liagl.id_attribute_group = lpa.id_attribute_group AND liagl.id_lang = '.(int)$id_lang.')
							LEFT JOIN '._DB_PREFIX_.'layered_indexable_attribute_lang_value lial
								ON (lial.id_attribute = lpa.id_attribute AND lial.id_lang = '.(int)$id_lang.')
							WHERE '.$alias.'.active = 1 AND '.$alias.'.`visibility` IN ("both", "catalog")
							AND a.id_attribute_group = '.(int)$filter['id_value'].'
							AND lpa.`id_shop` = '.(int)Context::getContext()->shop->id.'
							GROUP BY lpa.id_attribute
							ORDER BY id_attribute_group, id_attribute';
					}
					break;

				case 'id_feature':
					$sql_query['select'] = 'SELECT fl.name feature_name, fp.id_feature, fv.id_feature_value, fvl.value,
					COUNT(DISTINCT p.id_product) nbr,
					lifl.url_name name_url_name, lifl.meta_title name_meta_title, lifvl.url_name value_url_name, lifvl.meta_title value_meta_title ';
					$sql_query['from'] = '
					FROM '._DB_PREFIX_.'feature_product fp
					INNER JOIN '._DB_PREFIX_.'product p ON (p.id_product = fp.id_product)
					LEFT JOIN '._DB_PREFIX_.'feature_lang fl ON (fl.id_feature = fp.id_feature AND fl.id_lang = '.$id_lang.')
					INNER JOIN '._DB_PREFIX_.'feature_value fv ON (fv.id_feature_value = fp.id_feature_value AND (fv.custom IS NULL OR fv.custom = 0))
					LEFT JOIN '._DB_PREFIX_.'feature_value_lang fvl ON (fvl.id_feature_value = fp.id_feature_value AND fvl.id_lang = '.$id_lang.')
					LEFT JOIN '._DB_PREFIX_.'layered_indexable_feature_lang_value lifl
					ON (lifl.id_feature = fp.id_feature AND lifl.id_lang = '.$id_lang.')
					LEFT JOIN '._DB_PREFIX_.'layered_indexable_feature_value_lang_value lifvl
					ON (lifvl.id_feature_value = fp.id_feature_value AND lifvl.id_lang = '.$id_lang.') ';
					$sql_query['where'] = 'WHERE '.$alias.'.`active` = 1 AND '.$alias.'.`visibility` IN ("both", "catalog")
					AND fp.id_feature = '.(int)$filter['id_value'].'
					AND p.id_product IN (
					SELECT id_product
					FROM '._DB_PREFIX_.'category_product cp
					INNER JOIN '._DB_PREFIX_.'category c ON (c.id_category = cp.id_category AND
					'.(Configuration::get('PS_LAYERED_FULL_TREE') ? 'c.nleft >= '.(int)$parent->nleft.'
					AND c.nright <= '.(int)$parent->nright : 'c.id_category = '.(int)$id_parent).'
					AND c.active = 1)) ';
					$sql_query['group'] = 'GROUP BY fv.id_feature_value ';
					
					if (!Configuration::get('PS_LAYERED_HIDE_0_VALUES'))
					{
						$sql_query['second_query'] = '
							SELECT fl.name feature_name, fp.id_feature, fv.id_feature_value, fvl.value,
							0 nbr,
							lifl.url_name name_url_name, lifl.meta_title name_meta_title, lifvl.url_name value_url_name, lifvl.meta_title value_meta_title
					
							FROM '._DB_PREFIX_.'feature_product fp'.
							Shop::addSqlAssociation('product', 'fp').'
							INNER JOIN '._DB_PREFIX_.'product p ON (p.id_product = fp.id_product)
							LEFT JOIN '._DB_PREFIX_.'feature_lang fl ON (fl.id_feature = fp.id_feature AND fl.id_lang = '.(int)$id_lang.')
							INNER JOIN '._DB_PREFIX_.'feature_value fv ON (fv.id_feature_value = fp.id_feature_value AND (fv.custom IS NULL OR fv.custom = 0))
							LEFT JOIN '._DB_PREFIX_.'feature_value_lang fvl ON (fvl.id_feature_value = fp.id_feature_value AND fvl.id_lang = '.(int)$id_lang.')
							LEFT JOIN '._DB_PREFIX_.'layered_indexable_feature_lang_value lifl
								ON (lifl.id_feature = fp.id_feature AND lifl.id_lang = '.(int)$id_lang.')
							LEFT JOIN '._DB_PREFIX_.'layered_indexable_feature_value_lang_value lifvl
								ON (lifvl.id_feature_value = fp.id_feature_value AND lifvl.id_lang = '.(int)$id_lang.')
							WHERE '.$alias.'.`active` = 1 AND '.$alias.'.`visibility` IN ("both", "catalog")
							AND fp.id_feature = '.(int)$filter['id_value'].'
							GROUP BY fv.id_feature_value';
					}
					
					break;

				case 'category':
					$depth = Configuration::get('PS_LAYERED_FILTER_CATEGORY_DEPTH');
					if ($depth === false)
						$depth = 1;
					
					$sql_query['select'] = '
					SELECT c.id_category, c.id_parent, cl.name, (SELECT count(DISTINCT p.id_product) # ';
					$sql_query['from'] = '
					FROM '._DB_PREFIX_.'category_product cp
					LEFT JOIN '._DB_PREFIX_.'product p ON (p.id_product = cp.id_product) ';
					$sql_query['where'] = '
					WHERE cp.id_category = c.id_category
					AND '.$alias.'.active = 1 AND '.$alias.'.`visibility` IN ("both", "catalog")';
					$sql_query['group'] = ') count_products
					FROM '._DB_PREFIX_.'category c
					LEFT JOIN '._DB_PREFIX_.'category_lang cl ON (cl.id_category = c.id_category AND cl.id_lang = '.$id_lang.')
					WHERE c.nleft > '.(int)$parent->nleft.'
					AND c.nright < '.(int)$parent->nright.'
					'.($depth ? 'AND c.level_depth <= '.($parent->level_depth+(int)$depth) : '').'
					GROUP BY c.id_category ORDER BY c.nleft, c.position';
			}
			
			foreach ($filters as $filter_tmp)
			{
				$method_name = 'get'.ucfirst($filter_tmp['type']).'FilterSubQuery';
				if (method_exists('BlockLayered', $method_name) &&
				(!in_array($filter['type'], array('price', 'weight')) && $filter['type'] != $filter_tmp['type'] || $filter['type'] == $filter_tmp['type']))
				{
					if ($filter['type'] == $filter_tmp['type'] && $filter['id_value'] == $filter_tmp['id_value'])
						$sub_query_filter = self::$method_name(array(), true);
					else
					{
						if (!is_null($filter_tmp['id_value']))
							$selected_filters_cleaned = $this->cleanFilterByIdValue(@$selected_filters[$filter_tmp['type']], $filter_tmp['id_value']);
						else
							$selected_filters_cleaned = @$selected_filters[$filter_tmp['type']];
						$sub_query_filter = self::$method_name($selected_filters_cleaned, $filter['type'] == $filter_tmp['type']);
					}
					foreach ($sub_query_filter as $key => $value)
						$sql_query[$key] .= $value;
				}
			}
			
			$products = false;
			if (!empty($sql_query['from']))
			{
				$sql_query['from'] .= Shop::addSqlAssociation('product', 'p');
				$products = Db::getInstance(_PS_USE_SQL_SLAVE_)->executeS($sql_query['select']."\n".$sql_query['from']."\n".$sql_query['join']."\n".$sql_query['where']."\n".$sql_query['group']);
			}

			foreach ($filters as $filter_tmp)
			{
				$method_name = 'filterProductsBy'.ucfirst($filter_tmp['type']);
				if (method_exists('BlockLayered', $method_name) &&
				(!in_array($filter['type'], array('price', 'weight')) && $filter['type'] != $filter_tmp['type'] || $filter['type'] == $filter_tmp['type']))
					if ($filter['type'] == $filter_tmp['type'])
						$products = self::$method_name(array(), $products);
					else
						$products = self::$method_name(@$selected_filters[$filter_tmp['type']], $products);
			}
			
			if (!empty($sql_query['second_query']))
			{
				$res = Db::getInstance(_PS_USE_SQL_SLAVE_)->executeS($sql_query['second_query']);
				if ($res)
					$products = array_merge($products, $res);
			}

			switch ($filter['type'])
			{
				case 'price':
					$price_array = array(
						'type_lite' => 'price',
						'type' => 'price',
						'id_key' => 0,
						'name' => $this->l('Price'),
						'slider' => true,
						'max' => '0',
						'min' => null,
						'values' => array ('1' => 0),
						'unit' => $currency->sign,
						'format' => $currency->format,
						'filter_show_limit' => $filter['filter_show_limit'],
						'filter_type' => $filter['filter_type']
					);
					if (isset($products) && $products)
						foreach ($products as $product)
						{
							if (is_null($price_array['min']))
							{
								$price_array['min'] = $product['price_min'];
								$price_array['values'][0] = $product['price_min'];
							}
							else if ($price_array['min'] > $product['price_min'])
							{
								$price_array['min'] = $product['price_min'];
								$price_array['values'][0] = $product['price_min'];
							}
	
							if ($price_array['max'] < $product['price_max'])
							{
								$price_array['max'] = $product['price_max'];
								$price_array['values'][1] = $product['price_max'];
							}
						}
						
					if ($price_array['max'] != $price_array['min'] && $price_array['min'] != null)
					{
						if ($filter['filter_type'] == 2)
						{
							$price_array['list_of_values'] = array();
							$nbr_of_value = $filter['filter_show_limit'];
							if ($nbr_of_value < 2)
								$nbr_of_value = 4;
							$delta = ($price_array['max'] - $price_array['min']) / $nbr_of_value;
							$current_step = $price_array['min'];
							for ($i = 0; $i < $nbr_of_value; $i++)
								$price_array['list_of_values'][] = array(
									(int)($price_array['min'] + $i * $delta),
									(int)($price_array['min'] + ($i + 1) * $delta)
								);
						}
						if (isset($selected_filters['price']) && isset($selected_filters['price'][0])
						&& isset($selected_filters['price'][1]))
						{
							$price_array['values'][0] = $selected_filters['price'][0];
							$price_array['values'][1] = $selected_filters['price'][1];
						}
						$filter_blocks[] = $price_array;
					}
					break;

				case 'weight':
					$weight_array = array(
						'type_lite' => 'weight',
						'type' => 'weight',
						'id_key' => 0,
						'name' => $this->l('Weight'),
						'slider' => true,
						'max' => '0',
						'min' => null,
						'values' => array ('1' => 0),
						'unit' => Configuration::get('PS_WEIGHT_UNIT'),
						'format' => 5, // Ex: xxxxx kg
						'filter_show_limit' => $filter['filter_show_limit'],
						'filter_type' => $filter['filter_type']
					);
					if (isset($products) && $products)
						foreach ($products as $product)
						{
							if (is_null($weight_array['min']))
							{
								$weight_array['min'] = $product['weight'];
								$weight_array['values'][0] = $product['weight'];
							}
							else if ($weight_array['min'] > $product['weight'])
							{
								$weight_array['min'] = $product['weight'];
								$weight_array['values'][0] = $product['weight'];
							}
							
							if ($weight_array['max'] < $product['weight'])
							{
								$weight_array['max'] = $product['weight'];
								$weight_array['values'][1] = $product['weight'];
							}
						}
					if ($weight_array['max'] != $weight_array['min'] && $weight_array['min'] != null)
					{
						if (isset($selected_filters['weight']) && isset($selected_filters['weight'][0])
						&& isset($selected_filters['weight'][1]))
						{
							$weight_array['values'][0] = $selected_filters['weight'][0];
							$weight_array['values'][1] = $selected_filters['weight'][1];
						}
						$filter_blocks[] = $weight_array;
					}
					break;

				case 'condition':
					$condition_array = array(
						'new' => array('name' => $this->l('New'),'nbr' => 0), 
						'used' => array('name' => $this->l('Used'), 'nbr' => 0),
						'refurbished' => array('name' => $this->l('Refurbished'),
						'nbr' => 0)
					);
					if (isset($products) && $products)
						foreach ($products as $product)
							if (isset($selected_filters['condition']) && in_array($product['condition'], $selected_filters['condition']))
								$condition_array[$product['condition']]['checked'] = true;
					foreach ($condition_array as $key => $condition)
						if (isset($selected_filters['condition']) && in_array($key, $selected_filters['condition']))
							$condition_array[$key]['checked'] = true;
					if (isset($products) && $products)
						foreach ($products as $product)
							if (isset($condition_array[$product['condition']]))
								$condition_array[$product['condition']]['nbr']++;
					$filter_blocks[] = array(
						'type_lite' => 'condition',
						'type' => 'condition',
						'id_key' => 0,
						'name' => $this->l('Condition'),
						'values' => $condition_array,
						'filter_show_limit' => $filter['filter_show_limit'],
						'filter_type' => $filter['filter_type']
					);
					break;
				
				case 'quantity':
					$quantity_array = array (
						0 => array('name' => $this->l('Not available'), 'nbr' => 0),
						1 => array('name' => $this->l('In stock'),
						'nbr' => 0));
					foreach ($quantity_array as $key => $quantity)
						if (isset($selected_filters['quantity']) && in_array($key, $selected_filters['quantity']))
							$quantity_array[$key]['checked'] = true;
					if (isset($products) && $products)
						foreach ($products as $product)
							$quantity_array[(int)($product['quantity'] > 0)]['nbr']++;
					$filter_blocks[] = array(
						'type_lite' => 'quantity',
						'type' => 'quantity',
						'id_key' => 0,
						'name' => $this->l('Availability'),
						'values' => $quantity_array,
						'filter_show_limit' => $filter['filter_show_limit'],
						'filter_type' => $filter['filter_type']
					);
					break;

				case 'manufacturer':
					if (isset($products) && $products)
					{
						$manufaturers_array = array();
							foreach ($products as $manufacturer)
							{
								if (!isset($manufaturers_array[$manufacturer['id_manufacturer']]))
									$manufaturers_array[$manufacturer['id_manufacturer']] = array('name' => $manufacturer['name'], 'nbr' => $manufacturer['nbr']);
								if (isset($selected_filters['manufacturer']) && in_array((int)$manufacturer['id_manufacturer'], $selected_filters['manufacturer']))
									$manufaturers_array[$manufacturer['id_manufacturer']]['checked'] = true;
							}
						$filter_blocks[] = array(
							'type_lite' => 'manufacturer',
							'type' => 'manufacturer',
							'id_key' => 0,
							'name' => $this->l('Manufacturer'),
							'values' => $manufaturers_array,
							'filter_show_limit' => $filter['filter_show_limit'],
							'filter_type' => $filter['filter_type']
						);
					}
					break;

				case 'id_attribute_group':
					$attributes_array = array();
					if (isset($products) && $products)
					{
						foreach ($products as $attributes)
						{
							if (!isset($attributes_array[$attributes['id_attribute_group']]))
								$attributes_array[$attributes['id_attribute_group']] = array (
									'type_lite' => 'id_attribute_group',
									'type' => 'id_attribute_group',
									'id_key' => (int)$attributes['id_attribute_group'],
									'name' =>  $attributes['attribute_group_name'],
									'is_color_group' => (bool)$attributes['is_color_group'],
									'values' => array(),
									'url_name' => $attributes['name_url_name'],
									'meta_title' => $attributes['name_meta_title'],
									'filter_show_limit' => $filter['filter_show_limit'],
									'filter_type' => $filter['filter_type']
								);
							
							if (!isset($attributes_array[$attributes['id_attribute_group']]['values'][$attributes['id_attribute']]))
								$attributes_array[$attributes['id_attribute_group']]['values'][$attributes['id_attribute']] = array(
									'color' => $attributes['color'],
									'name' => $attributes['attribute_name'],
									'nbr' => (int)$attributes['nbr'],
									'url_name' => $attributes['value_url_name'],
									'meta_title' => $attributes['value_meta_title']
								);
								
							if (isset($selected_filters['id_attribute_group'][$attributes['id_attribute']]))
								$attributes_array[$attributes['id_attribute_group']]['values'][$attributes['id_attribute']]['checked'] = true;
						}
						$filter_blocks = array_merge($filter_blocks, $attributes_array);
					}
					break;
				case 'id_feature':
					$feature_array = array();
					if (isset($products) && $products)
					{
						foreach ($products as $feature)
						{
							if (!isset($feature_array[$feature['id_feature']]))
								$feature_array[$feature['id_feature']] = array(
									'type_lite' => 'id_feature',
									'type' => 'id_feature',
									'id_key' => (int)$feature['id_feature'],
									'values' => array(),
									'name' => $feature['feature_name'],
									'url_name' => $feature['name_url_name'],
									'meta_title' => $feature['name_meta_title'],
									'filter_show_limit' => $filter['filter_show_limit'],
									'filter_type' => $filter['filter_type']
								);

							if (!isset($feature_array[$feature['id_feature']]['values'][$feature['id_feature_value']]))
								$feature_array[$feature['id_feature']]['values'][$feature['id_feature_value']] = array(
									'nbr' => (int)$feature['nbr'],
									'name' => $feature['value'],
									'url_name' => $feature['value_url_name'],
									'meta_title' => $feature['value_meta_title']
								);
							
							if (isset($selected_filters['id_feature'][$feature['id_feature_value']]))
								$feature_array[$feature['id_feature']]['values'][$feature['id_feature_value']]['checked'] = true;
						}
						$filter_blocks = array_merge($filter_blocks, $feature_array);
					}
					break;

				case 'category':
					$tmp_array = array();
					if (isset($products) && $products)
					{
						$categories_with_products_count = 0;
						foreach ($products as $category)
						{
							$tmp_array[$category['id_category']] = array(
								'name' => $category['name'],
								'nbr' => (int)$category['count_products']
							);
							
							if ((int)$category['count_products'])
								$categories_with_products_count++;
							
							if (isset($selected_filters['category']) && in_array($category['id_category'], $selected_filters['category']))
								$tmp_array[$category['id_category']]['checked'] = true;
						}
						if ($categories_with_products_count || !Configuration::get('PS_LAYERED_HIDE_0_VALUES'))
							$filter_blocks[] = array (
								'type_lite' => 'category',
								'type' => 'category',
								'id_key' => 0, 'name' => $this->l('Categories'),
								'values' => $tmp_array,
								'filter_show_limit' => $filter['filter_show_limit'],
								'filter_type' => $filter['filter_type']
							);
					}
					break;
				
			}
		}
		
		// All non indexable attribute and feature
		$non_indexable = array();
		
		// Get all non indexable attribute groups
		foreach (Db::getInstance(_PS_USE_SQL_SLAVE_)->executeS('
		SELECT public_name
		FROM `'._DB_PREFIX_.'attribute_group_lang` agl
		LEFT JOIN `'._DB_PREFIX_.'layered_indexable_attribute_group` liag
		ON liag.id_attribute_group = agl.id_attribute_group
		WHERE indexable IS NULL OR indexable = 0
		AND id_lang = '.$id_lang) as $attribute)
			$non_indexable[] = Tools::link_rewrite($attribute['public_name']);
		
		// Get all non indexable features
		foreach (Db::getInstance(_PS_USE_SQL_SLAVE_)->executeS('
		SELECT name
		FROM `'._DB_PREFIX_.'feature_lang` fl
		LEFT JOIN  `'._DB_PREFIX_.'layered_indexable_feature` lif
		ON lif.id_feature = fl.id_feature
		WHERE indexable IS NULL OR indexable = 0
		AND id_lang = '.$id_lang) as $attribute)
			$non_indexable[] = Tools::link_rewrite($attribute['name']);

		//generate SEO link
		$param_selected = '';
		$param_product_url = '';
		$option_checked_array = array();
		$param_group_selected_array = array();
		$title_values = array();
		$meta_values = array();

		//get filters checked by group
		foreach ($filter_blocks as $type_filter)
		{
			$filter_name = (!empty($type_filter['url_name']) ? $type_filter['url_name'] : $type_filter['name']);
			$filter_meta = (!empty($type_filter['meta_title']) ? $type_filter['meta_title'] : '');
			$attr_key = $type_filter['type'].'_'.$type_filter['id_key'];
			
			$param_group_selected = '';
			foreach ($type_filter['values'] as $key => $value)
			{
				if (is_array($value) && array_key_exists('checked', $value ))
				{
					$value_name = !empty($value['url_name']) ? $value['url_name'] : $value['name'];
					$value_meta = !empty($value['meta_title']) ? $value['meta_title'] : $value['name'];
					$param_group_selected .= '-'.str_replace('-', '_', Tools::link_rewrite($value_name));
					$param_group_selected_array[Tools::link_rewrite($filter_name)][] = Tools::link_rewrite($value_name);
				
					if (!isset($title_values[$filter_name]))
						$title_values[$filter_name] = array();
					$title_values[$filter_name][] = $value_name;
					if (!isset($meta_values[$attr_key]))
						$meta_values[$attr_key] = array('title' => $filter_meta, 'values' => array());
					$meta_values[$attr_key]['values'][] = $value_meta;
				}
				else
					$param_group_selected_array[Tools::link_rewrite($filter_name)][] = array();
			}
			if (!empty($param_group_selected))
			{
				$param_selected .= '/'.str_replace('-', '_', Tools::link_rewrite($filter_name)).$param_group_selected;
				$option_checked_array[Tools::link_rewrite($filter_name)] = $param_group_selected;
			}
			// select only attribute and group attribute to display an unique product combination link
			if (!empty($param_group_selected) && $type_filter['type'] == 'id_attribute_group')
				$param_product_url .= '/'.str_replace('-', '_', Tools::link_rewrite($filter_name)).$param_group_selected;
			
		}
		
		if ($this->page > 1)
			$param_selected .= '/page-'.$this->page;

		$blacklist = array('weight', 'price');
		
		if (!Configuration::get('PS_LAYERED_FILTER_INDEX_CDT'))
			$blacklist[] = 'condition';
		if (!Configuration::get('PS_LAYERED_FILTER_INDEX_QTY'))
			$blacklist[] = 'quantity';
		if (!Configuration::get('PS_LAYERED_FILTER_INDEX_MNF'))
			$blacklist[] = 'manufacturer';
		if (!Configuration::get('PS_LAYERED_FILTER_INDEX_CAT'))
			$blacklist[] = 'category';
		
		$global_nofollow = false;
		
		foreach ($filter_blocks as &$type_filter)
		{
			$filter_name = (!empty($type_filter['url_name']) ? $type_filter['url_name'] : $type_filter['name']);
			
			if (count($type_filter) > 0 && !isset($type_filter['slider']))
			{
				foreach ($type_filter['values'] as $key => $values)
				{
					$nofollow = false;
					if (!empty($values['checked']) && in_array($type_filter['type'], $blacklist))
						$global_nofollow = true;
					$option_checked_clone_array = $option_checked_array;
					
					// If not filters checked, add parameter
					$value_name = !empty($values['url_name']) ? $values['url_name'] : $values['name'];
					if (!in_array(Tools::link_rewrite($value_name), $param_group_selected_array[Tools::link_rewrite($filter_name)]))
					{
						// Update parameter filter checked before
						if (array_key_exists(Tools::link_rewrite($filter_name), $option_checked_array))
						{
							$option_checked_clone_array[Tools::link_rewrite($filter_name)] = $option_checked_clone_array[Tools::link_rewrite($filter_name)].'-'.str_replace('-', '_', Tools::link_rewrite($value_name));
							$nofollow = true;
						}
						else
							$option_checked_clone_array[Tools::link_rewrite($filter_name)] = '-'.str_replace('-', '_', Tools::link_rewrite($value_name));
					}
					else
					{
						// Remove selected parameters
						$option_checked_clone_array[Tools::link_rewrite($filter_name)] = str_replace('-'.str_replace('-', '_', Tools::link_rewrite($value_name)), '', $option_checked_clone_array[Tools::link_rewrite($filter_name)]);
						if (empty($option_checked_clone_array[Tools::link_rewrite($filter_name)]))
							unset($option_checked_clone_array[Tools::link_rewrite($filter_name)]);
					}
					$parameters = '';
					ksort($option_checked_clone_array); // Order parameters
					foreach ($option_checked_clone_array as $key_group => $value_group)
						$parameters .= '/'.str_replace('-', '_', $key_group).$value_group;
					
					// Check if there is an non indexable attribute or feature in the url
					foreach ($non_indexable as $value)
						if (strpos($parameters, '/'.$value) !== false)
							$nofollow = true;
					
					$type_filter['values'][$key]['link'] = Context::getContext()->link->getCategoryLink($parent, null, null, ltrim($parameters, '/'));						
					$type_filter['values'][$key]['rel'] = ($nofollow) ? 'nofollow' : '';
				}
			}
		}
		
		$n_filters = 0;
		if (isset($selected_filters['price']))
			if ($price_array['min'] == $selected_filters['price'][0] && $price_array['max'] == $selected_filters['price'][1])
				unset($selected_filters['price']);
		if (isset($selected_filters['weight']))
			if ($weight_array['min'] == $selected_filters['weight'][0] && $weight_array['max'] == $selected_filters['weight'][1])
				unset($selected_filters['weight']);
				
		foreach ($selected_filters as $filters)
			$n_filters += count($filters);
		
		$cache = array(
			'layered_show_qties' => (int)Configuration::get('PS_LAYERED_SHOW_QTIES'),
			'id_category_layered' => (int)$id_parent,
			'selected_filters' => $selected_filters,
			'n_filters' => (int)$n_filters,
			'nbr_filterBlocks' => count($filter_blocks),
			'filters' => $filter_blocks,
			'title_values' => $title_values,
			'meta_values' => $meta_values,
			'current_friendly_url' => $param_selected,
			'param_product_url' => $param_product_url,
			'no_follow' => (!empty($param_selected) || $global_nofollow)
		);
		
		return $cache;
	}
	
	public function cleanFilterByIdValue($attributes, $id_value)
	{
		$selected_filters = array();
		if (is_array($attributes))
			foreach ($attributes as $attribute)
			{
				$attribute_data = explode('_', $attribute);
				if ($attribute_data[0] == $id_value)
					$selected_filters[] = $attribute_data[1];
			}
		return $selected_filters;
	}
	
	public function generateFiltersBlock($selected_filters)
	{
		global $smarty;
		if ($filter_block = $this->getFilterBlock($selected_filters))
		{
			if ($filter_block['nbr_filterBlocks'] == 0)
				return false;
				
			$smarty->assign($filter_block);
			$smarty->assign('hide_0_values', Configuration::get('PS_LAYERED_HIDE_0_VALUES'));
			
			return $this->display(__FILE__, 'blocklayered.tpl');
		}
		else
			return false;
	}
	
	private static function getPriceFilterSubQuery($filter_value)
	{
		$id_currency = (int)Context::getContext()->currency->id;

		if (isset($filter_value) && $filter_value)
		{
			$price_filter_query = '
			INNER JOIN `'._DB_PREFIX_.'layered_price_index` psi ON (psi.id_product = p.id_product AND psi.id_currency = '.(int)$id_currency.'
			AND psi.price_min <= '.(int)$filter_value[1].' AND psi.price_max >= '.(int)$filter_value[0].') ';
		}
		else
		{
			$price_filter_query = '
			INNER JOIN `'._DB_PREFIX_.'layered_price_index` psi 
			ON (psi.id_product = p.id_product AND psi.id_currency = '.(int)$id_currency.') ';
		}
		
		return array('join' => $price_filter_query, 'select' => ', psi.price_min, psi.price_max');
	}
	
	private static function filterProductsByPrice($filter_value, $product_collection)
	{
		if (empty($filter_value))
			return $product_collection;
		foreach ($product_collection as $key => $product)
		{
			if (isset($filter_value) && $filter_value && isset($product['price_min']) && isset($product['id_product'])
			&& ((int)$filter_value[0] > $product['price_min'] || (int)$filter_value[1] < $product['price_max']))
			{
				$price = Product::getPriceStatic($product['id_product'], Configuration::get('PS_LAYERED_FILTER_PRICE_USETAX'));
				if ($price < $filter_value[0] || $price > $filter_value[1])
					continue;
				unset($product_collection[$key]);
			}
		}
		return $product_collection;
	}
	
	private static function getWeightFilterSubQuery($filter_value, $ignore_join)
	{
		if (isset($filter_value) && $filter_value)
			if ($filter_value[0] != 0 || $filter_value[1] != 0)
				return array('where' => ' AND p.`weight` BETWEEN '.(float)($filter_value[0] - 0.001).' AND '.(float)($filter_value[1] + 0.001).' ');
		
		return array();
	}
	
	private static function getId_featureFilterSubQuery($filter_value, $ignore_join)
	{
		if (empty($filter_value))
			return array();
		$query_filters = ' AND p.id_product IN (SELECT id_product FROM '._DB_PREFIX_.'feature_product fp WHERE ';
		foreach ($filter_value as $filter_val)
			$query_filters .= 'fp.`id_feature_value` = '.(int)$filter_val.' OR ';
		$query_filters = rtrim($query_filters, 'OR ').') ';
		
		return array('where' => $query_filters);
	}
	private static function getId_attribute_groupFilterSubQuery($filter_value, $ignore_join)
	{
		if (empty($filter_value))
			return array();
		$query_filters = '
		AND p.id_product IN (SELECT pa.`id_product`
		FROM `'._DB_PREFIX_.'product_attribute_combination` pac
		LEFT JOIN `'._DB_PREFIX_.'product_attribute` pa ON (pa.`id_product_attribute` = pac.`id_product_attribute`)
		WHERE ';
		
		foreach ($filter_value as $filter_val)
			$query_filters .= 'pac.`id_attribute` = '.(int)$filter_val.' OR ';
		$query_filters = rtrim($query_filters, 'OR ').') ';
		
		return array('where' => $query_filters);
	}
	
	private static function getCategoryFilterSubQuery($filter_value, $ignore_join)
	{
		if (empty($filter_value))
			return array();
		$query_filters_join = '';
		$query_filters_where = ' AND p.id_product IN (SELECT id_product FROM '._DB_PREFIX_.'category_product cp WHERE ';
		foreach ($filter_value as $id_category)
			$query_filters_where .= 'cp.`id_category` = '.(int)$id_category.' OR ';
		$query_filters_where = rtrim($query_filters_where, 'OR ').') ';
		
		return array('where' => $query_filters_where, 'join' => $query_filters_join);
	}
	
	private static function getQuantityFilterSubQuery($filter_value, $ignore_join)
	{
		if (count($filter_value) == 2 || empty($filter_value))
			return array();
		
		$query_filters_join = '';
		
		$query_filters = ' AND sav.quantity '.(!$filter_value[0] ? '<=' : '>').' 0 ';
		$query_filters_join = 'LEFT JOIN `'._DB_PREFIX_.'stock_available` sav ON (sav.id_product = p.id_product AND sav.id_shop = '.(int)Context::getContext()->shop->id.') ';
			
		return array('where' => $query_filters, 'join' => $query_filters_join);
	}
	
	private static function getManufacturerFilterSubQuery($filter_value, $ignore_join)
	{
		if (empty($filter_value))
			$query_filters = '';
		else
		{
			array_walk($filter_value, create_function('&$id_manufacturer', '$id_manufacturer = (int)$id_manufacturer;'));
			$query_filters = ' AND p.id_manufacturer IN ('.implode($filter_value, ',').')';
		}
			if ($ignore_join)
				return array('where' => $query_filters, 'select' => ', m.name');
			else
				return array('where' => $query_filters, 'select' => ', m.name', 'join' => 'LEFT JOIN `'._DB_PREFIX_.'manufacturer` m ON (m.id_manufacturer = p.id_manufacturer) ');
	}
	
	private static function getConditionFilterSubQuery($filter_value, $ignore_join)
	{
		if (count($filter_value) == 3 || empty($filter_value))
			return array();

		$query_filters = ' AND product_shop.condition IN (';

		foreach ($filter_value as $cond)
			$query_filters .= '\''.$cond.'\',';
		$query_filters = rtrim($query_filters, ',').') ';
		
		return array('where' => $query_filters);
	}
	
	public function ajaxCallBackOffice($category_box = array(), $id_layered_filter = null)
	{
		global $cookie;
		
		if (!empty($id_layered_filter))
		{
			$layered_filter = Db::getInstance(_PS_USE_SQL_SLAVE_)->getRow('SELECT * FROM '._DB_PREFIX_.'layered_filter WHERE id_layered_filter = '.(int)$id_layered_filter);
			if ($layered_filter && isset($layered_filter['filters']) && !empty($layered_filter['filters']))
				$layered_values = Tools::unSerialize($layered_filter['filters']);
			if (isset($layered_values['categories']) && count($layered_values['categories']))
				foreach ($layered_values['categories'] as $id_category)
					$category_box[] = (int)$id_category;
		}
		
		/* Clean categoryBox before use */
		if (isset($category_box) && is_array($category_box))
			foreach ($category_box as &$value)
				$value = (int)$value;
		else
			$category_box = array();
		
		$attribute_groups = Db::getInstance(_PS_USE_SQL_SLAVE_)->executeS('
		SELECT ag.id_attribute_group, ag.is_color_group, agl.name, COUNT(DISTINCT(a.id_attribute)) n
		FROM '._DB_PREFIX_.'attribute_group ag
		LEFT JOIN '._DB_PREFIX_.'attribute_group_lang agl ON (agl.id_attribute_group = ag.id_attribute_group)
		LEFT JOIN '._DB_PREFIX_.'attribute a ON (a.id_attribute_group = ag.id_attribute_group)
		'.(count($category_box) ? '
		LEFT JOIN '._DB_PREFIX_.'product_attribute_combination pac ON (pac.id_attribute = a.id_attribute)
		LEFT JOIN '._DB_PREFIX_.'product_attribute pa ON (pa.id_product_attribute = pac.id_product_attribute)'.
		Shop::addSqlAssociation('product_attribute', 'pa').'
		LEFT JOIN '._DB_PREFIX_.'category_product cp ON (cp.id_product = pa.id_product)' : '').'
		WHERE agl.id_lang = '.(int)$cookie->id_lang.
		(count($category_box) ? ' AND cp.id_category IN ('.implode(',', $category_box).')' : '').'
		GROUP BY ag.id_attribute_group');
		
		$features = Db::getInstance(_PS_USE_SQL_SLAVE_)->executeS('
		SELECT fl.id_feature, fl.name, COUNT(DISTINCT(fv.id_feature_value)) n
		FROM '._DB_PREFIX_.'feature_lang fl
		LEFT JOIN '._DB_PREFIX_.'feature_value fv ON (fv.id_feature = fl.id_feature)
		'.(count($category_box) ? '
		LEFT JOIN '._DB_PREFIX_.'feature_product fp ON (fp.id_feature = fv.id_feature)
		LEFT JOIN '._DB_PREFIX_.'category_product cp ON (cp.id_product = fp.id_product)' : '').'
		WHERE (fv.custom IS NULL OR fv.custom = 0) AND fl.id_lang = '.(int)$cookie->id_lang.
		(count($category_box) ? ' AND cp.id_category IN ('.implode(',', $category_box).')' : '').'
		GROUP BY fl.id_feature');
		
		$n_elements = count($attribute_groups) + count($features) + 4;
		if ($n_elements > 20)
			$n_elements = 20;
		
		$html = '
		<div id="layered_container_right" style="width: 360px; float: left; margin-left: 20px; height: '.(int)(30 + $n_elements * 38).'px; overflow-y: auto;">
			<h3>'.$this->l('Available filters').' <span id="num_avail_filters">(0)</span></h3>
			<ul id="all_filters"></ul>
			<ul>
				<li class="ui-state-default layered_right">
					<span class="ui-icon ui-icon-arrowthick-2-n-s"></span>
					<input type="checkbox" id="layered_selection_subcategories" name="layered_selection_subcategories" />
					<span class="position"></span>'.$this->l('Sub-categories filter').'
					
					<select class="filter_show_limit" name="layered_selection_subcategories_filter_show_limit">
						<option value="0">'.$this->l('No limit').'</option>
						<option value="4">4</option>
						<option value="5">5</option>
						<option value="10">10</option>
						<option value="20">20</option>
					</select>
					<select class="filter_type" name="layered_selection_subcategories_filter_type">
						<option value="0">'.$this->l('Checkbox').'</option>
						<option value="1">'.$this->l('Radio button').'</option>
						<option value="2">'.$this->l('Drop-down list').'</option>
					</select>
				</li>
			</ul>
			<ul>
				<li class="ui-state-default layered_right">
					<span class="ui-icon ui-icon-arrowthick-2-n-s"></span>
					<input type="checkbox" id="layered_selection_stock" name="layered_selection_stock" /> <span class="position"></span>'.$this->l('Product stock filter').'
					
					<select class="filter_show_limit" name="layered_selection_stock_filter_show_limit">
						<option value="0">'.$this->l('No limit').'</option>
						<option value="4">4</option>
						<option value="5">5</option>
						<option value="10">10</option>
						<option value="20">20</option>
					</select>
					<select class="filter_type" name="layered_selection_stock_filter_type">
						<option value="0">'.$this->l('Checkbox').'</option>
						<option value="1">'.$this->l('Radio button').'</option>
						<option value="2">'.$this->l('Drop-down list').'</option>
					</select>
				</li>
			</ul>
			<ul>
				<li class="ui-state-default layered_right">
					<span class="ui-icon ui-icon-arrowthick-2-n-s"></span>
					<input type="checkbox" id="layered_selection_condition" name="layered_selection_condition" />
					<span class="position"></span>'.$this->l('Product condition filter').'
					
					<select class="filter_show_limit" name="layered_selection_condition_filter_show_limit">
						<option value="0">'.$this->l('No limit').'</option>
						<option value="4">4</option>
						<option value="5">5</option>
						<option value="10">10</option>
						<option value="20">20</option>
					</select>
					<select class="filter_type" name="layered_selection_condition_filter_type">
						<option value="0">'.$this->l('Checkbox').'</option>
						<option value="1">'.$this->l('Radio button').'</option>
						<option value="2">'.$this->l('Drop-down list').'</option>
					</select>
				</li>
			</ul>
			<ul>
				<li class="ui-state-default layered_right">
					<span class="ui-icon ui-icon-arrowthick-2-n-s"></span>
					<input type="checkbox" id="layered_selection_manufacturer" name="layered_selection_manufacturer" />
					<span class="position"></span>'.$this->l('Product manufacturer filter').'
					
					<select class="filter_show_limit" name="layered_selection_manufacturer_filter_show_limit">
						<option value="0">'.$this->l('No limit').'</option>
						<option value="4">4</option>
						<option value="5">5</option>
						<option value="10">10</option>
						<option value="20">20</option>
					</select>
					<select class="filter_type" name="layered_selection_manufacturer_filter_type">
						<option value="0">'.$this->l('Checkbox').'</option>
						<option value="1">'.$this->l('Radio button').'</option>
						<option value="2">'.$this->l('Drop-down list').'</option>
					</select>
				</li>
			</ul>
			<ul>
				<li class="ui-state-default layered_right">
					<span class="ui-icon ui-icon-arrowthick-2-n-s"></span>
					<input type="checkbox" id="layered_selection_weight_slider" name="layered_selection_weight_slider" />
					<span class="position"></span>'.$this->l('Product weight filter (slider)').'
					
					<select class="filter_show_limit" name="layered_selection_weight_slider_filter_show_limit">
						<option value="0">'.$this->l('No limit').'</option>
						<option value="4">4</option>
						<option value="5">5</option>
						<option value="10">10</option>
						<option value="20">20</option>
					</select>
					<select class="filter_type" name="layered_selection_weight_slider_filter_type">
						<option value="0">'.$this->l('Slider').'</option>
						<option value="1">'.$this->l('Inputs area').'</option>
						<option value="2">'.$this->l('List of values').'</option>
					</select>
				</li>
			</ul>
			<ul>
				<li class="ui-state-default layered_right">
					<span class="ui-icon ui-icon-arrowthick-2-n-s"></span>
					<input type="checkbox" id="layered_selection_price_slider" name="layered_selection_price_slider" />
					<span class="position"></span>'.$this->l('Product price filter (slider)').'
				
					<select class="filter_show_limit" name="layered_selection_price_slider_filter_show_limit">
						<option value="0">'.$this->l('No limit').'</option>
						<option value="4">4</option>
						<option value="5">5</option>
						<option value="10">10</option>
						<option value="20">20</option>
					</select>
					<select class="filter_type" name="layered_selection_price_slider_filter_type">
						<option value="0">'.$this->l('Slider').'</option>
						<option value="1">'.$this->l('Inputs area').'</option>
						<option value="2">'.$this->l('List of values').'</option>
					</select>
				</li>
			</ul>';
			
			if (count($attribute_groups))
			{
				$html .= '<ul>';
				foreach ($attribute_groups as $attribute_group)
					$html .= '
					<li class="ui-state-default layered_right">
						<span class="ui-icon ui-icon-arrowthick-2-n-s"></span>
						<input type="checkbox" id="layered_selection_ag_'.(int)$attribute_group['id_attribute_group'].'" name="layered_selection_ag_'.(int)$attribute_group['id_attribute_group'].'" />
						<span class="position"></span>
						'.($attribute_group['n'] > 1 ? sprintf($this->l('Attribute group: %1$s (%2$d attributes)'), $attribute_group['name'], $attribute_group['n']) : sprintf($this->l('Attribute group: %1$s (%2$d attribute)'), $attribute_group['name'], $attribute_group['n'])).')'.
						($attribute_group['is_color_group'] ? ' <img src="../img/admin/color_swatch.png" alt="" title="'.$this->l('This group will allow user to select a color').'" />' : '').'
					
						<select class="filter_show_limit" name="layered_selection_ag_'.(int)$attribute_group['id_attribute_group'].'_filter_show_limit">
							<option value="0">'.$this->l('No limit').'</option>
							<option value="4">4</option>
							<option value="5">5</option>
							<option value="10">10</option>
							<option value="20">20</option>
						</select>
						<select class="filter_type" name="layered_selection_ag_'.(int)$attribute_group['id_attribute_group'].'_filter_type">
							<option value="0">'.$this->l('Checkbox').'</option>
							<option value="1">'.$this->l('Radio button').'</option>
							<option value="2">'.$this->l('Drop-down list').'</option>
						</select>
					</li>';
				$html .= '</ul>';
			}

			if (count($features))
			{
				$html .= '<ul>';
				foreach ($features as $feature)
					$html .= '
					<li class="ui-state-default layered_right">
						<span class="ui-icon ui-icon-arrowthick-2-n-s"></span>
						<input type="checkbox" id="layered_selection_feat_'.(int)$feature['id_feature'].'" name="layered_selection_feat_'.(int)$feature['id_feature'].'" />
						<span class="position"></span>
						'.($feature['n'] > 1 ? sprintf($this->l('Feature: %1$s (%2$d values)'), $feature['name'], $feature['n']) : sprintf($this->l('Feature: %1$s (%2$d value)'), $feature['name'], $feature['n'])).')
					
						<select class="filter_show_limit" name="layered_selection_feat_'.(int)$feature['id_feature'].'_filter_show_limit">
							<option value="0">'.$this->l('No limit').'</option>
							<option value="4">4</option>
							<option value="5">5</option>
							<option value="10">10</option>
							<option value="20">20</option>
						</select>
						<select class="filter_type" name="layered_selection_feat_'.(int)$feature['id_feature'].'_filter_type">
							<option value="0">'.$this->l('Checkbox').'</option>
							<option value="1">'.$this->l('Radio button').'</option>
							<option value="2">'.$this->l('Drop-down list').'</option>
						</select>
					</li>';
				$html .= '</ul>';
			}

		$html .= '
		</div>';
		
		if (isset($layered_values))
		{
			$html .= '
			<script type="text/javascript">
				$(document).ready(function()
				{
					$(\'#selected_filters li\').remove();
			';
			foreach ($layered_values as $key => $layered_value)
				if ($key != 'categories' && $key != 'shop_list')
					$html .= '
						$(\'#'.$key.'\').click();
						$(\'select[name='.$key.'_filter_type]\').val('.$layered_value['filter_type'].');
						$(\'select[name='.$key.'_filter_show_limit]\').val('.$layered_value['filter_show_limit'].');
						';
			
			if (isset($layered_values['categories']) && count($layered_values['categories']))
			{
				$html .= '
							function expandCategories(categories, iteration, id_category, init) {
								if (categories[iteration])
								{
									category = $(\'#categories-treeview\').find(\'input[name="categoryBox[]"][value=\'+categories[iteration]+\']\');
								
									if (category.length)
									{
										if (category.parent().hasClass(\'expandable\'))
										{
											$(\'#\'+categories[iteration]+\' .hitarea\').click();
										}
										
										if (parseInt(categories[iteration]) == parseInt(id_category))
										{
											$(\'#layered-cat-counter\').html(parseInt($(\'#layered-cat-counter\').html()) + 1);
											if ($(\'#categories-treeview\').find(\'input[name="categoryBox[]"][value=\'+id_category+\']:checked\').length == 0)
											{
												$(\'#categories-treeview\').find(\'input[name="categoryBox[]"][value=\'+id_category+\']\').click();
												clickOnCategoryBox($(\'#categories-treeview\').find(\'input[name="categoryBox[]"][value=\'+id_category+\']\'));
											}
											collapseAllCategories();
										}
									}
									else {
										setTimeout(function() { expandCategories(categories, iteration, id_category, false); }, 20 );
										return;
									}
									$(\'#categories-treeview\').parent().parent().show();
									expandCategories(categories, iteration+1, id_category);
									if (typeof(lock_treeview_hidding) == \'undefined\' || !lock_treeview_hidding)
										$(\'#categories-treeview\').parent().parent().hide();
								}
							}
							$(\'#layered-cat-counter\').html(0);
							$(\'.nb_sub_cat_selected\').hide();
							$(\'#categories-treeview\').find(\'input[name="categoryBox[]"]:checked\').each(function(i, it) {
								$(it).click();
								updateNbSubCategorySelected($(it), false);
							});';
				
				foreach ($layered_values['categories'] as $id_category) {
					if ($id_category != 1) // @todo do we need to use the root of the current shop ?
					{
						$category = new Category($id_category);
						$parent_list = array_reverse($category->getParentsCategories());
					}
					else
						$parent_list = array(array('id_category' => 1));
					$html .= 'var categories = [];
					';
					foreach ($parent_list as $parent)
					{
						$html .= '
							categories.push('.(int)$parent['id_category'].');';
					}

					$html .= '
						expandCategories(categories, 0, '.(int)$id_category.', false);';
				}
				
				$html .= '
				updCatCounter();
				$(\'#scope_1\').attr(\'checked\', \'\');
				$(\'#scope_2\').attr(\'checked\', \'checked\');
				';
			}
			else
				$html .= '
				$(\'#scope_2\').attr(\'checked\', \'\');
				$(\'#scope_1\').attr(\'checked\', \'checked\');
				';
				
			$html .= '
			$(\'#layered_tpl_name\').val(\''.addslashes($layered_filter['name']).'\');
			$(\'#id_layered_filter\').val(\''.(int)$layered_filter['id_layered_filter'].'\');
			';
				
			$html .= '
				});
			</script>';
		}
	
		if (!empty($id_layered_filter))
		{
			if (Shop::isFeatureActive() && Shop::getContext() != Shop::CONTEXT_ALL)
			{
				$shops = Shop::getShops(true, null, true);
				if (count($shops) > 1)
				{
					$helper = new HelperForm();
					$helper->id = (int)$id_layered_filter;
					$helper->table = 'layered_filter';
					$helper->identifier = 'id_layered_filter';
					$helper->base_folder = Tools::getValue('base_folder').'/themes/default/template/helpers/form/';
				
					$html .= '
					<div id="shop_association_ajax">'.$helper->renderAssoShop().'</div>
					<script type="text/javascript">
						$(document).ready(function() {
							$(\'#shop_association\').html($(\'#shop_association_ajax\').html());
							$(\'#shop_association_ajax\').remove();
							// Initialize checkbox
							$(\'.input_shop\').each(function(k, v) {
									check_shop_group_status($(v).val());
								check_all_shop();
							});
						});
					</script>';
				}
			}
		}

		return $html;
	}
	
	public function ajaxCall()
	{
		global $smarty, $cookie;

		$selected_filters = $this->getSelectedFilters();
		$this->getProducts($selected_filters, $products, $nb_products, $p, $n, $pages_nb, $start, $stop, $range);
		
		// Add pagination variable
		$nArray = (int)Configuration::get('PS_PRODUCTS_PER_PAGE') != 10 ? array((int)Configuration::get('PS_PRODUCTS_PER_PAGE'), 10, 20, 50) : array(10, 20, 50);
		// Clean duplicate values
		$nArray = array_unique($nArray);
		asort($nArray);
		
		$smarty->assign(
			array(
				'homeSize' => Image::getSize(ImageType::getFormatedName('home')),
				'nb_products' => $nb_products,
				'category' => new Category(Tools::getValue('id_category_layered', 1), (int)$cookie->id_lang),
				'pages_nb' => (int)$pages_nb,
				'p' => (int)$p,
				'n' => (int)$n,
				'range' => (int)$range,
				'start' => (int)$start,
				'stop' => (int)$stop,
				'n_array' => ((int)Configuration::get('PS_PRODUCTS_PER_PAGE') != 10) ? array((int)Configuration::get('PS_PRODUCTS_PER_PAGE'), 10, 20, 50) : array(10, 20, 50),
				'comparator_max_item' => (int)(Configuration::get('PS_COMPARATOR_MAX_ITEM')),
				'products' => $products,
				'products_per_page' => (int)Configuration::get('PS_PRODUCTS_PER_PAGE'),
				'static_token' => Tools::getToken(false),
				'page_name' => 'category',
				'nArray' => $nArray,
			)
		);
		
		// Prevent bug with old template where category.tpl contain the title of the category and category-count.tpl do not exists
		if (file_exists(_PS_THEME_DIR_.'category-count.tpl'))
			$category_count = $smarty->fetch(_PS_THEME_DIR_.'category-count.tpl');
		else
			$category_count = '';

		if ($nb_products == 0)
			$product_list = $this->display(__FILE__, 'blocklayered-no-products.tpl');
		else
			$product_list = $smarty->fetch(_PS_THEME_DIR_.'product-list.tpl');
		
		/* We are sending an array in jSon to the .js controller, it will update both the filters and the products zones */
		return Tools::jsonEncode(array(
		'filtersBlock' => utf8_encode($this->generateFiltersBlock($selected_filters)),
		'productList' => utf8_encode($product_list),
		'pagination' => $smarty->fetch(_PS_THEME_DIR_.'pagination.tpl'),
		'categoryCount' => $category_count));
	}
	
	public function getProducts($selected_filters, &$products, &$nb_products, &$p, &$n, &$pages_nb, &$start, &$stop, &$range)
	{
		global $cookie;
		
		$products = $this->getProductByFilters($selected_filters);
		$products = Product::getProductsProperties((int)$cookie->id_lang, $products);
		
		$nb_products = $this->nbr_products;
		$range = 2; /* how many pages around page selected */
		
		$n = (int)Tools::getValue('n', Configuration::get('PS_PRODUCTS_PER_PAGE'));
		$p = $this->page;
		
		if ($p < 0)
			$p = 0;
		
		if ($p > ($nb_products / $n))
			$p = ceil($nb_products / $n);
		$pages_nb = ceil($nb_products / (int)($n));

		$start = (int)($p - $range);
		if ($start < 1)
			$start = 1;
			
		$stop = (int)($p + $range);
		if ($stop > $pages_nb)
			$stop = (int)($pages_nb);
	}

	public function rebuildLayeredStructure()
	{
		@set_time_limit(0);
		
		/* Set memory limit to 128M only if current is lower */
		$memory_limit = @ini_get('memory_limit');
		if (substr($memory_limit, -1) != 'G' && ((substr($memory_limit, -1) == 'M' && substr($memory_limit, 0, -1) < 128) || is_numeric($memory_limit) && (intval($memory_limit) < 131072)))
			@ini_set('memory_limit', '128M');

		/* Delete and re-create the layered categories table */
		Db::getInstance()->execute('DROP TABLE IF EXISTS '._DB_PREFIX_.'layered_category');
		Db::getInstance()->execute('
		CREATE TABLE IF NOT EXISTS `'._DB_PREFIX_.'layered_category` (
		`id_layered_category` INT(10) UNSIGNED NOT NULL AUTO_INCREMENT,
		`id_shop` INT(11) UNSIGNED NOT NULL,
		`id_category` INT(10) UNSIGNED NOT NULL,
		`id_value` INT(10) UNSIGNED NULL DEFAULT \'0\',
		`type` ENUM(\'category\',\'id_feature\',\'id_attribute_group\',\'quantity\',\'condition\',\'manufacturer\',\'weight\',\'price\') NOT NULL,
		`position` INT(10) UNSIGNED NOT NULL,
		`filter_type` int(10) UNSIGNED NOT NULL DEFAULT 0,
		`filter_show_limit` int(10) UNSIGNED NOT NULL DEFAULT 0,
		PRIMARY KEY (`id_layered_category`),
		KEY `id_category` (`id_category`,`type`)
		) ENGINE='._MYSQL_ENGINE_.' DEFAULT CHARSET=latin1 AUTO_INCREMENT=1;'); /* MyISAM + latin1 = Smaller/faster */
		
		Db::getInstance()->execute('
		CREATE TABLE IF NOT EXISTS `'._DB_PREFIX_.'layered_filter` (
		`id_layered_filter` INT(10) UNSIGNED NOT NULL AUTO_INCREMENT PRIMARY KEY,
		`name` VARCHAR(64) NOT NULL,
		`filters` TEXT NULL,
		`n_categories` INT(10) UNSIGNED NOT NULL,
		`date_add` DATETIME NOT NULL
		) ENGINE='._MYSQL_ENGINE_.' DEFAULT CHARSET=utf8;');
		
		Db::getInstance()->execute('
		CREATE TABLE IF NOT EXISTS `'._DB_PREFIX_.'layered_filter_shop` (
		`id_layered_filter` INT(10) UNSIGNED NOT NULL,
		`id_shop` INT(11) UNSIGNED NOT NULL,
		PRIMARY KEY (`id_layered_filter`, `id_shop`),
		KEY `id_shop` (`id_shop`)
		) ENGINE='._MYSQL_ENGINE_.' DEFAULT CHARSET=utf8;');
	}
	
	public function rebuildLayeredCache($products_ids = array(), $categories_ids = array())
	{
		@set_time_limit(0);
		
		$filter_data = array('categories' => array());
		
		/* Set memory limit to 128M only if current is lower */
		$memory_limit = @ini_get('memory_limit');
		if (substr($memory_limit, -1) != 'G' && ((substr($memory_limit, -1) == 'M' && substr($memory_limit, 0, -1) < 128) || is_numeric($memory_limit) && (intval($memory_limit) < 131072)))
			@ini_set('memory_limit', '128M');

		$db = Db::getInstance(_PS_USE_SQL_SLAVE_);
		$n_categories = array();
		$done_categories = array();
		$alias = 'p';
		$join_product_attribute = $join_product = '';

		$alias = 'product_shop';
		$join_product = Shop::addSqlAssociation('product', 'p');
		$join_product_attribute = Shop::addSqlAssociation('product_attribute', 'pa');


		$attribute_groups = self::query('
		SELECT a.id_attribute, a.id_attribute_group
		FROM '._DB_PREFIX_.'attribute a
		LEFT JOIN '._DB_PREFIX_.'product_attribute_combination pac ON (pac.id_attribute = a.id_attribute)
		LEFT JOIN '._DB_PREFIX_.'product_attribute pa ON (pa.id_product_attribute = pac.id_product_attribute)
		LEFT JOIN '._DB_PREFIX_.'product p ON (p.id_product = pa.id_product)
		'.$join_product.$join_product_attribute.'
		LEFT JOIN '._DB_PREFIX_.'category_product cp ON (cp.id_product = p.id_product)
		LEFT JOIN '._DB_PREFIX_.'category c ON (c.id_category = cp.id_category)
		WHERE c.active = 1'.
		(count($categories_ids) ? ' AND cp.id_category IN ('.implode(',', $categories_ids).')' : '').'
		AND '.$alias.'.active = 1 AND '.$alias.'.`visibility` IN ("both", "catalog")
		'.(count($products_ids) ? 'AND p.id_product IN ('.implode(',', $products_ids).')' : ''));

		$attribute_groups_by_id = array();
		while ($row = $db->nextRow($attribute_groups))
			$attribute_groups_by_id[(int)$row['id_attribute']] = (int)$row['id_attribute_group'];

		$features = self::query('
		SELECT fv.id_feature_value, fv.id_feature
		FROM '._DB_PREFIX_.'feature_value fv
		LEFT JOIN '._DB_PREFIX_.'feature_product fp ON (fp.id_feature_value = fv.id_feature_value)
		LEFT JOIN '._DB_PREFIX_.'product p ON (p.id_product = fp.id_product)
		'.$join_product.'
		LEFT JOIN '._DB_PREFIX_.'category_product cp ON (cp.id_product = p.id_product)
		LEFT JOIN '._DB_PREFIX_.'category c ON (c.id_category = cp.id_category)
		WHERE (fv.custom IS NULL OR fv.custom = 0) AND c.active = 1'.(count($categories_ids) ? ' AND cp.id_category IN ('.implode(',', $categories_ids).')' : '').'
		AND '.$alias.'.active = 1 AND '.$alias.'.`visibility` IN ("both", "catalog") '.(count($products_ids) ? 'AND p.id_product IN ('.implode(',', $products_ids).')' : ''));

		$features_by_id = array();
		while ($row = $db->nextRow($features))
			$features_by_id[(int)$row['id_feature_value']] = (int)$row['id_feature'];

		$result = self::query('
		SELECT p.id_product,
		GROUP_CONCAT(DISTINCT fv.id_feature_value) features,
		GROUP_CONCAT(DISTINCT cp.id_category) categories,
		GROUP_CONCAT(DISTINCT pac.id_attribute) attributes
		FROM '._DB_PREFIX_.'product p
		LEFT JOIN '._DB_PREFIX_.'category_product cp ON (cp.id_product = p.id_product)
		LEFT JOIN '._DB_PREFIX_.'category c ON (c.id_category = cp.id_category)
		LEFT JOIN '._DB_PREFIX_.'feature_product fp ON (fp.id_product = p.id_product)
		LEFT JOIN '._DB_PREFIX_.'feature_value fv ON (fv.id_feature_value = fp.id_feature_value)
		LEFT JOIN '._DB_PREFIX_.'product_attribute pa ON (pa.id_product = p.id_product)
		'.$join_product.$join_product_attribute.'
		LEFT JOIN '._DB_PREFIX_.'product_attribute_combination pac ON (pac.id_product_attribute = pa.id_product_attribute)
		WHERE c.active = 1'.(count($categories_ids) ? ' AND cp.id_category IN ('.implode(',', $categories_ids).')' : '').'
		AND '.$alias.'.active = 1 AND '.$alias.'.`visibility` IN ("both", "catalog")
		'.(count($products_ids) ? 'AND p.id_product IN ('.implode(',', $products_ids).')' : '').
		' AND (fv.custom IS NULL OR fv.custom = 0)
		GROUP BY p.id_product');

		
		$shop_list = Shop::getShops(false, null, true);
		
		$to_insert = false;
		while ($product = $db->nextRow($result))
		{
			$a = $c = $f = array();
			if (!empty($product['attributes']))
				$a = array_flip(explode(',', $product['attributes']));
			if (!empty($product['categories']))
				$c = array_flip(explode(',', $product['categories']));
			if (!empty($product['features']))
				$f = array_flip(explode(',', $product['features']));
			
			$filter_data['shop_list'] = $shop_list;
			
			foreach ($shop_list as $id_shop)
			{
				foreach ($c as $id_category => $category)
				{
					if (!in_array($id_category, $filter_data['categories']))
						$filter_data['categories'][] = $id_category;
					
					if (!isset($n_categories[(int)$id_category]))
						$n_categories[(int)$id_category] = 1;
					if (!isset($done_categories[(int)$id_category]['cat']))
					{
						$filter_data['layered_selection_subcategories'] = array('filter_type' => 0, 'filter_show_limit' => 0);
						$done_categories[(int)$id_category]['cat'] = true;
						$to_insert = true;
					}
					foreach ($a as $k_attribute => $attribute)
						if (!isset($done_categories[(int)$id_category]['a'.(int)$attribute_groups_by_id[(int)$k_attribute]]))
						{
							$filter_data['layered_selection_ag_'.(int)$attribute_groups_by_id[(int)$k_attribute]] = array('filter_type' => 0, 'filter_show_limit' => 0);
							$done_categories[(int)$id_category]['a'.(int)$attribute_groups_by_id[(int)$k_attribute]] = true;
							$to_insert = true;
						}
					foreach ($f as $k_feature => $feature)
						if (!isset($done_categories[(int)$id_category]['f'.(int)$features_by_id[(int)$k_feature]]))
						{
							$filter_data['layered_selection_feat_'.(int)$features_by_id[(int)$k_feature]] = array('filter_type' => 0, 'filter_show_limit' => 0);
							$done_categories[(int)$id_category]['f'.(int)$features_by_id[(int)$k_feature]] = true;
							$to_insert = true;
						}
					if (!isset($done_categories[(int)$id_category]['q']))
					{
						$filter_data['layered_selection_stock'] = array('filter_type' => 0, 'filter_show_limit' => 0);
						$done_categories[(int)$id_category]['q'] = true;
						$to_insert = true;
					}
					if (!isset($done_categories[(int)$id_category]['m']))
					{
						$filter_data['layered_selection_manufacturer'] = array('filter_type' => 0, 'filter_show_limit' => 0);
						$done_categories[(int)$id_category]['m'] = true;
						$to_insert = true;
					}
					if (!isset($done_categories[(int)$id_category]['c']))
					{
						$filter_data['layered_selection_condition'] = array('filter_type' => 0, 'filter_show_limit' => 0);
						$done_categories[(int)$id_category]['c'] = true;
						$to_insert = true;
					}
					if (!isset($done_categories[(int)$id_category]['w']))
					{
						$filter_data['layered_selection_weight_slider'] = array('filter_type' => 0, 'filter_show_limit' => 0);
						$done_categories[(int)$id_category]['w'] = true;
						$to_insert = true;
					}
					if (!isset($done_categories[(int)$id_category]['p']))
					{
						$filter_data['layered_selection_price_slider'] = array('filter_type' => 0, 'filter_show_limit' => 0);
						$done_categories[(int)$id_category]['p'] = true;
						$to_insert = true;
					}
				}
			}
		}
		if ($to_insert)
		{
			Db::getInstance()->execute('INSERT INTO '._DB_PREFIX_.'layered_filter(name, filters, n_categories, date_add)
				VALUES (\''.sprintf($this->l('My template %s'), date('Y-m-d')).'\', \''.pSQL(serialize($filter_data)).'\', '.count($filter_data['categories']).', NOW())');
			
			$last_id = Db::getInstance()->Insert_ID();
			Db::getInstance()->execute('DELETE FROM '._DB_PREFIX_.'layered_filter_shop WHERE `id_layered_filter` = '.$last_id);
			foreach ($shop_list as $id_shop)
				Db::getInstance()->execute('INSERT INTO '._DB_PREFIX_.'layered_filter_shop (`id_layered_filter`, `id_shop`)
					VALUES('.$last_id.', '.(int)$id_shop.')');
			
			$this->buildLayeredCategories();
		}
	}
	
	public function buildLayeredCategories()
	{
		// Get all filter template
		$res = Db::getInstance()->executeS('SELECT * FROM '._DB_PREFIX_.'layered_filter ORDER BY date_add DESC');
		$categories = array();
		
		// Remove all from layered_category
		Db::getInstance()->execute('TRUNCATE '._DB_PREFIX_.'layered_category');
			
		if (!count($res)) // No filters templates defined, nothing else to do
			return true;
		
		$sql_to_insert = 'INSERT INTO '._DB_PREFIX_.'layered_category (id_category, id_shop, id_value, type, position, filter_show_limit, filter_type) VALUES ';
		$values = false;
		foreach ($res as $filter_template)
		{
			$data = Tools::unSerialize($filter_template['filters']);
			foreach ($data['categories'] as  $id_category)
			{
				$n = 0;
				if (!in_array($id_category, $categories)) // Last definition, erase preivious categories defined
				{
					$categories[] = $id_category;
					foreach ($data as $key => $value)
						if (substr($key, 0, 17) == 'layered_selection')
						{
							$values = true;
							$type = $value['filter_type'];
							$limit = $value['filter_show_limit'];
							$n++;
							
							foreach ($data['shop_list'] as $id_shop)
							{
								if ($key == 'layered_selection_stock')
									$sql_to_insert .= '('.(int)$id_category.', '.(int)$id_shop.', NULL,\'quantity\','.(int)$n.', '.(int)$limit.', '.(int)$type.'),';
								else if ($key == 'layered_selection_subcategories')
									$sql_to_insert .= '('.(int)$id_category.', '.(int)$id_shop.', NULL,\'category\','.(int)$n.', '.(int)$limit.', '.(int)$type.'),';
								else if ($key == 'layered_selection_condition')
									$sql_to_insert .= '('.(int)$id_category.', '.(int)$id_shop.', NULL,\'condition\','.(int)$n.', '.(int)$limit.', '.(int)$type.'),';
								else if ($key == 'layered_selection_weight_slider')
									$sql_to_insert .= '('.(int)$id_category.', '.(int)$id_shop.', NULL,\'weight\','.(int)$n.', '.(int)$limit.', '.(int)$type.'),';
								else if ($key == 'layered_selection_price_slider')
									$sql_to_insert .= '('.(int)$id_category.', '.(int)$id_shop.', NULL,\'price\','.(int)$n.', '.(int)$limit.', '.(int)$type.'),';
								else if ($key == 'layered_selection_manufacturer')
									$sql_to_insert .= '('.(int)$id_category.', '.(int)$id_shop.', NULL,\'manufacturer\','.(int)$n.', '.(int)$limit.', '.(int)$type.'),';
								else if (substr($key, 0, 21) == 'layered_selection_ag_')
									$sql_to_insert .= '('.(int)$id_category.', '.(int)$id_shop.', '.(int)str_replace('layered_selection_ag_', '', $key).',
										\'id_attribute_group\','.(int)$n.', '.(int)$limit.', '.(int)$type.'),';
								else if (substr($key, 0, 23) == 'layered_selection_feat_')
									$sql_to_insert .= '('.(int)$id_category.', '.(int)$id_shop.', '.(int)str_replace('layered_selection_feat_', '', $key).',
										\'id_feature\','.(int)$n.', '.(int)$limit.', '.(int)$type.'),';
							}
						}
				}
			}
		}
		if ($values)
			Db::getInstance()->execute(rtrim($sql_to_insert, ','));
	}
}<|MERGE_RESOLUTION|>--- conflicted
+++ resolved
@@ -445,13 +445,10 @@
 		static $_MODULES = array();
 		global $_MODULE;
 
-<<<<<<< HEAD
 		if (version_compare(_PS_VERSION_,'1.5','>'))
 			$file = _PS_MODULE_DIR_.$this->name.'/translations/'.Language::getIsoById($id_lang).'.php';
 		else
 			$file = _PS_MODULE_DIR_.$this->name.'/'.Language::getIsoById($id_lang).'.php';
-=======
->>>>>>> 08dadb7f
 
 		if (!array_key_exists($id_lang, $_MODULES))
 		{
