--- conflicted
+++ resolved
@@ -4,11 +4,7 @@
         "Read more about it at https://getcomposer.org/doc/01-basic-usage.md#installing-dependencies",
         "This file is @generated automatically"
     ],
-<<<<<<< HEAD
     "content-hash": "f2af86ecf482f4abc48350fc40e22a2d",
-=======
-    "content-hash": "f4f3b2f5524fc846bd30aac388a606e9",
->>>>>>> 2bdd6af6
     "packages": [
         {
             "name": "beberlei/doctrineextensions",
