--- conflicted
+++ resolved
@@ -4,11 +4,7 @@
         "Read more about it at https://getcomposer.org/doc/01-basic-usage.md#composer-lock-the-lock-file",
         "This file is @generated automatically"
     ],
-<<<<<<< HEAD
     "content-hash": "5c4993126a5a55f2840b6f4b3af31f26",
-=======
-    "content-hash": "e28abfd90f1148ace266b2026dfa460d",
->>>>>>> 882742b8
     "packages": [
         {
             "name": "beberlei/DoctrineExtensions",
