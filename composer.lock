--- conflicted
+++ resolved
@@ -4228,14 +4228,10 @@
             ],
             "description": "PrestaShop module gridhtml",
             "homepage": "https://github.com/PrestaShop/gridhtml",
-<<<<<<< HEAD
             "support": {
                 "source": "https://github.com/PrestaShop/gridhtml/tree/dev"
             },
-            "time": "2017-02-22T11:03:13+00:00"
-=======
             "time": "2020-12-09T14:23:53+00:00"
->>>>>>> 427b3d42
         },
         {
             "name": "prestashop/gsitemap",
@@ -4819,14 +4815,10 @@
             ],
             "description": "PrestaShop module ps_facetedsearch",
             "homepage": "https://github.com/PrestaShop/ps_facetedsearch",
-<<<<<<< HEAD
             "support": {
                 "source": "https://github.com/PrestaShop/ps_facetedsearch/tree/v3.6.0"
             },
-            "time": "2020-09-08T07:05:01+00:00"
-=======
             "time": "2020-12-14T13:11:58+00:00"
->>>>>>> 427b3d42
         },
         {
             "name": "prestashop/ps_faviconnotificationbo",
@@ -6193,14 +6185,10 @@
             ],
             "description": "Welcome module for PrestaShop helping the users to create products.",
             "homepage": "https://github.com/PrestaShop/welcome",
-<<<<<<< HEAD
             "support": {
                 "source": "https://github.com/PrestaShop/welcome/tree/v6.0.3"
             },
             "time": "2020-10-19T13:11:06+00:00"
-=======
-            "time": "2020-12-03T15:11:16+00:00"
->>>>>>> 427b3d42
         },
         {
             "name": "psr/cache",
