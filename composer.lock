{
    "_readme": [
        "This file locks the dependencies of your project to a known state",
        "Read more about it at https://getcomposer.org/doc/01-basic-usage.md#composer-lock-the-lock-file",
        "This file is @generated automatically"
    ],
<<<<<<< HEAD
    "content-hash": "e28abfd90f1148ace266b2026dfa460d",
=======
    "content-hash": "e8c27cb22af778359977650c95fb6be9",
>>>>>>> 25fa9758
    "packages": [
        {
            "name": "beberlei/DoctrineExtensions",
            "version": "v1.0.17",
            "source": {
                "type": "git",
                "url": "https://github.com/beberlei/DoctrineExtensions.git",
                "reference": "608854d5979e21cd8290ddf03a92f55017f62c80"
            },
            "dist": {
                "type": "zip",
                "url": "https://api.github.com/repos/beberlei/DoctrineExtensions/zipball/608854d5979e21cd8290ddf03a92f55017f62c80",
                "reference": "608854d5979e21cd8290ddf03a92f55017f62c80",
                "shasum": ""
            },
            "require": {
                "php": ">=5.3.2"
            },
            "require-dev": {
                "doctrine/orm": "~2.1",
                "nesbot/carbon": "*",
                "phpunit/phpunit": "~4.5",
                "symfony/yaml": "~2.6",
                "zf1/zend-date": "~1.12",
                "zf1/zend-registry": "~1.12"
            },
            "suggest": {
                "nesbot/carbon": "Alternative to DateTime",
                "zf1/zend-date": "Alternative to DateTime"
            },
            "type": "library",
            "extra": {
                "branch-alias": {
                    "dev-master": "1.0-dev"
                }
            },
            "autoload": {
                "psr-4": {
                    "DoctrineExtensions\\": "src/"
                }
            },
            "notification-url": "https://packagist.org/downloads/",
            "license": [
                "BSD-3-Clause"
            ],
            "authors": [
                {
                    "name": "Benjamin Eberlei",
                    "email": "kontakt@beberlei.de"
                },
                {
                    "name": "Steve Lacey",
                    "email": "steve@stevelacey.net"
                }
            ],
            "description": "A set of extensions to Doctrine 2 that add support for additional query functions available in MySQL and Oracle.",
            "keywords": [
                "database",
                "doctrine",
                "orm"
            ],
            "time": "2017-06-16T07:29:39+00:00"
        },
        {
            "name": "composer/ca-bundle",
            "version": "1.0.8",
            "source": {
                "type": "git",
                "url": "https://github.com/composer/ca-bundle.git",
                "reference": "9dd73a03951357922d8aee6cc084500de93e2343"
            },
            "dist": {
                "type": "zip",
                "url": "https://api.github.com/repos/composer/ca-bundle/zipball/9dd73a03951357922d8aee6cc084500de93e2343",
                "reference": "9dd73a03951357922d8aee6cc084500de93e2343",
                "shasum": ""
            },
            "require": {
                "ext-openssl": "*",
                "ext-pcre": "*",
                "php": "^5.3.2 || ^7.0"
            },
            "require-dev": {
                "phpunit/phpunit": "^4.5",
                "psr/log": "^1.0",
                "symfony/process": "^2.5 || ^3.0"
            },
            "suggest": {
                "symfony/process": "This is necessary to reliably check whether openssl_x509_parse is vulnerable on older php versions, but can be ignored on PHP 5.5.6+"
            },
            "type": "library",
            "extra": {
                "branch-alias": {
                    "dev-master": "1.x-dev"
                }
            },
            "autoload": {
                "psr-4": {
                    "Composer\\CaBundle\\": "src"
                }
            },
            "notification-url": "https://packagist.org/downloads/",
            "license": [
                "MIT"
            ],
            "authors": [
                {
                    "name": "Jordi Boggiano",
                    "email": "j.boggiano@seld.be",
                    "homepage": "http://seld.be"
                }
            ],
            "description": "Lets you find a path to the system CA bundle, and includes a fallback to the Mozilla CA bundle.",
            "keywords": [
                "cabundle",
                "cacert",
                "certificate",
                "ssl",
                "tls"
            ],
            "time": "2017-09-11T07:24:36+00:00"
        },
        {
            "name": "composer/installers",
            "version": "v1.0.21",
            "source": {
                "type": "git",
                "url": "https://github.com/composer/installers.git",
                "reference": "d64e23fce42a4063d63262b19b8e7c0f3b5e4c45"
            },
            "dist": {
                "type": "zip",
                "url": "https://api.github.com/repos/composer/installers/zipball/d64e23fce42a4063d63262b19b8e7c0f3b5e4c45",
                "reference": "d64e23fce42a4063d63262b19b8e7c0f3b5e4c45",
                "shasum": ""
            },
            "replace": {
                "roundcube/plugin-installer": "*",
                "shama/baton": "*"
            },
            "require-dev": {
                "composer/composer": "1.0.*@dev",
                "phpunit/phpunit": "4.1.*"
            },
            "type": "composer-installer",
            "extra": {
                "class": "Composer\\Installers\\Installer",
                "branch-alias": {
                    "dev-master": "1.0-dev"
                }
            },
            "autoload": {
                "psr-0": {
                    "Composer\\Installers\\": "src/"
                }
            },
            "notification-url": "https://packagist.org/downloads/",
            "license": [
                "MIT"
            ],
            "authors": [
                {
                    "name": "Kyle Robinson Young",
                    "email": "kyle@dontkry.com",
                    "homepage": "https://github.com/shama"
                }
            ],
            "description": "A multi-framework Composer library installer",
            "homepage": "http://composer.github.com/installers/",
            "keywords": [
                "Craft",
                "Dolibarr",
                "Hurad",
                "MODX Evo",
                "OXID",
                "SMF",
                "Thelia",
                "WolfCMS",
                "agl",
                "aimeos",
                "annotatecms",
                "bitrix",
                "cakephp",
                "chef",
                "codeigniter",
                "concrete5",
                "croogo",
                "dokuwiki",
                "drupal",
                "elgg",
                "fuelphp",
                "grav",
                "installer",
                "joomla",
                "kohana",
                "laravel",
                "lithium",
                "magento",
                "mako",
                "mediawiki",
                "modulework",
                "moodle",
                "phpbb",
                "piwik",
                "ppi",
                "puppet",
                "roundcube",
                "shopware",
                "silverstripe",
                "symfony",
                "typo3",
                "wordpress",
                "zend",
                "zikula"
            ],
            "time": "2015-02-18T17:17:01+00:00"
        },
        {
            "name": "csa/guzzle-bundle",
            "version": "v1.3.11",
            "source": {
                "type": "git",
                "url": "https://github.com/csarrazi/CsaGuzzleBundle.git",
                "reference": "0294a55b241504bca179d4db5f82ce62d8bb28ad"
            },
            "dist": {
                "type": "zip",
                "url": "https://api.github.com/repos/csarrazi/CsaGuzzleBundle/zipball/0294a55b241504bca179d4db5f82ce62d8bb28ad",
                "reference": "0294a55b241504bca179d4db5f82ce62d8bb28ad",
                "shasum": ""
            },
            "require": {
                "guzzlehttp/guzzle": "~4.0|~5.0",
                "guzzlehttp/log-subscriber": "~1.0",
                "php": ">=5.4.0",
                "symfony/expression-language": "~2.4|~3.0",
                "symfony/framework-bundle": "~2.3|~3.0",
                "twig/twig": "~1.12"
            },
            "require-dev": {
                "doctrine/cache": "~1.1",
                "guzzlehttp/guzzle-services": "~0.3",
                "phpunit/phpunit": "~4.0",
                "symfony/phpunit-bridge": "~2.7|~3.0",
                "symfony/web-profiler-bundle": "~2.3"
            },
            "suggest": {
                "doctrine/cache": "Allows caching of responses",
                "guzzlehttp/guzzle-services": "Allow web service description"
            },
            "type": "symfony-bundle",
            "extra": {
                "branch-alias": {
                    "dev-master": "1.3.x-dev"
                }
            },
            "autoload": {
                "psr-4": {
                    "Csa\\Bundle\\GuzzleBundle\\": "src"
                }
            },
            "notification-url": "https://packagist.org/downloads/",
            "license": [
                "MIT"
            ],
            "authors": [
                {
                    "name": "Charles Sarrazin",
                    "email": "charles@sarraz.in"
                }
            ],
            "description": "A bundle integrating GuzzleHttp >= 4.0",
            "time": "2015-11-17T00:02:55+00:00"
        },
        {
            "name": "cssjanus/cssjanus",
            "version": "v1.2.0",
            "source": {
                "type": "git",
                "url": "https://github.com/cssjanus/php-cssjanus.git",
                "reference": "0fd44d8a3f1f0f10bfb500b6b595240bf6415ffa"
            },
            "dist": {
                "type": "zip",
                "url": "https://api.github.com/repos/cssjanus/php-cssjanus/zipball/0fd44d8a3f1f0f10bfb500b6b595240bf6415ffa",
                "reference": "0fd44d8a3f1f0f10bfb500b6b595240bf6415ffa",
                "shasum": ""
            },
            "require": {
                "php": ">=5.4"
            },
            "require-dev": {
                "jakub-onderka/php-parallel-lint": "0.8.*",
                "phpunit/phpunit": "4.8.*",
                "squizlabs/php_codesniffer": "2.3.*"
            },
            "type": "library",
            "autoload": {
                "psr-0": {
                    "": "src/"
                }
            },
            "notification-url": "https://packagist.org/downloads/",
            "license": [
                "Apache-2.0"
            ],
            "description": "Convert CSS stylesheets between left-to-right and right-to-left.",
            "time": "2017-03-14T20:57:08+00:00"
        },
        {
            "name": "curl/curl",
            "version": "1.2.1",
            "source": {
                "type": "git",
                "url": "https://github.com/php-mod/curl.git",
                "reference": "67f7c490060751fbf24a02bc1ff3b32073aeb5e0"
            },
            "dist": {
                "type": "zip",
                "url": "https://api.github.com/repos/php-mod/curl/zipball/67f7c490060751fbf24a02bc1ff3b32073aeb5e0",
                "reference": "67f7c490060751fbf24a02bc1ff3b32073aeb5e0",
                "shasum": ""
            },
            "require": {
                "ext-curl": "*",
                "php": ">=5.3.0"
            },
            "require-dev": {
                "phpunit/phpunit": "3.7.*",
                "squizlabs/php_codesniffer": "~2.1"
            },
            "type": "library",
            "autoload": {
                "psr-0": {
                    "Curl": "src/"
                }
            },
            "notification-url": "https://packagist.org/downloads/",
            "license": [
                "MIT"
            ],
            "authors": [
                {
                    "name": "Hassan Amouhzi",
                    "email": "hassan@anezi.net",
                    "homepage": "http://hassan.amouhzi.com"
                },
                {
                    "name": "php-curl-class",
                    "homepage": "https://github.com/php-curl-class"
                },
                {
                    "name": "user52",
                    "homepage": "https://github.com/user52"
                }
            ],
            "description": "cURL class for PHP",
            "homepage": "https://github.com/php-mod/curl",
            "keywords": [
                "curl",
                "dot"
            ],
            "time": "2015-04-09T16:29:25+00:00"
        },
        {
            "name": "defuse/php-encryption",
            "version": "2.0.3",
            "source": {
                "type": "git",
                "url": "https://github.com/defuse/php-encryption.git",
                "reference": "2c6fea3d9a4eaaa8cef86b2a89f3660818117b33"
            },
            "dist": {
                "type": "zip",
                "url": "https://api.github.com/repos/defuse/php-encryption/zipball/2c6fea3d9a4eaaa8cef86b2a89f3660818117b33",
                "reference": "2c6fea3d9a4eaaa8cef86b2a89f3660818117b33",
                "shasum": ""
            },
            "require": {
                "ext-openssl": "*",
                "paragonie/random_compat": "~2.0",
                "php": ">=5.4.0"
            },
            "require-dev": {
                "nikic/php-parser": "^2.0"
            },
            "type": "library",
            "autoload": {
                "classmap": [
                    "src"
                ]
            },
            "notification-url": "https://packagist.org/downloads/",
            "license": [
                "MIT"
            ],
            "authors": [
                {
                    "name": "Taylor Hornby",
                    "email": "taylor@defuse.ca",
                    "homepage": "https://defuse.ca/"
                },
                {
                    "name": "Scott Arciszewski",
                    "email": "info@paragonie.com",
                    "homepage": "https://paragonie.com"
                }
            ],
            "description": "Secure PHP Encryption Library",
            "keywords": [
                "aes",
                "authenticated encryption",
                "cipher",
                "crypto",
                "cryptography",
                "encrypt",
                "encryption",
                "openssl",
                "security",
                "symmetric key cryptography"
            ],
            "time": "2016-10-10T15:20:26+00:00"
        },
        {
            "name": "doctrine/annotations",
            "version": "v1.2.7",
            "source": {
                "type": "git",
                "url": "https://github.com/doctrine/annotations.git",
                "reference": "f25c8aab83e0c3e976fd7d19875f198ccf2f7535"
            },
            "dist": {
                "type": "zip",
                "url": "https://api.github.com/repos/doctrine/annotations/zipball/f25c8aab83e0c3e976fd7d19875f198ccf2f7535",
                "reference": "f25c8aab83e0c3e976fd7d19875f198ccf2f7535",
                "shasum": ""
            },
            "require": {
                "doctrine/lexer": "1.*",
                "php": ">=5.3.2"
            },
            "require-dev": {
                "doctrine/cache": "1.*",
                "phpunit/phpunit": "4.*"
            },
            "type": "library",
            "extra": {
                "branch-alias": {
                    "dev-master": "1.3.x-dev"
                }
            },
            "autoload": {
                "psr-0": {
                    "Doctrine\\Common\\Annotations\\": "lib/"
                }
            },
            "notification-url": "https://packagist.org/downloads/",
            "license": [
                "MIT"
            ],
            "authors": [
                {
                    "name": "Roman Borschel",
                    "email": "roman@code-factory.org"
                },
                {
                    "name": "Benjamin Eberlei",
                    "email": "kontakt@beberlei.de"
                },
                {
                    "name": "Guilherme Blanco",
                    "email": "guilhermeblanco@gmail.com"
                },
                {
                    "name": "Jonathan Wage",
                    "email": "jonwage@gmail.com"
                },
                {
                    "name": "Johannes Schmitt",
                    "email": "schmittjoh@gmail.com"
                }
            ],
            "description": "Docblock Annotations Parser",
            "homepage": "http://www.doctrine-project.org",
            "keywords": [
                "annotations",
                "docblock",
                "parser"
            ],
            "time": "2015-08-31T12:32:49+00:00"
        },
        {
            "name": "doctrine/cache",
            "version": "v1.5.4",
            "source": {
                "type": "git",
                "url": "https://github.com/doctrine/cache.git",
                "reference": "47cdc76ceb95cc591d9c79a36dc3794975b5d136"
            },
            "dist": {
                "type": "zip",
                "url": "https://api.github.com/repos/doctrine/cache/zipball/47cdc76ceb95cc591d9c79a36dc3794975b5d136",
                "reference": "47cdc76ceb95cc591d9c79a36dc3794975b5d136",
                "shasum": ""
            },
            "require": {
                "php": ">=5.3.2"
            },
            "conflict": {
                "doctrine/common": ">2.2,<2.4"
            },
            "require-dev": {
                "phpunit/phpunit": ">=3.7",
                "predis/predis": "~1.0",
                "satooshi/php-coveralls": "~0.6"
            },
            "type": "library",
            "extra": {
                "branch-alias": {
                    "dev-master": "1.5.x-dev"
                }
            },
            "autoload": {
                "psr-4": {
                    "Doctrine\\Common\\Cache\\": "lib/Doctrine/Common/Cache"
                }
            },
            "notification-url": "https://packagist.org/downloads/",
            "license": [
                "MIT"
            ],
            "authors": [
                {
                    "name": "Roman Borschel",
                    "email": "roman@code-factory.org"
                },
                {
                    "name": "Benjamin Eberlei",
                    "email": "kontakt@beberlei.de"
                },
                {
                    "name": "Guilherme Blanco",
                    "email": "guilhermeblanco@gmail.com"
                },
                {
                    "name": "Jonathan Wage",
                    "email": "jonwage@gmail.com"
                },
                {
                    "name": "Johannes Schmitt",
                    "email": "schmittjoh@gmail.com"
                }
            ],
            "description": "Caching library offering an object-oriented API for many cache backends",
            "homepage": "http://www.doctrine-project.org",
            "keywords": [
                "cache",
                "caching"
            ],
            "time": "2015-12-19T05:03:47+00:00"
        },
        {
            "name": "doctrine/collections",
            "version": "v1.3.0",
            "source": {
                "type": "git",
                "url": "https://github.com/doctrine/collections.git",
                "reference": "6c1e4eef75f310ea1b3e30945e9f06e652128b8a"
            },
            "dist": {
                "type": "zip",
                "url": "https://api.github.com/repos/doctrine/collections/zipball/6c1e4eef75f310ea1b3e30945e9f06e652128b8a",
                "reference": "6c1e4eef75f310ea1b3e30945e9f06e652128b8a",
                "shasum": ""
            },
            "require": {
                "php": ">=5.3.2"
            },
            "require-dev": {
                "phpunit/phpunit": "~4.0"
            },
            "type": "library",
            "extra": {
                "branch-alias": {
                    "dev-master": "1.2.x-dev"
                }
            },
            "autoload": {
                "psr-0": {
                    "Doctrine\\Common\\Collections\\": "lib/"
                }
            },
            "notification-url": "https://packagist.org/downloads/",
            "license": [
                "MIT"
            ],
            "authors": [
                {
                    "name": "Roman Borschel",
                    "email": "roman@code-factory.org"
                },
                {
                    "name": "Benjamin Eberlei",
                    "email": "kontakt@beberlei.de"
                },
                {
                    "name": "Guilherme Blanco",
                    "email": "guilhermeblanco@gmail.com"
                },
                {
                    "name": "Jonathan Wage",
                    "email": "jonwage@gmail.com"
                },
                {
                    "name": "Johannes Schmitt",
                    "email": "schmittjoh@gmail.com"
                }
            ],
            "description": "Collections Abstraction library",
            "homepage": "http://www.doctrine-project.org",
            "keywords": [
                "array",
                "collections",
                "iterator"
            ],
            "time": "2015-04-14T22:21:58+00:00"
        },
        {
            "name": "doctrine/common",
            "version": "v2.5.3",
            "source": {
                "type": "git",
                "url": "https://github.com/doctrine/common.git",
                "reference": "10f1f19651343f87573129ca970aef1a47a6f29e"
            },
            "dist": {
                "type": "zip",
                "url": "https://api.github.com/repos/doctrine/common/zipball/10f1f19651343f87573129ca970aef1a47a6f29e",
                "reference": "10f1f19651343f87573129ca970aef1a47a6f29e",
                "shasum": ""
            },
            "require": {
                "doctrine/annotations": "1.*",
                "doctrine/cache": "1.*",
                "doctrine/collections": "1.*",
                "doctrine/inflector": "1.*",
                "doctrine/lexer": "1.*",
                "php": ">=5.3.2"
            },
            "require-dev": {
                "phpunit/phpunit": "~3.7"
            },
            "type": "library",
            "extra": {
                "branch-alias": {
                    "dev-master": "2.5.x-dev"
                }
            },
            "autoload": {
                "psr-0": {
                    "Doctrine\\Common\\": "lib/"
                }
            },
            "notification-url": "https://packagist.org/downloads/",
            "license": [
                "MIT"
            ],
            "authors": [
                {
                    "name": "Roman Borschel",
                    "email": "roman@code-factory.org"
                },
                {
                    "name": "Benjamin Eberlei",
                    "email": "kontakt@beberlei.de"
                },
                {
                    "name": "Guilherme Blanco",
                    "email": "guilhermeblanco@gmail.com"
                },
                {
                    "name": "Jonathan Wage",
                    "email": "jonwage@gmail.com"
                },
                {
                    "name": "Johannes Schmitt",
                    "email": "schmittjoh@gmail.com"
                }
            ],
            "description": "Common Library for Doctrine projects",
            "homepage": "http://www.doctrine-project.org",
            "keywords": [
                "annotations",
                "collections",
                "eventmanager",
                "persistence",
                "spl"
            ],
            "time": "2015-12-25T13:10:16+00:00"
        },
        {
            "name": "doctrine/dbal",
            "version": "v2.5.13",
            "source": {
                "type": "git",
                "url": "https://github.com/doctrine/dbal.git",
                "reference": "729340d8d1eec8f01bff708e12e449a3415af873"
            },
            "dist": {
                "type": "zip",
                "url": "https://api.github.com/repos/doctrine/dbal/zipball/729340d8d1eec8f01bff708e12e449a3415af873",
                "reference": "729340d8d1eec8f01bff708e12e449a3415af873",
                "shasum": ""
            },
            "require": {
                "doctrine/common": ">=2.4,<2.8-dev",
                "php": ">=5.3.2"
            },
            "require-dev": {
                "phpunit/phpunit": "4.*",
                "symfony/console": "2.*||^3.0"
            },
            "suggest": {
                "symfony/console": "For helpful console commands such as SQL execution and import of files."
            },
            "bin": [
                "bin/doctrine-dbal"
            ],
            "type": "library",
            "extra": {
                "branch-alias": {
                    "dev-master": "2.5.x-dev"
                }
            },
            "autoload": {
                "psr-0": {
                    "Doctrine\\DBAL\\": "lib/"
                }
            },
            "notification-url": "https://packagist.org/downloads/",
            "license": [
                "MIT"
            ],
            "authors": [
                {
                    "name": "Roman Borschel",
                    "email": "roman@code-factory.org"
                },
                {
                    "name": "Benjamin Eberlei",
                    "email": "kontakt@beberlei.de"
                },
                {
                    "name": "Guilherme Blanco",
                    "email": "guilhermeblanco@gmail.com"
                },
                {
                    "name": "Jonathan Wage",
                    "email": "jonwage@gmail.com"
                }
            ],
            "description": "Database Abstraction Layer",
            "homepage": "http://www.doctrine-project.org",
            "keywords": [
                "database",
                "dbal",
                "persistence",
                "queryobject"
            ],
            "time": "2017-07-22T20:44:48+00:00"
        },
        {
            "name": "doctrine/doctrine-bundle",
            "version": "v1.5.2",
            "source": {
                "type": "git",
                "url": "https://github.com/doctrine/DoctrineBundle.git",
                "reference": "d63be7eb9a95d46720f7d6badac4e5bc2bcff2e3"
            },
            "dist": {
                "type": "zip",
                "url": "https://api.github.com/repos/doctrine/DoctrineBundle/zipball/d63be7eb9a95d46720f7d6badac4e5bc2bcff2e3",
                "reference": "d63be7eb9a95d46720f7d6badac4e5bc2bcff2e3",
                "shasum": ""
            },
            "require": {
                "doctrine/dbal": "~2.3",
                "doctrine/doctrine-cache-bundle": "~1.0",
                "jdorn/sql-formatter": "~1.1",
                "php": ">=5.3.2",
                "symfony/console": "~2.3|~3.0",
                "symfony/doctrine-bridge": "~2.2|~3.0",
                "symfony/framework-bundle": "~2.3|~3.0"
            },
            "require-dev": {
                "doctrine/orm": "~2.3",
                "phpunit/phpunit": "~4",
                "satooshi/php-coveralls": "~0.6.1",
                "symfony/validator": "~2.2|~3.0",
                "symfony/yaml": "~2.2|~3.0",
                "twig/twig": "~1.10"
            },
            "suggest": {
                "doctrine/orm": "The Doctrine ORM integration is optional in the bundle.",
                "symfony/web-profiler-bundle": "to use the data collector"
            },
            "type": "symfony-bundle",
            "extra": {
                "branch-alias": {
                    "dev-master": "1.6.x-dev"
                }
            },
            "autoload": {
                "psr-4": {
                    "Doctrine\\Bundle\\DoctrineBundle\\": ""
                }
            },
            "notification-url": "https://packagist.org/downloads/",
            "license": [
                "MIT"
            ],
            "authors": [
                {
                    "name": "Symfony Community",
                    "homepage": "http://symfony.com/contributors"
                },
                {
                    "name": "Benjamin Eberlei",
                    "email": "kontakt@beberlei.de"
                },
                {
                    "name": "Doctrine Project",
                    "homepage": "http://www.doctrine-project.org/"
                },
                {
                    "name": "Fabien Potencier",
                    "email": "fabien@symfony.com"
                }
            ],
            "description": "Symfony DoctrineBundle",
            "homepage": "http://www.doctrine-project.org",
            "keywords": [
                "database",
                "dbal",
                "orm",
                "persistence"
            ],
            "time": "2015-08-31T14:47:06+00:00"
        },
        {
            "name": "doctrine/doctrine-cache-bundle",
            "version": "1.3.0",
            "source": {
                "type": "git",
                "url": "https://github.com/doctrine/DoctrineCacheBundle.git",
                "reference": "18c600a9b82f6454d2e81ca4957cdd56a1cf3504"
            },
            "dist": {
                "type": "zip",
                "url": "https://api.github.com/repos/doctrine/DoctrineCacheBundle/zipball/18c600a9b82f6454d2e81ca4957cdd56a1cf3504",
                "reference": "18c600a9b82f6454d2e81ca4957cdd56a1cf3504",
                "shasum": ""
            },
            "require": {
                "doctrine/cache": "^1.4.2",
                "doctrine/inflector": "~1.0",
                "php": ">=5.3.2",
                "symfony/doctrine-bridge": "~2.2|~3.0"
            },
            "require-dev": {
                "instaclick/coding-standard": "~1.1",
                "instaclick/object-calisthenics-sniffs": "dev-master",
                "instaclick/symfony2-coding-standard": "dev-remaster",
                "phpunit/phpunit": "~4",
                "predis/predis": "~0.8",
                "satooshi/php-coveralls": "~0.6.1",
                "squizlabs/php_codesniffer": "~1.5",
                "symfony/console": "~2.2|~3.0",
                "symfony/finder": "~2.2|~3.0",
                "symfony/framework-bundle": "~2.2|~3.0",
                "symfony/phpunit-bridge": "~2.7|~3.0",
                "symfony/security-acl": "~2.3|~3.0",
                "symfony/validator": "~2.2|~3.0",
                "symfony/yaml": "~2.2|~3.0"
            },
            "suggest": {
                "symfony/security-acl": "For using this bundle to cache ACLs"
            },
            "type": "symfony-bundle",
            "extra": {
                "branch-alias": {
                    "dev-master": "1.2.x-dev"
                }
            },
            "autoload": {
                "psr-4": {
                    "Doctrine\\Bundle\\DoctrineCacheBundle\\": ""
                }
            },
            "notification-url": "https://packagist.org/downloads/",
            "license": [
                "MIT"
            ],
            "authors": [
                {
                    "name": "Symfony Community",
                    "homepage": "http://symfony.com/contributors"
                },
                {
                    "name": "Benjamin Eberlei",
                    "email": "kontakt@beberlei.de"
                },
                {
                    "name": "Fabio B. Silva",
                    "email": "fabio.bat.silva@gmail.com"
                },
                {
                    "name": "Guilherme Blanco",
                    "email": "guilhermeblanco@hotmail.com"
                },
                {
                    "name": "Doctrine Project",
                    "homepage": "http://www.doctrine-project.org/"
                },
                {
                    "name": "Fabien Potencier",
                    "email": "fabien@symfony.com"
                }
            ],
            "description": "Symfony Bundle for Doctrine Cache",
            "homepage": "http://www.doctrine-project.org",
            "keywords": [
                "cache",
                "caching"
            ],
            "time": "2016-01-26T17:28:51+00:00"
        },
        {
            "name": "doctrine/inflector",
            "version": "v1.1.0",
            "source": {
                "type": "git",
                "url": "https://github.com/doctrine/inflector.git",
                "reference": "90b2128806bfde671b6952ab8bea493942c1fdae"
            },
            "dist": {
                "type": "zip",
                "url": "https://api.github.com/repos/doctrine/inflector/zipball/90b2128806bfde671b6952ab8bea493942c1fdae",
                "reference": "90b2128806bfde671b6952ab8bea493942c1fdae",
                "shasum": ""
            },
            "require": {
                "php": ">=5.3.2"
            },
            "require-dev": {
                "phpunit/phpunit": "4.*"
            },
            "type": "library",
            "extra": {
                "branch-alias": {
                    "dev-master": "1.1.x-dev"
                }
            },
            "autoload": {
                "psr-0": {
                    "Doctrine\\Common\\Inflector\\": "lib/"
                }
            },
            "notification-url": "https://packagist.org/downloads/",
            "license": [
                "MIT"
            ],
            "authors": [
                {
                    "name": "Roman Borschel",
                    "email": "roman@code-factory.org"
                },
                {
                    "name": "Benjamin Eberlei",
                    "email": "kontakt@beberlei.de"
                },
                {
                    "name": "Guilherme Blanco",
                    "email": "guilhermeblanco@gmail.com"
                },
                {
                    "name": "Jonathan Wage",
                    "email": "jonwage@gmail.com"
                },
                {
                    "name": "Johannes Schmitt",
                    "email": "schmittjoh@gmail.com"
                }
            ],
            "description": "Common String Manipulations with regard to casing and singular/plural rules.",
            "homepage": "http://www.doctrine-project.org",
            "keywords": [
                "inflection",
                "pluralize",
                "singularize",
                "string"
            ],
            "time": "2015-11-06T14:35:42+00:00"
        },
        {
            "name": "doctrine/instantiator",
            "version": "1.0.5",
            "source": {
                "type": "git",
                "url": "https://github.com/doctrine/instantiator.git",
                "reference": "8e884e78f9f0eb1329e445619e04456e64d8051d"
            },
            "dist": {
                "type": "zip",
                "url": "https://api.github.com/repos/doctrine/instantiator/zipball/8e884e78f9f0eb1329e445619e04456e64d8051d",
                "reference": "8e884e78f9f0eb1329e445619e04456e64d8051d",
                "shasum": ""
            },
            "require": {
                "php": ">=5.3,<8.0-DEV"
            },
            "require-dev": {
                "athletic/athletic": "~0.1.8",
                "ext-pdo": "*",
                "ext-phar": "*",
                "phpunit/phpunit": "~4.0",
                "squizlabs/php_codesniffer": "~2.0"
            },
            "type": "library",
            "extra": {
                "branch-alias": {
                    "dev-master": "1.0.x-dev"
                }
            },
            "autoload": {
                "psr-4": {
                    "Doctrine\\Instantiator\\": "src/Doctrine/Instantiator/"
                }
            },
            "notification-url": "https://packagist.org/downloads/",
            "license": [
                "MIT"
            ],
            "authors": [
                {
                    "name": "Marco Pivetta",
                    "email": "ocramius@gmail.com",
                    "homepage": "http://ocramius.github.com/"
                }
            ],
            "description": "A small, lightweight utility to instantiate objects in PHP without invoking their constructors",
            "homepage": "https://github.com/doctrine/instantiator",
            "keywords": [
                "constructor",
                "instantiate"
            ],
            "time": "2015-06-14T21:17:01+00:00"
        },
        {
            "name": "doctrine/lexer",
            "version": "v1.0.1",
            "source": {
                "type": "git",
                "url": "https://github.com/doctrine/lexer.git",
                "reference": "83893c552fd2045dd78aef794c31e694c37c0b8c"
            },
            "dist": {
                "type": "zip",
                "url": "https://api.github.com/repos/doctrine/lexer/zipball/83893c552fd2045dd78aef794c31e694c37c0b8c",
                "reference": "83893c552fd2045dd78aef794c31e694c37c0b8c",
                "shasum": ""
            },
            "require": {
                "php": ">=5.3.2"
            },
            "type": "library",
            "extra": {
                "branch-alias": {
                    "dev-master": "1.0.x-dev"
                }
            },
            "autoload": {
                "psr-0": {
                    "Doctrine\\Common\\Lexer\\": "lib/"
                }
            },
            "notification-url": "https://packagist.org/downloads/",
            "license": [
                "MIT"
            ],
            "authors": [
                {
                    "name": "Roman Borschel",
                    "email": "roman@code-factory.org"
                },
                {
                    "name": "Guilherme Blanco",
                    "email": "guilhermeblanco@gmail.com"
                },
                {
                    "name": "Johannes Schmitt",
                    "email": "schmittjoh@gmail.com"
                }
            ],
            "description": "Base library for a lexer that can be used in Top-Down, Recursive Descent Parsers.",
            "homepage": "http://www.doctrine-project.org",
            "keywords": [
                "lexer",
                "parser"
            ],
            "time": "2014-09-09T13:34:57+00:00"
        },
        {
            "name": "doctrine/orm",
<<<<<<< HEAD
            "version": "v2.5.10",
            "source": {
                "type": "git",
                "url": "https://github.com/doctrine/doctrine2.git",
                "reference": "c78afd51721804f4f76ff30d9b6f6159eb046161"
            },
            "dist": {
                "type": "zip",
                "url": "https://api.github.com/repos/doctrine/doctrine2/zipball/c78afd51721804f4f76ff30d9b6f6159eb046161",
                "reference": "c78afd51721804f4f76ff30d9b6f6159eb046161",
=======
            "version": "v2.5.11",
            "source": {
                "type": "git",
                "url": "https://github.com/doctrine/doctrine2.git",
                "reference": "249b737094f1e7cba4f0a8d19acf5be6cf3ed504"
            },
            "dist": {
                "type": "zip",
                "url": "https://api.github.com/repos/doctrine/doctrine2/zipball/249b737094f1e7cba4f0a8d19acf5be6cf3ed504",
                "reference": "249b737094f1e7cba4f0a8d19acf5be6cf3ed504",
>>>>>>> 25fa9758
                "shasum": ""
            },
            "require": {
                "doctrine/cache": "~1.4",
                "doctrine/collections": "~1.2",
                "doctrine/common": ">=2.5-dev,<2.9-dev",
                "doctrine/dbal": ">=2.5-dev,<2.7-dev",
<<<<<<< HEAD
                "doctrine/instantiator": "~1.0.1",
=======
                "doctrine/instantiator": "^1.0.1",
>>>>>>> 25fa9758
                "ext-pdo": "*",
                "php": ">=5.4",
                "symfony/console": "~2.5|~3.0"
            },
            "require-dev": {
                "phpunit/phpunit": "~4.0",
                "symfony/yaml": "~2.3|~3.0"
            },
            "suggest": {
                "symfony/yaml": "If you want to use YAML Metadata Mapping Driver"
            },
            "bin": [
                "bin/doctrine",
                "bin/doctrine.php"
            ],
            "type": "library",
            "extra": {
                "branch-alias": {
                    "dev-master": "2.6.x-dev"
                }
            },
            "autoload": {
                "psr-0": {
                    "Doctrine\\ORM\\": "lib/"
                }
            },
            "notification-url": "https://packagist.org/downloads/",
            "license": [
                "MIT"
            ],
            "authors": [
                {
                    "name": "Roman Borschel",
                    "email": "roman@code-factory.org"
                },
                {
                    "name": "Benjamin Eberlei",
                    "email": "kontakt@beberlei.de"
                },
                {
                    "name": "Guilherme Blanco",
                    "email": "guilhermeblanco@gmail.com"
                },
                {
                    "name": "Jonathan Wage",
                    "email": "jonwage@gmail.com"
                }
            ],
            "description": "Object-Relational-Mapper for PHP",
            "homepage": "http://www.doctrine-project.org",
            "keywords": [
                "database",
                "orm"
            ],
<<<<<<< HEAD
            "time": "2017-08-18T19:17:35+00:00"
=======
            "time": "2017-09-18T06:50:20+00:00"
>>>>>>> 25fa9758
        },
        {
            "name": "geoip2/geoip2",
            "version": "v2.4.5",
            "source": {
                "type": "git",
                "url": "https://github.com/maxmind/GeoIP2-php.git",
                "reference": "b28a0ed0190cd76c878ed7002a5d1bb8c5f4c175"
            },
            "dist": {
                "type": "zip",
                "url": "https://api.github.com/repos/maxmind/GeoIP2-php/zipball/b28a0ed0190cd76c878ed7002a5d1bb8c5f4c175",
                "reference": "b28a0ed0190cd76c878ed7002a5d1bb8c5f4c175",
                "shasum": ""
            },
            "require": {
                "maxmind-db/reader": "~1.0",
                "maxmind/web-service-common": "~0.3",
                "php": ">=5.3.1"
            },
            "require-dev": {
                "phpunit/phpunit": "4.2.*",
                "squizlabs/php_codesniffer": "2.*"
            },
            "type": "library",
            "autoload": {
                "psr-4": {
                    "GeoIp2\\": "src"
                }
            },
            "notification-url": "https://packagist.org/downloads/",
            "license": [
                "Apache-2.0"
            ],
            "authors": [
                {
                    "name": "Gregory J. Oschwald",
                    "email": "goschwald@maxmind.com",
                    "homepage": "http://www.maxmind.com/"
                }
            ],
            "description": "MaxMind GeoIP2 PHP API",
            "homepage": "https://github.com/maxmind/GeoIP2-php",
            "keywords": [
                "IP",
                "geoip",
                "geoip2",
                "geolocation",
                "maxmind"
            ],
            "time": "2017-01-31T17:28:48+00:00"
        },
        {
            "name": "guzzlehttp/guzzle",
            "version": "5.3.1",
            "source": {
                "type": "git",
                "url": "https://github.com/guzzle/guzzle.git",
                "reference": "70f1fa53b71c4647bf2762c09068a95f77e12fb8"
            },
            "dist": {
                "type": "zip",
                "url": "https://api.github.com/repos/guzzle/guzzle/zipball/70f1fa53b71c4647bf2762c09068a95f77e12fb8",
                "reference": "70f1fa53b71c4647bf2762c09068a95f77e12fb8",
                "shasum": ""
            },
            "require": {
                "guzzlehttp/ringphp": "^1.1",
                "php": ">=5.4.0"
            },
            "require-dev": {
                "ext-curl": "*",
                "phpunit/phpunit": "^4.0"
            },
            "type": "library",
            "autoload": {
                "psr-4": {
                    "GuzzleHttp\\": "src/"
                }
            },
            "notification-url": "https://packagist.org/downloads/",
            "license": [
                "MIT"
            ],
            "authors": [
                {
                    "name": "Michael Dowling",
                    "email": "mtdowling@gmail.com",
                    "homepage": "https://github.com/mtdowling"
                }
            ],
            "description": "Guzzle is a PHP HTTP client library and framework for building RESTful web service clients",
            "homepage": "http://guzzlephp.org/",
            "keywords": [
                "client",
                "curl",
                "framework",
                "http",
                "http client",
                "rest",
                "web service"
            ],
            "time": "2016-07-15T19:28:39+00:00"
        },
        {
            "name": "guzzlehttp/log-subscriber",
            "version": "1.0.1",
            "source": {
                "type": "git",
                "url": "https://github.com/guzzle/log-subscriber.git",
                "reference": "99c3c0004165db721d8ef7bbef60c996210e538a"
            },
            "dist": {
                "type": "zip",
                "url": "https://api.github.com/repos/guzzle/log-subscriber/zipball/99c3c0004165db721d8ef7bbef60c996210e538a",
                "reference": "99c3c0004165db721d8ef7bbef60c996210e538a",
                "shasum": ""
            },
            "require": {
                "guzzlehttp/guzzle": "~4.0 | ~5.0",
                "php": ">=5.4.0",
                "psr/log": "~1.0"
            },
            "require-dev": {
                "phpunit/phpunit": "~4.0"
            },
            "type": "library",
            "extra": {
                "branch-alias": {
                    "dev-master": "1.0-dev"
                }
            },
            "autoload": {
                "psr-4": {
                    "GuzzleHttp\\Subscriber\\Log\\": "src/"
                }
            },
            "notification-url": "https://packagist.org/downloads/",
            "license": [
                "MIT"
            ],
            "authors": [
                {
                    "name": "Michael Dowling",
                    "email": "mtdowling@gmail.com",
                    "homepage": "https://github.com/mtdowling"
                }
            ],
            "description": "Logs HTTP requests and responses as they are sent over the wire (Guzzle 4+)",
            "homepage": "http://guzzlephp.org/",
            "keywords": [
                "Guzzle",
                "log",
                "plugin"
            ],
            "time": "2014-10-13T03:31:43+00:00"
        },
        {
            "name": "guzzlehttp/ringphp",
            "version": "1.1.0",
            "source": {
                "type": "git",
                "url": "https://github.com/guzzle/RingPHP.git",
                "reference": "dbbb91d7f6c191e5e405e900e3102ac7f261bc0b"
            },
            "dist": {
                "type": "zip",
                "url": "https://api.github.com/repos/guzzle/RingPHP/zipball/dbbb91d7f6c191e5e405e900e3102ac7f261bc0b",
                "reference": "dbbb91d7f6c191e5e405e900e3102ac7f261bc0b",
                "shasum": ""
            },
            "require": {
                "guzzlehttp/streams": "~3.0",
                "php": ">=5.4.0",
                "react/promise": "~2.0"
            },
            "require-dev": {
                "ext-curl": "*",
                "phpunit/phpunit": "~4.0"
            },
            "suggest": {
                "ext-curl": "Guzzle will use specific adapters if cURL is present"
            },
            "type": "library",
            "extra": {
                "branch-alias": {
                    "dev-master": "1.1-dev"
                }
            },
            "autoload": {
                "psr-4": {
                    "GuzzleHttp\\Ring\\": "src/"
                }
            },
            "notification-url": "https://packagist.org/downloads/",
            "license": [
                "MIT"
            ],
            "authors": [
                {
                    "name": "Michael Dowling",
                    "email": "mtdowling@gmail.com",
                    "homepage": "https://github.com/mtdowling"
                }
            ],
            "description": "Provides a simple API and specification that abstracts away the details of HTTP into a single PHP function.",
            "time": "2015-05-20T03:37:09+00:00"
        },
        {
            "name": "guzzlehttp/streams",
            "version": "3.0.0",
            "source": {
                "type": "git",
                "url": "https://github.com/guzzle/streams.git",
                "reference": "47aaa48e27dae43d39fc1cea0ccf0d84ac1a2ba5"
            },
            "dist": {
                "type": "zip",
                "url": "https://api.github.com/repos/guzzle/streams/zipball/47aaa48e27dae43d39fc1cea0ccf0d84ac1a2ba5",
                "reference": "47aaa48e27dae43d39fc1cea0ccf0d84ac1a2ba5",
                "shasum": ""
            },
            "require": {
                "php": ">=5.4.0"
            },
            "require-dev": {
                "phpunit/phpunit": "~4.0"
            },
            "type": "library",
            "extra": {
                "branch-alias": {
                    "dev-master": "3.0-dev"
                }
            },
            "autoload": {
                "psr-4": {
                    "GuzzleHttp\\Stream\\": "src/"
                }
            },
            "notification-url": "https://packagist.org/downloads/",
            "license": [
                "MIT"
            ],
            "authors": [
                {
                    "name": "Michael Dowling",
                    "email": "mtdowling@gmail.com",
                    "homepage": "https://github.com/mtdowling"
                }
            ],
            "description": "Provides a simple abstraction over streams of data",
            "homepage": "http://guzzlephp.org/",
            "keywords": [
                "Guzzle",
                "stream"
            ],
            "time": "2014-10-12T19:18:40+00:00"
        },
        {
            "name": "icanboogie/cldr",
            "version": "v1.3.9",
            "source": {
                "type": "git",
                "url": "https://github.com/ICanBoogie/CLDR.git",
                "reference": "1a0de40c185cef197357d91f5e3e41817a59b6fe"
            },
            "dist": {
                "type": "zip",
                "url": "https://api.github.com/repos/ICanBoogie/CLDR/zipball/1a0de40c185cef197357d91f5e3e41817a59b6fe",
                "reference": "1a0de40c185cef197357d91f5e3e41817a59b6fe",
                "shasum": ""
            },
            "require": {
                "ext-curl": "*",
                "icanboogie/common": "~1.2.2",
                "icanboogie/datetime": "~1.1.1",
                "php": ">=5.4.0"
            },
            "type": "library",
            "autoload": {
                "psr-4": {
                    "ICanBoogie\\CLDR\\": "lib"
                }
            },
            "notification-url": "https://packagist.org/downloads/",
            "license": [
                "BSD-3-Clause"
            ],
            "authors": [
                {
                    "name": "Olivier Laviale",
                    "email": "olivier.laviale@gmail.com",
                    "homepage": "http://www.weirdog.com/",
                    "role": "Developer"
                }
            ],
            "description": "An API to i18n your application using Unicode's CLDR",
            "homepage": "http://icanboogie.org/",
            "keywords": [
                "cldr",
                "currency",
                "format",
                "i18n",
                "locale",
                "territory"
            ],
            "time": "2015-02-01T12:02:54+00:00"
        },
        {
            "name": "icanboogie/common",
            "version": "v1.2.2.1",
            "source": {
                "type": "git",
                "url": "https://github.com/ICanBoogie/Common.git",
                "reference": "ec90b2d854a49882c814c84f67ed54bbb566aac0"
            },
            "dist": {
                "type": "zip",
                "url": "https://api.github.com/repos/ICanBoogie/Common/zipball/ec90b2d854a49882c814c84f67ed54bbb566aac0",
                "reference": "ec90b2d854a49882c814c84f67ed54bbb566aac0",
                "shasum": ""
            },
            "require": {
                "php": ">=5.3.0"
            },
            "type": "library",
            "autoload": {
                "classmap": [
                    "lib/"
                ],
                "files": [
                    "bootstrap.php",
                    "lib/helpers.php"
                ]
            },
            "notification-url": "https://packagist.org/downloads/",
            "license": [
                "BSD-3-Clause"
            ],
            "authors": [
                {
                    "name": "Olivier Laviale",
                    "email": "olivier.laviale@gmail.com",
                    "homepage": "http://www.weirdog.com/",
                    "role": "Developer"
                }
            ],
            "description": "Common helpers and classes for ICanBoogie",
            "homepage": "http://icanboogie.org/",
            "keywords": [
                "toolkit"
            ],
            "time": "2014-10-21T12:06:36+00:00"
        },
        {
            "name": "icanboogie/datetime",
            "version": "v1.1.1",
            "source": {
                "type": "git",
                "url": "https://github.com/ICanBoogie/DateTime.git",
                "reference": "7cc0b99a7e7660d8ce0b81994a5493006247266b"
            },
            "dist": {
                "type": "zip",
                "url": "https://api.github.com/repos/ICanBoogie/DateTime/zipball/7cc0b99a7e7660d8ce0b81994a5493006247266b",
                "reference": "7cc0b99a7e7660d8ce0b81994a5493006247266b",
                "shasum": ""
            },
            "require": {
                "php": ">=5.4.0"
            },
            "require-dev": {
                "icanboogie/common": "~1.2"
            },
            "suggest": {
                "icanboogie/common": "Allows finer exceptions to be thrown"
            },
            "type": "library",
            "autoload": {
                "classmap": [
                    "lib/"
                ]
            },
            "notification-url": "https://packagist.org/downloads/",
            "license": [
                "BSD-3-Clause"
            ],
            "authors": [
                {
                    "name": "Olivier Laviale",
                    "email": "olivier.laviale@gmail.com",
                    "homepage": "http://www.weirdog.com/",
                    "role": "Developer"
                }
            ],
            "description": "Extends the features of PHP DateTime and DateTimeZone",
            "homepage": "http://icanboogie.org/",
            "keywords": [
                "date",
                "time",
                "timezone"
            ],
            "time": "2015-01-27T21:04:04+00:00"
        },
        {
            "name": "incenteev/composer-parameter-handler",
            "version": "v2.1.2",
            "source": {
                "type": "git",
                "url": "https://github.com/Incenteev/ParameterHandler.git",
                "reference": "d7ce7f06136109e81d1cb9d57066c4d4a99cf1cc"
            },
            "dist": {
                "type": "zip",
                "url": "https://api.github.com/repos/Incenteev/ParameterHandler/zipball/d7ce7f06136109e81d1cb9d57066c4d4a99cf1cc",
                "reference": "d7ce7f06136109e81d1cb9d57066c4d4a99cf1cc",
                "shasum": ""
            },
            "require": {
                "php": ">=5.3.3",
                "symfony/yaml": "~2.3|~3.0"
            },
            "require-dev": {
                "composer/composer": "1.0.*@dev",
                "phpspec/prophecy-phpunit": "~1.0",
                "symfony/filesystem": "~2.2"
            },
            "type": "library",
            "extra": {
                "branch-alias": {
                    "dev-master": "2.1.x-dev"
                }
            },
            "autoload": {
                "psr-4": {
                    "Incenteev\\ParameterHandler\\": ""
                }
            },
            "notification-url": "https://packagist.org/downloads/",
            "license": [
                "MIT"
            ],
            "authors": [
                {
                    "name": "Christophe Coevoet",
                    "email": "stof@notk.org"
                }
            ],
            "description": "Composer script handling your ignored parameter file",
            "homepage": "https://github.com/Incenteev/ParameterHandler",
            "keywords": [
                "parameters management"
            ],
            "time": "2015-11-10T17:04:01+00:00"
        },
        {
            "name": "ipresta/localize-fixture",
            "version": "v1.0.2",
            "source": {
                "type": "git",
                "url": "https://github.com/iPresta/localize-fixture.git",
                "reference": "ce22432bd74c1461682ab82046949c3c020ac3ca"
            },
            "dist": {
                "type": "zip",
                "url": "https://api.github.com/repos/iPresta/localize-fixture/zipball/ce22432bd74c1461682ab82046949c3c020ac3ca",
                "reference": "ce22432bd74c1461682ab82046949c3c020ac3ca",
                "shasum": ""
            },
            "require": {
                "cssjanus/cssjanus": "~v1.2",
                "php": ">=5.4"
            },
            "type": "library",
            "autoload": {
                "psr-0": {
                    "": "src/"
                }
            },
            "notification-url": "https://packagist.org/downloads/",
            "license": [
                "MIT License"
            ],
            "description": "Generate RTL CSS for PrestaShop",
            "time": "2017-08-06T11:31:53+00:00"
        },
        {
            "name": "ircmaxell/password-compat",
            "version": "v1.0.4",
            "source": {
                "type": "git",
                "url": "https://github.com/ircmaxell/password_compat.git",
                "reference": "5c5cde8822a69545767f7c7f3058cb15ff84614c"
            },
            "dist": {
                "type": "zip",
                "url": "https://api.github.com/repos/ircmaxell/password_compat/zipball/5c5cde8822a69545767f7c7f3058cb15ff84614c",
                "reference": "5c5cde8822a69545767f7c7f3058cb15ff84614c",
                "shasum": ""
            },
            "require-dev": {
                "phpunit/phpunit": "4.*"
            },
            "type": "library",
            "autoload": {
                "files": [
                    "lib/password.php"
                ]
            },
            "notification-url": "https://packagist.org/downloads/",
            "license": [
                "MIT"
            ],
            "authors": [
                {
                    "name": "Anthony Ferrara",
                    "email": "ircmaxell@php.net",
                    "homepage": "http://blog.ircmaxell.com"
                }
            ],
            "description": "A compatibility library for the proposed simplified password hashing algorithm: https://wiki.php.net/rfc/password_hash",
            "homepage": "https://github.com/ircmaxell/password_compat",
            "keywords": [
                "hashing",
                "password"
            ],
            "time": "2014-11-20T16:49:30+00:00"
        },
        {
            "name": "ircmaxell/random-lib",
            "version": "v1.2.0",
            "source": {
                "type": "git",
                "url": "https://github.com/ircmaxell/RandomLib.git",
                "reference": "e9e0204f40e49fa4419946c677eccd3fa25b8cf4"
            },
            "dist": {
                "type": "zip",
                "url": "https://api.github.com/repos/ircmaxell/RandomLib/zipball/e9e0204f40e49fa4419946c677eccd3fa25b8cf4",
                "reference": "e9e0204f40e49fa4419946c677eccd3fa25b8cf4",
                "shasum": ""
            },
            "require": {
                "ircmaxell/security-lib": "^1.1",
                "php": ">=5.3.2"
            },
            "require-dev": {
                "friendsofphp/php-cs-fixer": "^1.11",
                "mikey179/vfsstream": "^1.6",
                "phpunit/phpunit": "^4.8|^5.0"
            },
            "type": "library",
            "extra": {
                "branch-alias": {
                    "dev-master": "1.1.x-dev"
                }
            },
            "autoload": {
                "psr-0": {
                    "RandomLib": "lib"
                }
            },
            "notification-url": "https://packagist.org/downloads/",
            "license": [
                "MIT"
            ],
            "authors": [
                {
                    "name": "Anthony Ferrara",
                    "email": "ircmaxell@ircmaxell.com",
                    "homepage": "http://blog.ircmaxell.com"
                }
            ],
            "description": "A Library For Generating Secure Random Numbers",
            "homepage": "https://github.com/ircmaxell/RandomLib",
            "keywords": [
                "cryptography",
                "random",
                "random-numbers",
                "random-strings"
            ],
            "time": "2016-09-07T15:52:06+00:00"
        },
        {
            "name": "ircmaxell/security-lib",
            "version": "v1.1.0",
            "source": {
                "type": "git",
                "url": "https://github.com/ircmaxell/SecurityLib.git",
                "reference": "f3db6de12c20c9bcd1aa3db4353a1bbe0e44e1b5"
            },
            "dist": {
                "type": "zip",
                "url": "https://api.github.com/repos/ircmaxell/SecurityLib/zipball/f3db6de12c20c9bcd1aa3db4353a1bbe0e44e1b5",
                "reference": "f3db6de12c20c9bcd1aa3db4353a1bbe0e44e1b5",
                "shasum": ""
            },
            "require": {
                "php": ">=5.3.2"
            },
            "require-dev": {
                "mikey179/vfsstream": "1.1.*"
            },
            "type": "library",
            "extra": {
                "branch-alias": {
                    "dev-master": "1.0.x-dev"
                }
            },
            "autoload": {
                "psr-0": {
                    "SecurityLib": "lib"
                }
            },
            "notification-url": "https://packagist.org/downloads/",
            "license": [
                "MIT"
            ],
            "authors": [
                {
                    "name": "Anthony Ferrara",
                    "email": "ircmaxell@ircmaxell.com",
                    "homepage": "http://blog.ircmaxell.com"
                }
            ],
            "description": "A Base Security Library",
            "homepage": "https://github.com/ircmaxell/SecurityLib",
            "time": "2015-03-20T14:31:23+00:00"
        },
        {
            "name": "jakeasmith/http_build_url",
            "version": "1.0.1",
            "source": {
                "type": "git",
                "url": "https://github.com/jakeasmith/http_build_url.git",
                "reference": "93c273e77cb1edead0cf8bcf8cd2003428e74e37"
            },
            "dist": {
                "type": "zip",
                "url": "https://api.github.com/repos/jakeasmith/http_build_url/zipball/93c273e77cb1edead0cf8bcf8cd2003428e74e37",
                "reference": "93c273e77cb1edead0cf8bcf8cd2003428e74e37",
                "shasum": ""
            },
            "type": "library",
            "autoload": {
                "files": [
                    "src/http_build_url.php"
                ]
            },
            "notification-url": "https://packagist.org/downloads/",
            "license": [
                "MIT"
            ],
            "authors": [
                {
                    "name": "Jake A. Smith",
                    "email": "theman@jakeasmith.com"
                }
            ],
            "description": "Provides functionality for http_build_url() to environments without pecl_http.",
            "time": "2017-05-01T15:36:40+00:00"
        },
        {
            "name": "jdorn/sql-formatter",
            "version": "v1.2.17",
            "source": {
                "type": "git",
                "url": "https://github.com/jdorn/sql-formatter.git",
                "reference": "64990d96e0959dff8e059dfcdc1af130728d92bc"
            },
            "dist": {
                "type": "zip",
                "url": "https://api.github.com/repos/jdorn/sql-formatter/zipball/64990d96e0959dff8e059dfcdc1af130728d92bc",
                "reference": "64990d96e0959dff8e059dfcdc1af130728d92bc",
                "shasum": ""
            },
            "require": {
                "php": ">=5.2.4"
            },
            "require-dev": {
                "phpunit/phpunit": "3.7.*"
            },
            "type": "library",
            "extra": {
                "branch-alias": {
                    "dev-master": "1.3.x-dev"
                }
            },
            "autoload": {
                "classmap": [
                    "lib"
                ]
            },
            "notification-url": "https://packagist.org/downloads/",
            "license": [
                "MIT"
            ],
            "authors": [
                {
                    "name": "Jeremy Dorn",
                    "email": "jeremy@jeremydorn.com",
                    "homepage": "http://jeremydorn.com/"
                }
            ],
            "description": "a PHP SQL highlighting library",
            "homepage": "https://github.com/jdorn/sql-formatter/",
            "keywords": [
                "highlight",
                "sql"
            ],
            "time": "2014-01-12T16:20:24+00:00"
        },
        {
            "name": "matthiasmullie/minify",
<<<<<<< HEAD
            "version": "1.3.51",
            "source": {
                "type": "git",
                "url": "https://github.com/matthiasmullie/minify.git",
                "reference": "678725d450b77144d7f91a5f33f952504821d0cc"
            },
            "dist": {
                "type": "zip",
                "url": "https://api.github.com/repos/matthiasmullie/minify/zipball/678725d450b77144d7f91a5f33f952504821d0cc",
                "reference": "678725d450b77144d7f91a5f33f952504821d0cc",
=======
            "version": "1.3.52",
            "source": {
                "type": "git",
                "url": "https://github.com/matthiasmullie/minify.git",
                "reference": "134b25a63d83a80ae128aedc9a99987e064b4382"
            },
            "dist": {
                "type": "zip",
                "url": "https://api.github.com/repos/matthiasmullie/minify/zipball/134b25a63d83a80ae128aedc9a99987e064b4382",
                "reference": "134b25a63d83a80ae128aedc9a99987e064b4382",
>>>>>>> 25fa9758
                "shasum": ""
            },
            "require": {
                "ext-pcre": "*",
                "matthiasmullie/path-converter": "~1.1",
                "php": ">=5.3.0"
            },
            "require-dev": {
                "friendsofphp/php-cs-fixer": "~1.0",
                "matthiasmullie/scrapbook": "~1.0",
                "phpunit/phpunit": "~4.8"
            },
            "suggest": {
                "psr/cache-implementation": "Cache implementation to use with Minify::cache"
            },
            "bin": [
                "bin/minifycss",
                "bin/minifyjs"
            ],
            "type": "library",
            "autoload": {
                "psr-4": {
                    "MatthiasMullie\\Minify\\": "src/"
                }
            },
            "notification-url": "https://packagist.org/downloads/",
            "license": [
                "MIT"
            ],
            "authors": [
                {
                    "name": "Matthias Mullie",
                    "email": "minify@mullie.eu",
                    "homepage": "http://www.mullie.eu",
                    "role": "Developer"
                }
            ],
            "description": "CSS & JS minifier",
            "homepage": "http://www.minifier.org",
            "keywords": [
                "JS",
                "css",
                "javascript",
                "minifier",
                "minify"
            ],
<<<<<<< HEAD
            "time": "2017-09-14T12:37:17+00:00"
=======
            "time": "2017-09-15T13:02:11+00:00"
>>>>>>> 25fa9758
        },
        {
            "name": "matthiasmullie/path-converter",
            "version": "1.1.0",
            "source": {
                "type": "git",
                "url": "https://github.com/matthiasmullie/path-converter.git",
                "reference": "08551ec1b156e923c242a10ab484bd4d6ead6631"
            },
            "dist": {
                "type": "zip",
                "url": "https://api.github.com/repos/matthiasmullie/path-converter/zipball/08551ec1b156e923c242a10ab484bd4d6ead6631",
                "reference": "08551ec1b156e923c242a10ab484bd4d6ead6631",
                "shasum": ""
            },
            "require": {
                "ext-pcre": "*",
                "php": ">=5.3.0"
            },
            "require-dev": {
                "phpunit/phpunit": "~4.8"
            },
            "type": "library",
            "autoload": {
                "psr-4": {
                    "MatthiasMullie\\PathConverter\\": "src/"
                }
            },
            "notification-url": "https://packagist.org/downloads/",
            "license": [
                "MIT"
            ],
            "authors": [
                {
                    "name": "Matthias Mullie",
                    "email": "pathconverter@mullie.eu",
                    "homepage": "http://www.mullie.eu",
                    "role": "Developer"
                }
            ],
            "description": "Relative path converter",
            "homepage": "http://github.com/matthiasmullie/path-converter",
            "keywords": [
                "converter",
                "path",
                "paths",
                "relative"
            ],
            "time": "2017-01-26T08:54:49+00:00"
        },
        {
            "name": "maxmind-db/reader",
            "version": "v1.1.3",
            "source": {
                "type": "git",
                "url": "https://github.com/maxmind/MaxMind-DB-Reader-php.git",
                "reference": "7eeccf61b078bb23bb07b1a151a7e5db52871e65"
            },
            "dist": {
                "type": "zip",
                "url": "https://api.github.com/repos/maxmind/MaxMind-DB-Reader-php/zipball/7eeccf61b078bb23bb07b1a151a7e5db52871e65",
                "reference": "7eeccf61b078bb23bb07b1a151a7e5db52871e65",
                "shasum": ""
            },
            "require": {
                "php": ">=5.3.1"
            },
            "require-dev": {
                "phpunit/phpunit": "4.2.*",
                "satooshi/php-coveralls": "1.0.*",
                "squizlabs/php_codesniffer": "2.*"
            },
            "suggest": {
                "ext-bcmath": "bcmath or gmp is requred for decoding larger integers with the pure PHP decoder",
                "ext-gmp": "bcmath or gmp is requred for decoding larger integers with the pure PHP decoder",
                "ext-maxminddb": "A C-based database decoder that provides significantly faster lookups"
            },
            "type": "library",
            "autoload": {
                "psr-4": {
                    "MaxMind\\Db\\": "src/MaxMind/Db"
                }
            },
            "notification-url": "https://packagist.org/downloads/",
            "license": [
                "Apache-2.0"
            ],
            "authors": [
                {
                    "name": "Gregory J. Oschwald",
                    "email": "goschwald@maxmind.com",
                    "homepage": "http://www.maxmind.com/"
                }
            ],
            "description": "MaxMind DB Reader API",
            "homepage": "https://github.com/maxmind/MaxMind-DB-Reader-php",
            "keywords": [
                "database",
                "geoip",
                "geoip2",
                "geolocation",
                "maxmind"
            ],
            "time": "2017-01-19T23:49:38+00:00"
        },
        {
            "name": "maxmind/web-service-common",
            "version": "v0.4.0",
            "source": {
                "type": "git",
                "url": "https://github.com/maxmind/web-service-common-php.git",
                "reference": "622f7c732a7f9c4c62497fc103939e042b6bdb88"
            },
            "dist": {
                "type": "zip",
                "url": "https://api.github.com/repos/maxmind/web-service-common-php/zipball/622f7c732a7f9c4c62497fc103939e042b6bdb88",
                "reference": "622f7c732a7f9c4c62497fc103939e042b6bdb88",
                "shasum": ""
            },
            "require": {
                "composer/ca-bundle": "^1.0.3",
                "ext-curl": "*",
                "ext-json": "*",
                "php": ">=5.4"
            },
            "require-dev": {
                "friendsofphp/php-cs-fixer": "2.*",
                "phpunit/phpunit": "4.*",
                "squizlabs/php_codesniffer": "3.*"
            },
            "type": "library",
            "autoload": {
                "psr-4": {
                    "MaxMind\\Exception\\": "src/Exception",
                    "MaxMind\\WebService\\": "src/WebService"
                }
            },
            "notification-url": "https://packagist.org/downloads/",
            "license": [
                "Apache-2.0"
            ],
            "authors": [
                {
                    "name": "Gregory Oschwald",
                    "email": "goschwald@maxmind.com"
                }
            ],
            "description": "Internal MaxMind Web Service API",
            "homepage": "https://github.com/maxmind/web-service-common-php",
            "time": "2017-07-06T17:48:21+00:00"
        },
        {
            "name": "mobiledetect/mobiledetectlib",
            "version": "2.8.26",
            "source": {
                "type": "git",
                "url": "https://github.com/serbanghita/Mobile-Detect.git",
                "reference": "a0ed86c9d7c04ae27fa6418b55e3beb04dfe3297"
            },
            "dist": {
                "type": "zip",
                "url": "https://api.github.com/repos/serbanghita/Mobile-Detect/zipball/a0ed86c9d7c04ae27fa6418b55e3beb04dfe3297",
                "reference": "a0ed86c9d7c04ae27fa6418b55e3beb04dfe3297",
                "shasum": ""
            },
            "require": {
                "php": ">=5.0.0"
            },
            "require-dev": {
                "phpunit/phpunit": "*"
            },
            "type": "library",
            "autoload": {
                "classmap": [
                    "Mobile_Detect.php"
                ],
                "psr-0": {
                    "Detection": "namespaced/"
                }
            },
            "notification-url": "https://packagist.org/downloads/",
            "license": [
                "MIT"
            ],
            "authors": [
                {
                    "name": "Serban Ghita",
                    "email": "serbanghita@gmail.com",
                    "homepage": "http://mobiledetect.net",
                    "role": "Developer"
                }
            ],
            "description": "Mobile_Detect is a lightweight PHP class for detecting mobile devices. It uses the User-Agent string combined with specific HTTP headers to detect the mobile environment.",
            "homepage": "https://github.com/serbanghita/Mobile-Detect",
            "keywords": [
                "detect mobile devices",
                "mobile",
                "mobile detect",
                "mobile detector",
                "php mobile detect"
            ],
            "time": "2017-08-29T18:23:54+00:00"
        },
        {
            "name": "monolog/monolog",
            "version": "1.23.0",
            "source": {
                "type": "git",
                "url": "https://github.com/Seldaek/monolog.git",
                "reference": "fd8c787753b3a2ad11bc60c063cff1358a32a3b4"
            },
            "dist": {
                "type": "zip",
                "url": "https://api.github.com/repos/Seldaek/monolog/zipball/fd8c787753b3a2ad11bc60c063cff1358a32a3b4",
                "reference": "fd8c787753b3a2ad11bc60c063cff1358a32a3b4",
                "shasum": ""
            },
            "require": {
                "php": ">=5.3.0",
                "psr/log": "~1.0"
            },
            "provide": {
                "psr/log-implementation": "1.0.0"
            },
            "require-dev": {
                "aws/aws-sdk-php": "^2.4.9 || ^3.0",
                "doctrine/couchdb": "~1.0@dev",
                "graylog2/gelf-php": "~1.0",
                "jakub-onderka/php-parallel-lint": "0.9",
                "php-amqplib/php-amqplib": "~2.4",
                "php-console/php-console": "^3.1.3",
                "phpunit/phpunit": "~4.5",
                "phpunit/phpunit-mock-objects": "2.3.0",
                "ruflin/elastica": ">=0.90 <3.0",
                "sentry/sentry": "^0.13",
                "swiftmailer/swiftmailer": "^5.3|^6.0"
            },
            "suggest": {
                "aws/aws-sdk-php": "Allow sending log messages to AWS services like DynamoDB",
                "doctrine/couchdb": "Allow sending log messages to a CouchDB server",
                "ext-amqp": "Allow sending log messages to an AMQP server (1.0+ required)",
                "ext-mongo": "Allow sending log messages to a MongoDB server",
                "graylog2/gelf-php": "Allow sending log messages to a GrayLog2 server",
                "mongodb/mongodb": "Allow sending log messages to a MongoDB server via PHP Driver",
                "php-amqplib/php-amqplib": "Allow sending log messages to an AMQP server using php-amqplib",
                "php-console/php-console": "Allow sending log messages to Google Chrome",
                "rollbar/rollbar": "Allow sending log messages to Rollbar",
                "ruflin/elastica": "Allow sending log messages to an Elastic Search server",
                "sentry/sentry": "Allow sending log messages to a Sentry server"
            },
            "type": "library",
            "extra": {
                "branch-alias": {
                    "dev-master": "2.0.x-dev"
                }
            },
            "autoload": {
                "psr-4": {
                    "Monolog\\": "src/Monolog"
                }
            },
            "notification-url": "https://packagist.org/downloads/",
            "license": [
                "MIT"
            ],
            "authors": [
                {
                    "name": "Jordi Boggiano",
                    "email": "j.boggiano@seld.be",
                    "homepage": "http://seld.be"
                }
            ],
            "description": "Sends your logs to files, sockets, inboxes, databases and various web services",
            "homepage": "http://github.com/Seldaek/monolog",
            "keywords": [
                "log",
                "logging",
                "psr-3"
            ],
            "time": "2017-06-19T01:22:40+00:00"
        },
        {
            "name": "mrclay/minify",
            "version": "2.3.2",
            "source": {
                "type": "git",
                "url": "https://github.com/mrclay/minify.git",
                "reference": "2c83b82bfa894180335f19141794a4de1ccd06e6"
            },
            "dist": {
                "type": "zip",
                "url": "https://api.github.com/repos/mrclay/minify/zipball/2c83b82bfa894180335f19141794a4de1ccd06e6",
                "reference": "2c83b82bfa894180335f19141794a4de1ccd06e6",
                "shasum": ""
            },
            "require": {
                "ext-pcre": "*",
                "php": ">=5.2.1"
            },
            "require-dev": {
                "tubalmartin/cssmin": "~2.4.8"
            },
            "suggest": {
                "tubalmartin/cssmin": "Support minify with CSSMin (YUI PHP port)"
            },
            "type": "library",
            "autoload": {
                "classmap": [
                    "min/lib/"
                ]
            },
            "notification-url": "https://packagist.org/downloads/",
            "license": [
                "BSD-3-Clause"
            ],
            "authors": [
                {
                    "name": "Stephen Clay",
                    "email": "steve@mrclay.org",
                    "role": "Developer"
                }
            ],
            "description": "Minify is a PHP5 app that helps you follow several rules for client-side performance. It combines multiple CSS or Javascript files, removes unnecessary whitespace and comments, and serves them with gzip encoding and optimal client-side cache headers",
            "homepage": "http://code.google.com/p/minify/",
            "time": "2017-06-08T17:49:34+00:00"
        },
        {
            "name": "nikic/php-parser",
            "version": "v2.1.1",
            "source": {
                "type": "git",
                "url": "https://github.com/nikic/PHP-Parser.git",
                "reference": "4dd659edadffdc2143e4753df655d866dbfeedf0"
            },
            "dist": {
                "type": "zip",
                "url": "https://api.github.com/repos/nikic/PHP-Parser/zipball/4dd659edadffdc2143e4753df655d866dbfeedf0",
                "reference": "4dd659edadffdc2143e4753df655d866dbfeedf0",
                "shasum": ""
            },
            "require": {
                "ext-tokenizer": "*",
                "php": ">=5.4"
            },
            "require-dev": {
                "phpunit/phpunit": "~4.0"
            },
            "bin": [
                "bin/php-parse"
            ],
            "type": "library",
            "extra": {
                "branch-alias": {
                    "dev-master": "2.1-dev"
                }
            },
            "autoload": {
                "psr-4": {
                    "PhpParser\\": "lib/PhpParser"
                }
            },
            "notification-url": "https://packagist.org/downloads/",
            "license": [
                "BSD-3-Clause"
            ],
            "authors": [
                {
                    "name": "Nikita Popov"
                }
            ],
            "description": "A PHP parser written in PHP",
            "keywords": [
                "parser",
                "php"
            ],
            "time": "2016-09-16T12:04:44+00:00"
        },
        {
            "name": "paragonie/random_compat",
            "version": "v2.0.10",
            "source": {
                "type": "git",
                "url": "https://github.com/paragonie/random_compat.git",
                "reference": "634bae8e911eefa89c1abfbf1b66da679ac8f54d"
            },
            "dist": {
                "type": "zip",
                "url": "https://api.github.com/repos/paragonie/random_compat/zipball/634bae8e911eefa89c1abfbf1b66da679ac8f54d",
                "reference": "634bae8e911eefa89c1abfbf1b66da679ac8f54d",
                "shasum": ""
            },
            "require": {
                "php": ">=5.2.0"
            },
            "require-dev": {
                "phpunit/phpunit": "4.*|5.*"
            },
            "suggest": {
                "ext-libsodium": "Provides a modern crypto API that can be used to generate random bytes."
            },
            "type": "library",
            "autoload": {
                "files": [
                    "lib/random.php"
                ]
            },
            "notification-url": "https://packagist.org/downloads/",
            "license": [
                "MIT"
            ],
            "authors": [
                {
                    "name": "Paragon Initiative Enterprises",
                    "email": "security@paragonie.com",
                    "homepage": "https://paragonie.com"
                }
            ],
            "description": "PHP 5.x polyfill for random_bytes() and random_int() from PHP 7",
            "keywords": [
                "csprng",
                "pseudorandom",
                "random"
            ],
            "time": "2017-03-13T16:27:32+00:00"
        },
        {
            "name": "pear/archive_tar",
            "version": "1.4.3",
            "source": {
                "type": "git",
                "url": "https://github.com/pear/Archive_Tar.git",
                "reference": "43455c960da70e655c6bdf8ea2bc8cc1a6034afb"
            },
            "dist": {
                "type": "zip",
                "url": "https://api.github.com/repos/pear/Archive_Tar/zipball/43455c960da70e655c6bdf8ea2bc8cc1a6034afb",
                "reference": "43455c960da70e655c6bdf8ea2bc8cc1a6034afb",
                "shasum": ""
            },
            "require": {
                "pear/pear-core-minimal": "^1.10.0alpha2",
                "php": ">=5.2.0"
            },
            "require-dev": {
                "phpunit/phpunit": "*"
            },
            "suggest": {
                "ext-bz2": "bz2 compression support.",
                "ext-xz": "lzma2 compression support.",
                "ext-zlib": "Gzip compression support."
            },
            "type": "library",
            "extra": {
                "branch-alias": {
                    "dev-master": "1.4.x-dev"
                }
            },
            "autoload": {
                "psr-0": {
                    "Archive_Tar": ""
                }
            },
            "notification-url": "https://packagist.org/downloads/",
            "include-path": [
                "./"
            ],
            "license": [
                "BSD-3-Clause"
            ],
            "authors": [
                {
                    "name": "Vincent Blavet",
                    "email": "vincent@phpconcept.net"
                },
                {
                    "name": "Greg Beaver",
                    "email": "greg@chiaraquartet.net"
                },
                {
                    "name": "Michiel Rook",
                    "email": "mrook@php.net"
                }
            ],
            "description": "Tar file management class",
            "homepage": "https://github.com/pear/Archive_Tar",
            "keywords": [
                "archive",
                "tar"
            ],
            "time": "2017-06-11T17:28:11+00:00"
        },
        {
            "name": "pear/console_getopt",
            "version": "v1.4.1",
            "source": {
                "type": "git",
                "url": "https://github.com/pear/Console_Getopt.git",
                "reference": "82f05cd1aa3edf34e19aa7c8ca312ce13a6a577f"
            },
            "dist": {
                "type": "zip",
                "url": "https://api.github.com/repos/pear/Console_Getopt/zipball/82f05cd1aa3edf34e19aa7c8ca312ce13a6a577f",
                "reference": "82f05cd1aa3edf34e19aa7c8ca312ce13a6a577f",
                "shasum": ""
            },
            "type": "library",
            "autoload": {
                "psr-0": {
                    "Console": "./"
                }
            },
            "notification-url": "https://packagist.org/downloads/",
            "include-path": [
                "./"
            ],
            "license": [
                "BSD-2-Clause"
            ],
            "authors": [
                {
                    "name": "Greg Beaver",
                    "email": "cellog@php.net",
                    "role": "Helper"
                },
                {
                    "name": "Andrei Zmievski",
                    "email": "andrei@php.net",
                    "role": "Lead"
                },
                {
                    "name": "Stig Bakken",
                    "email": "stig@php.net",
                    "role": "Developer"
                }
            ],
            "description": "More info available on: http://pear.php.net/package/Console_Getopt",
            "time": "2015-07-20T20:28:12+00:00"
        },
        {
            "name": "pear/pear-core-minimal",
            "version": "v1.10.3",
            "source": {
                "type": "git",
                "url": "https://github.com/pear/pear-core-minimal.git",
                "reference": "070f0b600b2caca2501e2c9b7e553016e4b0d115"
            },
            "dist": {
                "type": "zip",
                "url": "https://api.github.com/repos/pear/pear-core-minimal/zipball/070f0b600b2caca2501e2c9b7e553016e4b0d115",
                "reference": "070f0b600b2caca2501e2c9b7e553016e4b0d115",
                "shasum": ""
            },
            "require": {
                "pear/console_getopt": "~1.4",
                "pear/pear_exception": "~1.0"
            },
            "replace": {
                "rsky/pear-core-min": "self.version"
            },
            "type": "library",
            "autoload": {
                "psr-0": {
                    "": "src/"
                }
            },
            "notification-url": "https://packagist.org/downloads/",
            "include-path": [
                "src/"
            ],
            "license": [
                "BSD-3-Clause"
            ],
            "authors": [
                {
                    "name": "Christian Weiske",
                    "email": "cweiske@php.net",
                    "role": "Lead"
                }
            ],
            "description": "Minimal set of PEAR core files to be used as composer dependency",
            "time": "2017-02-28T16:46:11+00:00"
        },
        {
            "name": "pear/pear_exception",
            "version": "v1.0.0",
            "source": {
                "type": "git",
                "url": "https://github.com/pear/PEAR_Exception.git",
                "reference": "8c18719fdae000b690e3912be401c76e406dd13b"
            },
            "dist": {
                "type": "zip",
                "url": "https://api.github.com/repos/pear/PEAR_Exception/zipball/8c18719fdae000b690e3912be401c76e406dd13b",
                "reference": "8c18719fdae000b690e3912be401c76e406dd13b",
                "shasum": ""
            },
            "require": {
                "php": ">=4.4.0"
            },
            "require-dev": {
                "phpunit/phpunit": "*"
            },
            "type": "class",
            "extra": {
                "branch-alias": {
                    "dev-master": "1.0.x-dev"
                }
            },
            "autoload": {
                "psr-0": {
                    "PEAR": ""
                }
            },
            "notification-url": "https://packagist.org/downloads/",
            "include-path": [
                "."
            ],
            "license": [
                "BSD-2-Clause"
            ],
            "authors": [
                {
                    "name": "Helgi Thormar",
                    "email": "dufuz@php.net"
                },
                {
                    "name": "Greg Beaver",
                    "email": "cellog@php.net"
                }
            ],
            "description": "The PEAR Exception base class.",
            "homepage": "https://github.com/pear/PEAR_Exception",
            "keywords": [
                "exception"
            ],
            "time": "2015-02-10T20:07:52+00:00"
        },
        {
            "name": "phpoffice/phpexcel",
            "version": "1.8.1",
            "source": {
                "type": "git",
                "url": "https://github.com/PHPOffice/PHPExcel.git",
                "reference": "372c7cbb695a6f6f1e62649381aeaa37e7e70b32"
            },
            "dist": {
                "type": "zip",
                "url": "https://api.github.com/repos/PHPOffice/PHPExcel/zipball/372c7cbb695a6f6f1e62649381aeaa37e7e70b32",
                "reference": "372c7cbb695a6f6f1e62649381aeaa37e7e70b32",
                "shasum": ""
            },
            "require": {
                "ext-xml": "*",
                "ext-xmlwriter": "*",
                "php": ">=5.2.0"
            },
            "type": "library",
            "autoload": {
                "psr-0": {
                    "PHPExcel": "Classes/"
                }
            },
            "notification-url": "https://packagist.org/downloads/",
            "license": [
                "LGPL"
            ],
            "authors": [
                {
                    "name": "Maarten Balliauw",
                    "homepage": "http://blog.maartenballiauw.be"
                },
                {
                    "name": "Mark Baker"
                },
                {
                    "name": "Franck Lefevre",
                    "homepage": "http://blog.rootslabs.net"
                },
                {
                    "name": "Erik Tilt"
                }
            ],
            "description": "PHPExcel - OpenXML - Read, Create and Write Spreadsheet documents in PHP - Spreadsheet engine",
            "homepage": "http://phpexcel.codeplex.com",
            "keywords": [
                "OpenXML",
                "excel",
                "php",
                "spreadsheet",
                "xls",
                "xlsx"
            ],
            "time": "2015-05-01T07:00:55+00:00"
        },
        {
            "name": "prestashop/blockreassurance",
            "version": "dev-master",
            "source": {
                "type": "git",
                "url": "https://github.com/PrestaShop/blockreassurance.git",
                "reference": "a9aaa86d0ed984796f4afe42c1abae827d1e4189"
            },
            "dist": {
                "type": "zip",
                "url": "https://api.github.com/repos/PrestaShop/blockreassurance/zipball/a9aaa86d0ed984796f4afe42c1abae827d1e4189",
                "reference": "a9aaa86d0ed984796f4afe42c1abae827d1e4189",
                "shasum": ""
            },
            "require": {
                "php": ">=5.3.2"
            },
            "type": "prestashop-module",
            "notification-url": "https://packagist.org/downloads/",
            "license": [
                "AFL - Academic Free License (AFL 3.0)"
            ],
            "authors": [
                {
                    "name": "PrestaShop SA",
                    "email": "contact@prestashop.com"
                }
            ],
            "description": "PrestaShop module blockreassurance",
            "homepage": "https://github.com/PrestaShop/blockreassurance",
            "time": "2017-06-29 07:28:29"
        },
        {
            "name": "prestashop/contactform",
            "version": "dev-master",
            "source": {
                "type": "git",
                "url": "https://github.com/PrestaShop/contactform.git",
                "reference": "fabe592df4dac4f1a06d1c52377c4ec98275935e"
            },
            "dist": {
                "type": "zip",
                "url": "https://api.github.com/repos/PrestaShop/contactform/zipball/fabe592df4dac4f1a06d1c52377c4ec98275935e",
                "reference": "fabe592df4dac4f1a06d1c52377c4ec98275935e",
                "shasum": ""
            },
            "require": {
                "php": ">=5.3.2"
            },
            "type": "prestashop-module",
            "notification-url": "https://packagist.org/downloads/",
            "license": [
                "AFL - Academic Free License (AFL 3.0)"
            ],
            "authors": [
                {
                    "name": "PrestaShop SA",
                    "email": "contact@prestashop.com"
                }
            ],
            "description": "PrestaShop module contactform",
            "homepage": "https://github.com/PrestaShop/contactform",
            "time": "2017-06-23 09:48:19"
        },
        {
            "name": "prestashop/dashactivity",
            "version": "dev-master",
            "source": {
                "type": "git",
                "url": "https://github.com/PrestaShop/dashactivity.git",
                "reference": "dd664599e3e529bb2232ff7ee3dfe9ec961c2746"
            },
            "dist": {
                "type": "zip",
                "url": "https://api.github.com/repos/PrestaShop/dashactivity/zipball/dd664599e3e529bb2232ff7ee3dfe9ec961c2746",
                "reference": "dd664599e3e529bb2232ff7ee3dfe9ec961c2746",
                "shasum": ""
            },
            "require": {
                "php": ">=5.4"
            },
            "type": "prestashop-module",
            "notification-url": "https://packagist.org/downloads/",
            "license": [
                "AFL - Academic Free License (AFL 3.0)"
            ],
            "authors": [
                {
                    "name": "PrestaShop SA",
                    "email": "contact@prestashop.com"
                }
            ],
            "description": "PrestaShop module dashactivity",
            "homepage": "https://github.com/PrestaShop/dashactivity",
            "time": "2017-02-01 16:31:16"
        },
        {
            "name": "prestashop/dashgoals",
            "version": "dev-master",
            "source": {
                "type": "git",
                "url": "https://github.com/PrestaShop/dashgoals.git",
                "reference": "555ebc28063dd508d7639ff72186fab557aeb3b0"
            },
            "dist": {
                "type": "zip",
                "url": "https://api.github.com/repos/PrestaShop/dashgoals/zipball/555ebc28063dd508d7639ff72186fab557aeb3b0",
                "reference": "555ebc28063dd508d7639ff72186fab557aeb3b0",
                "shasum": ""
            },
            "require": {
                "php": ">=5.4"
            },
            "type": "prestashop-module",
            "notification-url": "https://packagist.org/downloads/",
            "license": [
                "AFL - Academic Free License (AFL 3.0)"
            ],
            "authors": [
                {
                    "name": "PrestaShop SA",
                    "email": "contact@prestashop.com"
                }
            ],
            "description": "PrestaShop module dashgoals",
            "homepage": "https://github.com/PrestaShop/dashgoals",
            "time": "2017-02-01 16:31:33"
        },
        {
            "name": "prestashop/dashproducts",
            "version": "dev-master",
            "source": {
                "type": "git",
                "url": "https://github.com/PrestaShop/dashproducts.git",
                "reference": "7871fe88abc93a0e1622eb3e5150fdd8dda8eefb"
            },
            "dist": {
                "type": "zip",
                "url": "https://api.github.com/repos/PrestaShop/dashproducts/zipball/7871fe88abc93a0e1622eb3e5150fdd8dda8eefb",
                "reference": "7871fe88abc93a0e1622eb3e5150fdd8dda8eefb",
                "shasum": ""
            },
            "require": {
                "php": ">=5.4"
            },
            "type": "prestashop-module",
            "notification-url": "https://packagist.org/downloads/",
            "license": [
                "AFL - Academic Free License (AFL 3.0)"
            ],
            "authors": [
                {
                    "name": "PrestaShop SA",
                    "email": "contact@prestashop.com"
                }
            ],
            "description": "PrestaShop module dashproducts",
            "homepage": "https://github.com/PrestaShop/dashproducts",
            "time": "2017-02-20 15:04:07"
        },
        {
            "name": "prestashop/dashtrends",
            "version": "dev-master",
            "source": {
                "type": "git",
                "url": "https://github.com/PrestaShop/dashtrends.git",
                "reference": "2bf59be367194f83454fbc5cbdc1499d6ad53c5e"
            },
            "dist": {
                "type": "zip",
                "url": "https://api.github.com/repos/PrestaShop/dashtrends/zipball/2bf59be367194f83454fbc5cbdc1499d6ad53c5e",
                "reference": "2bf59be367194f83454fbc5cbdc1499d6ad53c5e",
                "shasum": ""
            },
            "require": {
                "php": ">=5.4"
            },
            "type": "prestashop-module",
            "notification-url": "https://packagist.org/downloads/",
            "license": [
                "AFL - Academic Free License (AFL 3.0)"
            ],
            "authors": [
                {
                    "name": "PrestaShop SA",
                    "email": "contact@prestashop.com"
                }
            ],
            "description": "PrestaShop module dashtrends",
            "homepage": "https://github.com/PrestaShop/dashtrends",
            "time": "2017-02-20 10:23:54"
        },
        {
            "name": "prestashop/decimal",
            "version": "1.1.0",
            "source": {
                "type": "git",
                "url": "https://github.com/PrestaShop/decimal.git",
                "reference": "42e9bc8c2ec533dc2a247f9321b8f3ed55c5341f"
            },
            "dist": {
                "type": "zip",
                "url": "https://api.github.com/repos/PrestaShop/decimal/zipball/42e9bc8c2ec533dc2a247f9321b8f3ed55c5341f",
                "reference": "42e9bc8c2ec533dc2a247f9321b8f3ed55c5341f",
                "shasum": ""
            },
            "require": {
                "php": ">=5.4"
            },
            "require-dev": {
                "codacy/coverage": "dev-master",
                "phpunit/phpunit": "4.*"
            },
            "type": "library",
            "autoload": {
                "psr-4": {
                    "PrestaShop\\Decimal\\": "src"
                }
            },
            "notification-url": "https://packagist.org/downloads/",
            "license": [
                "MIT"
            ],
            "authors": [
                {
                    "name": "Pablo Borowicz",
                    "email": "eternoendless@gmail.com"
                }
            ],
            "description": "Object-oriented wrapper/shim for BC Math PHP extension. Allows for arbitrary-precision math operations.",
            "homepage": "https://github.com/prestashop/decimal",
            "keywords": [
                "bcmath",
                "decimal",
                "math",
                "precision",
                "prestashop"
            ],
            "time": "2017-08-22T14:23:19+00:00"
        },
        {
            "name": "prestashop/graphnvd3",
            "version": "dev-master",
            "source": {
                "type": "git",
                "url": "https://github.com/PrestaShop/graphnvd3.git",
                "reference": "c7f98ea792d02d60ed038fbc00f6003f19a0c91a"
            },
            "dist": {
                "type": "zip",
                "url": "https://api.github.com/repos/PrestaShop/graphnvd3/zipball/c7f98ea792d02d60ed038fbc00f6003f19a0c91a",
                "reference": "c7f98ea792d02d60ed038fbc00f6003f19a0c91a",
                "shasum": ""
            },
            "require": {
                "php": ">=5.3.2"
            },
            "type": "prestashop-module",
            "notification-url": "https://packagist.org/downloads/",
            "license": [
                "AFL - Academic Free License (AFL 3.0)"
            ],
            "authors": [
                {
                    "name": "PrestaShop SA",
                    "email": "contact@prestashop.com"
                }
            ],
            "description": "PrestaShop module graphnvd3",
            "homepage": "https://github.com/PrestaShop/graphnvd3",
            "time": "2017-02-22 11:02:31"
        },
        {
            "name": "prestashop/gridhtml",
            "version": "dev-master",
            "source": {
                "type": "git",
                "url": "https://github.com/PrestaShop/gridhtml.git",
                "reference": "b952ef9473a35acf6dce219ee595486853762084"
            },
            "dist": {
                "type": "zip",
                "url": "https://api.github.com/repos/PrestaShop/gridhtml/zipball/b952ef9473a35acf6dce219ee595486853762084",
                "reference": "b952ef9473a35acf6dce219ee595486853762084",
                "shasum": ""
            },
            "require": {
                "php": ">=5.3.2"
            },
            "type": "prestashop-module",
            "notification-url": "https://packagist.org/downloads/",
            "license": [
                "AFL - Academic Free License (AFL 3.0)"
            ],
            "authors": [
                {
                    "name": "PrestaShop SA",
                    "email": "contact@prestashop.com"
                }
            ],
            "description": "PrestaShop module gridhtml",
            "homepage": "https://github.com/PrestaShop/gridhtml",
            "time": "2017-02-22 11:03:13"
        },
        {
            "name": "prestashop/pagesnotfound",
            "version": "dev-master",
            "source": {
                "type": "git",
                "url": "https://github.com/PrestaShop/pagesnotfound.git",
                "reference": "8707d8184f0c6678a95c64b957aec6053ed069ef"
            },
            "dist": {
                "type": "zip",
                "url": "https://api.github.com/repos/PrestaShop/pagesnotfound/zipball/8707d8184f0c6678a95c64b957aec6053ed069ef",
                "reference": "8707d8184f0c6678a95c64b957aec6053ed069ef",
                "shasum": ""
            },
            "require": {
                "php": ">=5.3.2"
            },
            "type": "prestashop-module",
            "notification-url": "https://packagist.org/downloads/",
            "license": [
                "AFL - Academic Free License (AFL 3.0)"
            ],
            "authors": [
                {
                    "name": "PrestaShop SA",
                    "email": "contact@prestashop.com"
                }
            ],
            "description": "PrestaShop module pagesnotfound",
            "homepage": "https://github.com/PrestaShop/pagesnotfound",
            "time": "2017-02-20 11:14:52"
        },
        {
            "name": "prestashop/ps_banner",
            "version": "dev-master",
            "source": {
                "type": "git",
                "url": "https://github.com/PrestaShop/ps_banner.git",
                "reference": "078ffe994b38dc9685d0feb8a0f6a705830b2cb2"
            },
            "dist": {
                "type": "zip",
                "url": "https://api.github.com/repos/PrestaShop/ps_banner/zipball/078ffe994b38dc9685d0feb8a0f6a705830b2cb2",
                "reference": "078ffe994b38dc9685d0feb8a0f6a705830b2cb2",
                "shasum": ""
            },
            "require": {
                "php": ">=5.4"
            },
            "type": "prestashop-module",
            "notification-url": "https://packagist.org/downloads/",
            "license": [
                "AFL - Academic Free License (AFL 3.0)"
            ],
            "authors": [
                {
                    "name": "PrestaShop SA",
                    "email": "contact@prestashop.com"
                }
            ],
            "description": "PrestaShop module ps_banner",
            "homepage": "https://github.com/PrestaShop/ps_banner",
            "time": "2017-05-09 09:57:07"
        },
        {
            "name": "prestashop/ps_categorytree",
            "version": "dev-master",
            "source": {
                "type": "git",
                "url": "https://github.com/PrestaShop/ps_categorytree.git",
                "reference": "f3a23af738d7d0e7aae1fdce0f0de392041719df"
            },
            "dist": {
                "type": "zip",
                "url": "https://api.github.com/repos/PrestaShop/ps_categorytree/zipball/f3a23af738d7d0e7aae1fdce0f0de392041719df",
                "reference": "f3a23af738d7d0e7aae1fdce0f0de392041719df",
                "shasum": ""
            },
            "require": {
                "php": ">=5.4.0"
            },
            "type": "prestashop-module",
            "notification-url": "https://packagist.org/downloads/",
            "license": [
                "AFL - Academic Free License (AFL 3.0)"
            ],
            "authors": [
                {
                    "name": "PrestaShop SA",
                    "email": "contact@prestashop.com"
                }
            ],
            "description": "PrestaShop category tree links",
            "homepage": "https://github.com/PrestaShop/ps_categorytree",
            "time": "2017-02-01 09:28:43"
        },
        {
            "name": "prestashop/ps_checkpayment",
            "version": "dev-master",
            "source": {
                "type": "git",
                "url": "https://github.com/PrestaShop/ps_checkpayment.git",
                "reference": "becd3610e4d315916757957a810071c1bab43563"
            },
            "dist": {
                "type": "zip",
                "url": "https://api.github.com/repos/PrestaShop/ps_checkpayment/zipball/becd3610e4d315916757957a810071c1bab43563",
                "reference": "becd3610e4d315916757957a810071c1bab43563",
                "shasum": ""
            },
            "require": {
                "php": ">=5.4"
            },
            "type": "prestashop-module",
            "notification-url": "https://packagist.org/downloads/",
            "license": [
                "AFL - Academic Free License (AFL 3.0)"
            ],
            "authors": [
                {
                    "name": "PrestaShop SA",
                    "email": "contact@prestashop.com"
                }
            ],
            "description": "PrestaShop module ps_checkpayment",
            "homepage": "https://github.com/PrestaShop/ps_checkpayment",
            "time": "2017-02-22 08:00:01"
        },
        {
            "name": "prestashop/ps_contactinfo",
            "version": "dev-master",
            "source": {
                "type": "git",
                "url": "https://github.com/PrestaShop/ps_contactinfo.git",
                "reference": "91588d6e19e2d796bd38df9656c16a27944260cd"
            },
            "dist": {
                "type": "zip",
                "url": "https://api.github.com/repos/PrestaShop/ps_contactinfo/zipball/91588d6e19e2d796bd38df9656c16a27944260cd",
                "reference": "91588d6e19e2d796bd38df9656c16a27944260cd",
                "shasum": ""
            },
            "require": {
                "php": ">=5.4"
            },
            "type": "prestashop-module",
            "notification-url": "https://packagist.org/downloads/",
            "license": [
                "AFL - Academic Free License (AFL 3.0)"
            ],
            "authors": [
                {
                    "name": "PrestaShop SA",
                    "email": "contact@prestashop.com"
                }
            ],
            "description": "PrestaShop module ps_contactinfo",
            "homepage": "https://github.com/PrestaShop/ps_contactinfo",
            "time": "2017-07-06 13:55:59"
        },
        {
            "name": "prestashop/ps_currencyselector",
            "version": "dev-master",
            "source": {
                "type": "git",
                "url": "https://github.com/PrestaShop/ps_currencyselector.git",
                "reference": "0985c9ab3aeeef4828ef9346672771015874b25f"
            },
            "dist": {
                "type": "zip",
                "url": "https://api.github.com/repos/PrestaShop/ps_currencyselector/zipball/0985c9ab3aeeef4828ef9346672771015874b25f",
                "reference": "0985c9ab3aeeef4828ef9346672771015874b25f",
                "shasum": ""
            },
            "require": {
                "php": ">=5.4"
            },
            "type": "prestashop-module",
            "notification-url": "https://packagist.org/downloads/",
            "license": [
                "AFL - Academic Free License (AFL 3.0)"
            ],
            "authors": [
                {
                    "name": "PrestaShop SA",
                    "email": "contact@prestashop.com"
                }
            ],
            "description": "PrestaShop module ps_currencyselector",
            "homepage": "https://github.com/PrestaShop/ps_currencyselector",
            "time": "2017-02-01 09:31:53"
        },
        {
            "name": "prestashop/ps_customeraccountlinks",
            "version": "dev-master",
            "source": {
                "type": "git",
                "url": "https://github.com/PrestaShop/ps_customeraccountlinks.git",
                "reference": "d832c3010ce992c42f3230b1a4d9cf0de513d0b3"
            },
            "dist": {
                "type": "zip",
                "url": "https://api.github.com/repos/PrestaShop/ps_customeraccountlinks/zipball/d832c3010ce992c42f3230b1a4d9cf0de513d0b3",
                "reference": "d832c3010ce992c42f3230b1a4d9cf0de513d0b3",
                "shasum": ""
            },
            "require": {
                "php": ">=5.4"
            },
            "type": "prestashop-module",
            "notification-url": "https://packagist.org/downloads/",
            "license": [
                "AFL - Academic Free License (AFL 3.0)"
            ],
            "authors": [
                {
                    "name": "PrestaShop SA",
                    "email": "contact@prestashop.com"
                }
            ],
            "description": "PrestaShop module ps_customeraccountlinks",
            "homepage": "https://github.com/PrestaShop/ps_customeraccountlinks",
            "time": "2017-07-06 13:53:20"
        },
        {
            "name": "prestashop/ps_customersignin",
            "version": "dev-master",
            "source": {
                "type": "git",
                "url": "https://github.com/PrestaShop/ps_customersignin.git",
                "reference": "edfc10f8bc5b46e4fbff8cca8c8eee20099771ee"
            },
            "dist": {
                "type": "zip",
                "url": "https://api.github.com/repos/PrestaShop/ps_customersignin/zipball/edfc10f8bc5b46e4fbff8cca8c8eee20099771ee",
                "reference": "edfc10f8bc5b46e4fbff8cca8c8eee20099771ee",
                "shasum": ""
            },
            "require": {
                "php": ">=5.4.0"
            },
            "type": "prestashop-module",
            "notification-url": "https://packagist.org/downloads/",
            "license": [
                "AFL - Academic Free License (AFL 3.0)"
            ],
            "authors": [
                {
                    "name": "PrestaShop SA",
                    "email": "contact@prestashop.com"
                }
            ],
            "description": "PrestaShop - Customer 'Sign in' link",
            "homepage": "https://github.com/PrestaShop/ps_customersignin",
            "time": "2017-02-01 16:40:08"
        },
        {
            "name": "prestashop/ps_customtext",
            "version": "dev-master",
            "source": {
                "type": "git",
                "url": "https://github.com/PrestaShop/ps_customtext.git",
                "reference": "56fdf8e41f8fe2dcd64db66bd048979f4cbde58b"
            },
            "dist": {
                "type": "zip",
                "url": "https://api.github.com/repos/PrestaShop/ps_customtext/zipball/56fdf8e41f8fe2dcd64db66bd048979f4cbde58b",
                "reference": "56fdf8e41f8fe2dcd64db66bd048979f4cbde58b",
                "shasum": ""
            },
            "require": {
                "php": ">=5.4"
            },
            "type": "prestashop-module",
            "notification-url": "https://packagist.org/downloads/",
            "license": [
                "AFL - Academic Free License (AFL 3.0)"
            ],
            "authors": [
                {
                    "name": "PrestaShop SA",
                    "email": "contact@prestashop.com"
                }
            ],
            "description": "PrestaShop module ps_customtext",
            "homepage": "https://github.com/PrestaShop/ps_customtext",
            "time": "2017-02-01 09:36:40"
        },
        {
            "name": "prestashop/ps_emailsubscription",
            "version": "dev-master",
            "source": {
                "type": "git",
                "url": "https://github.com/PrestaShop/ps_emailsubscription.git",
                "reference": "1cfa769fb260e2c9f32c39225b5f9b3c1a2c56e4"
            },
            "dist": {
                "type": "zip",
                "url": "https://api.github.com/repos/PrestaShop/ps_emailsubscription/zipball/1cfa769fb260e2c9f32c39225b5f9b3c1a2c56e4",
                "reference": "1cfa769fb260e2c9f32c39225b5f9b3c1a2c56e4",
                "shasum": ""
            },
            "require": {
                "php": ">=5.4"
            },
            "type": "prestashop-module",
            "notification-url": "https://packagist.org/downloads/",
            "license": [
                "AFL - Academic Free License (AFL 3.0)"
            ],
            "authors": [
                {
                    "name": "PrestaShop SA",
                    "email": "contact@prestashop.com"
                }
            ],
            "description": "PrestaShop module ps_emailsubscription",
            "homepage": "https://github.com/PrestaShop/ps_emailsubscription",
            "time": "2017-02-01 13:09:58"
        },
        {
            "name": "prestashop/ps_facetedsearch",
            "version": "dev-master",
            "source": {
                "type": "git",
                "url": "https://github.com/PrestaShop/ps_facetedsearch.git",
                "reference": "67889e67f0a03ca907649fb654d0cfaa30c65bb3"
            },
            "dist": {
                "type": "zip",
                "url": "https://api.github.com/repos/PrestaShop/ps_facetedsearch/zipball/67889e67f0a03ca907649fb654d0cfaa30c65bb3",
                "reference": "67889e67f0a03ca907649fb654d0cfaa30c65bb3",
                "shasum": ""
            },
            "require": {
                "php": ">=5.4"
            },
            "require-dev": {
                "phpunit/phpunit": "^5.0"
            },
            "type": "prestashop-module",
            "notification-url": "https://packagist.org/downloads/",
            "license": [
                "AFL - Academic Free License (AFL 3.0)"
            ],
            "authors": [
                {
                    "name": "PrestaShop SA",
                    "email": "contact@prestashop.com"
                }
            ],
            "description": "PrestaShop module ps_facetedsearch",
            "homepage": "https://github.com/PrestaShop/ps_facetedsearch",
            "time": "2017-02-01 13:18:25"
        },
        {
            "name": "prestashop/ps_featuredproducts",
            "version": "dev-master",
            "source": {
                "type": "git",
                "url": "https://github.com/PrestaShop/ps_featuredproducts.git",
                "reference": "9b69551bc0fbfc4047367321fc39afbe3948c47d"
            },
            "dist": {
                "type": "zip",
                "url": "https://api.github.com/repos/PrestaShop/ps_featuredproducts/zipball/9b69551bc0fbfc4047367321fc39afbe3948c47d",
                "reference": "9b69551bc0fbfc4047367321fc39afbe3948c47d",
                "shasum": ""
            },
            "require": {
                "php": ">=5.4.0"
            },
            "type": "prestashop-module",
            "notification-url": "https://packagist.org/downloads/",
            "license": [
                "AFL - Academic Free License (AFL 3.0)"
            ],
            "authors": [
                {
                    "name": "PrestaShop SA",
                    "email": "contact@prestashop.com"
                }
            ],
            "description": "PrestaShop - Featured products",
            "homepage": "https://github.com/PrestaShop/ps_featuredproducts",
            "time": "2017-02-01 13:20:33"
        },
        {
            "name": "prestashop/ps_imageslider",
            "version": "dev-master",
            "source": {
                "type": "git",
                "url": "https://github.com/PrestaShop/ps_imageslider.git",
                "reference": "c2272a288a46a9eb7e4b66f08ce135af37d1c6bf"
            },
            "dist": {
                "type": "zip",
                "url": "https://api.github.com/repos/PrestaShop/ps_imageslider/zipball/c2272a288a46a9eb7e4b66f08ce135af37d1c6bf",
                "reference": "c2272a288a46a9eb7e4b66f08ce135af37d1c6bf",
                "shasum": ""
            },
            "require": {
                "php": ">=5.4.0"
            },
            "type": "prestashop-module",
            "notification-url": "https://packagist.org/downloads/",
            "license": [
                "AFL - Academic Free License (AFL 3.0)"
            ],
            "authors": [
                {
                    "name": "PrestaShop SA",
                    "email": "contact@prestashop.com"
                }
            ],
            "description": "PrestaShop - Image slider",
            "homepage": "https://github.com/PrestaShop/ps_imageslider",
            "time": "2017-05-09 09:57:15"
        },
        {
            "name": "prestashop/ps_languageselector",
            "version": "dev-master",
            "source": {
                "type": "git",
                "url": "https://github.com/PrestaShop/ps_languageselector.git",
                "reference": "edca0f3d06ee618477af468799221bea77a03f96"
            },
            "dist": {
                "type": "zip",
                "url": "https://api.github.com/repos/PrestaShop/ps_languageselector/zipball/edca0f3d06ee618477af468799221bea77a03f96",
                "reference": "edca0f3d06ee618477af468799221bea77a03f96",
                "shasum": ""
            },
            "require": {
                "php": ">=5.4"
            },
            "type": "prestashop-module",
            "notification-url": "https://packagist.org/downloads/",
            "license": [
                "AFL - Academic Free License (AFL 3.0)"
            ],
            "authors": [
                {
                    "name": "PrestaShop SA",
                    "email": "contact@prestashop.com"
                }
            ],
            "description": "PrestaShop module ps_languageselector",
            "homepage": "https://github.com/PrestaShop/ps_languageselector",
            "time": "2017-03-27 15:19:45"
        },
        {
            "name": "prestashop/ps_legalcompliance",
            "version": "dev-master",
            "source": {
                "type": "git",
                "url": "https://github.com/PrestaShop/ps_legalcompliance.git",
                "reference": "c153e9445d1b935a9ecfe048b4da8781e6e79fb8"
            },
            "dist": {
                "type": "zip",
                "url": "https://api.github.com/repos/PrestaShop/ps_legalcompliance/zipball/c153e9445d1b935a9ecfe048b4da8781e6e79fb8",
                "reference": "c153e9445d1b935a9ecfe048b4da8781e6e79fb8",
                "shasum": ""
            },
            "require": {
                "php": ">=5.4.0"
            },
            "type": "prestashop-module",
            "notification-url": "https://packagist.org/downloads/",
            "license": [
                "AFL - Academic Free License (AFL 3.0)"
            ],
            "authors": [
                {
                    "name": "PrestaShop SA",
                    "email": "contact@prestashop.com"
                }
            ],
            "description": "PrestaShop module ps_legalcompliance",
            "homepage": "https://github.com/PrestaShop/advancedeucompliance",
            "time": "2017-03-22 14:36:36"
        },
        {
            "name": "prestashop/ps_linklist",
            "version": "dev-master",
            "source": {
                "type": "git",
                "url": "https://github.com/PrestaShop/ps_linklist.git",
                "reference": "a8957320ee2f7ba529252a975ffda6543ee65d60"
            },
            "dist": {
                "type": "zip",
                "url": "https://api.github.com/repos/PrestaShop/ps_linklist/zipball/a8957320ee2f7ba529252a975ffda6543ee65d60",
                "reference": "a8957320ee2f7ba529252a975ffda6543ee65d60",
                "shasum": ""
            },
            "require": {
                "php": ">=5.4.0"
            },
            "type": "prestashop-module",
            "notification-url": "https://packagist.org/downloads/",
            "license": [
                "AFL - Academic Free License (AFL 3.0)"
            ],
            "authors": [
                {
                    "name": "PrestaShop SA",
                    "email": "contact@prestashop.com"
                }
            ],
            "description": "PrestaShop - Link list",
            "homepage": "https://github.com/PrestaShop/ps_linklist",
            "time": "2017-08-04 15:16:47"
        },
        {
            "name": "prestashop/ps_mainmenu",
            "version": "dev-master",
            "source": {
                "type": "git",
                "url": "https://github.com/PrestaShop/ps_mainmenu.git",
                "reference": "f652785fa046ad6bd4d4d8987839b37309e39527"
            },
            "dist": {
                "type": "zip",
                "url": "https://api.github.com/repos/PrestaShop/ps_mainmenu/zipball/f652785fa046ad6bd4d4d8987839b37309e39527",
                "reference": "f652785fa046ad6bd4d4d8987839b37309e39527",
                "shasum": ""
            },
            "require": {
                "php": ">=5.4.0"
            },
            "type": "prestashop-module",
            "notification-url": "https://packagist.org/downloads/",
            "license": [
                "AFL - Academic Free License (AFL 3.0)"
            ],
            "authors": [
                {
                    "name": "PrestaShop SA",
                    "email": "contact@prestashop.com"
                }
            ],
            "description": "PrestaShop - Main menu",
            "homepage": "https://github.com/PrestaShop/ps_mainmenu",
            "time": "2017-02-14 08:11:36"
        },
        {
            "name": "prestashop/ps_searchbar",
            "version": "dev-master",
            "source": {
                "type": "git",
                "url": "https://github.com/PrestaShop/ps_searchbar.git",
                "reference": "ae165e9ca469926df0b07181bf8ecee431f82070"
            },
            "dist": {
                "type": "zip",
                "url": "https://api.github.com/repos/PrestaShop/ps_searchbar/zipball/ae165e9ca469926df0b07181bf8ecee431f82070",
                "reference": "ae165e9ca469926df0b07181bf8ecee431f82070",
                "shasum": ""
            },
            "require": {
                "php": ">=5.4"
            },
            "type": "prestashop-module",
            "notification-url": "https://packagist.org/downloads/",
            "license": [
                "AFL - Academic Free License (AFL 3.0)"
            ],
            "authors": [
                {
                    "name": "PrestaShop SA",
                    "email": "contact@prestashop.com"
                }
            ],
            "description": "PrestaShop module ps_searchbar",
            "homepage": "https://github.com/PrestaShop/ps_searchbar",
            "time": "2017-03-23 10:36:40"
        },
        {
            "name": "prestashop/ps_sharebuttons",
            "version": "dev-master",
            "source": {
                "type": "git",
                "url": "https://github.com/PrestaShop/ps_sharebuttons.git",
                "reference": "6cb2fc1100c34c44754c32eb678a70d858e970ea"
            },
            "dist": {
                "type": "zip",
                "url": "https://api.github.com/repos/PrestaShop/ps_sharebuttons/zipball/6cb2fc1100c34c44754c32eb678a70d858e970ea",
                "reference": "6cb2fc1100c34c44754c32eb678a70d858e970ea",
                "shasum": ""
            },
            "require": {
                "php": ">=5.4"
            },
            "type": "prestashop-module",
            "notification-url": "https://packagist.org/downloads/",
            "license": [
                "AFL - Academic Free License (AFL 3.0)"
            ],
            "authors": [
                {
                    "name": "PrestaShop SA",
                    "email": "contact@prestashop.com"
                }
            ],
            "description": "PrestaShop module ps_sharebuttons",
            "homepage": "https://github.com/PrestaShop/ps_sharebuttons",
            "time": "2017-08-03 07:12:38"
        },
        {
            "name": "prestashop/ps_shoppingcart",
            "version": "dev-master",
            "source": {
                "type": "git",
                "url": "https://github.com/PrestaShop/ps_shoppingcart.git",
                "reference": "4830efa98e72fb27de872e165dabefb392541a33"
            },
            "dist": {
                "type": "zip",
                "url": "https://api.github.com/repos/PrestaShop/ps_shoppingcart/zipball/4830efa98e72fb27de872e165dabefb392541a33",
                "reference": "4830efa98e72fb27de872e165dabefb392541a33",
                "shasum": ""
            },
            "require": {
                "php": ">=5.4"
            },
            "type": "prestashop-module",
            "notification-url": "https://packagist.org/downloads/",
            "license": [
                "AFL - Academic Free License (AFL 3.0)"
            ],
            "authors": [
                {
                    "name": "PrestaShop SA",
                    "email": "contact@prestashop.com"
                }
            ],
            "description": "PrestaShop module ps_shoppingcart",
            "homepage": "https://github.com/PrestaShop/ps_shoppingcart",
            "time": "2017-03-23 10:36:49"
        },
        {
            "name": "prestashop/ps_socialfollow",
            "version": "dev-master",
            "source": {
                "type": "git",
                "url": "https://github.com/PrestaShop/ps_socialfollow.git",
                "reference": "ffa1c3ad947cc045939f50d410f47793d1ca7793"
            },
            "dist": {
                "type": "zip",
                "url": "https://api.github.com/repos/PrestaShop/ps_socialfollow/zipball/ffa1c3ad947cc045939f50d410f47793d1ca7793",
                "reference": "ffa1c3ad947cc045939f50d410f47793d1ca7793",
                "shasum": ""
            },
            "require": {
                "php": ">=5.4"
            },
            "type": "prestashop-module",
            "notification-url": "https://packagist.org/downloads/",
            "license": [
                "AFL - Academic Free License (AFL 3.0)"
            ],
            "authors": [
                {
                    "name": "PrestaShop SA",
                    "email": "contact@prestashop.com"
                }
            ],
            "description": "PrestaShop module ps_socialfollow",
            "homepage": "https://github.com/PrestaShop/ps_socialfollow",
            "time": "2017-02-01 13:17:47"
        },
        {
            "name": "prestashop/ps_wirepayment",
            "version": "dev-master",
            "source": {
                "type": "git",
                "url": "https://github.com/PrestaShop/ps_wirepayment.git",
                "reference": "a540bf60b9d6b6b6744ca83d735e74e07feb7b61"
            },
            "dist": {
                "type": "zip",
                "url": "https://api.github.com/repos/PrestaShop/ps_wirepayment/zipball/a540bf60b9d6b6b6744ca83d735e74e07feb7b61",
                "reference": "a540bf60b9d6b6b6744ca83d735e74e07feb7b61",
                "shasum": ""
            },
            "require": {
                "php": ">=5.4"
            },
            "type": "prestashop-module",
            "notification-url": "https://packagist.org/downloads/",
            "license": [
                "AFL - Academic Free License (AFL 3.0)"
            ],
            "authors": [
                {
                    "name": "PrestaShop SA",
                    "email": "contact@prestashop.com"
                }
            ],
            "description": "PrestaShop module ps_wirepayment",
            "homepage": "https://github.com/PrestaShop/ps_wirepayment",
            "time": "2017-03-16 10:24:34"
        },
        {
            "name": "prestashop/sekeywords",
            "version": "dev-master",
            "source": {
                "type": "git",
                "url": "https://github.com/PrestaShop/sekeywords.git",
                "reference": "f174c055da105af3054690a4f6c48208849b5241"
            },
            "dist": {
                "type": "zip",
                "url": "https://api.github.com/repos/PrestaShop/sekeywords/zipball/f174c055da105af3054690a4f6c48208849b5241",
                "reference": "f174c055da105af3054690a4f6c48208849b5241",
                "shasum": ""
            },
            "require": {
                "php": ">=5.4"
            },
            "type": "prestashop-module",
            "notification-url": "https://packagist.org/downloads/",
            "license": [
                "AFL - Academic Free License (AFL 3.0)"
            ],
            "authors": [
                {
                    "name": "PrestaShop SA",
                    "email": "contact@prestashop.com"
                }
            ],
            "description": "PrestaShop module sekeywords",
            "homepage": "https://github.com/PrestaShop/sekeywords",
            "time": "2017-01-30 15:46:25"
        },
        {
            "name": "prestashop/smarty",
            "version": "dev-master",
            "source": {
                "type": "git",
                "url": "https://github.com/PrestaShop/smarty.git",
                "reference": "c141c2a15d5bffae23a45a791374fd0753749793"
            },
            "dist": {
                "type": "zip",
                "url": "https://api.github.com/repos/PrestaShop/smarty/zipball/c141c2a15d5bffae23a45a791374fd0753749793",
                "reference": "c141c2a15d5bffae23a45a791374fd0753749793",
                "shasum": ""
            },
            "require": {
                "php": ">=5.2"
            },
            "type": "library",
            "autoload": {
                "classmap": [
                    "Smarty.class.php",
                    "SmartyBC.class.php",
                    "sysplugins/smarty_security.php"
                ]
            },
            "notification-url": "https://packagist.org/downloads/",
            "license": [
                "LGPL-3.0"
            ],
            "authors": [
                {
                    "name": "Monte Ohrt",
                    "email": "monte@ohrt.com"
                },
                {
                    "name": "Uwe Tews",
                    "email": "uwe.tews@googlemail.com"
                },
                {
                    "name": "Rodney Rehm",
                    "email": "rodney.rehm@medialize.de"
                },
                {
                    "name": "PrestaShop SA",
                    "email": "contact@prestashop.com"
                }
            ],
            "description": "PrestaShop Smarty version",
            "homepage": "https://github.com/PrestaShop/smarty",
            "time": "2017-05-11 08:29:53"
        },
        {
            "name": "prestashop/statsbestcategories",
            "version": "dev-master",
            "source": {
                "type": "git",
                "url": "https://github.com/PrestaShop/statsbestcategories.git",
                "reference": "5bd28a7cbfabc54aaee6623638b3da42b193e384"
            },
            "dist": {
                "type": "zip",
                "url": "https://api.github.com/repos/PrestaShop/statsbestcategories/zipball/5bd28a7cbfabc54aaee6623638b3da42b193e384",
                "reference": "5bd28a7cbfabc54aaee6623638b3da42b193e384",
                "shasum": ""
            },
            "require": {
                "php": ">=5.4"
            },
            "type": "prestashop-module",
            "notification-url": "https://packagist.org/downloads/",
            "license": [
                "AFL - Academic Free License (AFL 3.0)"
            ],
            "authors": [
                {
                    "name": "PrestaShop SA",
                    "email": "contact@prestashop.com"
                }
            ],
            "description": "PrestaShop module statsbestcategories",
            "homepage": "https://github.com/PrestaShop/statsbestcategories",
            "time": "2017-01-30 15:06:32"
        },
        {
            "name": "prestashop/statsbestcustomers",
            "version": "dev-master",
            "source": {
                "type": "git",
                "url": "https://github.com/PrestaShop/statsbestcustomers.git",
                "reference": "7f247ce0ee7aa3f4a28ce5b959834b2bfe53b980"
            },
            "dist": {
                "type": "zip",
                "url": "https://api.github.com/repos/PrestaShop/statsbestcustomers/zipball/7f247ce0ee7aa3f4a28ce5b959834b2bfe53b980",
                "reference": "7f247ce0ee7aa3f4a28ce5b959834b2bfe53b980",
                "shasum": ""
            },
            "require": {
                "php": ">=5.4"
            },
            "type": "prestashop-module",
            "notification-url": "https://packagist.org/downloads/",
            "license": [
                "AFL - Academic Free License (AFL 3.0)"
            ],
            "authors": [
                {
                    "name": "PrestaShop SA",
                    "email": "contact@prestashop.com"
                }
            ],
            "description": "PrestaShop module statsbestcustomers",
            "homepage": "https://github.com/PrestaShop/statsbestcustomers",
            "time": "2017-02-01 16:30:07"
        },
        {
            "name": "prestashop/statsbestmanufacturers",
            "version": "dev-master",
            "source": {
                "type": "git",
                "url": "https://github.com/PrestaShop/statsbestmanufacturers.git",
                "reference": "b9897beda6084d08f489d4d00995a085b8e76739"
            },
            "dist": {
                "type": "zip",
                "url": "https://api.github.com/repos/PrestaShop/statsbestmanufacturers/zipball/b9897beda6084d08f489d4d00995a085b8e76739",
                "reference": "b9897beda6084d08f489d4d00995a085b8e76739",
                "shasum": ""
            },
            "require": {
                "php": ">=5.4"
            },
            "type": "prestashop-module",
            "notification-url": "https://packagist.org/downloads/",
            "license": [
                "AFL - Academic Free License (AFL 3.0)"
            ],
            "authors": [
                {
                    "name": "PrestaShop SA",
                    "email": "contact@prestashop.com"
                }
            ],
            "description": "PrestaShop module statsbestmanufacturers",
            "homepage": "https://github.com/PrestaShop/statsbestmanufacturers",
            "time": "2017-01-31 17:03:07"
        },
        {
            "name": "prestashop/statsbestproducts",
            "version": "dev-master",
            "source": {
                "type": "git",
                "url": "https://github.com/PrestaShop/statsbestproducts.git",
                "reference": "0ed33cdcc6cc6657ad97b944620e085a36261bc8"
            },
            "dist": {
                "type": "zip",
                "url": "https://api.github.com/repos/PrestaShop/statsbestproducts/zipball/0ed33cdcc6cc6657ad97b944620e085a36261bc8",
                "reference": "0ed33cdcc6cc6657ad97b944620e085a36261bc8",
                "shasum": ""
            },
            "require": {
                "php": ">=5.4"
            },
            "type": "prestashop-module",
            "notification-url": "https://packagist.org/downloads/",
            "license": [
                "AFL - Academic Free License (AFL 3.0)"
            ],
            "authors": [
                {
                    "name": "PrestaShop SA",
                    "email": "contact@prestashop.com"
                }
            ],
            "description": "PrestaShop module statsbestproducts",
            "homepage": "https://github.com/PrestaShop/statsbestproducts",
            "time": "2017-01-30 16:33:56"
        },
        {
            "name": "prestashop/statsbestsuppliers",
            "version": "dev-master",
            "source": {
                "type": "git",
                "url": "https://github.com/PrestaShop/statsbestsuppliers.git",
                "reference": "7e46e732b8a77dc989f5891ff9d3616d1c5fd46f"
            },
            "dist": {
                "type": "zip",
                "url": "https://api.github.com/repos/PrestaShop/statsbestsuppliers/zipball/7e46e732b8a77dc989f5891ff9d3616d1c5fd46f",
                "reference": "7e46e732b8a77dc989f5891ff9d3616d1c5fd46f",
                "shasum": ""
            },
            "require": {
                "php": ">=5.4"
            },
            "type": "prestashop-module",
            "notification-url": "https://packagist.org/downloads/",
            "license": [
                "AFL - Academic Free License (AFL 3.0)"
            ],
            "authors": [
                {
                    "name": "PrestaShop SA",
                    "email": "contact@prestashop.com"
                }
            ],
            "description": "PrestaShop module statsbestsuppliers",
            "homepage": "https://github.com/PrestaShop/statsbestsuppliers",
            "time": "2017-01-30 16:34:19"
        },
        {
            "name": "prestashop/statsbestvouchers",
            "version": "dev-master",
            "source": {
                "type": "git",
                "url": "https://github.com/PrestaShop/statsbestvouchers.git",
                "reference": "c8ee93efa6d83cca3410285d8a7f4df904db21f0"
            },
            "dist": {
                "type": "zip",
                "url": "https://api.github.com/repos/PrestaShop/statsbestvouchers/zipball/c8ee93efa6d83cca3410285d8a7f4df904db21f0",
                "reference": "c8ee93efa6d83cca3410285d8a7f4df904db21f0",
                "shasum": ""
            },
            "require": {
                "php": ">=5.4"
            },
            "type": "prestashop-module",
            "notification-url": "https://packagist.org/downloads/",
            "license": [
                "AFL - Academic Free License (AFL 3.0)"
            ],
            "authors": [
                {
                    "name": "PrestaShop SA",
                    "email": "contact@prestashop.com"
                }
            ],
            "description": "PrestaShop module statsbestvouchers",
            "homepage": "https://github.com/PrestaShop/statsbestvouchers",
            "time": "2017-01-30 16:34:41"
        },
        {
            "name": "prestashop/statscarrier",
            "version": "dev-master",
            "source": {
                "type": "git",
                "url": "https://github.com/PrestaShop/statscarrier.git",
                "reference": "3ccfe3914dd19f1fa31166e001c55eefe574877d"
            },
            "dist": {
                "type": "zip",
                "url": "https://api.github.com/repos/PrestaShop/statscarrier/zipball/3ccfe3914dd19f1fa31166e001c55eefe574877d",
                "reference": "3ccfe3914dd19f1fa31166e001c55eefe574877d",
                "shasum": ""
            },
            "require": {
                "php": ">=5.4"
            },
            "type": "prestashop-module",
            "notification-url": "https://packagist.org/downloads/",
            "license": [
                "AFL - Academic Free License (AFL 3.0)"
            ],
            "authors": [
                {
                    "name": "PrestaShop SA",
                    "email": "contact@prestashop.com"
                }
            ],
            "description": "PrestaShop module statscarrier",
            "homepage": "https://github.com/PrestaShop/statscarrier",
            "time": "2017-01-30 17:03:51"
        },
        {
            "name": "prestashop/statscatalog",
            "version": "dev-master",
            "source": {
                "type": "git",
                "url": "https://github.com/PrestaShop/statscatalog.git",
                "reference": "be6be71c703900dda0182e56c9c6658ab85f215b"
            },
            "dist": {
                "type": "zip",
                "url": "https://api.github.com/repos/PrestaShop/statscatalog/zipball/be6be71c703900dda0182e56c9c6658ab85f215b",
                "reference": "be6be71c703900dda0182e56c9c6658ab85f215b",
                "shasum": ""
            },
            "require": {
                "php": ">=5.4"
            },
            "type": "prestashop-module",
            "notification-url": "https://packagist.org/downloads/",
            "license": [
                "AFL - Academic Free License (AFL 3.0)"
            ],
            "authors": [
                {
                    "name": "PrestaShop SA",
                    "email": "contact@prestashop.com"
                }
            ],
            "description": "PrestaShop module statscatalog",
            "homepage": "https://github.com/PrestaShop/statscatalog",
            "time": "2017-02-02 08:39:32"
        },
        {
            "name": "prestashop/statscheckup",
            "version": "dev-master",
            "source": {
                "type": "git",
                "url": "https://github.com/PrestaShop/statscheckup.git",
                "reference": "b6371adaa36887e9f0a2d3e5fc68333c719c236c"
            },
            "dist": {
                "type": "zip",
                "url": "https://api.github.com/repos/PrestaShop/statscheckup/zipball/b6371adaa36887e9f0a2d3e5fc68333c719c236c",
                "reference": "b6371adaa36887e9f0a2d3e5fc68333c719c236c",
                "shasum": ""
            },
            "require": {
                "php": ">=5.4"
            },
            "type": "prestashop-module",
            "notification-url": "https://packagist.org/downloads/",
            "license": [
                "AFL - Academic Free License (AFL 3.0)"
            ],
            "authors": [
                {
                    "name": "PrestaShop SA",
                    "email": "contact@prestashop.com"
                }
            ],
            "description": "PrestaShop module statscheckup",
            "homepage": "https://github.com/PrestaShop/statscheckup",
            "time": "2017-01-30 17:29:08"
        },
        {
            "name": "prestashop/statsdata",
            "version": "dev-master",
            "source": {
                "type": "git",
                "url": "https://github.com/PrestaShop/statsdata.git",
                "reference": "31c4c8aa8a8dc243b9413b89a671bf075a73f784"
            },
            "dist": {
                "type": "zip",
                "url": "https://api.github.com/repos/PrestaShop/statsdata/zipball/31c4c8aa8a8dc243b9413b89a671bf075a73f784",
                "reference": "31c4c8aa8a8dc243b9413b89a671bf075a73f784",
                "shasum": ""
            },
            "require": {
                "php": ">=5.4"
            },
            "type": "prestashop-module",
            "notification-url": "https://packagist.org/downloads/",
            "license": [
                "AFL - Academic Free License (AFL 3.0)"
            ],
            "authors": [
                {
                    "name": "PrestaShop SA",
                    "email": "contact@prestashop.com"
                }
            ],
            "description": "PrestaShop module statsdata",
            "homepage": "https://github.com/PrestaShop/statsdata",
            "time": "2017-01-31 17:00:41"
        },
        {
            "name": "prestashop/statsequipment",
            "version": "dev-master",
            "source": {
                "type": "git",
                "url": "https://github.com/PrestaShop/statsequipment.git",
                "reference": "4b0c3f75d55bdd18b2903f8263ce3b48b6cf30ec"
            },
            "dist": {
                "type": "zip",
                "url": "https://api.github.com/repos/PrestaShop/statsequipment/zipball/4b0c3f75d55bdd18b2903f8263ce3b48b6cf30ec",
                "reference": "4b0c3f75d55bdd18b2903f8263ce3b48b6cf30ec",
                "shasum": ""
            },
            "require": {
                "php": ">=5.4"
            },
            "type": "prestashop-module",
            "notification-url": "https://packagist.org/downloads/",
            "license": [
                "AFL - Academic Free License (AFL 3.0)"
            ],
            "authors": [
                {
                    "name": "PrestaShop SA",
                    "email": "contact@prestashop.com"
                }
            ],
            "description": "PrestaShop module statsequipment",
            "homepage": "https://github.com/PrestaShop/statsequipment",
            "time": "2017-01-31 17:01:36"
        },
        {
            "name": "prestashop/statsforecast",
            "version": "dev-master",
            "source": {
                "type": "git",
                "url": "https://github.com/PrestaShop/statsforecast.git",
                "reference": "41476d34f87bff13a63309a78d90392f6466d881"
            },
            "dist": {
                "type": "zip",
                "url": "https://api.github.com/repos/PrestaShop/statsforecast/zipball/41476d34f87bff13a63309a78d90392f6466d881",
                "reference": "41476d34f87bff13a63309a78d90392f6466d881",
                "shasum": ""
            },
            "require": {
                "php": ">=5.4"
            },
            "type": "prestashop-module",
            "notification-url": "https://packagist.org/downloads/",
            "license": [
                "AFL - Academic Free License (AFL 3.0)"
            ],
            "authors": [
                {
                    "name": "PrestaShop SA",
                    "email": "contact@prestashop.com"
                }
            ],
            "description": "PrestaShop module statsforecast",
            "homepage": "https://github.com/PrestaShop/statsforecast",
            "time": "2017-02-01 16:33:09"
        },
        {
            "name": "prestashop/statslive",
            "version": "dev-master",
            "source": {
                "type": "git",
                "url": "https://github.com/PrestaShop/statslive.git",
                "reference": "70d7d3eb8c35e8ea1f6c65488aa3507da6cf82d5"
            },
            "dist": {
                "type": "zip",
                "url": "https://api.github.com/repos/PrestaShop/statslive/zipball/70d7d3eb8c35e8ea1f6c65488aa3507da6cf82d5",
                "reference": "70d7d3eb8c35e8ea1f6c65488aa3507da6cf82d5",
                "shasum": ""
            },
            "require": {
                "php": ">=5.4"
            },
            "type": "prestashop-module",
            "notification-url": "https://packagist.org/downloads/",
            "license": [
                "AFL - Academic Free License (AFL 3.0)"
            ],
            "authors": [
                {
                    "name": "PrestaShop SA",
                    "email": "contact@prestashop.com"
                }
            ],
            "description": "PrestaShop module statslive",
            "homepage": "https://github.com/PrestaShop/statslive",
            "time": "2017-02-02 08:18:06"
        },
        {
            "name": "prestashop/statsnewsletter",
            "version": "dev-master",
            "source": {
                "type": "git",
                "url": "https://github.com/PrestaShop/statsnewsletter.git",
                "reference": "3fe8b5e5a1bfd0abba0dc889cf83d22383b1f86d"
            },
            "dist": {
                "type": "zip",
                "url": "https://api.github.com/repos/PrestaShop/statsnewsletter/zipball/3fe8b5e5a1bfd0abba0dc889cf83d22383b1f86d",
                "reference": "3fe8b5e5a1bfd0abba0dc889cf83d22383b1f86d",
                "shasum": ""
            },
            "require": {
                "php": ">=5.4"
            },
            "type": "prestashop-module",
            "notification-url": "https://packagist.org/downloads/",
            "license": [
                "AFL - Academic Free License (AFL 3.0)"
            ],
            "authors": [
                {
                    "name": "PrestaShop SA",
                    "email": "contact@prestashop.com"
                }
            ],
            "description": "PrestaShop module statsnewsletter",
            "homepage": "https://github.com/PrestaShop/statsnewsletter",
            "time": "2017-02-01 16:29:27"
        },
        {
            "name": "prestashop/statsorigin",
            "version": "dev-master",
            "source": {
                "type": "git",
                "url": "https://github.com/PrestaShop/statsorigin.git",
                "reference": "8dfc5e0d62ea38c13750bceb7325765aa69963ba"
            },
            "dist": {
                "type": "zip",
                "url": "https://api.github.com/repos/PrestaShop/statsorigin/zipball/8dfc5e0d62ea38c13750bceb7325765aa69963ba",
                "reference": "8dfc5e0d62ea38c13750bceb7325765aa69963ba",
                "shasum": ""
            },
            "require": {
                "php": ">=5.4"
            },
            "type": "prestashop-module",
            "notification-url": "https://packagist.org/downloads/",
            "license": [
                "AFL - Academic Free License (AFL 3.0)"
            ],
            "authors": [
                {
                    "name": "PrestaShop SA",
                    "email": "contact@prestashop.com"
                }
            ],
            "description": "PrestaShop module statsorigin",
            "homepage": "https://github.com/PrestaShop/statsorigin",
            "time": "2017-02-01 16:33:56"
        },
        {
            "name": "prestashop/statspersonalinfos",
            "version": "dev-master",
            "source": {
                "type": "git",
                "url": "https://github.com/PrestaShop/statspersonalinfos.git",
                "reference": "e6cf5a6ba2d0b7da152d8ff0e0e6967a327403c8"
            },
            "dist": {
                "type": "zip",
                "url": "https://api.github.com/repos/PrestaShop/statspersonalinfos/zipball/e6cf5a6ba2d0b7da152d8ff0e0e6967a327403c8",
                "reference": "e6cf5a6ba2d0b7da152d8ff0e0e6967a327403c8",
                "shasum": ""
            },
            "require": {
                "php": ">=5.4"
            },
            "type": "prestashop-module",
            "notification-url": "https://packagist.org/downloads/",
            "license": [
                "AFL - Academic Free License (AFL 3.0)"
            ],
            "authors": [
                {
                    "name": "PrestaShop SA",
                    "email": "contact@prestashop.com"
                }
            ],
            "description": "PrestaShop module statspersonalinfos",
            "homepage": "https://github.com/PrestaShop/statspersonalinfos",
            "time": "2017-02-01 16:34:02"
        },
        {
            "name": "prestashop/statsproduct",
            "version": "dev-master",
            "source": {
                "type": "git",
                "url": "https://github.com/PrestaShop/statsproduct.git",
                "reference": "3013cd7f53f3ace2e9670b90316c71302fba2d2a"
            },
            "dist": {
                "type": "zip",
                "url": "https://api.github.com/repos/PrestaShop/statsproduct/zipball/3013cd7f53f3ace2e9670b90316c71302fba2d2a",
                "reference": "3013cd7f53f3ace2e9670b90316c71302fba2d2a",
                "shasum": ""
            },
            "require": {
                "php": ">=5.4"
            },
            "type": "prestashop-module",
            "notification-url": "https://packagist.org/downloads/",
            "license": [
                "AFL - Academic Free License (AFL 3.0)"
            ],
            "authors": [
                {
                    "name": "PrestaShop SA",
                    "email": "contact@prestashop.com"
                }
            ],
            "description": "PrestaShop module statsproduct",
            "homepage": "https://github.com/PrestaShop/statsproduct",
            "time": "2017-02-01 16:30:44"
        },
        {
            "name": "prestashop/statsregistrations",
            "version": "dev-master",
            "source": {
                "type": "git",
                "url": "https://github.com/PrestaShop/statsregistrations.git",
                "reference": "51d79fb12770919f1b1f9d9d9f931148d60149c2"
            },
            "dist": {
                "type": "zip",
                "url": "https://api.github.com/repos/PrestaShop/statsregistrations/zipball/51d79fb12770919f1b1f9d9d9f931148d60149c2",
                "reference": "51d79fb12770919f1b1f9d9d9f931148d60149c2",
                "shasum": ""
            },
            "require": {
                "php": ">=5.4"
            },
            "type": "prestashop-module",
            "notification-url": "https://packagist.org/downloads/",
            "license": [
                "AFL - Academic Free License (AFL 3.0)"
            ],
            "authors": [
                {
                    "name": "PrestaShop SA",
                    "email": "contact@prestashop.com"
                }
            ],
            "description": "PrestaShop module statsregistrations",
            "homepage": "https://github.com/PrestaShop/statsregistrations",
            "time": "2017-01-31 17:22:19"
        },
        {
            "name": "prestashop/statssales",
            "version": "dev-master",
            "source": {
                "type": "git",
                "url": "https://github.com/PrestaShop/statssales.git",
                "reference": "6e28ce4ea2eb1a4a8b6b76bfb6b56e1b02ef651a"
            },
            "dist": {
                "type": "zip",
                "url": "https://api.github.com/repos/PrestaShop/statssales/zipball/6e28ce4ea2eb1a4a8b6b76bfb6b56e1b02ef651a",
                "reference": "6e28ce4ea2eb1a4a8b6b76bfb6b56e1b02ef651a",
                "shasum": ""
            },
            "require": {
                "php": ">=5.4"
            },
            "type": "prestashop-module",
            "notification-url": "https://packagist.org/downloads/",
            "license": [
                "AFL - Academic Free License (AFL 3.0)"
            ],
            "authors": [
                {
                    "name": "PrestaShop SA",
                    "email": "contact@prestashop.com"
                }
            ],
            "description": "PrestaShop module statssales",
            "homepage": "https://github.com/PrestaShop/statssales",
            "time": "2017-01-31 17:23:19"
        },
        {
            "name": "prestashop/statssearch",
            "version": "dev-master",
            "source": {
                "type": "git",
                "url": "https://github.com/PrestaShop/statssearch.git",
                "reference": "6375e91a92008898a451dad9036912a8767b3010"
            },
            "dist": {
                "type": "zip",
                "url": "https://api.github.com/repos/PrestaShop/statssearch/zipball/6375e91a92008898a451dad9036912a8767b3010",
                "reference": "6375e91a92008898a451dad9036912a8767b3010",
                "shasum": ""
            },
            "require": {
                "php": ">=5.4"
            },
            "type": "prestashop-module",
            "notification-url": "https://packagist.org/downloads/",
            "license": [
                "AFL - Academic Free License (AFL 3.0)"
            ],
            "authors": [
                {
                    "name": "PrestaShop SA",
                    "email": "contact@prestashop.com"
                }
            ],
            "description": "PrestaShop module statssearch",
            "homepage": "https://github.com/PrestaShop/statssearch",
            "time": "2017-01-31 17:23:39"
        },
        {
            "name": "prestashop/statsstock",
            "version": "dev-master",
            "source": {
                "type": "git",
                "url": "https://github.com/PrestaShop/statsstock.git",
                "reference": "1b60aae430151943d6e4b0068a3e30ab2cc5843e"
            },
            "dist": {
                "type": "zip",
                "url": "https://api.github.com/repos/PrestaShop/statsstock/zipball/1b60aae430151943d6e4b0068a3e30ab2cc5843e",
                "reference": "1b60aae430151943d6e4b0068a3e30ab2cc5843e",
                "shasum": ""
            },
            "require": {
                "php": ">=5.4"
            },
            "type": "prestashop-module",
            "notification-url": "https://packagist.org/downloads/",
            "license": [
                "AFL - Academic Free License (AFL 3.0)"
            ],
            "authors": [
                {
                    "name": "PrestaShop SA",
                    "email": "contact@prestashop.com"
                }
            ],
            "description": "PrestaShop module statsstock",
            "homepage": "https://github.com/PrestaShop/statsstock",
            "time": "2017-01-31 17:24:06"
        },
        {
            "name": "prestashop/statsvisits",
            "version": "dev-master",
            "source": {
                "type": "git",
                "url": "https://github.com/PrestaShop/statsvisits.git",
                "reference": "730b39fd5442c843c7695f1d4d10e4814e8b3c04"
            },
            "dist": {
                "type": "zip",
                "url": "https://api.github.com/repos/PrestaShop/statsvisits/zipball/730b39fd5442c843c7695f1d4d10e4814e8b3c04",
                "reference": "730b39fd5442c843c7695f1d4d10e4814e8b3c04",
                "shasum": ""
            },
            "require": {
                "php": ">=5.4"
            },
            "type": "prestashop-module",
            "notification-url": "https://packagist.org/downloads/",
            "license": [
                "AFL - Academic Free License (AFL 3.0)"
            ],
            "authors": [
                {
                    "name": "PrestaShop SA",
                    "email": "contact@prestashop.com"
                }
            ],
            "description": "PrestaShop module statsvisits",
            "homepage": "https://github.com/PrestaShop/statsvisits",
            "time": "2017-02-01 16:31:01"
        },
        {
            "name": "prestashop/translationtools-bundle",
            "version": "dev-master",
            "source": {
                "type": "git",
                "url": "https://github.com/PrestaShop/TranslationToolsBundle.git",
                "reference": "d197eba7967696c2585781674e5ab276fc4398e3"
            },
            "dist": {
                "type": "zip",
                "url": "https://api.github.com/repos/PrestaShop/TranslationToolsBundle/zipball/d197eba7967696c2585781674e5ab276fc4398e3",
                "reference": "d197eba7967696c2585781674e5ab276fc4398e3",
                "shasum": ""
            },
            "require": {
                "nikic/php-parser": "^2.1",
                "php": ">=5.4",
                "prestashop/smarty": "dev-master"
            },
            "require-dev": {
                "phpunit/phpunit": "~4.8",
                "symfony/framework-bundle": "^2.8",
                "symfony/phpunit-bridge": "^2.8|^3.0"
            },
            "type": "bundle",
            "autoload": {
                "psr-4": {
                    "PrestaShop\\TranslationToolsBundle\\": ""
                }
            },
            "notification-url": "https://packagist.org/downloads/",
            "license": [
                "MIT"
            ],
            "authors": [
                {
                    "name": "Mickaël Andrieu",
                    "email": "andrieu.travail@gmail.com"
                },
                {
                    "name": "Nawo Mbechezi",
                    "email": "mlanawo.mbechezi@ikimea.com"
                },
                {
                    "name": "Jérémie Tabet",
                    "email": "master@jeremietabet.com"
                }
            ],
            "description": "Translation tools for PrestaShop",
            "keywords": [
                "parser",
                "prestashop",
                "translation"
            ],
            "time": "2017-04-05 13:07:46"
        },
        {
            "name": "prestashop/welcome",
            "version": "dev-master",
            "source": {
                "type": "git",
                "url": "https://github.com/PrestaShop/welcome.git",
                "reference": "e3c1dbd6f02dc6f6c1516003dc43a23af522a5b5"
            },
            "dist": {
                "type": "zip",
                "url": "https://api.github.com/repos/PrestaShop/welcome/zipball/e3c1dbd6f02dc6f6c1516003dc43a23af522a5b5",
                "reference": "e3c1dbd6f02dc6f6c1516003dc43a23af522a5b5",
                "shasum": ""
            },
            "require": {
                "php": ">=5.4.0"
            },
            "type": "prestashop-module",
            "autoload": {
                "psr-4": {
                    "OnBoarding\\": "OnBoarding/"
                },
                "exclude-from-classmap": []
            },
            "notification-url": "https://packagist.org/downloads/",
            "license": [
                "AFL - Academic Free License (AFL 3.0)"
            ],
            "authors": [
                {
                    "name": "PrestaShop SA",
                    "email": "contact@prestashop.com"
                }
            ],
            "description": "Welcome module for PrestaShop helping the users to create products.",
            "homepage": "https://github.com/PrestaShop/welcome",
            "time": "2017-07-11 08:16:29"
        },
        {
            "name": "psr/log",
            "version": "1.0.2",
            "source": {
                "type": "git",
                "url": "https://github.com/php-fig/log.git",
                "reference": "4ebe3a8bf773a19edfe0a84b6585ba3d401b724d"
            },
            "dist": {
                "type": "zip",
                "url": "https://api.github.com/repos/php-fig/log/zipball/4ebe3a8bf773a19edfe0a84b6585ba3d401b724d",
                "reference": "4ebe3a8bf773a19edfe0a84b6585ba3d401b724d",
                "shasum": ""
            },
            "require": {
                "php": ">=5.3.0"
            },
            "type": "library",
            "extra": {
                "branch-alias": {
                    "dev-master": "1.0.x-dev"
                }
            },
            "autoload": {
                "psr-4": {
                    "Psr\\Log\\": "Psr/Log/"
                }
            },
            "notification-url": "https://packagist.org/downloads/",
            "license": [
                "MIT"
            ],
            "authors": [
                {
                    "name": "PHP-FIG",
                    "homepage": "http://www.php-fig.org/"
                }
            ],
            "description": "Common interface for logging libraries",
            "homepage": "https://github.com/php-fig/log",
            "keywords": [
                "log",
                "psr",
                "psr-3"
            ],
            "time": "2016-10-10T12:19:37+00:00"
        },
        {
            "name": "react/promise",
            "version": "v2.5.1",
            "source": {
                "type": "git",
                "url": "https://github.com/reactphp/promise.git",
                "reference": "62785ae604c8d69725d693eb370e1d67e94c4053"
            },
            "dist": {
                "type": "zip",
                "url": "https://api.github.com/repos/reactphp/promise/zipball/62785ae604c8d69725d693eb370e1d67e94c4053",
                "reference": "62785ae604c8d69725d693eb370e1d67e94c4053",
                "shasum": ""
            },
            "require": {
                "php": ">=5.4.0"
            },
            "require-dev": {
                "phpunit/phpunit": "~4.8"
            },
            "type": "library",
            "autoload": {
                "psr-4": {
                    "React\\Promise\\": "src/"
                },
                "files": [
                    "src/functions_include.php"
                ]
            },
            "notification-url": "https://packagist.org/downloads/",
            "license": [
                "MIT"
            ],
            "authors": [
                {
                    "name": "Jan Sorgalla",
                    "email": "jsorgalla@gmail.com"
                }
            ],
            "description": "A lightweight implementation of CommonJS Promises/A for PHP",
            "keywords": [
                "promise",
                "promises"
            ],
            "time": "2017-03-25T12:08:31+00:00"
        },
        {
            "name": "sensio/distribution-bundle",
            "version": "v4.0.39",
            "target-dir": "Sensio/Bundle/DistributionBundle",
            "source": {
                "type": "git",
                "url": "https://github.com/sensiolabs/SensioDistributionBundle.git",
                "reference": "bf582cc96becd7ae53f9fe8c4647d0a41c243a42"
            },
            "dist": {
                "type": "zip",
                "url": "https://api.github.com/repos/sensiolabs/SensioDistributionBundle/zipball/bf582cc96becd7ae53f9fe8c4647d0a41c243a42",
                "reference": "bf582cc96becd7ae53f9fe8c4647d0a41c243a42",
                "shasum": ""
            },
            "require": {
                "php": ">=5.3.9",
                "sensiolabs/security-checker": "~3.0",
                "symfony/class-loader": "~2.2",
                "symfony/framework-bundle": "~2.3",
                "symfony/process": "~2.2"
            },
            "require-dev": {
                "symfony/form": "~2.2",
                "symfony/validator": "~2.2",
                "symfony/yaml": "~2.2"
            },
            "suggest": {
                "symfony/form": "If you want to use the configurator",
                "symfony/validator": "If you want to use the configurator",
                "symfony/yaml": "If you want to use  the configurator"
            },
            "type": "symfony-bundle",
            "extra": {
                "branch-alias": {
                    "dev-master": "4.0.x-dev"
                }
            },
            "autoload": {
                "psr-0": {
                    "Sensio\\Bundle\\DistributionBundle": ""
                }
            },
            "notification-url": "https://packagist.org/downloads/",
            "license": [
                "MIT"
            ],
            "authors": [
                {
                    "name": "Fabien Potencier",
                    "email": "fabien@symfony.com"
                }
            ],
            "description": "Base bundle for Symfony Distributions",
            "keywords": [
                "configuration",
                "distribution"
            ],
            "time": "2017-08-25T16:49:47+00:00"
        },
        {
            "name": "sensio/framework-extra-bundle",
            "version": "v3.0.10",
            "source": {
                "type": "git",
                "url": "https://github.com/sensiolabs/SensioFrameworkExtraBundle.git",
                "reference": "18fc2063c4d6569cdca47a39fbac32342eb65f3c"
            },
            "dist": {
                "type": "zip",
                "url": "https://api.github.com/repos/sensiolabs/SensioFrameworkExtraBundle/zipball/18fc2063c4d6569cdca47a39fbac32342eb65f3c",
                "reference": "18fc2063c4d6569cdca47a39fbac32342eb65f3c",
                "shasum": ""
            },
            "require": {
                "doctrine/common": "~2.2",
                "symfony/framework-bundle": "~2.3"
            },
            "require-dev": {
                "symfony/expression-language": "~2.4",
                "symfony/security-bundle": "~2.4"
            },
            "suggest": {
                "symfony/expression-language": "",
                "symfony/psr-http-message-bridge": "To use the PSR-7 converters",
                "symfony/security-bundle": ""
            },
            "type": "symfony-bundle",
            "extra": {
                "branch-alias": {
                    "dev-master": "3.0.x-dev"
                }
            },
            "autoload": {
                "psr-4": {
                    "Sensio\\Bundle\\FrameworkExtraBundle\\": ""
                }
            },
            "notification-url": "https://packagist.org/downloads/",
            "license": [
                "MIT"
            ],
            "authors": [
                {
                    "name": "Fabien Potencier",
                    "email": "fabien@symfony.com"
                }
            ],
            "description": "This bundle provides a way to configure your controllers with annotations",
            "keywords": [
                "annotations",
                "controllers"
            ],
            "time": "2015-08-03T11:59:27+00:00"
        },
        {
            "name": "sensiolabs/security-checker",
            "version": "v3.0.7",
            "source": {
                "type": "git",
                "url": "https://github.com/sensiolabs/security-checker.git",
                "reference": "59a6a299e2f5612dc8692d40e84373703a5df1b5"
            },
            "dist": {
                "type": "zip",
                "url": "https://api.github.com/repos/sensiolabs/security-checker/zipball/59a6a299e2f5612dc8692d40e84373703a5df1b5",
                "reference": "59a6a299e2f5612dc8692d40e84373703a5df1b5",
                "shasum": ""
            },
            "require": {
                "symfony/console": "~2.0|~3.0"
            },
            "bin": [
                "security-checker"
            ],
            "type": "library",
            "extra": {
                "branch-alias": {
                    "dev-master": "3.0-dev"
                }
            },
            "autoload": {
                "psr-0": {
                    "SensioLabs\\Security": ""
                }
            },
            "notification-url": "https://packagist.org/downloads/",
            "license": [
                "MIT"
            ],
            "authors": [
                {
                    "name": "Fabien Potencier",
                    "email": "fabien.potencier@gmail.com"
                }
            ],
            "description": "A security checker for your composer.lock",
            "time": "2017-03-29T09:29:53+00:00"
        },
        {
            "name": "shudrum/array-finder",
            "version": "v1.1.0",
            "source": {
                "type": "git",
                "url": "https://github.com/Shudrum/ArrayFinder.git",
                "reference": "42380f01017371b7a1e8e02b0bf12cb534e454d7"
            },
            "dist": {
                "type": "zip",
                "url": "https://api.github.com/repos/Shudrum/ArrayFinder/zipball/42380f01017371b7a1e8e02b0bf12cb534e454d7",
                "reference": "42380f01017371b7a1e8e02b0bf12cb534e454d7",
                "shasum": ""
            },
            "require": {
                "php": ">=5.4"
            },
            "type": "library",
            "autoload": {
                "psr-4": {
                    "Shudrum\\Component\\ArrayFinder\\": ""
                },
                "exclude-from-classmap": [
                    "/Tests/"
                ]
            },
            "notification-url": "https://packagist.org/downloads/",
            "license": [
                "MIT"
            ],
            "authors": [
                {
                    "name": "Julien Martin",
                    "email": "martin.julien82@gmail.com"
                }
            ],
            "description": "ArrayFinder component",
            "homepage": "https://github.com/Shudrum/ArrayFinder",
            "time": "2016-02-01T12:23:32+00:00"
        },
        {
            "name": "swiftmailer/swiftmailer",
            "version": "v5.4.8",
            "source": {
                "type": "git",
                "url": "https://github.com/swiftmailer/swiftmailer.git",
                "reference": "9a06dc570a0367850280eefd3f1dc2da45aef517"
            },
            "dist": {
                "type": "zip",
                "url": "https://api.github.com/repos/swiftmailer/swiftmailer/zipball/9a06dc570a0367850280eefd3f1dc2da45aef517",
                "reference": "9a06dc570a0367850280eefd3f1dc2da45aef517",
                "shasum": ""
            },
            "require": {
                "php": ">=5.3.3"
            },
            "require-dev": {
                "mockery/mockery": "~0.9.1",
                "symfony/phpunit-bridge": "~3.2"
            },
            "type": "library",
            "extra": {
                "branch-alias": {
                    "dev-master": "5.4-dev"
                }
            },
            "autoload": {
                "files": [
                    "lib/swift_required.php"
                ]
            },
            "notification-url": "https://packagist.org/downloads/",
            "license": [
                "MIT"
            ],
            "authors": [
                {
                    "name": "Chris Corbyn"
                },
                {
                    "name": "Fabien Potencier",
                    "email": "fabien@symfony.com"
                }
            ],
            "description": "Swiftmailer, free feature-rich PHP mailer",
            "homepage": "http://swiftmailer.org",
            "keywords": [
                "email",
                "mail",
                "mailer"
            ],
            "time": "2017-05-01T15:54:03+00:00"
        },
        {
            "name": "symfony/monolog-bundle",
            "version": "v2.8.2",
            "source": {
                "type": "git",
                "url": "https://github.com/symfony/monolog-bundle.git",
                "reference": "84785c4d44801c4dd82829fa2e1820cacfe2c46f"
            },
            "dist": {
                "type": "zip",
                "url": "https://api.github.com/repos/symfony/monolog-bundle/zipball/84785c4d44801c4dd82829fa2e1820cacfe2c46f",
                "reference": "84785c4d44801c4dd82829fa2e1820cacfe2c46f",
                "shasum": ""
            },
            "require": {
                "monolog/monolog": "~1.8",
                "php": ">=5.3.2",
                "symfony/config": "~2.3|~3.0",
                "symfony/dependency-injection": "~2.3|~3.0",
                "symfony/http-kernel": "~2.3|~3.0",
                "symfony/monolog-bridge": "~2.3|~3.0"
            },
            "require-dev": {
                "symfony/console": "~2.3|~3.0",
                "symfony/yaml": "~2.3|~3.0"
            },
            "type": "symfony-bundle",
            "extra": {
                "branch-alias": {
                    "dev-master": "2.8.x-dev"
                }
            },
            "autoload": {
                "psr-4": {
                    "Symfony\\Bundle\\MonologBundle\\": ""
                }
            },
            "notification-url": "https://packagist.org/downloads/",
            "license": [
                "MIT"
            ],
            "authors": [
                {
                    "name": "Symfony Community",
                    "homepage": "http://symfony.com/contributors"
                },
                {
                    "name": "Fabien Potencier",
                    "email": "fabien@symfony.com"
                }
            ],
            "description": "Symfony MonologBundle",
            "homepage": "http://symfony.com",
            "keywords": [
                "log",
                "logging"
            ],
            "time": "2015-11-17T10:02:29+00:00"
        },
        {
            "name": "symfony/polyfill-apcu",
            "version": "v1.5.0",
            "source": {
                "type": "git",
                "url": "https://github.com/symfony/polyfill-apcu.git",
                "reference": "cec32398a973a9bfe9d2f94f4b5d5e186b40b698"
            },
            "dist": {
                "type": "zip",
                "url": "https://api.github.com/repos/symfony/polyfill-apcu/zipball/cec32398a973a9bfe9d2f94f4b5d5e186b40b698",
                "reference": "cec32398a973a9bfe9d2f94f4b5d5e186b40b698",
                "shasum": ""
            },
            "require": {
                "php": ">=5.3.3"
            },
            "type": "library",
            "extra": {
                "branch-alias": {
                    "dev-master": "1.5-dev"
                }
            },
            "autoload": {
                "files": [
                    "bootstrap.php"
                ]
            },
            "notification-url": "https://packagist.org/downloads/",
            "license": [
                "MIT"
            ],
            "authors": [
                {
                    "name": "Nicolas Grekas",
                    "email": "p@tchwork.com"
                },
                {
                    "name": "Symfony Community",
                    "homepage": "https://symfony.com/contributors"
                }
            ],
            "description": "Symfony polyfill backporting apcu_* functions to lower PHP versions",
            "homepage": "https://symfony.com",
            "keywords": [
                "apcu",
                "compatibility",
                "polyfill",
                "portable",
                "shim"
            ],
            "time": "2017-07-05T15:09:33+00:00"
        },
        {
            "name": "symfony/polyfill-intl-icu",
            "version": "v1.5.0",
            "source": {
                "type": "git",
                "url": "https://github.com/symfony/polyfill-intl-icu.git",
                "reference": "4aa0b65dc71a7369c1e7e6e2a3ca027d9decdb09"
            },
            "dist": {
                "type": "zip",
                "url": "https://api.github.com/repos/symfony/polyfill-intl-icu/zipball/4aa0b65dc71a7369c1e7e6e2a3ca027d9decdb09",
                "reference": "4aa0b65dc71a7369c1e7e6e2a3ca027d9decdb09",
                "shasum": ""
            },
            "require": {
                "php": ">=5.3.3",
                "symfony/intl": "~2.3|~3.0|~4.0"
            },
            "suggest": {
                "ext-intl": "For best performance"
            },
            "type": "library",
            "extra": {
                "branch-alias": {
                    "dev-master": "1.5-dev"
                }
            },
            "autoload": {
                "files": [
                    "bootstrap.php"
                ]
            },
            "notification-url": "https://packagist.org/downloads/",
            "license": [
                "MIT"
            ],
            "authors": [
                {
                    "name": "Nicolas Grekas",
                    "email": "p@tchwork.com"
                },
                {
                    "name": "Symfony Community",
                    "homepage": "https://symfony.com/contributors"
                }
            ],
            "description": "Symfony polyfill for intl's ICU-related data and classes",
            "homepage": "https://symfony.com",
            "keywords": [
                "compatibility",
                "icu",
                "intl",
                "polyfill",
                "portable",
                "shim"
            ],
            "time": "2017-06-14T15:44:48+00:00"
        },
        {
            "name": "symfony/polyfill-mbstring",
            "version": "v1.5.0",
            "source": {
                "type": "git",
                "url": "https://github.com/symfony/polyfill-mbstring.git",
                "reference": "7c8fae0ac1d216eb54349e6a8baa57d515fe8803"
            },
            "dist": {
                "type": "zip",
                "url": "https://api.github.com/repos/symfony/polyfill-mbstring/zipball/7c8fae0ac1d216eb54349e6a8baa57d515fe8803",
                "reference": "7c8fae0ac1d216eb54349e6a8baa57d515fe8803",
                "shasum": ""
            },
            "require": {
                "php": ">=5.3.3"
            },
            "suggest": {
                "ext-mbstring": "For best performance"
            },
            "type": "library",
            "extra": {
                "branch-alias": {
                    "dev-master": "1.5-dev"
                }
            },
            "autoload": {
                "psr-4": {
                    "Symfony\\Polyfill\\Mbstring\\": ""
                },
                "files": [
                    "bootstrap.php"
                ]
            },
            "notification-url": "https://packagist.org/downloads/",
            "license": [
                "MIT"
            ],
            "authors": [
                {
                    "name": "Nicolas Grekas",
                    "email": "p@tchwork.com"
                },
                {
                    "name": "Symfony Community",
                    "homepage": "https://symfony.com/contributors"
                }
            ],
            "description": "Symfony polyfill for the Mbstring extension",
            "homepage": "https://symfony.com",
            "keywords": [
                "compatibility",
                "mbstring",
                "polyfill",
                "portable",
                "shim"
            ],
            "time": "2017-06-14T15:44:48+00:00"
        },
        {
            "name": "symfony/polyfill-php54",
            "version": "v1.5.0",
            "source": {
                "type": "git",
                "url": "https://github.com/symfony/polyfill-php54.git",
                "reference": "b7763422a5334c914ef0298ed21b253d25913a6e"
            },
            "dist": {
                "type": "zip",
                "url": "https://api.github.com/repos/symfony/polyfill-php54/zipball/b7763422a5334c914ef0298ed21b253d25913a6e",
                "reference": "b7763422a5334c914ef0298ed21b253d25913a6e",
                "shasum": ""
            },
            "require": {
                "php": ">=5.3.3"
            },
            "type": "library",
            "extra": {
                "branch-alias": {
                    "dev-master": "1.5-dev"
                }
            },
            "autoload": {
                "psr-4": {
                    "Symfony\\Polyfill\\Php54\\": ""
                },
                "files": [
                    "bootstrap.php"
                ],
                "classmap": [
                    "Resources/stubs"
                ]
            },
            "notification-url": "https://packagist.org/downloads/",
            "license": [
                "MIT"
            ],
            "authors": [
                {
                    "name": "Nicolas Grekas",
                    "email": "p@tchwork.com"
                },
                {
                    "name": "Symfony Community",
                    "homepage": "https://symfony.com/contributors"
                }
            ],
            "description": "Symfony polyfill backporting some PHP 5.4+ features to lower PHP versions",
            "homepage": "https://symfony.com",
            "keywords": [
                "compatibility",
                "polyfill",
                "portable",
                "shim"
            ],
            "time": "2017-06-14T15:44:48+00:00"
        },
        {
            "name": "symfony/polyfill-php55",
            "version": "v1.5.0",
            "source": {
                "type": "git",
                "url": "https://github.com/symfony/polyfill-php55.git",
                "reference": "29b1381d66f16e0581aab0b9f678ccf073288f68"
            },
            "dist": {
                "type": "zip",
                "url": "https://api.github.com/repos/symfony/polyfill-php55/zipball/29b1381d66f16e0581aab0b9f678ccf073288f68",
                "reference": "29b1381d66f16e0581aab0b9f678ccf073288f68",
                "shasum": ""
            },
            "require": {
                "ircmaxell/password-compat": "~1.0",
                "php": ">=5.3.3"
            },
            "type": "library",
            "extra": {
                "branch-alias": {
                    "dev-master": "1.5-dev"
                }
            },
            "autoload": {
                "psr-4": {
                    "Symfony\\Polyfill\\Php55\\": ""
                },
                "files": [
                    "bootstrap.php"
                ]
            },
            "notification-url": "https://packagist.org/downloads/",
            "license": [
                "MIT"
            ],
            "authors": [
                {
                    "name": "Nicolas Grekas",
                    "email": "p@tchwork.com"
                },
                {
                    "name": "Symfony Community",
                    "homepage": "https://symfony.com/contributors"
                }
            ],
            "description": "Symfony polyfill backporting some PHP 5.5+ features to lower PHP versions",
            "homepage": "https://symfony.com",
            "keywords": [
                "compatibility",
                "polyfill",
                "portable",
                "shim"
            ],
            "time": "2017-06-14T15:44:48+00:00"
        },
        {
            "name": "symfony/polyfill-php56",
            "version": "v1.5.0",
            "source": {
                "type": "git",
                "url": "https://github.com/symfony/polyfill-php56.git",
                "reference": "e85ebdef569b84e8709864e1a290c40f156b30ca"
            },
            "dist": {
                "type": "zip",
                "url": "https://api.github.com/repos/symfony/polyfill-php56/zipball/e85ebdef569b84e8709864e1a290c40f156b30ca",
                "reference": "e85ebdef569b84e8709864e1a290c40f156b30ca",
                "shasum": ""
            },
            "require": {
                "php": ">=5.3.3",
                "symfony/polyfill-util": "~1.0"
            },
            "type": "library",
            "extra": {
                "branch-alias": {
                    "dev-master": "1.5-dev"
                }
            },
            "autoload": {
                "psr-4": {
                    "Symfony\\Polyfill\\Php56\\": ""
                },
                "files": [
                    "bootstrap.php"
                ]
            },
            "notification-url": "https://packagist.org/downloads/",
            "license": [
                "MIT"
            ],
            "authors": [
                {
                    "name": "Nicolas Grekas",
                    "email": "p@tchwork.com"
                },
                {
                    "name": "Symfony Community",
                    "homepage": "https://symfony.com/contributors"
                }
            ],
            "description": "Symfony polyfill backporting some PHP 5.6+ features to lower PHP versions",
            "homepage": "https://symfony.com",
            "keywords": [
                "compatibility",
                "polyfill",
                "portable",
                "shim"
            ],
            "time": "2017-06-14T15:44:48+00:00"
        },
        {
            "name": "symfony/polyfill-php70",
            "version": "v1.5.0",
            "source": {
                "type": "git",
                "url": "https://github.com/symfony/polyfill-php70.git",
                "reference": "b6482e68974486984f59449ecea1fbbb22ff840f"
            },
            "dist": {
                "type": "zip",
                "url": "https://api.github.com/repos/symfony/polyfill-php70/zipball/b6482e68974486984f59449ecea1fbbb22ff840f",
                "reference": "b6482e68974486984f59449ecea1fbbb22ff840f",
                "shasum": ""
            },
            "require": {
                "paragonie/random_compat": "~1.0|~2.0",
                "php": ">=5.3.3"
            },
            "type": "library",
            "extra": {
                "branch-alias": {
                    "dev-master": "1.5-dev"
                }
            },
            "autoload": {
                "psr-4": {
                    "Symfony\\Polyfill\\Php70\\": ""
                },
                "files": [
                    "bootstrap.php"
                ],
                "classmap": [
                    "Resources/stubs"
                ]
            },
            "notification-url": "https://packagist.org/downloads/",
            "license": [
                "MIT"
            ],
            "authors": [
                {
                    "name": "Nicolas Grekas",
                    "email": "p@tchwork.com"
                },
                {
                    "name": "Symfony Community",
                    "homepage": "https://symfony.com/contributors"
                }
            ],
            "description": "Symfony polyfill backporting some PHP 7.0+ features to lower PHP versions",
            "homepage": "https://symfony.com",
            "keywords": [
                "compatibility",
                "polyfill",
                "portable",
                "shim"
            ],
            "time": "2017-06-14T15:44:48+00:00"
        },
        {
            "name": "symfony/polyfill-util",
            "version": "v1.5.0",
            "source": {
                "type": "git",
                "url": "https://github.com/symfony/polyfill-util.git",
                "reference": "67925d1cf0b84bd234a83bebf26d4eb281744c6d"
            },
            "dist": {
                "type": "zip",
                "url": "https://api.github.com/repos/symfony/polyfill-util/zipball/67925d1cf0b84bd234a83bebf26d4eb281744c6d",
                "reference": "67925d1cf0b84bd234a83bebf26d4eb281744c6d",
                "shasum": ""
            },
            "require": {
                "php": ">=5.3.3"
            },
            "type": "library",
            "extra": {
                "branch-alias": {
                    "dev-master": "1.5-dev"
                }
            },
            "autoload": {
                "psr-4": {
                    "Symfony\\Polyfill\\Util\\": ""
                }
            },
            "notification-url": "https://packagist.org/downloads/",
            "license": [
                "MIT"
            ],
            "authors": [
                {
                    "name": "Nicolas Grekas",
                    "email": "p@tchwork.com"
                },
                {
                    "name": "Symfony Community",
                    "homepage": "https://symfony.com/contributors"
                }
            ],
            "description": "Symfony utilities for portability of PHP codes",
            "homepage": "https://symfony.com",
            "keywords": [
                "compat",
                "compatibility",
                "polyfill",
                "shim"
            ],
            "time": "2017-07-05T15:09:33+00:00"
        },
        {
            "name": "symfony/security-acl",
            "version": "v2.8.0",
            "source": {
                "type": "git",
                "url": "https://github.com/symfony/security-acl.git",
                "reference": "4a3f7327ad215242c78f6564ad4ea6d2db1b8347"
            },
            "dist": {
                "type": "zip",
                "url": "https://api.github.com/repos/symfony/security-acl/zipball/4a3f7327ad215242c78f6564ad4ea6d2db1b8347",
                "reference": "4a3f7327ad215242c78f6564ad4ea6d2db1b8347",
                "shasum": ""
            },
            "require": {
                "php": ">=5.3.9",
                "symfony/security-core": "~2.4|~3.0.0"
            },
            "require-dev": {
                "doctrine/common": "~2.2",
                "doctrine/dbal": "~2.2",
                "psr/log": "~1.0",
                "symfony/phpunit-bridge": "~2.7|~3.0.0"
            },
            "suggest": {
                "doctrine/dbal": "For using the built-in ACL implementation",
                "symfony/class-loader": "For using the ACL generateSql script",
                "symfony/finder": "For using the ACL generateSql script"
            },
            "type": "library",
            "extra": {
                "branch-alias": {
                    "dev-master": "2.8-dev"
                }
            },
            "autoload": {
                "psr-4": {
                    "Symfony\\Component\\Security\\Acl\\": ""
                },
                "exclude-from-classmap": [
                    "/Tests/"
                ]
            },
            "notification-url": "https://packagist.org/downloads/",
            "license": [
                "MIT"
            ],
            "authors": [
                {
                    "name": "Fabien Potencier",
                    "email": "fabien@symfony.com"
                },
                {
                    "name": "Symfony Community",
                    "homepage": "https://symfony.com/contributors"
                }
            ],
            "description": "Symfony Security Component - ACL (Access Control List)",
            "homepage": "https://symfony.com",
            "time": "2015-12-28T09:39:09+00:00"
        },
        {
            "name": "symfony/swiftmailer-bundle",
            "version": "v2.3.11",
            "source": {
                "type": "git",
                "url": "https://github.com/symfony/swiftmailer-bundle.git",
                "reference": "5e1a90f28213231ceee19c953bbebc5b5b95c690"
            },
            "dist": {
                "type": "zip",
                "url": "https://api.github.com/repos/symfony/swiftmailer-bundle/zipball/5e1a90f28213231ceee19c953bbebc5b5b95c690",
                "reference": "5e1a90f28213231ceee19c953bbebc5b5b95c690",
                "shasum": ""
            },
            "require": {
                "php": ">=5.3.2",
                "swiftmailer/swiftmailer": ">=4.2.0,~5.0",
                "symfony/config": "~2.3|~3.0",
                "symfony/dependency-injection": "~2.3|~3.0",
                "symfony/http-kernel": "~2.3|~3.0",
                "symfony/yaml": "~2.3|~3.0"
            },
            "require-dev": {
                "symfony/phpunit-bridge": "~2.7|~3.0"
            },
            "suggest": {
                "psr/log": "Allows logging"
            },
            "type": "symfony-bundle",
            "extra": {
                "branch-alias": {
                    "dev-master": "2.3-dev"
                }
            },
            "autoload": {
                "psr-4": {
                    "Symfony\\Bundle\\SwiftmailerBundle\\": ""
                }
            },
            "notification-url": "https://packagist.org/downloads/",
            "license": [
                "MIT"
            ],
            "authors": [
                {
                    "name": "Symfony Community",
                    "homepage": "http://symfony.com/contributors"
                },
                {
                    "name": "Fabien Potencier",
                    "email": "fabien@symfony.com"
                }
            ],
            "description": "Symfony SwiftmailerBundle",
            "homepage": "http://symfony.com",
            "time": "2016-01-15T16:41:20+00:00"
        },
        {
            "name": "symfony/symfony",
            "version": "v2.8.27",
            "source": {
                "type": "git",
                "url": "https://github.com/symfony/symfony.git",
                "reference": "d512cc1c2c418f42c07b82d8b029e7a487be007f"
            },
            "dist": {
                "type": "zip",
                "url": "https://api.github.com/repos/symfony/symfony/zipball/d512cc1c2c418f42c07b82d8b029e7a487be007f",
                "reference": "d512cc1c2c418f42c07b82d8b029e7a487be007f",
                "shasum": ""
            },
            "require": {
                "doctrine/common": "~2.4",
                "ext-xml": "*",
                "php": ">=5.3.9",
                "psr/log": "~1.0",
                "symfony/polyfill-apcu": "~1.1",
                "symfony/polyfill-intl-icu": "~1.0",
                "symfony/polyfill-mbstring": "~1.0",
                "symfony/polyfill-php54": "~1.0",
                "symfony/polyfill-php55": "~1.0",
                "symfony/polyfill-php56": "~1.0",
                "symfony/polyfill-php70": "~1.0",
                "symfony/polyfill-util": "~1.0",
                "symfony/security-acl": "~2.7|~3.0.0",
                "twig/twig": "~1.34|~2.4"
            },
            "conflict": {
                "phpdocumentor/reflection": "<1.0.7",
                "phpunit/phpunit": "<4.8.35|<5.4.3,>=5.0"
            },
            "replace": {
                "symfony/asset": "self.version",
                "symfony/browser-kit": "self.version",
                "symfony/class-loader": "self.version",
                "symfony/config": "self.version",
                "symfony/console": "self.version",
                "symfony/css-selector": "self.version",
                "symfony/debug": "self.version",
                "symfony/debug-bundle": "self.version",
                "symfony/dependency-injection": "self.version",
                "symfony/doctrine-bridge": "self.version",
                "symfony/dom-crawler": "self.version",
                "symfony/event-dispatcher": "self.version",
                "symfony/expression-language": "self.version",
                "symfony/filesystem": "self.version",
                "symfony/finder": "self.version",
                "symfony/form": "self.version",
                "symfony/framework-bundle": "self.version",
                "symfony/http-foundation": "self.version",
                "symfony/http-kernel": "self.version",
                "symfony/intl": "self.version",
                "symfony/ldap": "self.version",
                "symfony/locale": "self.version",
                "symfony/monolog-bridge": "self.version",
                "symfony/options-resolver": "self.version",
                "symfony/process": "self.version",
                "symfony/property-access": "self.version",
                "symfony/property-info": "self.version",
                "symfony/proxy-manager-bridge": "self.version",
                "symfony/routing": "self.version",
                "symfony/security": "self.version",
                "symfony/security-bundle": "self.version",
                "symfony/security-core": "self.version",
                "symfony/security-csrf": "self.version",
                "symfony/security-guard": "self.version",
                "symfony/security-http": "self.version",
                "symfony/serializer": "self.version",
                "symfony/stopwatch": "self.version",
                "symfony/swiftmailer-bridge": "self.version",
                "symfony/templating": "self.version",
                "symfony/translation": "self.version",
                "symfony/twig-bridge": "self.version",
                "symfony/twig-bundle": "self.version",
                "symfony/validator": "self.version",
                "symfony/var-dumper": "self.version",
                "symfony/web-profiler-bundle": "self.version",
                "symfony/yaml": "self.version"
            },
            "require-dev": {
                "doctrine/data-fixtures": "1.0.*",
                "doctrine/dbal": "~2.4",
                "doctrine/doctrine-bundle": "~1.2",
                "doctrine/orm": "~2.4,>=2.4.5",
                "egulias/email-validator": "~1.2,>=1.2.1",
                "monolog/monolog": "~1.11",
                "ocramius/proxy-manager": "~0.4|~1.0|~2.0",
                "phpdocumentor/reflection": "^1.0.7",
                "sensio/framework-extra-bundle": "^3.0.2",
                "symfony/phpunit-bridge": "~3.2"
            },
            "type": "library",
            "extra": {
                "branch-alias": {
                    "dev-master": "2.8-dev"
                }
            },
            "autoload": {
                "psr-4": {
                    "Symfony\\Bridge\\Doctrine\\": "src/Symfony/Bridge/Doctrine/",
                    "Symfony\\Bridge\\Monolog\\": "src/Symfony/Bridge/Monolog/",
                    "Symfony\\Bridge\\ProxyManager\\": "src/Symfony/Bridge/ProxyManager/",
                    "Symfony\\Bridge\\Swiftmailer\\": "src/Symfony/Bridge/Swiftmailer/",
                    "Symfony\\Bridge\\Twig\\": "src/Symfony/Bridge/Twig/",
                    "Symfony\\Bundle\\": "src/Symfony/Bundle/",
                    "Symfony\\Component\\": "src/Symfony/Component/"
                },
                "classmap": [
                    "src/Symfony/Component/Intl/Resources/stubs"
                ],
                "exclude-from-classmap": [
                    "**/Tests/"
                ]
            },
            "notification-url": "https://packagist.org/downloads/",
            "license": [
                "MIT"
            ],
            "authors": [
                {
                    "name": "Fabien Potencier",
                    "email": "fabien@symfony.com"
                },
                {
                    "name": "Symfony Community",
                    "homepage": "https://symfony.com/contributors"
                }
            ],
            "description": "The Symfony PHP framework",
            "homepage": "https://symfony.com",
            "keywords": [
                "framework"
            ],
            "time": "2017-08-28T19:21:56+00:00"
        },
        {
            "name": "tecnickcom/tcpdf",
            "version": "6.2.12",
            "source": {
                "type": "git",
                "url": "https://github.com/tecnickcom/TCPDF.git",
                "reference": "2f732eaa91b5665274689b1d40b285a7bacdc37f"
            },
            "dist": {
                "type": "zip",
                "url": "https://api.github.com/repos/tecnickcom/TCPDF/zipball/2f732eaa91b5665274689b1d40b285a7bacdc37f",
                "reference": "2f732eaa91b5665274689b1d40b285a7bacdc37f",
                "shasum": ""
            },
            "require": {
                "php": ">=5.3.0"
            },
            "type": "library",
            "autoload": {
                "classmap": [
                    "fonts",
                    "config",
                    "include",
                    "tcpdf.php",
                    "tcpdf_parser.php",
                    "tcpdf_import.php",
                    "tcpdf_barcodes_1d.php",
                    "tcpdf_barcodes_2d.php",
                    "include/tcpdf_colors.php",
                    "include/tcpdf_filters.php",
                    "include/tcpdf_font_data.php",
                    "include/tcpdf_fonts.php",
                    "include/tcpdf_images.php",
                    "include/tcpdf_static.php",
                    "include/barcodes/datamatrix.php",
                    "include/barcodes/pdf417.php",
                    "include/barcodes/qrcode.php"
                ]
            },
            "notification-url": "https://packagist.org/downloads/",
            "license": [
                "LGPLv3"
            ],
            "authors": [
                {
                    "name": "Nicola Asuni",
                    "email": "info@tecnick.com",
                    "homepage": "http://nicolaasuni.tecnick.com"
                }
            ],
            "description": "TCPDF is a PHP class for generating PDF documents and barcodes.",
            "homepage": "http://www.tcpdf.org/",
            "keywords": [
                "PDFD32000-2008",
                "TCPDF",
                "barcodes",
                "datamatrix",
                "pdf",
                "pdf417",
                "qrcode"
            ],
            "time": "2015-09-12T10:08:34+00:00"
        },
        {
            "name": "twig/twig",
            "version": "v1.34.4",
            "source": {
                "type": "git",
                "url": "https://github.com/twigphp/Twig.git",
                "reference": "f878bab48edb66ad9c6ed626bf817f60c6c096ee"
            },
            "dist": {
                "type": "zip",
                "url": "https://api.github.com/repos/twigphp/Twig/zipball/f878bab48edb66ad9c6ed626bf817f60c6c096ee",
                "reference": "f878bab48edb66ad9c6ed626bf817f60c6c096ee",
                "shasum": ""
            },
            "require": {
                "php": ">=5.3.3"
            },
            "require-dev": {
                "psr/container": "^1.0",
                "symfony/debug": "~2.7",
                "symfony/phpunit-bridge": "~3.3@dev"
            },
            "type": "library",
            "extra": {
                "branch-alias": {
                    "dev-master": "1.34-dev"
                }
            },
            "autoload": {
                "psr-0": {
                    "Twig_": "lib/"
                },
                "psr-4": {
                    "Twig\\": "src/"
                }
            },
            "notification-url": "https://packagist.org/downloads/",
            "license": [
                "BSD-3-Clause"
            ],
            "authors": [
                {
                    "name": "Fabien Potencier",
                    "email": "fabien@symfony.com",
                    "homepage": "http://fabien.potencier.org",
                    "role": "Lead Developer"
                },
                {
                    "name": "Armin Ronacher",
                    "email": "armin.ronacher@active-4.com",
                    "role": "Project Founder"
                },
                {
                    "name": "Twig Team",
                    "homepage": "http://twig.sensiolabs.org/contributors",
                    "role": "Contributors"
                }
            ],
            "description": "Twig, the flexible, fast, and secure template language for PHP",
            "homepage": "http://twig.sensiolabs.org",
            "keywords": [
                "templating"
            ],
            "time": "2017-07-04T13:19:31+00:00"
        }
    ],
    "packages-dev": [
        {
            "name": "friendsofphp/php-cs-fixer",
            "version": "v1.13.3",
            "source": {
                "type": "git",
                "url": "https://github.com/FriendsOfPHP/PHP-CS-Fixer.git",
                "reference": "387e4c86c9dc0e1e4c475291fc114ec45b98e624"
            },
            "dist": {
                "type": "zip",
                "url": "https://api.github.com/repos/FriendsOfPHP/PHP-CS-Fixer/zipball/387e4c86c9dc0e1e4c475291fc114ec45b98e624",
                "reference": "387e4c86c9dc0e1e4c475291fc114ec45b98e624",
                "shasum": ""
            },
            "require": {
                "ext-tokenizer": "*",
                "php": "^5.3.6 || >=7.0 <7.2",
                "sebastian/diff": "^1.1",
                "symfony/console": "^2.3 || ^3.0",
                "symfony/event-dispatcher": "^2.1 || ^3.0",
                "symfony/filesystem": "^2.1 || ^3.0",
                "symfony/finder": "^2.1 || ^3.0",
                "symfony/process": "^2.3 || ^3.0",
                "symfony/stopwatch": "^2.5 || ^3.0"
            },
            "conflict": {
                "hhvm": "<3.9"
            },
            "require-dev": {
                "phpunit/phpunit": "^4.5|^5",
                "satooshi/php-coveralls": "^1.0"
            },
            "bin": [
                "php-cs-fixer"
            ],
            "type": "application",
            "autoload": {
                "psr-4": {
                    "Symfony\\CS\\": "Symfony/CS/"
                }
            },
            "notification-url": "https://packagist.org/downloads/",
            "license": [
                "MIT"
            ],
            "authors": [
                {
                    "name": "Dariusz Rumiński",
                    "email": "dariusz.ruminski@gmail.com"
                },
                {
                    "name": "Fabien Potencier",
                    "email": "fabien@symfony.com"
                }
            ],
            "description": "A tool to automatically fix PHP code style",
            "time": "2017-09-11T14:11:16+00:00"
        },
        {
            "name": "phake/phake",
            "version": "v2.3.2",
            "source": {
                "type": "git",
                "url": "https://github.com/mlively/Phake.git",
                "reference": "d5832f1a0dd2370e14d38bcbaeb6770e8546cff2"
            },
            "dist": {
                "type": "zip",
                "url": "https://api.github.com/repos/mlively/Phake/zipball/d5832f1a0dd2370e14d38bcbaeb6770e8546cff2",
                "reference": "d5832f1a0dd2370e14d38bcbaeb6770e8546cff2",
                "shasum": ""
            },
            "require": {
                "php": ">=5.3.3",
                "sebastian/comparator": "~1.1"
            },
            "require-dev": {
                "codeclimate/php-test-reporter": "dev-master",
                "doctrine/common": "2.3.*",
                "ext-soap": "*",
                "hamcrest/hamcrest-php": "1.1.*",
                "phpunit/phpunit": "3.7.*"
            },
            "suggest": {
                "doctrine/common": "Allows mock annotations to use import statements for classes.",
                "hamcrest/hamcrest-php": "Use Hamcrest matchers."
            },
            "type": "library",
            "extra": {
                "branch-alias": {
                    "dev-master": "3.0.0-dev"
                }
            },
            "autoload": {
                "psr-0": {
                    "Phake": "src/"
                }
            },
            "notification-url": "https://packagist.org/downloads/",
            "license": [
                "BSD-3-Clause"
            ],
            "authors": [
                {
                    "name": "Mike Lively",
                    "email": "m@digitalsandwich.com"
                }
            ],
            "description": "The Phake mock testing library",
            "homepage": "https://github.com/mlively/Phake",
            "keywords": [
                "mock",
                "testing"
            ],
            "time": "2017-03-20T05:16:34+00:00"
        },
        {
            "name": "phpdocumentor/reflection-docblock",
            "version": "2.0.5",
            "source": {
                "type": "git",
                "url": "https://github.com/phpDocumentor/ReflectionDocBlock.git",
                "reference": "e6a969a640b00d8daa3c66518b0405fb41ae0c4b"
            },
            "dist": {
                "type": "zip",
                "url": "https://api.github.com/repos/phpDocumentor/ReflectionDocBlock/zipball/e6a969a640b00d8daa3c66518b0405fb41ae0c4b",
                "reference": "e6a969a640b00d8daa3c66518b0405fb41ae0c4b",
                "shasum": ""
            },
            "require": {
                "php": ">=5.3.3"
            },
            "require-dev": {
                "phpunit/phpunit": "~4.0"
            },
            "suggest": {
                "dflydev/markdown": "~1.0",
                "erusev/parsedown": "~1.0"
            },
            "type": "library",
            "extra": {
                "branch-alias": {
                    "dev-master": "2.0.x-dev"
                }
            },
            "autoload": {
                "psr-0": {
                    "phpDocumentor": [
                        "src/"
                    ]
                }
            },
            "notification-url": "https://packagist.org/downloads/",
            "license": [
                "MIT"
            ],
            "authors": [
                {
                    "name": "Mike van Riel",
                    "email": "mike.vanriel@naenius.com"
                }
            ],
            "time": "2016-01-25T08:17:30+00:00"
        },
        {
            "name": "phpspec/prophecy",
            "version": "v1.7.2",
            "source": {
                "type": "git",
                "url": "https://github.com/phpspec/prophecy.git",
                "reference": "c9b8c6088acd19d769d4cc0ffa60a9fe34344bd6"
            },
            "dist": {
                "type": "zip",
                "url": "https://api.github.com/repos/phpspec/prophecy/zipball/c9b8c6088acd19d769d4cc0ffa60a9fe34344bd6",
                "reference": "c9b8c6088acd19d769d4cc0ffa60a9fe34344bd6",
                "shasum": ""
            },
            "require": {
                "doctrine/instantiator": "^1.0.2",
                "php": "^5.3|^7.0",
                "phpdocumentor/reflection-docblock": "^2.0|^3.0.2|^4.0",
                "sebastian/comparator": "^1.1|^2.0",
                "sebastian/recursion-context": "^1.0|^2.0|^3.0"
            },
            "require-dev": {
                "phpspec/phpspec": "^2.5|^3.2",
                "phpunit/phpunit": "^4.8 || ^5.6.5"
            },
            "type": "library",
            "extra": {
                "branch-alias": {
                    "dev-master": "1.7.x-dev"
                }
            },
            "autoload": {
                "psr-0": {
                    "Prophecy\\": "src/"
                }
            },
            "notification-url": "https://packagist.org/downloads/",
            "license": [
                "MIT"
            ],
            "authors": [
                {
                    "name": "Konstantin Kudryashov",
                    "email": "ever.zet@gmail.com",
                    "homepage": "http://everzet.com"
                },
                {
                    "name": "Marcello Duarte",
                    "email": "marcello.duarte@gmail.com"
                }
            ],
            "description": "Highly opinionated mocking framework for PHP 5.3+",
            "homepage": "https://github.com/phpspec/prophecy",
            "keywords": [
                "Double",
                "Dummy",
                "fake",
                "mock",
                "spy",
                "stub"
            ],
            "time": "2017-09-04T11:05:03+00:00"
        },
        {
            "name": "phpunit/php-code-coverage",
            "version": "2.2.4",
            "source": {
                "type": "git",
                "url": "https://github.com/sebastianbergmann/php-code-coverage.git",
                "reference": "eabf68b476ac7d0f73793aada060f1c1a9bf8979"
            },
            "dist": {
                "type": "zip",
                "url": "https://api.github.com/repos/sebastianbergmann/php-code-coverage/zipball/eabf68b476ac7d0f73793aada060f1c1a9bf8979",
                "reference": "eabf68b476ac7d0f73793aada060f1c1a9bf8979",
                "shasum": ""
            },
            "require": {
                "php": ">=5.3.3",
                "phpunit/php-file-iterator": "~1.3",
                "phpunit/php-text-template": "~1.2",
                "phpunit/php-token-stream": "~1.3",
                "sebastian/environment": "^1.3.2",
                "sebastian/version": "~1.0"
            },
            "require-dev": {
                "ext-xdebug": ">=2.1.4",
                "phpunit/phpunit": "~4"
            },
            "suggest": {
                "ext-dom": "*",
                "ext-xdebug": ">=2.2.1",
                "ext-xmlwriter": "*"
            },
            "type": "library",
            "extra": {
                "branch-alias": {
                    "dev-master": "2.2.x-dev"
                }
            },
            "autoload": {
                "classmap": [
                    "src/"
                ]
            },
            "notification-url": "https://packagist.org/downloads/",
            "license": [
                "BSD-3-Clause"
            ],
            "authors": [
                {
                    "name": "Sebastian Bergmann",
                    "email": "sb@sebastian-bergmann.de",
                    "role": "lead"
                }
            ],
            "description": "Library that provides collection, processing, and rendering functionality for PHP code coverage information.",
            "homepage": "https://github.com/sebastianbergmann/php-code-coverage",
            "keywords": [
                "coverage",
                "testing",
                "xunit"
            ],
            "time": "2015-10-06T15:47:00+00:00"
        },
        {
            "name": "phpunit/php-file-iterator",
            "version": "1.4.2",
            "source": {
                "type": "git",
                "url": "https://github.com/sebastianbergmann/php-file-iterator.git",
                "reference": "3cc8f69b3028d0f96a9078e6295d86e9bf019be5"
            },
            "dist": {
                "type": "zip",
                "url": "https://api.github.com/repos/sebastianbergmann/php-file-iterator/zipball/3cc8f69b3028d0f96a9078e6295d86e9bf019be5",
                "reference": "3cc8f69b3028d0f96a9078e6295d86e9bf019be5",
                "shasum": ""
            },
            "require": {
                "php": ">=5.3.3"
            },
            "type": "library",
            "extra": {
                "branch-alias": {
                    "dev-master": "1.4.x-dev"
                }
            },
            "autoload": {
                "classmap": [
                    "src/"
                ]
            },
            "notification-url": "https://packagist.org/downloads/",
            "license": [
                "BSD-3-Clause"
            ],
            "authors": [
                {
                    "name": "Sebastian Bergmann",
                    "email": "sb@sebastian-bergmann.de",
                    "role": "lead"
                }
            ],
            "description": "FilterIterator implementation that filters files based on a list of suffixes.",
            "homepage": "https://github.com/sebastianbergmann/php-file-iterator/",
            "keywords": [
                "filesystem",
                "iterator"
            ],
            "time": "2016-10-03T07:40:28+00:00"
        },
        {
            "name": "phpunit/php-text-template",
            "version": "1.2.1",
            "source": {
                "type": "git",
                "url": "https://github.com/sebastianbergmann/php-text-template.git",
                "reference": "31f8b717e51d9a2afca6c9f046f5d69fc27c8686"
            },
            "dist": {
                "type": "zip",
                "url": "https://api.github.com/repos/sebastianbergmann/php-text-template/zipball/31f8b717e51d9a2afca6c9f046f5d69fc27c8686",
                "reference": "31f8b717e51d9a2afca6c9f046f5d69fc27c8686",
                "shasum": ""
            },
            "require": {
                "php": ">=5.3.3"
            },
            "type": "library",
            "autoload": {
                "classmap": [
                    "src/"
                ]
            },
            "notification-url": "https://packagist.org/downloads/",
            "license": [
                "BSD-3-Clause"
            ],
            "authors": [
                {
                    "name": "Sebastian Bergmann",
                    "email": "sebastian@phpunit.de",
                    "role": "lead"
                }
            ],
            "description": "Simple template engine.",
            "homepage": "https://github.com/sebastianbergmann/php-text-template/",
            "keywords": [
                "template"
            ],
            "time": "2015-06-21T13:50:34+00:00"
        },
        {
            "name": "phpunit/php-timer",
            "version": "1.0.9",
            "source": {
                "type": "git",
                "url": "https://github.com/sebastianbergmann/php-timer.git",
                "reference": "3dcf38ca72b158baf0bc245e9184d3fdffa9c46f"
            },
            "dist": {
                "type": "zip",
                "url": "https://api.github.com/repos/sebastianbergmann/php-timer/zipball/3dcf38ca72b158baf0bc245e9184d3fdffa9c46f",
                "reference": "3dcf38ca72b158baf0bc245e9184d3fdffa9c46f",
                "shasum": ""
            },
            "require": {
                "php": "^5.3.3 || ^7.0"
            },
            "require-dev": {
                "phpunit/phpunit": "^4.8.35 || ^5.7 || ^6.0"
            },
            "type": "library",
            "extra": {
                "branch-alias": {
                    "dev-master": "1.0-dev"
                }
            },
            "autoload": {
                "classmap": [
                    "src/"
                ]
            },
            "notification-url": "https://packagist.org/downloads/",
            "license": [
                "BSD-3-Clause"
            ],
            "authors": [
                {
                    "name": "Sebastian Bergmann",
                    "email": "sb@sebastian-bergmann.de",
                    "role": "lead"
                }
            ],
            "description": "Utility class for timing",
            "homepage": "https://github.com/sebastianbergmann/php-timer/",
            "keywords": [
                "timer"
            ],
            "time": "2017-02-26T11:10:40+00:00"
        },
        {
            "name": "phpunit/php-token-stream",
            "version": "1.4.11",
            "source": {
                "type": "git",
                "url": "https://github.com/sebastianbergmann/php-token-stream.git",
                "reference": "e03f8f67534427a787e21a385a67ec3ca6978ea7"
            },
            "dist": {
                "type": "zip",
                "url": "https://api.github.com/repos/sebastianbergmann/php-token-stream/zipball/e03f8f67534427a787e21a385a67ec3ca6978ea7",
                "reference": "e03f8f67534427a787e21a385a67ec3ca6978ea7",
                "shasum": ""
            },
            "require": {
                "ext-tokenizer": "*",
                "php": ">=5.3.3"
            },
            "require-dev": {
                "phpunit/phpunit": "~4.2"
            },
            "type": "library",
            "extra": {
                "branch-alias": {
                    "dev-master": "1.4-dev"
                }
            },
            "autoload": {
                "classmap": [
                    "src/"
                ]
            },
            "notification-url": "https://packagist.org/downloads/",
            "license": [
                "BSD-3-Clause"
            ],
            "authors": [
                {
                    "name": "Sebastian Bergmann",
                    "email": "sebastian@phpunit.de"
                }
            ],
            "description": "Wrapper around PHP's tokenizer extension.",
            "homepage": "https://github.com/sebastianbergmann/php-token-stream/",
            "keywords": [
                "tokenizer"
            ],
            "time": "2017-02-27T10:12:30+00:00"
        },
        {
            "name": "phpunit/phpunit",
            "version": "4.8.36",
            "source": {
                "type": "git",
                "url": "https://github.com/sebastianbergmann/phpunit.git",
                "reference": "46023de9a91eec7dfb06cc56cb4e260017298517"
            },
            "dist": {
                "type": "zip",
                "url": "https://api.github.com/repos/sebastianbergmann/phpunit/zipball/46023de9a91eec7dfb06cc56cb4e260017298517",
                "reference": "46023de9a91eec7dfb06cc56cb4e260017298517",
                "shasum": ""
            },
            "require": {
                "ext-dom": "*",
                "ext-json": "*",
                "ext-pcre": "*",
                "ext-reflection": "*",
                "ext-spl": "*",
                "php": ">=5.3.3",
                "phpspec/prophecy": "^1.3.1",
                "phpunit/php-code-coverage": "~2.1",
                "phpunit/php-file-iterator": "~1.4",
                "phpunit/php-text-template": "~1.2",
                "phpunit/php-timer": "^1.0.6",
                "phpunit/phpunit-mock-objects": "~2.3",
                "sebastian/comparator": "~1.2.2",
                "sebastian/diff": "~1.2",
                "sebastian/environment": "~1.3",
                "sebastian/exporter": "~1.2",
                "sebastian/global-state": "~1.0",
                "sebastian/version": "~1.0",
                "symfony/yaml": "~2.1|~3.0"
            },
            "suggest": {
                "phpunit/php-invoker": "~1.1"
            },
            "bin": [
                "phpunit"
            ],
            "type": "library",
            "extra": {
                "branch-alias": {
                    "dev-master": "4.8.x-dev"
                }
            },
            "autoload": {
                "classmap": [
                    "src/"
                ]
            },
            "notification-url": "https://packagist.org/downloads/",
            "license": [
                "BSD-3-Clause"
            ],
            "authors": [
                {
                    "name": "Sebastian Bergmann",
                    "email": "sebastian@phpunit.de",
                    "role": "lead"
                }
            ],
            "description": "The PHP Unit Testing framework.",
            "homepage": "https://phpunit.de/",
            "keywords": [
                "phpunit",
                "testing",
                "xunit"
            ],
            "time": "2017-06-21T08:07:12+00:00"
        },
        {
            "name": "phpunit/phpunit-mock-objects",
            "version": "2.3.8",
            "source": {
                "type": "git",
                "url": "https://github.com/sebastianbergmann/phpunit-mock-objects.git",
                "reference": "ac8e7a3db35738d56ee9a76e78a4e03d97628983"
            },
            "dist": {
                "type": "zip",
                "url": "https://api.github.com/repos/sebastianbergmann/phpunit-mock-objects/zipball/ac8e7a3db35738d56ee9a76e78a4e03d97628983",
                "reference": "ac8e7a3db35738d56ee9a76e78a4e03d97628983",
                "shasum": ""
            },
            "require": {
                "doctrine/instantiator": "^1.0.2",
                "php": ">=5.3.3",
                "phpunit/php-text-template": "~1.2",
                "sebastian/exporter": "~1.2"
            },
            "require-dev": {
                "phpunit/phpunit": "~4.4"
            },
            "suggest": {
                "ext-soap": "*"
            },
            "type": "library",
            "extra": {
                "branch-alias": {
                    "dev-master": "2.3.x-dev"
                }
            },
            "autoload": {
                "classmap": [
                    "src/"
                ]
            },
            "notification-url": "https://packagist.org/downloads/",
            "license": [
                "BSD-3-Clause"
            ],
            "authors": [
                {
                    "name": "Sebastian Bergmann",
                    "email": "sb@sebastian-bergmann.de",
                    "role": "lead"
                }
            ],
            "description": "Mock Object library for PHPUnit",
            "homepage": "https://github.com/sebastianbergmann/phpunit-mock-objects/",
            "keywords": [
                "mock",
                "xunit"
            ],
            "time": "2015-10-02T06:51:40+00:00"
        },
        {
            "name": "sebastian/comparator",
            "version": "1.2.4",
            "source": {
                "type": "git",
                "url": "https://github.com/sebastianbergmann/comparator.git",
                "reference": "2b7424b55f5047b47ac6e5ccb20b2aea4011d9be"
            },
            "dist": {
                "type": "zip",
                "url": "https://api.github.com/repos/sebastianbergmann/comparator/zipball/2b7424b55f5047b47ac6e5ccb20b2aea4011d9be",
                "reference": "2b7424b55f5047b47ac6e5ccb20b2aea4011d9be",
                "shasum": ""
            },
            "require": {
                "php": ">=5.3.3",
                "sebastian/diff": "~1.2",
                "sebastian/exporter": "~1.2 || ~2.0"
            },
            "require-dev": {
                "phpunit/phpunit": "~4.4"
            },
            "type": "library",
            "extra": {
                "branch-alias": {
                    "dev-master": "1.2.x-dev"
                }
            },
            "autoload": {
                "classmap": [
                    "src/"
                ]
            },
            "notification-url": "https://packagist.org/downloads/",
            "license": [
                "BSD-3-Clause"
            ],
            "authors": [
                {
                    "name": "Jeff Welch",
                    "email": "whatthejeff@gmail.com"
                },
                {
                    "name": "Volker Dusch",
                    "email": "github@wallbash.com"
                },
                {
                    "name": "Bernhard Schussek",
                    "email": "bschussek@2bepublished.at"
                },
                {
                    "name": "Sebastian Bergmann",
                    "email": "sebastian@phpunit.de"
                }
            ],
            "description": "Provides the functionality to compare PHP values for equality",
            "homepage": "http://www.github.com/sebastianbergmann/comparator",
            "keywords": [
                "comparator",
                "compare",
                "equality"
            ],
            "time": "2017-01-29T09:50:25+00:00"
        },
        {
            "name": "sebastian/diff",
            "version": "1.4.3",
            "source": {
                "type": "git",
                "url": "https://github.com/sebastianbergmann/diff.git",
                "reference": "7f066a26a962dbe58ddea9f72a4e82874a3975a4"
            },
            "dist": {
                "type": "zip",
                "url": "https://api.github.com/repos/sebastianbergmann/diff/zipball/7f066a26a962dbe58ddea9f72a4e82874a3975a4",
                "reference": "7f066a26a962dbe58ddea9f72a4e82874a3975a4",
                "shasum": ""
            },
            "require": {
                "php": "^5.3.3 || ^7.0"
            },
            "require-dev": {
                "phpunit/phpunit": "^4.8.35 || ^5.7 || ^6.0"
            },
            "type": "library",
            "extra": {
                "branch-alias": {
                    "dev-master": "1.4-dev"
                }
            },
            "autoload": {
                "classmap": [
                    "src/"
                ]
            },
            "notification-url": "https://packagist.org/downloads/",
            "license": [
                "BSD-3-Clause"
            ],
            "authors": [
                {
                    "name": "Kore Nordmann",
                    "email": "mail@kore-nordmann.de"
                },
                {
                    "name": "Sebastian Bergmann",
                    "email": "sebastian@phpunit.de"
                }
            ],
            "description": "Diff implementation",
            "homepage": "https://github.com/sebastianbergmann/diff",
            "keywords": [
                "diff"
            ],
            "time": "2017-05-22T07:24:03+00:00"
        },
        {
            "name": "sebastian/environment",
            "version": "1.3.8",
            "source": {
                "type": "git",
                "url": "https://github.com/sebastianbergmann/environment.git",
                "reference": "be2c607e43ce4c89ecd60e75c6a85c126e754aea"
            },
            "dist": {
                "type": "zip",
                "url": "https://api.github.com/repos/sebastianbergmann/environment/zipball/be2c607e43ce4c89ecd60e75c6a85c126e754aea",
                "reference": "be2c607e43ce4c89ecd60e75c6a85c126e754aea",
                "shasum": ""
            },
            "require": {
                "php": "^5.3.3 || ^7.0"
            },
            "require-dev": {
                "phpunit/phpunit": "^4.8 || ^5.0"
            },
            "type": "library",
            "extra": {
                "branch-alias": {
                    "dev-master": "1.3.x-dev"
                }
            },
            "autoload": {
                "classmap": [
                    "src/"
                ]
            },
            "notification-url": "https://packagist.org/downloads/",
            "license": [
                "BSD-3-Clause"
            ],
            "authors": [
                {
                    "name": "Sebastian Bergmann",
                    "email": "sebastian@phpunit.de"
                }
            ],
            "description": "Provides functionality to handle HHVM/PHP environments",
            "homepage": "http://www.github.com/sebastianbergmann/environment",
            "keywords": [
                "Xdebug",
                "environment",
                "hhvm"
            ],
            "time": "2016-08-18T05:49:44+00:00"
        },
        {
            "name": "sebastian/exporter",
            "version": "1.2.2",
            "source": {
                "type": "git",
                "url": "https://github.com/sebastianbergmann/exporter.git",
                "reference": "42c4c2eec485ee3e159ec9884f95b431287edde4"
            },
            "dist": {
                "type": "zip",
                "url": "https://api.github.com/repos/sebastianbergmann/exporter/zipball/42c4c2eec485ee3e159ec9884f95b431287edde4",
                "reference": "42c4c2eec485ee3e159ec9884f95b431287edde4",
                "shasum": ""
            },
            "require": {
                "php": ">=5.3.3",
                "sebastian/recursion-context": "~1.0"
            },
            "require-dev": {
                "ext-mbstring": "*",
                "phpunit/phpunit": "~4.4"
            },
            "type": "library",
            "extra": {
                "branch-alias": {
                    "dev-master": "1.3.x-dev"
                }
            },
            "autoload": {
                "classmap": [
                    "src/"
                ]
            },
            "notification-url": "https://packagist.org/downloads/",
            "license": [
                "BSD-3-Clause"
            ],
            "authors": [
                {
                    "name": "Jeff Welch",
                    "email": "whatthejeff@gmail.com"
                },
                {
                    "name": "Volker Dusch",
                    "email": "github@wallbash.com"
                },
                {
                    "name": "Bernhard Schussek",
                    "email": "bschussek@2bepublished.at"
                },
                {
                    "name": "Sebastian Bergmann",
                    "email": "sebastian@phpunit.de"
                },
                {
                    "name": "Adam Harvey",
                    "email": "aharvey@php.net"
                }
            ],
            "description": "Provides the functionality to export PHP variables for visualization",
            "homepage": "http://www.github.com/sebastianbergmann/exporter",
            "keywords": [
                "export",
                "exporter"
            ],
            "time": "2016-06-17T09:04:28+00:00"
        },
        {
            "name": "sebastian/global-state",
            "version": "1.1.1",
            "source": {
                "type": "git",
                "url": "https://github.com/sebastianbergmann/global-state.git",
                "reference": "bc37d50fea7d017d3d340f230811c9f1d7280af4"
            },
            "dist": {
                "type": "zip",
                "url": "https://api.github.com/repos/sebastianbergmann/global-state/zipball/bc37d50fea7d017d3d340f230811c9f1d7280af4",
                "reference": "bc37d50fea7d017d3d340f230811c9f1d7280af4",
                "shasum": ""
            },
            "require": {
                "php": ">=5.3.3"
            },
            "require-dev": {
                "phpunit/phpunit": "~4.2"
            },
            "suggest": {
                "ext-uopz": "*"
            },
            "type": "library",
            "extra": {
                "branch-alias": {
                    "dev-master": "1.0-dev"
                }
            },
            "autoload": {
                "classmap": [
                    "src/"
                ]
            },
            "notification-url": "https://packagist.org/downloads/",
            "license": [
                "BSD-3-Clause"
            ],
            "authors": [
                {
                    "name": "Sebastian Bergmann",
                    "email": "sebastian@phpunit.de"
                }
            ],
            "description": "Snapshotting of global state",
            "homepage": "http://www.github.com/sebastianbergmann/global-state",
            "keywords": [
                "global state"
            ],
            "time": "2015-10-12T03:26:01+00:00"
        },
        {
            "name": "sebastian/recursion-context",
            "version": "1.0.5",
            "source": {
                "type": "git",
                "url": "https://github.com/sebastianbergmann/recursion-context.git",
                "reference": "b19cc3298482a335a95f3016d2f8a6950f0fbcd7"
            },
            "dist": {
                "type": "zip",
                "url": "https://api.github.com/repos/sebastianbergmann/recursion-context/zipball/b19cc3298482a335a95f3016d2f8a6950f0fbcd7",
                "reference": "b19cc3298482a335a95f3016d2f8a6950f0fbcd7",
                "shasum": ""
            },
            "require": {
                "php": ">=5.3.3"
            },
            "require-dev": {
                "phpunit/phpunit": "~4.4"
            },
            "type": "library",
            "extra": {
                "branch-alias": {
                    "dev-master": "1.0.x-dev"
                }
            },
            "autoload": {
                "classmap": [
                    "src/"
                ]
            },
            "notification-url": "https://packagist.org/downloads/",
            "license": [
                "BSD-3-Clause"
            ],
            "authors": [
                {
                    "name": "Jeff Welch",
                    "email": "whatthejeff@gmail.com"
                },
                {
                    "name": "Sebastian Bergmann",
                    "email": "sebastian@phpunit.de"
                },
                {
                    "name": "Adam Harvey",
                    "email": "aharvey@php.net"
                }
            ],
            "description": "Provides functionality to recursively process PHP variables",
            "homepage": "http://www.github.com/sebastianbergmann/recursion-context",
            "time": "2016-10-03T07:41:43+00:00"
        },
        {
            "name": "sebastian/version",
            "version": "1.0.6",
            "source": {
                "type": "git",
                "url": "https://github.com/sebastianbergmann/version.git",
                "reference": "58b3a85e7999757d6ad81c787a1fbf5ff6c628c6"
            },
            "dist": {
                "type": "zip",
                "url": "https://api.github.com/repos/sebastianbergmann/version/zipball/58b3a85e7999757d6ad81c787a1fbf5ff6c628c6",
                "reference": "58b3a85e7999757d6ad81c787a1fbf5ff6c628c6",
                "shasum": ""
            },
            "type": "library",
            "autoload": {
                "classmap": [
                    "src/"
                ]
            },
            "notification-url": "https://packagist.org/downloads/",
            "license": [
                "BSD-3-Clause"
            ],
            "authors": [
                {
                    "name": "Sebastian Bergmann",
                    "email": "sebastian@phpunit.de",
                    "role": "lead"
                }
            ],
            "description": "Library that helps with managing the version number of Git-hosted PHP projects",
            "homepage": "https://github.com/sebastianbergmann/version",
            "time": "2015-06-21T13:59:46+00:00"
        },
        {
            "name": "sensio/generator-bundle",
            "version": "v2.5.3",
            "target-dir": "Sensio/Bundle/GeneratorBundle",
            "source": {
                "type": "git",
                "url": "https://github.com/sensiolabs/SensioGeneratorBundle.git",
                "reference": "e50108c2133ee5c9c484555faed50c17a61221d3"
            },
            "dist": {
                "type": "zip",
                "url": "https://api.github.com/repos/sensiolabs/SensioGeneratorBundle/zipball/e50108c2133ee5c9c484555faed50c17a61221d3",
                "reference": "e50108c2133ee5c9c484555faed50c17a61221d3",
                "shasum": ""
            },
            "require": {
                "symfony/console": "~2.5",
                "symfony/framework-bundle": "~2.2"
            },
            "require-dev": {
                "doctrine/orm": "~2.2,>=2.2.3",
                "symfony/doctrine-bridge": "~2.2",
                "twig/twig": "~1.11"
            },
            "type": "symfony-bundle",
            "extra": {
                "branch-alias": {
                    "dev-master": "2.5.x-dev"
                }
            },
            "autoload": {
                "psr-0": {
                    "Sensio\\Bundle\\GeneratorBundle": ""
                }
            },
            "notification-url": "https://packagist.org/downloads/",
            "license": [
                "MIT"
            ],
            "authors": [
                {
                    "name": "Fabien Potencier",
                    "email": "fabien@symfony.com"
                }
            ],
            "description": "This bundle generates code for you",
            "time": "2015-03-17T06:36:52+00:00"
        },
        {
            "name": "symfony/phpunit-bridge",
            "version": "v3.1.10",
            "source": {
                "type": "git",
                "url": "https://github.com/symfony/phpunit-bridge.git",
                "reference": "a231b646292794e9d3e4b6ad93c843e53d76314b"
            },
            "dist": {
                "type": "zip",
                "url": "https://api.github.com/repos/symfony/phpunit-bridge/zipball/a231b646292794e9d3e4b6ad93c843e53d76314b",
                "reference": "a231b646292794e9d3e4b6ad93c843e53d76314b",
                "shasum": ""
            },
            "require": {
                "php": ">=5.3.3"
            },
            "suggest": {
                "symfony/debug": "For tracking deprecated interfaces usages at runtime with DebugClassLoader"
            },
            "type": "symfony-bridge",
            "extra": {
                "branch-alias": {
                    "dev-master": "3.1-dev"
                }
            },
            "autoload": {
                "files": [
                    "bootstrap.php"
                ],
                "psr-4": {
                    "Symfony\\Bridge\\PhpUnit\\": ""
                },
                "exclude-from-classmap": [
                    "/Tests/"
                ]
            },
            "notification-url": "https://packagist.org/downloads/",
            "license": [
                "MIT"
            ],
            "authors": [
                {
                    "name": "Nicolas Grekas",
                    "email": "p@tchwork.com"
                },
                {
                    "name": "Symfony Community",
                    "homepage": "https://symfony.com/contributors"
                }
            ],
            "description": "Symfony PHPUnit Bridge",
            "homepage": "https://symfony.com",
            "time": "2017-01-21T17:01:39+00:00"
        }
    ],
    "aliases": [],
    "minimum-stability": "stable",
    "stability-flags": {
        "prestashop/translationtools-bundle": 20,
        "prestashop/smarty": 20,
        "prestashop/blockreassurance": 20,
        "prestashop/contactform": 20,
        "prestashop/dashactivity": 20,
        "prestashop/dashgoals": 20,
        "prestashop/dashproducts": 20,
        "prestashop/graphnvd3": 20,
        "prestashop/gridhtml": 20,
        "prestashop/pagesnotfound": 20,
        "prestashop/ps_banner": 20,
        "prestashop/ps_categorytree": 20,
        "prestashop/ps_checkpayment": 20,
        "prestashop/ps_contactinfo": 20,
        "prestashop/ps_currencyselector": 20,
        "prestashop/ps_customeraccountlinks": 20,
        "prestashop/ps_customersignin": 20,
        "prestashop/ps_customtext": 20,
        "prestashop/ps_emailsubscription": 20,
        "prestashop/ps_facetedsearch": 20,
        "prestashop/ps_featuredproducts": 20,
        "prestashop/ps_imageslider": 20,
        "prestashop/ps_languageselector": 20,
        "prestashop/ps_legalcompliance": 20,
        "prestashop/ps_linklist": 20,
        "prestashop/ps_mainmenu": 20,
        "prestashop/ps_searchbar": 20,
        "prestashop/ps_sharebuttons": 20,
        "prestashop/ps_shoppingcart": 20,
        "prestashop/ps_socialfollow": 20,
        "prestashop/ps_wirepayment": 20,
        "prestashop/sekeywords": 20,
        "prestashop/statsbestcategories": 20,
        "prestashop/statsbestcustomers": 20,
        "prestashop/statsbestmanufacturers": 20,
        "prestashop/statsbestproducts": 20,
        "prestashop/statsbestsuppliers": 20,
        "prestashop/statsbestvouchers": 20,
        "prestashop/statscarrier": 20,
        "prestashop/statscatalog": 20,
        "prestashop/statscheckup": 20,
        "prestashop/statsdata": 20,
        "prestashop/statsequipment": 20,
        "prestashop/statsforecast": 20,
        "prestashop/statslive": 20,
        "prestashop/statsnewsletter": 20,
        "prestashop/statsorigin": 20,
        "prestashop/statspersonalinfos": 20,
        "prestashop/statsproduct": 20,
        "prestashop/statsregistrations": 20,
        "prestashop/statssales": 20,
        "prestashop/statssearch": 20,
        "prestashop/statsstock": 20,
        "prestashop/statsvisits": 20,
        "prestashop/welcome": 20,
        "prestashop/dashtrends": 20,
        "phake/phake": 0
    },
    "prefer-stable": false,
    "prefer-lowest": false,
    "platform": {
        "php": ">=5.4",
        "ext-curl": "*",
        "ext-intl": "*",
        "ext-zip": "*"
    },
    "platform-dev": [],
    "platform-overrides": {
        "php": "5.4.0"
    }
}<|MERGE_RESOLUTION|>--- conflicted
+++ resolved
@@ -4,11 +4,7 @@
         "Read more about it at https://getcomposer.org/doc/01-basic-usage.md#composer-lock-the-lock-file",
         "This file is @generated automatically"
     ],
-<<<<<<< HEAD
     "content-hash": "e28abfd90f1148ace266b2026dfa460d",
-=======
-    "content-hash": "e8c27cb22af778359977650c95fb6be9",
->>>>>>> 25fa9758
     "packages": [
         {
             "name": "beberlei/DoctrineExtensions",
@@ -1123,18 +1119,6 @@
         },
         {
             "name": "doctrine/orm",
-<<<<<<< HEAD
-            "version": "v2.5.10",
-            "source": {
-                "type": "git",
-                "url": "https://github.com/doctrine/doctrine2.git",
-                "reference": "c78afd51721804f4f76ff30d9b6f6159eb046161"
-            },
-            "dist": {
-                "type": "zip",
-                "url": "https://api.github.com/repos/doctrine/doctrine2/zipball/c78afd51721804f4f76ff30d9b6f6159eb046161",
-                "reference": "c78afd51721804f4f76ff30d9b6f6159eb046161",
-=======
             "version": "v2.5.11",
             "source": {
                 "type": "git",
@@ -1145,7 +1129,6 @@
                 "type": "zip",
                 "url": "https://api.github.com/repos/doctrine/doctrine2/zipball/249b737094f1e7cba4f0a8d19acf5be6cf3ed504",
                 "reference": "249b737094f1e7cba4f0a8d19acf5be6cf3ed504",
->>>>>>> 25fa9758
                 "shasum": ""
             },
             "require": {
@@ -1153,11 +1136,7 @@
                 "doctrine/collections": "~1.2",
                 "doctrine/common": ">=2.5-dev,<2.9-dev",
                 "doctrine/dbal": ">=2.5-dev,<2.7-dev",
-<<<<<<< HEAD
-                "doctrine/instantiator": "~1.0.1",
-=======
                 "doctrine/instantiator": "^1.0.1",
->>>>>>> 25fa9758
                 "ext-pdo": "*",
                 "php": ">=5.4",
                 "symfony/console": "~2.5|~3.0"
@@ -1212,11 +1191,7 @@
                 "database",
                 "orm"
             ],
-<<<<<<< HEAD
-            "time": "2017-08-18T19:17:35+00:00"
-=======
             "time": "2017-09-18T06:50:20+00:00"
->>>>>>> 25fa9758
         },
         {
             "name": "geoip2/geoip2",
@@ -1931,18 +1906,6 @@
         },
         {
             "name": "matthiasmullie/minify",
-<<<<<<< HEAD
-            "version": "1.3.51",
-            "source": {
-                "type": "git",
-                "url": "https://github.com/matthiasmullie/minify.git",
-                "reference": "678725d450b77144d7f91a5f33f952504821d0cc"
-            },
-            "dist": {
-                "type": "zip",
-                "url": "https://api.github.com/repos/matthiasmullie/minify/zipball/678725d450b77144d7f91a5f33f952504821d0cc",
-                "reference": "678725d450b77144d7f91a5f33f952504821d0cc",
-=======
             "version": "1.3.52",
             "source": {
                 "type": "git",
@@ -1953,7 +1916,6 @@
                 "type": "zip",
                 "url": "https://api.github.com/repos/matthiasmullie/minify/zipball/134b25a63d83a80ae128aedc9a99987e064b4382",
                 "reference": "134b25a63d83a80ae128aedc9a99987e064b4382",
->>>>>>> 25fa9758
                 "shasum": ""
             },
             "require": {
@@ -2000,11 +1962,7 @@
                 "minifier",
                 "minify"
             ],
-<<<<<<< HEAD
-            "time": "2017-09-14T12:37:17+00:00"
-=======
             "time": "2017-09-15T13:02:11+00:00"
->>>>>>> 25fa9758
         },
         {
             "name": "matthiasmullie/path-converter",
