{
    "_readme": [
        "This file locks the dependencies of your project to a known state",
        "Read more about it at https://getcomposer.org/doc/01-basic-usage.md#installing-dependencies",
        "This file is @generated automatically"
    ],
    "content-hash": "6b962cbfae2189f57005b04a942ab96b",
    "packages": [
        {
            "name": "beberlei/doctrineextensions",
            "version": "v1.2.6",
            "source": {
                "type": "git",
                "url": "https://github.com/beberlei/DoctrineExtensions.git",
                "reference": "af72c4a136b744f1268ca8bb4da47a2f8af78f86"
            },
            "dist": {
                "type": "zip",
                "url": "https://api.github.com/repos/beberlei/DoctrineExtensions/zipball/af72c4a136b744f1268ca8bb4da47a2f8af78f86",
                "reference": "af72c4a136b744f1268ca8bb4da47a2f8af78f86",
                "shasum": ""
            },
            "require": {
                "doctrine/orm": "^2.6",
                "php": "^7.1"
            },
            "require-dev": {
                "friendsofphp/php-cs-fixer": "^2.14",
                "nesbot/carbon": "*",
                "phpunit/phpunit": "^7.0 || ^8.0",
                "symfony/yaml": "^4.2",
                "zf1/zend-date": "^1.12",
                "zf1/zend-registry": "^1.12"
            },
            "type": "library",
            "autoload": {
                "psr-4": {
                    "DoctrineExtensions\\": "src/"
                }
            },
            "notification-url": "https://packagist.org/downloads/",
            "license": [
                "BSD-3-Clause"
            ],
            "authors": [
                {
                    "name": "Benjamin Eberlei",
                    "email": "kontakt@beberlei.de"
                },
                {
                    "name": "Steve Lacey",
                    "email": "steve@stevelacey.net"
                }
            ],
            "description": "A set of extensions to Doctrine 2 that add support for additional query functions available in MySQL and Oracle.",
            "keywords": [
                "database",
                "doctrine",
                "orm"
            ],
            "time": "2019-12-05T09:49:04+00:00"
        },
        {
            "name": "composer/ca-bundle",
            "version": "1.2.6",
            "source": {
                "type": "git",
                "url": "https://github.com/composer/ca-bundle.git",
                "reference": "47fe531de31fca4a1b997f87308e7d7804348f7e"
            },
            "dist": {
                "type": "zip",
                "url": "https://api.github.com/repos/composer/ca-bundle/zipball/47fe531de31fca4a1b997f87308e7d7804348f7e",
                "reference": "47fe531de31fca4a1b997f87308e7d7804348f7e",
                "shasum": ""
            },
            "require": {
                "ext-openssl": "*",
                "ext-pcre": "*",
                "php": "^5.3.2 || ^7.0 || ^8.0"
            },
            "require-dev": {
                "phpunit/phpunit": "^4.8.35 || ^5.7 || 6.5 - 8",
                "psr/log": "^1.0",
                "symfony/process": "^2.5 || ^3.0 || ^4.0 || ^5.0"
            },
            "type": "library",
            "extra": {
                "branch-alias": {
                    "dev-master": "1.x-dev"
                }
            },
            "autoload": {
                "psr-4": {
                    "Composer\\CaBundle\\": "src"
                }
            },
            "notification-url": "https://packagist.org/downloads/",
            "license": [
                "MIT"
            ],
            "authors": [
                {
                    "name": "Jordi Boggiano",
                    "email": "j.boggiano@seld.be",
                    "homepage": "http://seld.be"
                }
            ],
            "description": "Lets you find a path to the system CA bundle, and includes a fallback to the Mozilla CA bundle.",
            "keywords": [
                "cabundle",
                "cacert",
                "certificate",
                "ssl",
                "tls"
            ],
            "time": "2020-01-13T10:02:55+00:00"
        },
        {
            "name": "composer/installers",
            "version": "v1.7.0",
            "source": {
                "type": "git",
                "url": "https://github.com/composer/installers.git",
                "reference": "141b272484481432cda342727a427dc1e206bfa0"
            },
            "dist": {
                "type": "zip",
                "url": "https://api.github.com/repos/composer/installers/zipball/141b272484481432cda342727a427dc1e206bfa0",
                "reference": "141b272484481432cda342727a427dc1e206bfa0",
                "shasum": ""
            },
            "require": {
                "composer-plugin-api": "^1.0"
            },
            "replace": {
                "roundcube/plugin-installer": "*",
                "shama/baton": "*"
            },
            "require-dev": {
                "composer/composer": "1.0.*@dev",
                "phpunit/phpunit": "^4.8.36"
            },
            "type": "composer-plugin",
            "extra": {
                "class": "Composer\\Installers\\Plugin",
                "branch-alias": {
                    "dev-master": "1.0-dev"
                }
            },
            "autoload": {
                "psr-4": {
                    "Composer\\Installers\\": "src/Composer/Installers"
                }
            },
            "notification-url": "https://packagist.org/downloads/",
            "license": [
                "MIT"
            ],
            "authors": [
                {
                    "name": "Kyle Robinson Young",
                    "email": "kyle@dontkry.com",
                    "homepage": "https://github.com/shama"
                }
            ],
            "description": "A multi-framework Composer library installer",
            "homepage": "https://composer.github.io/installers/",
            "keywords": [
                "Craft",
                "Dolibarr",
                "Eliasis",
                "Hurad",
                "ImageCMS",
                "Kanboard",
                "Lan Management System",
                "MODX Evo",
                "Mautic",
                "Maya",
                "OXID",
                "Plentymarkets",
                "Porto",
                "RadPHP",
                "SMF",
                "Thelia",
                "Whmcs",
                "WolfCMS",
                "agl",
                "aimeos",
                "annotatecms",
                "attogram",
                "bitrix",
                "cakephp",
                "chef",
                "cockpit",
                "codeigniter",
                "concrete5",
                "croogo",
                "dokuwiki",
                "drupal",
                "eZ Platform",
                "elgg",
                "expressionengine",
                "fuelphp",
                "grav",
                "installer",
                "itop",
                "joomla",
                "known",
                "kohana",
                "laravel",
                "lavalite",
                "lithium",
                "magento",
                "majima",
                "mako",
                "mediawiki",
                "modulework",
                "modx",
                "moodle",
                "osclass",
                "phpbb",
                "piwik",
                "ppi",
                "puppet",
                "pxcms",
                "reindex",
                "roundcube",
                "shopware",
                "silverstripe",
                "sydes",
                "symfony",
                "typo3",
                "wordpress",
                "yawik",
                "zend",
                "zikula"
            ],
            "time": "2019-08-12T15:00:31+00:00"
        },
        {
            "name": "csa/guzzle-bundle",
            "version": "v1.3.0",
            "source": {
                "type": "git",
                "url": "https://github.com/PrestaShop/CsaGuzzleBundle.git",
                "reference": "079fc43d6ce7fb738d5dd742a21220da3f9b632b"
            },
            "dist": {
                "type": "zip",
                "url": "https://api.github.com/repos/PrestaShop/CsaGuzzleBundle/zipball/079fc43d6ce7fb738d5dd742a21220da3f9b632b",
                "reference": "079fc43d6ce7fb738d5dd742a21220da3f9b632b",
                "shasum": ""
            },
            "require": {
                "guzzlehttp/guzzle": "~4.0|~5.0",
                "guzzlehttp/log-subscriber": "~1.0",
                "php": ">=5.4.0",
                "symfony/expression-language": "~2.4|~3.0",
                "symfony/framework-bundle": "~2.3|~3.0",
                "twig/twig": "~1.12"
            },
            "require-dev": {
                "doctrine/cache": "~1.1",
                "guzzlehttp/guzzle-services": "~0.3",
                "phpunit/phpunit": "~4.0",
                "symfony/phpunit-bridge": "~2.7|~3.0",
                "symfony/web-profiler-bundle": "~2.3"
            },
            "suggest": {
                "doctrine/cache": "Allows caching of responses",
                "guzzlehttp/guzzle-services": "Allow web service description"
            },
            "type": "symfony-bundle",
            "extra": {
                "branch-alias": {
                    "dev-master": "1.3.x-dev"
                }
            },
            "autoload": {
                "psr-4": {
                    "Csa\\Bundle\\GuzzleBundle\\": "src"
                }
            },
            "license": [
                "MIT"
            ],
            "authors": [
                {
                    "name": "Charles Sarrazin",
                    "email": "charles@sarraz.in"
                }
            ],
            "description": "A bundle integrating GuzzleHttp >= 4.0",
            "support": {
                "source": "https://github.com/PrestaShop/CsaGuzzleBundle/tree/v1.3.0"
            },
            "time": "2015-06-12T13:09:26+00:00"
        },
        {
            "name": "cssjanus/cssjanus",
            "version": "dev-patch-1",
            "source": {
                "type": "git",
                "url": "https://github.com/PrestaShop/php-cssjanus.git",
                "reference": "7866b8a6f7ad8ba8c7f4eb9f87b084452a41d8e5"
            },
            "dist": {
                "type": "zip",
                "url": "https://api.github.com/repos/PrestaShop/php-cssjanus/zipball/7866b8a6f7ad8ba8c7f4eb9f87b084452a41d8e5",
                "reference": "7866b8a6f7ad8ba8c7f4eb9f87b084452a41d8e5",
                "shasum": ""
            },
            "require": {
                "php": ">=5.4"
            },
            "require-dev": {
                "jakub-onderka/php-parallel-lint": "0.8.*",
                "phpunit/phpunit": "4.8.*",
                "squizlabs/php_codesniffer": "2.3.*"
            },
            "type": "library",
            "autoload": {
                "psr-0": {
                    "": "src/"
                }
            },
            "scripts": {
                "test": [
                    "parallel-lint . --exclude vendor",
                    "phpunit",
                    "phpcs -p"
                ]
            },
            "license": [
                "Apache-2.0"
            ],
            "description": "Convert CSS stylesheets between left-to-right and right-to-left.",
            "support": {
                "source": "https://github.com/PrestaShop/php-cssjanus/tree/patch-1"
            },
            "time": "2018-01-08T09:57:29+00:00"
        },
        {
            "name": "curl/curl",
            "version": "1.9.3",
            "source": {
                "type": "git",
                "url": "https://github.com/php-mod/curl.git",
                "reference": "43436a604b18c2a985cbc3f983be817fbe500e99"
            },
            "dist": {
                "type": "zip",
                "url": "https://api.github.com/repos/php-mod/curl/zipball/43436a604b18c2a985cbc3f983be817fbe500e99",
                "reference": "43436a604b18c2a985cbc3f983be817fbe500e99",
                "shasum": ""
            },
            "require": {
                "ext-curl": "*",
                "php": ">=5.3.0"
            },
            "require-dev": {
                "phpunit/phpunit": "3.7.*",
                "squizlabs/php_codesniffer": "~2.1"
            },
            "type": "library",
            "autoload": {
                "psr-0": {
                    "Curl": "src/"
                }
            },
            "notification-url": "https://packagist.org/downloads/",
            "license": [
                "MIT"
            ],
            "authors": [
                {
                    "name": "Hassan Amouhzi",
                    "email": "hassan@anezi.net",
                    "homepage": "http://hassan.amouhzi.com"
                },
                {
                    "name": "php-curl-class",
                    "homepage": "https://github.com/php-curl-class"
                },
                {
                    "name": "user52",
                    "homepage": "https://github.com/user52"
                }
            ],
            "description": "cURL class for PHP",
            "homepage": "https://github.com/php-mod/curl",
            "keywords": [
                "curl",
                "dot"
            ],
            "time": "2018-09-05T17:16:47+00:00"
        },
        {
            "name": "defuse/php-encryption",
            "version": "2.0.3",
            "source": {
                "type": "git",
                "url": "https://github.com/defuse/php-encryption.git",
                "reference": "2c6fea3d9a4eaaa8cef86b2a89f3660818117b33"
            },
            "dist": {
                "type": "zip",
                "url": "https://api.github.com/repos/defuse/php-encryption/zipball/2c6fea3d9a4eaaa8cef86b2a89f3660818117b33",
                "reference": "2c6fea3d9a4eaaa8cef86b2a89f3660818117b33",
                "shasum": ""
            },
            "require": {
                "ext-openssl": "*",
                "paragonie/random_compat": "~2.0",
                "php": ">=5.4.0"
            },
            "require-dev": {
                "nikic/php-parser": "^2.0"
            },
            "type": "library",
            "autoload": {
                "classmap": [
                    "src"
                ]
            },
            "notification-url": "https://packagist.org/downloads/",
            "license": [
                "MIT"
            ],
            "authors": [
                {
                    "name": "Taylor Hornby",
                    "email": "taylor@defuse.ca",
                    "homepage": "https://defuse.ca/"
                },
                {
                    "name": "Scott Arciszewski",
                    "email": "info@paragonie.com",
                    "homepage": "https://paragonie.com"
                }
            ],
            "description": "Secure PHP Encryption Library",
            "keywords": [
                "aes",
                "authenticated encryption",
                "cipher",
                "crypto",
                "cryptography",
                "encrypt",
                "encryption",
                "openssl",
                "security",
                "symmetric key cryptography"
            ],
            "time": "2016-10-10T15:20:26+00:00"
        },
        {
            "name": "doctrine/annotations",
            "version": "v1.8.0",
            "source": {
                "type": "git",
                "url": "https://github.com/doctrine/annotations.git",
                "reference": "904dca4eb10715b92569fbcd79e201d5c349b6bc"
            },
            "dist": {
                "type": "zip",
                "url": "https://api.github.com/repos/doctrine/annotations/zipball/904dca4eb10715b92569fbcd79e201d5c349b6bc",
                "reference": "904dca4eb10715b92569fbcd79e201d5c349b6bc",
                "shasum": ""
            },
            "require": {
                "doctrine/lexer": "1.*",
                "php": "^7.1"
            },
            "require-dev": {
                "doctrine/cache": "1.*",
                "phpunit/phpunit": "^7.5"
            },
            "type": "library",
            "extra": {
                "branch-alias": {
                    "dev-master": "1.7.x-dev"
                }
            },
            "autoload": {
                "psr-4": {
                    "Doctrine\\Common\\Annotations\\": "lib/Doctrine/Common/Annotations"
                }
            },
            "notification-url": "https://packagist.org/downloads/",
            "license": [
                "MIT"
            ],
            "authors": [
                {
                    "name": "Guilherme Blanco",
                    "email": "guilhermeblanco@gmail.com"
                },
                {
                    "name": "Roman Borschel",
                    "email": "roman@code-factory.org"
                },
                {
                    "name": "Benjamin Eberlei",
                    "email": "kontakt@beberlei.de"
                },
                {
                    "name": "Jonathan Wage",
                    "email": "jonwage@gmail.com"
                },
                {
                    "name": "Johannes Schmitt",
                    "email": "schmittjoh@gmail.com"
                }
            ],
            "description": "Docblock Annotations Parser",
            "homepage": "http://www.doctrine-project.org",
            "keywords": [
                "annotations",
                "docblock",
                "parser"
            ],
            "time": "2019-10-01T18:55:10+00:00"
        },
        {
            "name": "doctrine/cache",
            "version": "1.10.0",
            "source": {
                "type": "git",
                "url": "https://github.com/doctrine/cache.git",
                "reference": "382e7f4db9a12dc6c19431743a2b096041bcdd62"
            },
            "dist": {
                "type": "zip",
                "url": "https://api.github.com/repos/doctrine/cache/zipball/382e7f4db9a12dc6c19431743a2b096041bcdd62",
                "reference": "382e7f4db9a12dc6c19431743a2b096041bcdd62",
                "shasum": ""
            },
            "require": {
                "php": "~7.1"
            },
            "conflict": {
                "doctrine/common": ">2.2,<2.4"
            },
            "require-dev": {
                "alcaeus/mongo-php-adapter": "^1.1",
                "doctrine/coding-standard": "^6.0",
                "mongodb/mongodb": "^1.1",
                "phpunit/phpunit": "^7.0",
                "predis/predis": "~1.0"
            },
            "suggest": {
                "alcaeus/mongo-php-adapter": "Required to use legacy MongoDB driver"
            },
            "type": "library",
            "extra": {
                "branch-alias": {
                    "dev-master": "1.9.x-dev"
                }
            },
            "autoload": {
                "psr-4": {
                    "Doctrine\\Common\\Cache\\": "lib/Doctrine/Common/Cache"
                }
            },
            "notification-url": "https://packagist.org/downloads/",
            "license": [
                "MIT"
            ],
            "authors": [
                {
                    "name": "Guilherme Blanco",
                    "email": "guilhermeblanco@gmail.com"
                },
                {
                    "name": "Roman Borschel",
                    "email": "roman@code-factory.org"
                },
                {
                    "name": "Benjamin Eberlei",
                    "email": "kontakt@beberlei.de"
                },
                {
                    "name": "Jonathan Wage",
                    "email": "jonwage@gmail.com"
                },
                {
                    "name": "Johannes Schmitt",
                    "email": "schmittjoh@gmail.com"
                }
            ],
            "description": "PHP Doctrine Cache library is a popular cache implementation that supports many different drivers such as redis, memcache, apc, mongodb and others.",
            "homepage": "https://www.doctrine-project.org/projects/cache.html",
            "keywords": [
                "abstraction",
                "apcu",
                "cache",
                "caching",
                "couchdb",
                "memcached",
                "php",
                "redis",
                "xcache"
            ],
            "time": "2019-11-29T15:36:20+00:00"
        },
        {
            "name": "doctrine/collections",
            "version": "1.6.4",
            "source": {
                "type": "git",
                "url": "https://github.com/doctrine/collections.git",
                "reference": "6b1e4b2b66f6d6e49983cebfe23a21b7ccc5b0d7"
            },
            "dist": {
                "type": "zip",
                "url": "https://api.github.com/repos/doctrine/collections/zipball/6b1e4b2b66f6d6e49983cebfe23a21b7ccc5b0d7",
                "reference": "6b1e4b2b66f6d6e49983cebfe23a21b7ccc5b0d7",
                "shasum": ""
            },
            "require": {
                "php": "^7.1.3"
            },
            "require-dev": {
                "doctrine/coding-standard": "^6.0",
                "phpstan/phpstan-shim": "^0.9.2",
                "phpunit/phpunit": "^7.0",
                "vimeo/psalm": "^3.2.2"
            },
            "type": "library",
            "extra": {
                "branch-alias": {
                    "dev-master": "1.6.x-dev"
                }
            },
            "autoload": {
                "psr-4": {
                    "Doctrine\\Common\\Collections\\": "lib/Doctrine/Common/Collections"
                }
            },
            "notification-url": "https://packagist.org/downloads/",
            "license": [
                "MIT"
            ],
            "authors": [
                {
                    "name": "Guilherme Blanco",
                    "email": "guilhermeblanco@gmail.com"
                },
                {
                    "name": "Roman Borschel",
                    "email": "roman@code-factory.org"
                },
                {
                    "name": "Benjamin Eberlei",
                    "email": "kontakt@beberlei.de"
                },
                {
                    "name": "Jonathan Wage",
                    "email": "jonwage@gmail.com"
                },
                {
                    "name": "Johannes Schmitt",
                    "email": "schmittjoh@gmail.com"
                }
            ],
            "description": "PHP Doctrine Collections library that adds additional functionality on top of PHP arrays.",
            "homepage": "https://www.doctrine-project.org/projects/collections.html",
            "keywords": [
                "array",
                "collections",
                "iterators",
                "php"
            ],
            "time": "2019-11-13T13:07:11+00:00"
        },
        {
            "name": "doctrine/common",
            "version": "2.12.0",
            "source": {
                "type": "git",
                "url": "https://github.com/doctrine/common.git",
                "reference": "2053eafdf60c2172ee1373d1b9289ba1db7f1fc6"
            },
            "dist": {
                "type": "zip",
                "url": "https://api.github.com/repos/doctrine/common/zipball/2053eafdf60c2172ee1373d1b9289ba1db7f1fc6",
                "reference": "2053eafdf60c2172ee1373d1b9289ba1db7f1fc6",
                "shasum": ""
            },
            "require": {
                "doctrine/annotations": "^1.0",
                "doctrine/cache": "^1.0",
                "doctrine/collections": "^1.0",
                "doctrine/event-manager": "^1.0",
                "doctrine/inflector": "^1.0",
                "doctrine/lexer": "^1.0",
                "doctrine/persistence": "^1.1",
                "doctrine/reflection": "^1.0",
                "php": "^7.1"
            },
            "require-dev": {
                "doctrine/coding-standard": "^1.0",
                "phpstan/phpstan": "^0.11",
                "phpstan/phpstan-phpunit": "^0.11",
                "phpunit/phpunit": "^7.0",
                "squizlabs/php_codesniffer": "^3.0",
                "symfony/phpunit-bridge": "^4.0.5"
            },
            "type": "library",
            "extra": {
                "branch-alias": {
                    "dev-master": "2.11.x-dev"
                }
            },
            "autoload": {
                "psr-4": {
                    "Doctrine\\Common\\": "lib/Doctrine/Common"
                }
            },
            "notification-url": "https://packagist.org/downloads/",
            "license": [
                "MIT"
            ],
            "authors": [
                {
                    "name": "Guilherme Blanco",
                    "email": "guilhermeblanco@gmail.com"
                },
                {
                    "name": "Roman Borschel",
                    "email": "roman@code-factory.org"
                },
                {
                    "name": "Benjamin Eberlei",
                    "email": "kontakt@beberlei.de"
                },
                {
                    "name": "Jonathan Wage",
                    "email": "jonwage@gmail.com"
                },
                {
                    "name": "Johannes Schmitt",
                    "email": "schmittjoh@gmail.com"
                },
                {
                    "name": "Marco Pivetta",
                    "email": "ocramius@gmail.com"
                }
            ],
            "description": "PHP Doctrine Common project is a library that provides additional functionality that other Doctrine projects depend on such as better reflection support, persistence interfaces, proxies, event system and much more.",
            "homepage": "https://www.doctrine-project.org/projects/common.html",
            "keywords": [
                "common",
                "doctrine",
                "php"
            ],
            "time": "2020-01-10T15:49:25+00:00"
        },
        {
            "name": "doctrine/dbal",
            "version": "v2.9.3",
            "source": {
                "type": "git",
                "url": "https://github.com/doctrine/dbal.git",
                "reference": "7345cd59edfa2036eb0fa4264b77ae2576842035"
            },
            "dist": {
                "type": "zip",
                "url": "https://api.github.com/repos/doctrine/dbal/zipball/7345cd59edfa2036eb0fa4264b77ae2576842035",
                "reference": "7345cd59edfa2036eb0fa4264b77ae2576842035",
                "shasum": ""
            },
            "require": {
                "doctrine/cache": "^1.0",
                "doctrine/event-manager": "^1.0",
                "ext-pdo": "*",
                "php": "^7.1"
            },
            "require-dev": {
                "doctrine/coding-standard": "^5.0",
                "jetbrains/phpstorm-stubs": "^2018.1.2",
                "phpstan/phpstan": "^0.10.1",
                "phpunit/phpunit": "^7.4",
                "symfony/console": "^2.0.5|^3.0|^4.0",
                "symfony/phpunit-bridge": "^3.4.5|^4.0.5"
            },
            "suggest": {
                "symfony/console": "For helpful console commands such as SQL execution and import of files."
            },
            "bin": [
                "bin/doctrine-dbal"
            ],
            "type": "library",
            "extra": {
                "branch-alias": {
                    "dev-master": "2.9.x-dev",
                    "dev-develop": "3.0.x-dev"
                }
            },
            "autoload": {
                "psr-4": {
                    "Doctrine\\DBAL\\": "lib/Doctrine/DBAL"
                }
            },
            "notification-url": "https://packagist.org/downloads/",
            "license": [
                "MIT"
            ],
            "authors": [
                {
                    "name": "Guilherme Blanco",
                    "email": "guilhermeblanco@gmail.com"
                },
                {
                    "name": "Roman Borschel",
                    "email": "roman@code-factory.org"
                },
                {
                    "name": "Benjamin Eberlei",
                    "email": "kontakt@beberlei.de"
                },
                {
                    "name": "Jonathan Wage",
                    "email": "jonwage@gmail.com"
                }
            ],
            "description": "Powerful PHP database abstraction layer (DBAL) with many features for database schema introspection and management.",
            "homepage": "https://www.doctrine-project.org/projects/dbal.html",
            "keywords": [
                "abstraction",
                "database",
                "dbal",
                "mysql",
                "persistence",
                "pgsql",
                "php",
                "queryobject"
            ],
            "time": "2019-11-02T22:19:34+00:00"
        },
        {
            "name": "doctrine/doctrine-bundle",
            "version": "1.12.6",
            "source": {
                "type": "git",
                "url": "https://github.com/doctrine/DoctrineBundle.git",
                "reference": "08f944760ac471aa97a9b0386dfdb559db80b32d"
            },
            "dist": {
                "type": "zip",
                "url": "https://api.github.com/repos/doctrine/DoctrineBundle/zipball/08f944760ac471aa97a9b0386dfdb559db80b32d",
                "reference": "08f944760ac471aa97a9b0386dfdb559db80b32d",
                "shasum": ""
            },
            "require": {
                "doctrine/dbal": "^2.5.12",
                "doctrine/doctrine-cache-bundle": "~1.2",
                "doctrine/persistence": "^1.3.3",
                "jdorn/sql-formatter": "^1.2.16",
                "php": "^7.1",
                "symfony/cache": "^3.4.30|^4.3.3",
                "symfony/config": "^3.4.30|^4.3.3",
                "symfony/console": "^3.4.30|^4.3.3",
                "symfony/dependency-injection": "^3.4.30|^4.3.3",
                "symfony/doctrine-bridge": "^3.4.30|^4.3.3",
                "symfony/framework-bundle": "^3.4.30|^4.3.3",
                "symfony/service-contracts": "^1.1.1|^2.0"
            },
            "conflict": {
                "doctrine/orm": "<2.6",
                "twig/twig": "<1.34|>=2.0,<2.4"
            },
            "require-dev": {
                "doctrine/coding-standard": "^6.0",
                "doctrine/orm": "^2.6",
                "ocramius/proxy-manager": "^2.1",
                "php-coveralls/php-coveralls": "^2.1",
                "phpunit/phpunit": "^7.5",
                "symfony/phpunit-bridge": "^4.2",
                "symfony/property-info": "^3.4.30|^4.3.3",
                "symfony/twig-bridge": "^3.4|^4.1",
                "symfony/validator": "^3.4.30|^4.3.3",
                "symfony/web-profiler-bundle": "^3.4.30|^4.3.3",
                "symfony/yaml": "^3.4.30|^4.3.3",
                "twig/twig": "^1.34|^2.12"
            },
            "suggest": {
                "doctrine/orm": "The Doctrine ORM integration is optional in the bundle.",
                "symfony/web-profiler-bundle": "To use the data collector."
            },
            "type": "symfony-bundle",
            "extra": {
                "branch-alias": {
                    "dev-master": "1.12.x-dev"
                }
            },
            "autoload": {
                "psr-4": {
                    "Doctrine\\Bundle\\DoctrineBundle\\": ""
                }
            },
            "notification-url": "https://packagist.org/downloads/",
            "license": [
                "MIT"
            ],
            "authors": [
                {
                    "name": "Fabien Potencier",
                    "email": "fabien@symfony.com"
                },
                {
                    "name": "Benjamin Eberlei",
                    "email": "kontakt@beberlei.de"
                },
                {
                    "name": "Symfony Community",
                    "homepage": "http://symfony.com/contributors"
                },
                {
                    "name": "Doctrine Project",
                    "homepage": "http://www.doctrine-project.org/"
                }
            ],
            "description": "Symfony DoctrineBundle",
            "homepage": "http://www.doctrine-project.org",
            "keywords": [
                "database",
                "dbal",
                "orm",
                "persistence"
            ],
            "time": "2019-12-19T09:08:00+00:00"
        },
        {
            "name": "doctrine/doctrine-cache-bundle",
            "version": "1.4.0",
            "source": {
                "type": "git",
                "url": "https://github.com/doctrine/DoctrineCacheBundle.git",
                "reference": "6bee2f9b339847e8a984427353670bad4e7bdccb"
            },
            "dist": {
                "type": "zip",
                "url": "https://api.github.com/repos/doctrine/DoctrineCacheBundle/zipball/6bee2f9b339847e8a984427353670bad4e7bdccb",
                "reference": "6bee2f9b339847e8a984427353670bad4e7bdccb",
                "shasum": ""
            },
            "require": {
                "doctrine/cache": "^1.4.2",
                "doctrine/inflector": "^1.0",
                "php": "^7.1",
                "symfony/doctrine-bridge": "^3.4|^4.0"
            },
            "require-dev": {
                "instaclick/coding-standard": "~1.1",
                "instaclick/object-calisthenics-sniffs": "dev-master",
                "instaclick/symfony2-coding-standard": "dev-remaster",
                "phpunit/phpunit": "^7.0",
                "predis/predis": "~0.8",
                "satooshi/php-coveralls": "^1.0",
                "squizlabs/php_codesniffer": "~1.5",
                "symfony/console": "^3.4|^4.0",
                "symfony/finder": "^3.4|^4.0",
                "symfony/framework-bundle": "^3.4|^4.0",
                "symfony/phpunit-bridge": "^3.4|^4.0",
                "symfony/security-acl": "^2.8",
                "symfony/validator": "^3.4|^4.0",
                "symfony/yaml": "^3.4|^4.0"
            },
            "suggest": {
                "symfony/security-acl": "For using this bundle to cache ACLs"
            },
            "type": "symfony-bundle",
            "extra": {
                "branch-alias": {
                    "dev-master": "1.4.x-dev"
                }
            },
            "autoload": {
                "psr-4": {
                    "Doctrine\\Bundle\\DoctrineCacheBundle\\": ""
                },
                "exclude-from-classmap": [
                    "/Tests/"
                ]
            },
            "notification-url": "https://packagist.org/downloads/",
            "license": [
                "MIT"
            ],
            "authors": [
                {
                    "name": "Fabien Potencier",
                    "email": "fabien@symfony.com"
                },
                {
                    "name": "Benjamin Eberlei",
                    "email": "kontakt@beberlei.de"
                },
                {
                    "name": "Fabio B. Silva",
                    "email": "fabio.bat.silva@gmail.com"
                },
                {
                    "name": "Guilherme Blanco",
                    "email": "guilhermeblanco@hotmail.com"
                },
                {
                    "name": "Symfony Community",
                    "homepage": "http://symfony.com/contributors"
                },
                {
                    "name": "Doctrine Project",
                    "homepage": "http://www.doctrine-project.org/"
                }
            ],
            "description": "Symfony Bundle for Doctrine Cache",
            "homepage": "https://www.doctrine-project.org",
            "keywords": [
                "cache",
                "caching"
            ],
            "time": "2019-11-29T11:22:01+00:00"
        },
        {
            "name": "doctrine/event-manager",
            "version": "1.1.0",
            "source": {
                "type": "git",
                "url": "https://github.com/doctrine/event-manager.git",
                "reference": "629572819973f13486371cb611386eb17851e85c"
            },
            "dist": {
                "type": "zip",
                "url": "https://api.github.com/repos/doctrine/event-manager/zipball/629572819973f13486371cb611386eb17851e85c",
                "reference": "629572819973f13486371cb611386eb17851e85c",
                "shasum": ""
            },
            "require": {
                "php": "^7.1"
            },
            "conflict": {
                "doctrine/common": "<2.9@dev"
            },
            "require-dev": {
                "doctrine/coding-standard": "^6.0",
                "phpunit/phpunit": "^7.0"
            },
            "type": "library",
            "extra": {
                "branch-alias": {
                    "dev-master": "1.0.x-dev"
                }
            },
            "autoload": {
                "psr-4": {
                    "Doctrine\\Common\\": "lib/Doctrine/Common"
                }
            },
            "notification-url": "https://packagist.org/downloads/",
            "license": [
                "MIT"
            ],
            "authors": [
                {
                    "name": "Guilherme Blanco",
                    "email": "guilhermeblanco@gmail.com"
                },
                {
                    "name": "Roman Borschel",
                    "email": "roman@code-factory.org"
                },
                {
                    "name": "Benjamin Eberlei",
                    "email": "kontakt@beberlei.de"
                },
                {
                    "name": "Jonathan Wage",
                    "email": "jonwage@gmail.com"
                },
                {
                    "name": "Johannes Schmitt",
                    "email": "schmittjoh@gmail.com"
                },
                {
                    "name": "Marco Pivetta",
                    "email": "ocramius@gmail.com"
                }
            ],
            "description": "The Doctrine Event Manager is a simple PHP event system that was built to be used with the various Doctrine projects.",
            "homepage": "https://www.doctrine-project.org/projects/event-manager.html",
            "keywords": [
                "event",
                "event dispatcher",
                "event manager",
                "event system",
                "events"
            ],
            "time": "2019-11-10T09:48:07+00:00"
        },
        {
            "name": "doctrine/inflector",
            "version": "1.3.1",
            "source": {
                "type": "git",
                "url": "https://github.com/doctrine/inflector.git",
                "reference": "ec3a55242203ffa6a4b27c58176da97ff0a7aec1"
            },
            "dist": {
                "type": "zip",
                "url": "https://api.github.com/repos/doctrine/inflector/zipball/ec3a55242203ffa6a4b27c58176da97ff0a7aec1",
                "reference": "ec3a55242203ffa6a4b27c58176da97ff0a7aec1",
                "shasum": ""
            },
            "require": {
                "php": "^7.1"
            },
            "require-dev": {
                "phpunit/phpunit": "^6.2"
            },
            "type": "library",
            "extra": {
                "branch-alias": {
                    "dev-master": "1.3.x-dev"
                }
            },
            "autoload": {
                "psr-4": {
                    "Doctrine\\Common\\Inflector\\": "lib/Doctrine/Common/Inflector"
                }
            },
            "notification-url": "https://packagist.org/downloads/",
            "license": [
                "MIT"
            ],
            "authors": [
                {
                    "name": "Guilherme Blanco",
                    "email": "guilhermeblanco@gmail.com"
                },
                {
                    "name": "Roman Borschel",
                    "email": "roman@code-factory.org"
                },
                {
                    "name": "Benjamin Eberlei",
                    "email": "kontakt@beberlei.de"
                },
                {
                    "name": "Jonathan Wage",
                    "email": "jonwage@gmail.com"
                },
                {
                    "name": "Johannes Schmitt",
                    "email": "schmittjoh@gmail.com"
                }
            ],
            "description": "Common String Manipulations with regard to casing and singular/plural rules.",
            "homepage": "http://www.doctrine-project.org",
            "keywords": [
                "inflection",
                "pluralize",
                "singularize",
                "string"
            ],
            "time": "2019-10-30T19:59:35+00:00"
        },
        {
            "name": "doctrine/instantiator",
            "version": "1.3.0",
            "source": {
                "type": "git",
                "url": "https://github.com/doctrine/instantiator.git",
                "reference": "ae466f726242e637cebdd526a7d991b9433bacf1"
            },
            "dist": {
                "type": "zip",
                "url": "https://api.github.com/repos/doctrine/instantiator/zipball/ae466f726242e637cebdd526a7d991b9433bacf1",
                "reference": "ae466f726242e637cebdd526a7d991b9433bacf1",
                "shasum": ""
            },
            "require": {
                "php": "^7.1"
            },
            "require-dev": {
                "doctrine/coding-standard": "^6.0",
                "ext-pdo": "*",
                "ext-phar": "*",
                "phpbench/phpbench": "^0.13",
                "phpstan/phpstan-phpunit": "^0.11",
                "phpstan/phpstan-shim": "^0.11",
                "phpunit/phpunit": "^7.0"
            },
            "type": "library",
            "extra": {
                "branch-alias": {
                    "dev-master": "1.2.x-dev"
                }
            },
            "autoload": {
                "psr-4": {
                    "Doctrine\\Instantiator\\": "src/Doctrine/Instantiator/"
                }
            },
            "notification-url": "https://packagist.org/downloads/",
            "license": [
                "MIT"
            ],
            "authors": [
                {
                    "name": "Marco Pivetta",
                    "email": "ocramius@gmail.com",
                    "homepage": "http://ocramius.github.com/"
                }
            ],
            "description": "A small, lightweight utility to instantiate objects in PHP without invoking their constructors",
            "homepage": "https://www.doctrine-project.org/projects/instantiator.html",
            "keywords": [
                "constructor",
                "instantiate"
            ],
            "time": "2019-10-21T16:45:58+00:00"
        },
        {
            "name": "doctrine/lexer",
            "version": "1.0.2",
            "source": {
                "type": "git",
                "url": "https://github.com/doctrine/lexer.git",
                "reference": "1febd6c3ef84253d7c815bed85fc622ad207a9f8"
            },
            "dist": {
                "type": "zip",
                "url": "https://api.github.com/repos/doctrine/lexer/zipball/1febd6c3ef84253d7c815bed85fc622ad207a9f8",
                "reference": "1febd6c3ef84253d7c815bed85fc622ad207a9f8",
                "shasum": ""
            },
            "require": {
                "php": ">=5.3.2"
            },
            "require-dev": {
                "phpunit/phpunit": "^4.5"
            },
            "type": "library",
            "extra": {
                "branch-alias": {
                    "dev-master": "1.0.x-dev"
                }
            },
            "autoload": {
                "psr-4": {
                    "Doctrine\\Common\\Lexer\\": "lib/Doctrine/Common/Lexer"
                }
            },
            "notification-url": "https://packagist.org/downloads/",
            "license": [
                "MIT"
            ],
            "authors": [
                {
                    "name": "Roman Borschel",
                    "email": "roman@code-factory.org"
                },
                {
                    "name": "Guilherme Blanco",
                    "email": "guilhermeblanco@gmail.com"
                },
                {
                    "name": "Johannes Schmitt",
                    "email": "schmittjoh@gmail.com"
                }
            ],
            "description": "PHP Doctrine Lexer parser library that can be used in Top-Down, Recursive Descent Parsers.",
            "homepage": "https://www.doctrine-project.org/projects/lexer.html",
            "keywords": [
                "annotations",
                "docblock",
                "lexer",
                "parser",
                "php"
            ],
            "time": "2019-06-08T11:03:04+00:00"
        },
        {
            "name": "doctrine/orm",
            "version": "v2.7.0",
            "source": {
                "type": "git",
                "url": "https://github.com/doctrine/orm.git",
                "reference": "4d763ca4c925f647b248b9fa01b5f47aa3685d62"
            },
            "dist": {
                "type": "zip",
                "url": "https://api.github.com/repos/doctrine/orm/zipball/4d763ca4c925f647b248b9fa01b5f47aa3685d62",
                "reference": "4d763ca4c925f647b248b9fa01b5f47aa3685d62",
                "shasum": ""
            },
            "require": {
                "doctrine/annotations": "^1.8",
                "doctrine/cache": "^1.9.1",
                "doctrine/collections": "^1.5",
                "doctrine/common": "^2.11",
                "doctrine/dbal": "^2.9.3",
                "doctrine/event-manager": "^1.1",
                "doctrine/instantiator": "^1.3",
                "doctrine/persistence": "^1.2",
                "ext-pdo": "*",
                "php": "^7.1",
                "symfony/console": "^3.0|^4.0|^5.0"
            },
            "require-dev": {
                "doctrine/coding-standard": "^5.0",
                "phpunit/phpunit": "^7.5",
                "symfony/yaml": "^3.4|^4.0|^5.0"
            },
            "suggest": {
                "symfony/yaml": "If you want to use YAML Metadata Mapping Driver"
            },
            "bin": [
                "bin/doctrine"
            ],
            "type": "library",
            "extra": {
                "branch-alias": {
                    "dev-master": "2.7.x-dev"
                }
            },
            "autoload": {
                "psr-4": {
                    "Doctrine\\ORM\\": "lib/Doctrine/ORM"
                }
            },
            "notification-url": "https://packagist.org/downloads/",
            "license": [
                "MIT"
            ],
            "authors": [
                {
                    "name": "Guilherme Blanco",
                    "email": "guilhermeblanco@gmail.com"
                },
                {
                    "name": "Roman Borschel",
                    "email": "roman@code-factory.org"
                },
                {
                    "name": "Benjamin Eberlei",
                    "email": "kontakt@beberlei.de"
                },
                {
                    "name": "Jonathan Wage",
                    "email": "jonwage@gmail.com"
                },
                {
                    "name": "Marco Pivetta",
                    "email": "ocramius@gmail.com"
                }
            ],
            "description": "Object-Relational-Mapper for PHP",
            "homepage": "https://www.doctrine-project.org/projects/orm.html",
            "keywords": [
                "database",
                "orm"
            ],
            "time": "2019-11-19T08:38:05+00:00"
        },
        {
            "name": "doctrine/persistence",
            "version": "1.3.5",
            "source": {
                "type": "git",
                "url": "https://github.com/doctrine/persistence.git",
                "reference": "be70c016fdcd44a428405ee062ebcdd01a6867cd"
            },
            "dist": {
                "type": "zip",
                "url": "https://api.github.com/repos/doctrine/persistence/zipball/be70c016fdcd44a428405ee062ebcdd01a6867cd",
                "reference": "be70c016fdcd44a428405ee062ebcdd01a6867cd",
                "shasum": ""
            },
            "require": {
                "doctrine/annotations": "^1.0",
                "doctrine/cache": "^1.0",
                "doctrine/collections": "^1.0",
                "doctrine/event-manager": "^1.0",
                "doctrine/reflection": "^1.0",
                "php": "^7.1"
            },
            "conflict": {
                "doctrine/common": "<2.10@dev"
            },
            "require-dev": {
                "doctrine/coding-standard": "^6.0",
                "phpstan/phpstan": "^0.11",
                "phpunit/phpunit": "^7.0"
            },
            "type": "library",
            "extra": {
                "branch-alias": {
                    "dev-master": "1.3.x-dev"
                }
            },
            "autoload": {
                "psr-4": {
                    "Doctrine\\Common\\": "lib/Doctrine/Common",
                    "Doctrine\\Persistence\\": "lib/Doctrine/Persistence"
                }
            },
            "notification-url": "https://packagist.org/downloads/",
            "license": [
                "MIT"
            ],
            "authors": [
                {
                    "name": "Guilherme Blanco",
                    "email": "guilhermeblanco@gmail.com"
                },
                {
                    "name": "Roman Borschel",
                    "email": "roman@code-factory.org"
                },
                {
                    "name": "Benjamin Eberlei",
                    "email": "kontakt@beberlei.de"
                },
                {
                    "name": "Jonathan Wage",
                    "email": "jonwage@gmail.com"
                },
                {
                    "name": "Johannes Schmitt",
                    "email": "schmittjoh@gmail.com"
                },
                {
                    "name": "Marco Pivetta",
                    "email": "ocramius@gmail.com"
                }
            ],
            "description": "The Doctrine Persistence project is a set of shared interfaces and functionality that the different Doctrine object mappers share.",
            "homepage": "https://doctrine-project.org/projects/persistence.html",
            "keywords": [
                "mapper",
                "object",
                "odm",
                "orm",
                "persistence"
            ],
            "time": "2020-01-14T18:44:12+00:00"
        },
        {
            "name": "doctrine/reflection",
            "version": "v1.1.0",
            "source": {
                "type": "git",
                "url": "https://github.com/doctrine/reflection.git",
                "reference": "bc420ead87fdfe08c03ecc3549db603a45b06d4c"
            },
            "dist": {
                "type": "zip",
                "url": "https://api.github.com/repos/doctrine/reflection/zipball/bc420ead87fdfe08c03ecc3549db603a45b06d4c",
                "reference": "bc420ead87fdfe08c03ecc3549db603a45b06d4c",
                "shasum": ""
            },
            "require": {
                "doctrine/annotations": "^1.0",
                "ext-tokenizer": "*",
                "php": "^7.1"
            },
            "conflict": {
                "doctrine/common": "<2.9"
            },
            "require-dev": {
                "doctrine/coding-standard": "^5.0",
                "doctrine/common": "^2.10",
                "phpstan/phpstan": "^0.11.0",
                "phpstan/phpstan-phpunit": "^0.11.0",
                "phpunit/phpunit": "^7.0"
            },
            "type": "library",
            "extra": {
                "branch-alias": {
                    "dev-master": "1.0.x-dev"
                }
            },
            "autoload": {
                "psr-4": {
                    "Doctrine\\Common\\": "lib/Doctrine/Common"
                }
            },
            "notification-url": "https://packagist.org/downloads/",
            "license": [
                "MIT"
            ],
            "authors": [
                {
                    "name": "Guilherme Blanco",
                    "email": "guilhermeblanco@gmail.com"
                },
                {
                    "name": "Roman Borschel",
                    "email": "roman@code-factory.org"
                },
                {
                    "name": "Benjamin Eberlei",
                    "email": "kontakt@beberlei.de"
                },
                {
                    "name": "Jonathan Wage",
                    "email": "jonwage@gmail.com"
                },
                {
                    "name": "Johannes Schmitt",
                    "email": "schmittjoh@gmail.com"
                },
                {
                    "name": "Marco Pivetta",
                    "email": "ocramius@gmail.com"
                }
            ],
            "description": "The Doctrine Reflection project is a simple library used by the various Doctrine projects which adds some additional functionality on top of the reflection functionality that comes with PHP. It allows you to get the reflection information about classes, methods and properties statically.",
            "homepage": "https://www.doctrine-project.org/projects/reflection.html",
            "keywords": [
                "reflection",
                "static"
            ],
            "time": "2020-01-08T19:53:19+00:00"
        },
        {
            "name": "egulias/email-validator",
            "version": "2.1.15",
            "source": {
                "type": "git",
                "url": "https://github.com/egulias/EmailValidator.git",
                "reference": "e834eea5306d85d67de5a05db5882911d5b29357"
            },
            "dist": {
                "type": "zip",
                "url": "https://api.github.com/repos/egulias/EmailValidator/zipball/e834eea5306d85d67de5a05db5882911d5b29357",
                "reference": "e834eea5306d85d67de5a05db5882911d5b29357",
                "shasum": ""
            },
            "require": {
                "doctrine/lexer": "^1.0.1",
                "php": ">=5.5",
                "symfony/polyfill-intl-idn": "^1.10"
            },
            "require-dev": {
                "dominicsayers/isemail": "^3.0.7",
                "phpunit/phpunit": "^4.8.36|^7.5.15",
                "satooshi/php-coveralls": "^1.0.1"
            },
            "suggest": {
                "ext-intl": "PHP Internationalization Libraries are required to use the SpoofChecking validation"
            },
            "type": "library",
            "extra": {
                "branch-alias": {
                    "dev-master": "2.1.x-dev"
                }
            },
            "autoload": {
                "psr-4": {
                    "Egulias\\EmailValidator\\": "EmailValidator"
                }
            },
            "notification-url": "https://packagist.org/downloads/",
            "license": [
                "MIT"
            ],
            "authors": [
                {
                    "name": "Eduardo Gulias Davis"
                }
            ],
            "description": "A library for validating emails against several RFCs",
            "homepage": "https://github.com/egulias/EmailValidator",
            "keywords": [
                "email",
                "emailvalidation",
                "emailvalidator",
                "validation",
                "validator"
            ],
            "time": "2020-01-20T21:40:59+00:00"
        },
        {
            "name": "ezyang/htmlpurifier",
            "version": "v4.12.0",
            "source": {
                "type": "git",
                "url": "https://github.com/ezyang/htmlpurifier.git",
                "reference": "a617e55bc62a87eec73bd456d146d134ad716f03"
            },
            "dist": {
                "type": "zip",
                "url": "https://api.github.com/repos/ezyang/htmlpurifier/zipball/a617e55bc62a87eec73bd456d146d134ad716f03",
                "reference": "a617e55bc62a87eec73bd456d146d134ad716f03",
                "shasum": ""
            },
            "require": {
                "php": ">=5.2"
            },
            "require-dev": {
                "simpletest/simpletest": "dev-master#72de02a7b80c6bb8864ef9bf66d41d2f58f826bd"
            },
            "type": "library",
            "autoload": {
                "psr-0": {
                    "HTMLPurifier": "library/"
                },
                "files": [
                    "library/HTMLPurifier.composer.php"
                ]
            },
            "notification-url": "https://packagist.org/downloads/",
            "license": [
                "LGPL-2.1-or-later"
            ],
            "authors": [
                {
                    "name": "Edward Z. Yang",
                    "email": "admin@htmlpurifier.org",
                    "homepage": "http://ezyang.com"
                }
            ],
            "description": "Standards compliant HTML filter written in PHP",
            "homepage": "http://htmlpurifier.org/",
            "keywords": [
                "html"
            ],
            "time": "2019-10-28T03:44:26+00:00"
        },
        {
            "name": "fig/link-util",
            "version": "1.1.0",
            "source": {
                "type": "git",
                "url": "https://github.com/php-fig/link-util.git",
                "reference": "47f55860678a9e202206047bc02767556d298106"
            },
            "dist": {
                "type": "zip",
                "url": "https://api.github.com/repos/php-fig/link-util/zipball/47f55860678a9e202206047bc02767556d298106",
                "reference": "47f55860678a9e202206047bc02767556d298106",
                "shasum": ""
            },
            "require": {
                "php": ">=5.5.0",
                "psr/link": "~1.0@dev"
            },
            "provide": {
                "psr/link-implementation": "1.0"
            },
            "require-dev": {
                "phpunit/phpunit": "^5.1",
                "squizlabs/php_codesniffer": "^2.3.1"
            },
            "type": "library",
            "extra": {
                "branch-alias": {
                    "dev-master": "1.0.x-dev"
                }
            },
            "autoload": {
                "psr-4": {
                    "Fig\\Link\\": "src/"
                }
            },
            "notification-url": "https://packagist.org/downloads/",
            "license": [
                "MIT"
            ],
            "authors": [
                {
                    "name": "PHP-FIG",
                    "homepage": "http://www.php-fig.org/"
                }
            ],
            "description": "Common utility implementations for HTTP links",
            "keywords": [
                "http",
                "http-link",
                "link",
                "psr",
                "psr-13",
                "rest"
            ],
            "time": "2019-12-18T15:40:05+00:00"
        },
        {
            "name": "friendsofsymfony/jsrouting-bundle",
            "version": "2.5.3",
            "source": {
                "type": "git",
                "url": "https://github.com/FriendsOfSymfony/FOSJsRoutingBundle.git",
                "reference": "165b3f4ae1f798ec320b9942f6db921f7b568bed"
            },
            "dist": {
                "type": "zip",
                "url": "https://api.github.com/repos/FriendsOfSymfony/FOSJsRoutingBundle/zipball/165b3f4ae1f798ec320b9942f6db921f7b568bed",
                "reference": "165b3f4ae1f798ec320b9942f6db921f7b568bed",
                "shasum": ""
            },
            "require": {
                "php": "^7.1",
                "symfony/console": "~3.3|^4.0|^5.0",
                "symfony/framework-bundle": "~3.3|^4.0|^5.0",
                "symfony/serializer": "~3.3|^4.0|^5.0",
                "willdurand/jsonp-callback-validator": "~1.0"
            },
            "require-dev": {
                "symfony/expression-language": "~3.3|^4.0|^5.0",
                "symfony/phpunit-bridge": "^3.3|^4.0"
            },
            "type": "symfony-bundle",
            "extra": {
                "branch-alias": {
                    "dev-master": "2.0-dev"
                }
            },
            "autoload": {
                "psr-4": {
                    "FOS\\JsRoutingBundle\\": ""
                },
                "exclude-from-classmap": [
                    "/Tests/"
                ]
            },
            "notification-url": "https://packagist.org/downloads/",
            "license": [
                "MIT"
            ],
            "authors": [
                {
                    "name": "William Durand",
                    "email": "will+git@drnd.me"
                },
                {
                    "name": "FriendsOfSymfony Community",
                    "homepage": "https://github.com/friendsofsymfony/FOSJsRoutingBundle/contributors"
                }
            ],
            "description": "A pretty nice way to expose your Symfony2 routing to client applications.",
            "homepage": "http://friendsofsymfony.github.com",
            "keywords": [
                "Js Routing",
                "javascript",
                "routing"
            ],
            "time": "2020-01-13T14:06:12+00:00"
        },
        {
            "name": "geoip2/geoip2",
            "version": "v2.4.5",
            "source": {
                "type": "git",
                "url": "https://github.com/maxmind/GeoIP2-php.git",
                "reference": "b28a0ed0190cd76c878ed7002a5d1bb8c5f4c175"
            },
            "dist": {
                "type": "zip",
                "url": "https://api.github.com/repos/maxmind/GeoIP2-php/zipball/b28a0ed0190cd76c878ed7002a5d1bb8c5f4c175",
                "reference": "b28a0ed0190cd76c878ed7002a5d1bb8c5f4c175",
                "shasum": ""
            },
            "require": {
                "maxmind-db/reader": "~1.0",
                "maxmind/web-service-common": "~0.3",
                "php": ">=5.3.1"
            },
            "require-dev": {
                "phpunit/phpunit": "4.2.*",
                "squizlabs/php_codesniffer": "2.*"
            },
            "type": "library",
            "autoload": {
                "psr-4": {
                    "GeoIp2\\": "src"
                }
            },
            "notification-url": "https://packagist.org/downloads/",
            "license": [
                "Apache-2.0"
            ],
            "authors": [
                {
                    "name": "Gregory J. Oschwald",
                    "email": "goschwald@maxmind.com",
                    "homepage": "http://www.maxmind.com/"
                }
            ],
            "description": "MaxMind GeoIP2 PHP API",
            "homepage": "https://github.com/maxmind/GeoIP2-php",
            "keywords": [
                "IP",
                "geoip",
                "geoip2",
                "geolocation",
                "maxmind"
            ],
            "time": "2017-01-31T17:28:48+00:00"
        },
        {
            "name": "greenlion/php-sql-parser",
            "version": "4.3.0",
            "source": {
                "type": "git",
                "url": "https://github.com/greenlion/PHP-SQL-Parser.git",
                "reference": "e0262c0848d95c7f777d1a5aa6b0a42e7763e223"
            },
            "dist": {
                "type": "zip",
                "url": "https://api.github.com/repos/greenlion/PHP-SQL-Parser/zipball/e0262c0848d95c7f777d1a5aa6b0a42e7763e223",
                "reference": "e0262c0848d95c7f777d1a5aa6b0a42e7763e223",
                "shasum": ""
            },
            "require": {
                "php": ">=5.3.2"
            },
            "require-dev": {
                "analog/analog": "^1.0.6",
                "phpunit/phpunit": "^4.0.14",
                "squizlabs/php_codesniffer": "^1.5.1"
            },
            "type": "library",
            "autoload": {
                "psr-0": {
                    "PHPSQLParser\\": "src/"
                }
            },
            "notification-url": "https://packagist.org/downloads/",
            "license": [
                "BSD-3-Clause"
            ],
            "authors": [
                {
                    "name": "André Rothe",
                    "email": "phosco@gmx.de",
                    "homepage": "https://www.phosco.info",
                    "role": "Committer"
                },
                {
                    "name": "Justin Swanhart",
                    "email": "greenlion@gmail.com",
                    "homepage": "http://code.google.com/u/greenlion@gmail.com/",
                    "role": "Owner"
                }
            ],
            "description": "A pure PHP SQL (non validating) parser w/ focus on MySQL dialect of SQL",
            "homepage": "https://github.com/greenlion/PHP-SQL-Parser",
            "keywords": [
                "creator",
                "mysql",
                "parser",
                "sql"
            ],
            "time": "2019-06-01T04:06:45+00:00"
        },
        {
            "name": "guzzlehttp/cache-subscriber",
            "version": "0.2.0",
            "source": {
                "type": "git",
                "url": "https://github.com/guzzle/cache-subscriber.git",
                "reference": "8c766ba399e4c46383e3eaa220201be62abd101e"
            },
            "dist": {
                "type": "zip",
                "url": "https://api.github.com/repos/guzzle/cache-subscriber/zipball/8c766ba399e4c46383e3eaa220201be62abd101e",
                "reference": "8c766ba399e4c46383e3eaa220201be62abd101e",
                "shasum": ""
            },
            "require": {
                "doctrine/cache": "~1.3",
                "guzzlehttp/guzzle": "~5.0",
                "php": ">=5.4.0"
            },
            "require-dev": {
                "phpunit/phpunit": "~4.0"
            },
            "type": "library",
            "extra": {
                "branch-alias": {
                    "dev-master": "0.2-dev"
                }
            },
            "autoload": {
                "psr-4": {
                    "GuzzleHttp\\Subscriber\\Cache\\": "src"
                }
            },
            "notification-url": "https://packagist.org/downloads/",
            "license": [
                "MIT"
            ],
            "authors": [
                {
                    "name": "Michael Dowling",
                    "email": "mtdowling@gmail.com",
                    "homepage": "https://github.com/mtdowling"
                }
            ],
            "description": "Guzzle HTTP cache subscriber",
            "homepage": "http://guzzlephp.org/",
            "keywords": [
                "Guzzle",
                "cache"
            ],
            "time": "2019-09-16T13:44:55+00:00"
        },
        {
            "name": "guzzlehttp/guzzle",
            "version": "5.3.4",
            "source": {
                "type": "git",
                "url": "https://github.com/guzzle/guzzle.git",
                "reference": "b87eda7a7162f95574032da17e9323c9899cb6b2"
            },
            "dist": {
                "type": "zip",
                "url": "https://api.github.com/repos/guzzle/guzzle/zipball/b87eda7a7162f95574032da17e9323c9899cb6b2",
                "reference": "b87eda7a7162f95574032da17e9323c9899cb6b2",
                "shasum": ""
            },
            "require": {
                "guzzlehttp/ringphp": "^1.1",
                "php": ">=5.4.0",
                "react/promise": "^2.2"
            },
            "require-dev": {
                "ext-curl": "*",
                "phpunit/phpunit": "^4.0"
            },
            "type": "library",
            "autoload": {
                "psr-4": {
                    "GuzzleHttp\\": "src/"
                }
            },
            "notification-url": "https://packagist.org/downloads/",
            "license": [
                "MIT"
            ],
            "authors": [
                {
                    "name": "Michael Dowling",
                    "email": "mtdowling@gmail.com",
                    "homepage": "https://github.com/mtdowling"
                }
            ],
            "description": "Guzzle is a PHP HTTP client library and framework for building RESTful web service clients",
            "homepage": "http://guzzlephp.org/",
            "keywords": [
                "client",
                "curl",
                "framework",
                "http",
                "http client",
                "rest",
                "web service"
            ],
            "time": "2019-10-30T09:32:00+00:00"
        },
        {
            "name": "guzzlehttp/log-subscriber",
            "version": "1.0.1",
            "source": {
                "type": "git",
                "url": "https://github.com/guzzle/log-subscriber.git",
                "reference": "99c3c0004165db721d8ef7bbef60c996210e538a"
            },
            "dist": {
                "type": "zip",
                "url": "https://api.github.com/repos/guzzle/log-subscriber/zipball/99c3c0004165db721d8ef7bbef60c996210e538a",
                "reference": "99c3c0004165db721d8ef7bbef60c996210e538a",
                "shasum": ""
            },
            "require": {
                "guzzlehttp/guzzle": "~4.0 | ~5.0",
                "php": ">=5.4.0",
                "psr/log": "~1.0"
            },
            "require-dev": {
                "phpunit/phpunit": "~4.0"
            },
            "type": "library",
            "extra": {
                "branch-alias": {
                    "dev-master": "1.0-dev"
                }
            },
            "autoload": {
                "psr-4": {
                    "GuzzleHttp\\Subscriber\\Log\\": "src/"
                }
            },
            "notification-url": "https://packagist.org/downloads/",
            "license": [
                "MIT"
            ],
            "authors": [
                {
                    "name": "Michael Dowling",
                    "email": "mtdowling@gmail.com",
                    "homepage": "https://github.com/mtdowling"
                }
            ],
            "description": "Logs HTTP requests and responses as they are sent over the wire (Guzzle 4+)",
            "homepage": "http://guzzlephp.org/",
            "keywords": [
                "Guzzle",
                "log",
                "plugin"
            ],
            "abandoned": true,
            "time": "2014-10-13T03:31:43+00:00"
        },
        {
            "name": "guzzlehttp/ringphp",
            "version": "1.1.1",
            "source": {
                "type": "git",
                "url": "https://github.com/guzzle/RingPHP.git",
                "reference": "5e2a174052995663dd68e6b5ad838afd47dd615b"
            },
            "dist": {
                "type": "zip",
                "url": "https://api.github.com/repos/guzzle/RingPHP/zipball/5e2a174052995663dd68e6b5ad838afd47dd615b",
                "reference": "5e2a174052995663dd68e6b5ad838afd47dd615b",
                "shasum": ""
            },
            "require": {
                "guzzlehttp/streams": "~3.0",
                "php": ">=5.4.0",
                "react/promise": "~2.0"
            },
            "require-dev": {
                "ext-curl": "*",
                "phpunit/phpunit": "~4.0"
            },
            "suggest": {
                "ext-curl": "Guzzle will use specific adapters if cURL is present"
            },
            "type": "library",
            "extra": {
                "branch-alias": {
                    "dev-master": "1.1-dev"
                }
            },
            "autoload": {
                "psr-4": {
                    "GuzzleHttp\\Ring\\": "src/"
                }
            },
            "notification-url": "https://packagist.org/downloads/",
            "license": [
                "MIT"
            ],
            "authors": [
                {
                    "name": "Michael Dowling",
                    "email": "mtdowling@gmail.com",
                    "homepage": "https://github.com/mtdowling"
                }
            ],
            "description": "Provides a simple API and specification that abstracts away the details of HTTP into a single PHP function.",
            "abandoned": true,
            "time": "2018-07-31T13:22:33+00:00"
        },
        {
            "name": "guzzlehttp/streams",
            "version": "3.0.0",
            "source": {
                "type": "git",
                "url": "https://github.com/guzzle/streams.git",
                "reference": "47aaa48e27dae43d39fc1cea0ccf0d84ac1a2ba5"
            },
            "dist": {
                "type": "zip",
                "url": "https://api.github.com/repos/guzzle/streams/zipball/47aaa48e27dae43d39fc1cea0ccf0d84ac1a2ba5",
                "reference": "47aaa48e27dae43d39fc1cea0ccf0d84ac1a2ba5",
                "shasum": ""
            },
            "require": {
                "php": ">=5.4.0"
            },
            "require-dev": {
                "phpunit/phpunit": "~4.0"
            },
            "type": "library",
            "extra": {
                "branch-alias": {
                    "dev-master": "3.0-dev"
                }
            },
            "autoload": {
                "psr-4": {
                    "GuzzleHttp\\Stream\\": "src/"
                }
            },
            "notification-url": "https://packagist.org/downloads/",
            "license": [
                "MIT"
            ],
            "authors": [
                {
                    "name": "Michael Dowling",
                    "email": "mtdowling@gmail.com",
                    "homepage": "https://github.com/mtdowling"
                }
            ],
            "description": "Provides a simple abstraction over streams of data",
            "homepage": "http://guzzlephp.org/",
            "keywords": [
                "Guzzle",
                "stream"
            ],
            "abandoned": true,
            "time": "2014-10-12T19:18:40+00:00"
        },
        {
            "name": "incenteev/composer-parameter-handler",
            "version": "v2.1.3",
            "source": {
                "type": "git",
                "url": "https://github.com/Incenteev/ParameterHandler.git",
                "reference": "933c45a34814f27f2345c11c37d46b3ca7303550"
            },
            "dist": {
                "type": "zip",
                "url": "https://api.github.com/repos/Incenteev/ParameterHandler/zipball/933c45a34814f27f2345c11c37d46b3ca7303550",
                "reference": "933c45a34814f27f2345c11c37d46b3ca7303550",
                "shasum": ""
            },
            "require": {
                "php": ">=5.3.3",
                "symfony/yaml": "^2.3 || ^3.0 || ^4.0"
            },
            "require-dev": {
                "composer/composer": "^1.0@dev",
                "symfony/filesystem": "^2.3 || ^3 || ^4",
                "symfony/phpunit-bridge": "^4.0"
            },
            "type": "library",
            "extra": {
                "branch-alias": {
                    "dev-master": "2.1.x-dev"
                }
            },
            "autoload": {
                "psr-4": {
                    "Incenteev\\ParameterHandler\\": ""
                }
            },
            "notification-url": "https://packagist.org/downloads/",
            "license": [
                "MIT"
            ],
            "authors": [
                {
                    "name": "Christophe Coevoet",
                    "email": "stof@notk.org"
                }
            ],
            "description": "Composer script handling your ignored parameter file",
            "homepage": "https://github.com/Incenteev/ParameterHandler",
            "keywords": [
                "parameters management"
            ],
            "time": "2018-02-13T18:05:56+00:00"
        },
        {
            "name": "ircmaxell/password-compat",
            "version": "v1.0.4",
            "source": {
                "type": "git",
                "url": "https://github.com/ircmaxell/password_compat.git",
                "reference": "5c5cde8822a69545767f7c7f3058cb15ff84614c"
            },
            "dist": {
                "type": "zip",
                "url": "https://api.github.com/repos/ircmaxell/password_compat/zipball/5c5cde8822a69545767f7c7f3058cb15ff84614c",
                "reference": "5c5cde8822a69545767f7c7f3058cb15ff84614c",
                "shasum": ""
            },
            "require-dev": {
                "phpunit/phpunit": "4.*"
            },
            "type": "library",
            "autoload": {
                "files": [
                    "lib/password.php"
                ]
            },
            "notification-url": "https://packagist.org/downloads/",
            "license": [
                "MIT"
            ],
            "authors": [
                {
                    "name": "Anthony Ferrara",
                    "email": "ircmaxell@php.net",
                    "homepage": "http://blog.ircmaxell.com"
                }
            ],
            "description": "A compatibility library for the proposed simplified password hashing algorithm: https://wiki.php.net/rfc/password_hash",
            "homepage": "https://github.com/ircmaxell/password_compat",
            "keywords": [
                "hashing",
                "password"
            ],
            "time": "2014-11-20T16:49:30+00:00"
        },
        {
            "name": "ircmaxell/random-lib",
            "version": "v1.2.0",
            "source": {
                "type": "git",
                "url": "https://github.com/ircmaxell/RandomLib.git",
                "reference": "e9e0204f40e49fa4419946c677eccd3fa25b8cf4"
            },
            "dist": {
                "type": "zip",
                "url": "https://api.github.com/repos/ircmaxell/RandomLib/zipball/e9e0204f40e49fa4419946c677eccd3fa25b8cf4",
                "reference": "e9e0204f40e49fa4419946c677eccd3fa25b8cf4",
                "shasum": ""
            },
            "require": {
                "ircmaxell/security-lib": "^1.1",
                "php": ">=5.3.2"
            },
            "require-dev": {
                "friendsofphp/php-cs-fixer": "^1.11",
                "mikey179/vfsstream": "^1.6",
                "phpunit/phpunit": "^4.8|^5.0"
            },
            "type": "library",
            "extra": {
                "branch-alias": {
                    "dev-master": "1.1.x-dev"
                }
            },
            "autoload": {
                "psr-0": {
                    "RandomLib": "lib"
                }
            },
            "notification-url": "https://packagist.org/downloads/",
            "license": [
                "MIT"
            ],
            "authors": [
                {
                    "name": "Anthony Ferrara",
                    "email": "ircmaxell@ircmaxell.com",
                    "homepage": "http://blog.ircmaxell.com"
                }
            ],
            "description": "A Library For Generating Secure Random Numbers",
            "homepage": "https://github.com/ircmaxell/RandomLib",
            "keywords": [
                "cryptography",
                "random",
                "random-numbers",
                "random-strings"
            ],
            "time": "2016-09-07T15:52:06+00:00"
        },
        {
            "name": "ircmaxell/security-lib",
            "version": "v1.1.0",
            "source": {
                "type": "git",
                "url": "https://github.com/ircmaxell/SecurityLib.git",
                "reference": "f3db6de12c20c9bcd1aa3db4353a1bbe0e44e1b5"
            },
            "dist": {
                "type": "zip",
                "url": "https://api.github.com/repos/ircmaxell/SecurityLib/zipball/f3db6de12c20c9bcd1aa3db4353a1bbe0e44e1b5",
                "reference": "f3db6de12c20c9bcd1aa3db4353a1bbe0e44e1b5",
                "shasum": ""
            },
            "require": {
                "php": ">=5.3.2"
            },
            "require-dev": {
                "mikey179/vfsstream": "1.1.*"
            },
            "type": "library",
            "extra": {
                "branch-alias": {
                    "dev-master": "1.0.x-dev"
                }
            },
            "autoload": {
                "psr-0": {
                    "SecurityLib": "lib"
                }
            },
            "notification-url": "https://packagist.org/downloads/",
            "license": [
                "MIT"
            ],
            "authors": [
                {
                    "name": "Anthony Ferrara",
                    "email": "ircmaxell@ircmaxell.com",
                    "homepage": "http://blog.ircmaxell.com"
                }
            ],
            "description": "A Base Security Library",
            "homepage": "https://github.com/ircmaxell/SecurityLib",
            "time": "2015-03-20T14:31:23+00:00"
        },
        {
            "name": "jakeasmith/http_build_url",
            "version": "1.0.1",
            "source": {
                "type": "git",
                "url": "https://github.com/jakeasmith/http_build_url.git",
                "reference": "93c273e77cb1edead0cf8bcf8cd2003428e74e37"
            },
            "dist": {
                "type": "zip",
                "url": "https://api.github.com/repos/jakeasmith/http_build_url/zipball/93c273e77cb1edead0cf8bcf8cd2003428e74e37",
                "reference": "93c273e77cb1edead0cf8bcf8cd2003428e74e37",
                "shasum": ""
            },
            "type": "library",
            "autoload": {
                "files": [
                    "src/http_build_url.php"
                ]
            },
            "notification-url": "https://packagist.org/downloads/",
            "license": [
                "MIT"
            ],
            "authors": [
                {
                    "name": "Jake A. Smith",
                    "email": "theman@jakeasmith.com"
                }
            ],
            "description": "Provides functionality for http_build_url() to environments without pecl_http.",
            "time": "2017-05-01T15:36:40+00:00"
        },
        {
            "name": "jdorn/sql-formatter",
            "version": "v1.2.17",
            "source": {
                "type": "git",
                "url": "https://github.com/jdorn/sql-formatter.git",
                "reference": "64990d96e0959dff8e059dfcdc1af130728d92bc"
            },
            "dist": {
                "type": "zip",
                "url": "https://api.github.com/repos/jdorn/sql-formatter/zipball/64990d96e0959dff8e059dfcdc1af130728d92bc",
                "reference": "64990d96e0959dff8e059dfcdc1af130728d92bc",
                "shasum": ""
            },
            "require": {
                "php": ">=5.2.4"
            },
            "require-dev": {
                "phpunit/phpunit": "3.7.*"
            },
            "type": "library",
            "extra": {
                "branch-alias": {
                    "dev-master": "1.3.x-dev"
                }
            },
            "autoload": {
                "classmap": [
                    "lib"
                ]
            },
            "notification-url": "https://packagist.org/downloads/",
            "license": [
                "MIT"
            ],
            "authors": [
                {
                    "name": "Jeremy Dorn",
                    "email": "jeremy@jeremydorn.com",
                    "homepage": "http://jeremydorn.com/"
                }
            ],
            "description": "a PHP SQL highlighting library",
            "homepage": "https://github.com/jdorn/sql-formatter/",
            "keywords": [
                "highlight",
                "sql"
            ],
            "time": "2014-01-12T16:20:24+00:00"
        },
        {
            "name": "league/tactician",
            "version": "v1.0.3",
            "source": {
                "type": "git",
                "url": "https://github.com/thephpleague/tactician.git",
                "reference": "d0339e22fd9252fb0fa53102b488d2c514483b8a"
            },
            "dist": {
                "type": "zip",
                "url": "https://api.github.com/repos/thephpleague/tactician/zipball/d0339e22fd9252fb0fa53102b488d2c514483b8a",
                "reference": "d0339e22fd9252fb0fa53102b488d2c514483b8a",
                "shasum": ""
            },
            "require": {
                "php": ">=5.5"
            },
            "require-dev": {
                "mockery/mockery": "~0.9",
                "phpunit/phpunit": "^4.8.35",
                "squizlabs/php_codesniffer": "~2.3"
            },
            "type": "library",
            "extra": {
                "branch-alias": {
                    "dev-master": "2.0-dev"
                }
            },
            "autoload": {
                "psr-4": {
                    "League\\Tactician\\": "src"
                }
            },
            "notification-url": "https://packagist.org/downloads/",
            "license": [
                "MIT"
            ],
            "authors": [
                {
                    "name": "Ross Tuck",
                    "homepage": "http://tactician.thephpleague.com"
                }
            ],
            "description": "A small, flexible command bus. Handy for building service layers.",
            "keywords": [
                "command",
                "command bus",
                "service layer"
            ],
            "time": "2017-11-30T09:17:20+00:00"
        },
        {
            "name": "league/tactician-bundle",
            "version": "v1.2.0",
            "source": {
                "type": "git",
                "url": "https://github.com/thephpleague/tactician-bundle.git",
                "reference": "66b97472915290b93654e60610295660f597ad4e"
            },
            "dist": {
                "type": "zip",
                "url": "https://api.github.com/repos/thephpleague/tactician-bundle/zipball/66b97472915290b93654e60610295660f597ad4e",
                "reference": "66b97472915290b93654e60610295660f597ad4e",
                "shasum": ""
            },
            "require": {
                "league/tactician": "^1.0",
                "league/tactician-container": "^2.0",
                "league/tactician-logger": "^0.10.0",
                "php": ">=7.0",
                "symfony/config": "^2.8|^3.3|^4.0|^5.0",
                "symfony/dependency-injection": "^2.8|^3.3|^4.0|^5.0",
                "symfony/http-kernel": "^2.8|^3.3|^4.0|^5.0",
                "symfony/yaml": "^2.8|^3.3|^4.0|^5.0"
            },
            "require-dev": {
                "league/tactician-doctrine": "^1.1.1",
                "matthiasnoback/symfony-config-test": "^3.0",
                "matthiasnoback/symfony-dependency-injection-test": "^2.1",
                "mockery/mockery": "~1.0",
                "phpunit/phpunit": "~6.1",
                "symfony/console": "^2.8|^3.3|^4.0|^5.0",
                "symfony/framework-bundle": "^2.8.15|^3.3|^4.0|^5.0",
                "symfony/security": "^2.8|^3.3|^4.0|^5.0",
                "symfony/security-bundle": "^2.8|^3.3|^4.0|^5.0",
                "symfony/validator": "^2.8|^3.3|^4.0|^5.0"
            },
            "suggest": {
                "league/tactician-doctrine": "For doctrine transaction middleware",
                "symfony/console": "For debugging command-to-handler routing using the tactician:debug console command",
                "symfony/security": "For command security middleware",
                "symfony/validator": "For command validator middleware"
            },
            "type": "symfony-bundle",
            "extra": {
                "branch-alias": {
                    "dev-master": "1.0-dev"
                }
            },
            "autoload": {
                "psr-4": {
                    "League\\Tactician\\Bundle\\": "src/"
                }
            },
            "notification-url": "https://packagist.org/downloads/",
            "license": [
                "MIT"
            ],
            "authors": [
                {
                    "name": "Rafael Dohms",
                    "homepage": "http://doh.ms"
                },
                {
                    "name": "Richard Tuin",
                    "homepage": "http://www.rtuin.nl/"
                },
                {
                    "name": "Xander Smalbil",
                    "email": "xander@videofunk.nl"
                },
                {
                    "name": "Ross Tuck",
                    "email": "me@rosstuck.com"
                }
            ],
            "description": "Bundle to integrate Tactician with Symfony projects",
            "keywords": [
                "bundle",
                "symfony",
                "tactician"
            ],
            "time": "2020-01-14T17:22:35+00:00"
        },
        {
            "name": "league/tactician-container",
            "version": "2.0.0",
            "source": {
                "type": "git",
                "url": "https://github.com/thephpleague/tactician-container.git",
                "reference": "d1a5d884e072b8cafbff802d07766076eb2ffcb0"
            },
            "dist": {
                "type": "zip",
                "url": "https://api.github.com/repos/thephpleague/tactician-container/zipball/d1a5d884e072b8cafbff802d07766076eb2ffcb0",
                "reference": "d1a5d884e072b8cafbff802d07766076eb2ffcb0",
                "shasum": ""
            },
            "require": {
                "league/tactician": "^1.0",
                "php": ">=5.5",
                "psr/container": "^1.0"
            },
            "require-dev": {
                "league/container": "~2.3",
                "phpunit/phpunit": "~4.3",
                "squizlabs/php_codesniffer": "~2.0"
            },
            "type": "library",
            "autoload": {
                "psr-4": {
                    "League\\Tactician\\Container\\": "src/"
                }
            },
            "notification-url": "https://packagist.org/downloads/",
            "license": [
                "MIT"
            ],
            "authors": [
                {
                    "name": "Nigel Greenway",
                    "homepage": "http://futurepixels.co.uk"
                }
            ],
            "description": "Tactician integration for any container implementing PSR-11",
            "keywords": [
                "container",
                "container-interop",
                "di",
                "interoperable",
                "league",
                "tactician"
            ],
            "time": "2017-04-13T06:27:12+00:00"
        },
        {
            "name": "league/tactician-logger",
            "version": "v0.10.0",
            "source": {
                "type": "git",
                "url": "https://github.com/thephpleague/tactician-logger.git",
                "reference": "3ff9ee04e4cbec100af827f829ed4c7ff7c08442"
            },
            "dist": {
                "type": "zip",
                "url": "https://api.github.com/repos/thephpleague/tactician-logger/zipball/3ff9ee04e4cbec100af827f829ed4c7ff7c08442",
                "reference": "3ff9ee04e4cbec100af827f829ed4c7ff7c08442",
                "shasum": ""
            },
            "require": {
                "league/tactician": "^1.0",
                "php": ">=5.5.0",
                "psr/log": "~1.0"
            },
            "require-dev": {
                "mockery/mockery": "^0.9",
                "phpunit/phpunit": "4.*",
                "squizlabs/php_codesniffer": "~2.3"
            },
            "type": "library",
            "autoload": {
                "psr-4": {
                    "League\\Tactician\\Logger\\": "src"
                }
            },
            "notification-url": "https://packagist.org/downloads/",
            "license": [
                "MIT"
            ],
            "authors": [
                {
                    "name": "Ross Tuck"
                }
            ],
            "description": "Adds PSR-3 logging support to the Tactician command bus",
            "homepage": "https://github.com/thephpleague/tactician-logger",
            "keywords": [
                "log",
                "logging",
                "tactician"
            ],
            "time": "2016-08-23T05:50:38+00:00"
        },
        {
            "name": "markbaker/complex",
            "version": "1.4.7",
            "source": {
                "type": "git",
                "url": "https://github.com/MarkBaker/PHPComplex.git",
                "reference": "1ea674a8308baf547cbcbd30c5fcd6d301b7c000"
            },
            "dist": {
                "type": "zip",
                "url": "https://api.github.com/repos/MarkBaker/PHPComplex/zipball/1ea674a8308baf547cbcbd30c5fcd6d301b7c000",
                "reference": "1ea674a8308baf547cbcbd30c5fcd6d301b7c000",
                "shasum": ""
            },
            "require": {
                "php": "^5.6.0|^7.0.0"
            },
            "require-dev": {
                "dealerdirect/phpcodesniffer-composer-installer": "^0.4.3",
                "phpcompatibility/php-compatibility": "^8.0",
                "phpdocumentor/phpdocumentor": "2.*",
                "phploc/phploc": "2.*",
                "phpmd/phpmd": "2.*",
                "phpunit/phpunit": "^4.8.35|^5.4.0",
                "sebastian/phpcpd": "2.*",
                "squizlabs/php_codesniffer": "^3.3.0"
            },
            "type": "library",
            "autoload": {
                "psr-4": {
                    "Complex\\": "classes/src/"
                },
                "files": [
                    "classes/src/functions/abs.php",
                    "classes/src/functions/acos.php",
                    "classes/src/functions/acosh.php",
                    "classes/src/functions/acot.php",
                    "classes/src/functions/acoth.php",
                    "classes/src/functions/acsc.php",
                    "classes/src/functions/acsch.php",
                    "classes/src/functions/argument.php",
                    "classes/src/functions/asec.php",
                    "classes/src/functions/asech.php",
                    "classes/src/functions/asin.php",
                    "classes/src/functions/asinh.php",
                    "classes/src/functions/atan.php",
                    "classes/src/functions/atanh.php",
                    "classes/src/functions/conjugate.php",
                    "classes/src/functions/cos.php",
                    "classes/src/functions/cosh.php",
                    "classes/src/functions/cot.php",
                    "classes/src/functions/coth.php",
                    "classes/src/functions/csc.php",
                    "classes/src/functions/csch.php",
                    "classes/src/functions/exp.php",
                    "classes/src/functions/inverse.php",
                    "classes/src/functions/ln.php",
                    "classes/src/functions/log2.php",
                    "classes/src/functions/log10.php",
                    "classes/src/functions/negative.php",
                    "classes/src/functions/pow.php",
                    "classes/src/functions/rho.php",
                    "classes/src/functions/sec.php",
                    "classes/src/functions/sech.php",
                    "classes/src/functions/sin.php",
                    "classes/src/functions/sinh.php",
                    "classes/src/functions/sqrt.php",
                    "classes/src/functions/tan.php",
                    "classes/src/functions/tanh.php",
                    "classes/src/functions/theta.php",
                    "classes/src/operations/add.php",
                    "classes/src/operations/subtract.php",
                    "classes/src/operations/multiply.php",
                    "classes/src/operations/divideby.php",
                    "classes/src/operations/divideinto.php"
                ]
            },
            "notification-url": "https://packagist.org/downloads/",
            "license": [
                "MIT"
            ],
            "authors": [
                {
                    "name": "Mark Baker",
                    "email": "mark@lange.demon.co.uk"
                }
            ],
            "description": "PHP Class for working with complex numbers",
            "homepage": "https://github.com/MarkBaker/PHPComplex",
            "keywords": [
                "complex",
                "mathematics"
            ],
            "time": "2018-10-13T23:28:42+00:00"
        },
        {
            "name": "markbaker/matrix",
            "version": "1.2.0",
            "source": {
                "type": "git",
                "url": "https://github.com/MarkBaker/PHPMatrix.git",
                "reference": "5348c5a67e3b75cd209d70103f916a93b1f1ed21"
            },
            "dist": {
                "type": "zip",
                "url": "https://api.github.com/repos/MarkBaker/PHPMatrix/zipball/5348c5a67e3b75cd209d70103f916a93b1f1ed21",
                "reference": "5348c5a67e3b75cd209d70103f916a93b1f1ed21",
                "shasum": ""
            },
            "require": {
                "php": "^5.6.0|^7.0.0"
            },
            "require-dev": {
                "dealerdirect/phpcodesniffer-composer-installer": "dev-master",
                "phpcompatibility/php-compatibility": "dev-master",
                "phploc/phploc": "^4",
                "phpmd/phpmd": "dev-master",
                "phpunit/phpunit": "^5.7",
                "sebastian/phpcpd": "^3.0",
                "squizlabs/php_codesniffer": "^3.0@dev"
            },
            "type": "library",
            "autoload": {
                "psr-4": {
                    "Matrix\\": "classes/src/"
                },
                "files": [
                    "classes/src/functions/adjoint.php",
                    "classes/src/functions/antidiagonal.php",
                    "classes/src/functions/cofactors.php",
                    "classes/src/functions/determinant.php",
                    "classes/src/functions/diagonal.php",
                    "classes/src/functions/identity.php",
                    "classes/src/functions/inverse.php",
                    "classes/src/functions/minors.php",
                    "classes/src/functions/trace.php",
                    "classes/src/functions/transpose.php",
                    "classes/src/operations/add.php",
                    "classes/src/operations/directsum.php",
                    "classes/src/operations/subtract.php",
                    "classes/src/operations/multiply.php",
                    "classes/src/operations/divideby.php",
                    "classes/src/operations/divideinto.php"
                ]
            },
            "notification-url": "https://packagist.org/downloads/",
            "license": [
                "MIT"
            ],
            "authors": [
                {
                    "name": "Mark Baker",
                    "email": "mark@lange.demon.co.uk"
                }
            ],
            "description": "PHP Class for working with matrices",
            "homepage": "https://github.com/MarkBaker/PHPMatrix",
            "keywords": [
                "mathematics",
                "matrix",
                "vector"
            ],
            "time": "2019-10-06T11:29:25+00:00"
        },
        {
            "name": "martinlindhe/php-mb-helpers",
            "version": "0.1.6",
            "source": {
                "type": "git",
                "url": "https://github.com/martinlindhe/php-mb-helpers.git",
                "reference": "3550df9e6976f753d2879543e4aaf96eaa9657a2"
            },
            "dist": {
                "type": "zip",
                "url": "https://api.github.com/repos/martinlindhe/php-mb-helpers/zipball/3550df9e6976f753d2879543e4aaf96eaa9657a2",
                "reference": "3550df9e6976f753d2879543e4aaf96eaa9657a2",
                "shasum": ""
            },
            "require": {
                "php": ">=5.3.0"
            },
            "require-dev": {
                "phpunit/phpunit": "~4.6"
            },
            "type": "library",
            "autoload": {
                "files": [
                    "src/mb_helpers.php"
                ]
            },
            "notification-url": "https://packagist.org/downloads/",
            "license": [
                "MIT"
            ],
            "authors": [
                {
                    "name": "Martin Lindhe",
                    "email": "martin@ubique.se"
                }
            ],
            "description": "Provides mb_ucwords(), mb_ucfirst(), mb_strrev(), mb_str_pad(), mb_count_chars(), mb_str_split()",
            "homepage": "https://github.com/martinlindhe/php-mb-helpers",
            "time": "2015-11-01T14:06:04+00:00"
        },
        {
            "name": "matthiasmullie/minify",
            "version": "1.3.62",
            "source": {
                "type": "git",
                "url": "https://github.com/matthiasmullie/minify.git",
                "reference": "47a53716f94139aff22922ffd73283ff04f23cdf"
            },
            "dist": {
                "type": "zip",
                "url": "https://api.github.com/repos/matthiasmullie/minify/zipball/47a53716f94139aff22922ffd73283ff04f23cdf",
                "reference": "47a53716f94139aff22922ffd73283ff04f23cdf",
                "shasum": ""
            },
            "require": {
                "ext-pcre": "*",
                "matthiasmullie/path-converter": "~1.1",
                "php": ">=5.3.0"
            },
            "require-dev": {
                "friendsofphp/php-cs-fixer": "~2.0",
                "matthiasmullie/scrapbook": "~1.0",
                "phpunit/phpunit": "~4.8"
            },
            "suggest": {
                "psr/cache-implementation": "Cache implementation to use with Minify::cache"
            },
            "bin": [
                "bin/minifycss",
                "bin/minifyjs"
            ],
            "type": "library",
            "autoload": {
                "psr-4": {
                    "MatthiasMullie\\Minify\\": "src/"
                }
            },
            "notification-url": "https://packagist.org/downloads/",
            "license": [
                "MIT"
            ],
            "authors": [
                {
                    "name": "Matthias Mullie",
                    "email": "minify@mullie.eu",
                    "homepage": "http://www.mullie.eu",
                    "role": "Developer"
                }
            ],
            "description": "CSS & JavaScript minifier, in PHP. Removes whitespace, strips comments, combines files (incl. @import statements and small assets in CSS files), and optimizes/shortens a few common programming patterns.",
            "homepage": "http://www.minifier.org",
            "keywords": [
                "JS",
                "css",
                "javascript",
                "minifier",
                "minify"
            ],
            "time": "2019-12-19T07:54:47+00:00"
        },
        {
            "name": "matthiasmullie/path-converter",
            "version": "1.1.2",
            "source": {
                "type": "git",
                "url": "https://github.com/matthiasmullie/path-converter.git",
                "reference": "5e4b121c8b9f97c80835c1d878b0812ba1d607c9"
            },
            "dist": {
                "type": "zip",
                "url": "https://api.github.com/repos/matthiasmullie/path-converter/zipball/5e4b121c8b9f97c80835c1d878b0812ba1d607c9",
                "reference": "5e4b121c8b9f97c80835c1d878b0812ba1d607c9",
                "shasum": ""
            },
            "require": {
                "ext-pcre": "*",
                "php": ">=5.3.0"
            },
            "require-dev": {
                "phpunit/phpunit": "~4.8"
            },
            "type": "library",
            "autoload": {
                "psr-4": {
                    "MatthiasMullie\\PathConverter\\": "src/"
                }
            },
            "notification-url": "https://packagist.org/downloads/",
            "license": [
                "MIT"
            ],
            "authors": [
                {
                    "name": "Matthias Mullie",
                    "email": "pathconverter@mullie.eu",
                    "homepage": "http://www.mullie.eu",
                    "role": "Developer"
                }
            ],
            "description": "Relative path converter",
            "homepage": "http://github.com/matthiasmullie/path-converter",
            "keywords": [
                "converter",
                "path",
                "paths",
                "relative"
            ],
            "time": "2018-10-25T15:19:41+00:00"
        },
        {
            "name": "maxmind-db/reader",
            "version": "v1.6.0",
            "source": {
                "type": "git",
                "url": "https://github.com/maxmind/MaxMind-DB-Reader-php.git",
                "reference": "febd4920bf17c1da84cef58e56a8227dfb37fbe4"
            },
            "dist": {
                "type": "zip",
                "url": "https://api.github.com/repos/maxmind/MaxMind-DB-Reader-php/zipball/febd4920bf17c1da84cef58e56a8227dfb37fbe4",
                "reference": "febd4920bf17c1da84cef58e56a8227dfb37fbe4",
                "shasum": ""
            },
            "require": {
                "php": ">=5.6"
            },
            "conflict": {
                "ext-maxminddb": "<1.6.0,>=2.0.0"
            },
            "require-dev": {
                "friendsofphp/php-cs-fixer": "2.*",
                "php-coveralls/php-coveralls": "^2.1",
                "phpunit/phpcov": "^3.0",
                "phpunit/phpunit": "5.*",
                "squizlabs/php_codesniffer": "3.*"
            },
            "suggest": {
                "ext-bcmath": "bcmath or gmp is required for decoding larger integers with the pure PHP decoder",
                "ext-gmp": "bcmath or gmp is required for decoding larger integers with the pure PHP decoder",
                "ext-maxminddb": "A C-based database decoder that provides significantly faster lookups"
            },
            "type": "library",
            "autoload": {
                "psr-4": {
                    "MaxMind\\Db\\": "src/MaxMind/Db"
                }
            },
            "notification-url": "https://packagist.org/downloads/",
            "license": [
                "Apache-2.0"
            ],
            "authors": [
                {
                    "name": "Gregory J. Oschwald",
                    "email": "goschwald@maxmind.com",
                    "homepage": "https://www.maxmind.com/"
                }
            ],
            "description": "MaxMind DB Reader API",
            "homepage": "https://github.com/maxmind/MaxMind-DB-Reader-php",
            "keywords": [
                "database",
                "geoip",
                "geoip2",
                "geolocation",
                "maxmind"
            ],
            "time": "2019-12-19T22:59:03+00:00"
        },
        {
            "name": "maxmind/web-service-common",
            "version": "v0.6.0",
            "source": {
                "type": "git",
                "url": "https://github.com/maxmind/web-service-common-php.git",
                "reference": "40c928bb0194c45088b369a17f9baef9c3fc7460"
            },
            "dist": {
                "type": "zip",
                "url": "https://api.github.com/repos/maxmind/web-service-common-php/zipball/40c928bb0194c45088b369a17f9baef9c3fc7460",
                "reference": "40c928bb0194c45088b369a17f9baef9c3fc7460",
                "shasum": ""
            },
            "require": {
                "composer/ca-bundle": "^1.0.3",
                "ext-curl": "*",
                "ext-json": "*",
                "php": ">=5.6"
            },
            "require-dev": {
                "friendsofphp/php-cs-fixer": "2.*",
                "phpunit/phpunit": "^4.8.36 || ^5.7 || ^6.5 || ^7.0",
                "squizlabs/php_codesniffer": "3.*"
            },
            "type": "library",
            "autoload": {
                "psr-4": {
                    "MaxMind\\Exception\\": "src/Exception",
                    "MaxMind\\WebService\\": "src/WebService"
                }
            },
            "notification-url": "https://packagist.org/downloads/",
            "license": [
                "Apache-2.0"
            ],
            "authors": [
                {
                    "name": "Gregory Oschwald",
                    "email": "goschwald@maxmind.com"
                }
            ],
            "description": "Internal MaxMind Web Service API",
            "homepage": "https://github.com/maxmind/web-service-common-php",
            "time": "2019-12-12T15:56:05+00:00"
        },
        {
            "name": "mobiledetect/mobiledetectlib",
            "version": "2.8.34",
            "source": {
                "type": "git",
                "url": "https://github.com/serbanghita/Mobile-Detect.git",
                "reference": "6f8113f57a508494ca36acbcfa2dc2d923c7ed5b"
            },
            "dist": {
                "type": "zip",
                "url": "https://api.github.com/repos/serbanghita/Mobile-Detect/zipball/6f8113f57a508494ca36acbcfa2dc2d923c7ed5b",
                "reference": "6f8113f57a508494ca36acbcfa2dc2d923c7ed5b",
                "shasum": ""
            },
            "require": {
                "php": ">=5.0.0"
            },
            "require-dev": {
                "phpunit/phpunit": "~4.8.35||~5.7"
            },
            "type": "library",
            "autoload": {
                "classmap": [
                    "Mobile_Detect.php"
                ],
                "psr-0": {
                    "Detection": "namespaced/"
                }
            },
            "notification-url": "https://packagist.org/downloads/",
            "license": [
                "MIT"
            ],
            "authors": [
                {
                    "name": "Serban Ghita",
                    "email": "serbanghita@gmail.com",
                    "homepage": "http://mobiledetect.net",
                    "role": "Developer"
                }
            ],
            "description": "Mobile_Detect is a lightweight PHP class for detecting mobile devices. It uses the User-Agent string combined with specific HTTP headers to detect the mobile environment.",
            "homepage": "https://github.com/serbanghita/Mobile-Detect",
            "keywords": [
                "detect mobile devices",
                "mobile",
                "mobile detect",
                "mobile detector",
                "php mobile detect"
            ],
            "time": "2019-09-18T18:44:20+00:00"
        },
        {
            "name": "monolog/monolog",
            "version": "1.25.3",
            "source": {
                "type": "git",
                "url": "https://github.com/Seldaek/monolog.git",
                "reference": "fa82921994db851a8becaf3787a9e73c5976b6f1"
            },
            "dist": {
                "type": "zip",
                "url": "https://api.github.com/repos/Seldaek/monolog/zipball/fa82921994db851a8becaf3787a9e73c5976b6f1",
                "reference": "fa82921994db851a8becaf3787a9e73c5976b6f1",
                "shasum": ""
            },
            "require": {
                "php": ">=5.3.0",
                "psr/log": "~1.0"
            },
            "provide": {
                "psr/log-implementation": "1.0.0"
            },
            "require-dev": {
                "aws/aws-sdk-php": "^2.4.9 || ^3.0",
                "doctrine/couchdb": "~1.0@dev",
                "graylog2/gelf-php": "~1.0",
                "jakub-onderka/php-parallel-lint": "0.9",
                "php-amqplib/php-amqplib": "~2.4",
                "php-console/php-console": "^3.1.3",
                "phpunit/phpunit": "~4.5",
                "phpunit/phpunit-mock-objects": "2.3.0",
                "ruflin/elastica": ">=0.90 <3.0",
                "sentry/sentry": "^0.13",
                "swiftmailer/swiftmailer": "^5.3|^6.0"
            },
            "suggest": {
                "aws/aws-sdk-php": "Allow sending log messages to AWS services like DynamoDB",
                "doctrine/couchdb": "Allow sending log messages to a CouchDB server",
                "ext-amqp": "Allow sending log messages to an AMQP server (1.0+ required)",
                "ext-mongo": "Allow sending log messages to a MongoDB server",
                "graylog2/gelf-php": "Allow sending log messages to a GrayLog2 server",
                "mongodb/mongodb": "Allow sending log messages to a MongoDB server via PHP Driver",
                "php-amqplib/php-amqplib": "Allow sending log messages to an AMQP server using php-amqplib",
                "php-console/php-console": "Allow sending log messages to Google Chrome",
                "rollbar/rollbar": "Allow sending log messages to Rollbar",
                "ruflin/elastica": "Allow sending log messages to an Elastic Search server",
                "sentry/sentry": "Allow sending log messages to a Sentry server"
            },
            "type": "library",
            "extra": {
                "branch-alias": {
                    "dev-master": "2.0.x-dev"
                }
            },
            "autoload": {
                "psr-4": {
                    "Monolog\\": "src/Monolog"
                }
            },
            "notification-url": "https://packagist.org/downloads/",
            "license": [
                "MIT"
            ],
            "authors": [
                {
                    "name": "Jordi Boggiano",
                    "email": "j.boggiano@seld.be",
                    "homepage": "http://seld.be"
                }
            ],
            "description": "Sends your logs to files, sockets, inboxes, databases and various web services",
            "homepage": "http://github.com/Seldaek/monolog",
            "keywords": [
                "log",
                "logging",
                "psr-3"
            ],
            "time": "2019-12-20T14:15:16+00:00"
        },
        {
            "name": "mrclay/minify",
            "version": "2.3.3",
            "source": {
                "type": "git",
                "url": "https://github.com/mrclay/minify.git",
                "reference": "1928e89208d28e91427b2f13b67acdbd8cd01ac9"
            },
            "dist": {
                "type": "zip",
                "url": "https://api.github.com/repos/mrclay/minify/zipball/1928e89208d28e91427b2f13b67acdbd8cd01ac9",
                "reference": "1928e89208d28e91427b2f13b67acdbd8cd01ac9",
                "shasum": ""
            },
            "require": {
                "ext-pcre": "*",
                "php": ">=5.2.1"
            },
            "require-dev": {
                "tubalmartin/cssmin": "~2.4.8"
            },
            "suggest": {
                "tubalmartin/cssmin": "Support minify with CSSMin (YUI PHP port)"
            },
            "type": "library",
            "autoload": {
                "classmap": [
                    "min/lib/"
                ]
            },
            "notification-url": "https://packagist.org/downloads/",
            "license": [
                "BSD-3-Clause"
            ],
            "authors": [
                {
                    "name": "Stephen Clay",
                    "email": "steve@mrclay.org",
                    "role": "Developer"
                }
            ],
            "description": "Minify is a PHP5 app that helps you follow several rules for client-side performance. It combines multiple CSS or Javascript files, removes unnecessary whitespace and comments, and serves them with gzip encoding and optimal client-side cache headers",
            "homepage": "http://code.google.com/p/minify/",
            "time": "2017-11-03T21:04:01+00:00"
        },
        {
            "name": "nikic/php-parser",
            "version": "v4.3.0",
            "source": {
                "type": "git",
                "url": "https://github.com/nikic/PHP-Parser.git",
                "reference": "9a9981c347c5c49d6dfe5cf826bb882b824080dc"
            },
            "dist": {
                "type": "zip",
                "url": "https://api.github.com/repos/nikic/PHP-Parser/zipball/9a9981c347c5c49d6dfe5cf826bb882b824080dc",
                "reference": "9a9981c347c5c49d6dfe5cf826bb882b824080dc",
                "shasum": ""
            },
            "require": {
                "ext-tokenizer": "*",
                "php": ">=7.0"
            },
            "require-dev": {
                "ircmaxell/php-yacc": "0.0.5",
                "phpunit/phpunit": "^6.5 || ^7.0 || ^8.0"
            },
            "bin": [
                "bin/php-parse"
            ],
            "type": "library",
            "extra": {
                "branch-alias": {
                    "dev-master": "4.3-dev"
                }
            },
            "autoload": {
                "psr-4": {
                    "PhpParser\\": "lib/PhpParser"
                }
            },
            "notification-url": "https://packagist.org/downloads/",
            "license": [
                "BSD-3-Clause"
            ],
            "authors": [
                {
                    "name": "Nikita Popov"
                }
            ],
            "description": "A PHP parser written in PHP",
            "keywords": [
                "parser",
                "php"
            ],
            "time": "2019-11-08T13:50:10+00:00"
        },
        {
            "name": "paragonie/random_compat",
            "version": "v2.0.18",
            "source": {
                "type": "git",
                "url": "https://github.com/paragonie/random_compat.git",
                "reference": "0a58ef6e3146256cc3dc7cc393927bcc7d1b72db"
            },
            "dist": {
                "type": "zip",
                "url": "https://api.github.com/repos/paragonie/random_compat/zipball/0a58ef6e3146256cc3dc7cc393927bcc7d1b72db",
                "reference": "0a58ef6e3146256cc3dc7cc393927bcc7d1b72db",
                "shasum": ""
            },
            "require": {
                "php": ">=5.2.0"
            },
            "require-dev": {
                "phpunit/phpunit": "4.*|5.*"
            },
            "suggest": {
                "ext-libsodium": "Provides a modern crypto API that can be used to generate random bytes."
            },
            "type": "library",
            "autoload": {
                "files": [
                    "lib/random.php"
                ]
            },
            "notification-url": "https://packagist.org/downloads/",
            "license": [
                "MIT"
            ],
            "authors": [
                {
                    "name": "Paragon Initiative Enterprises",
                    "email": "security@paragonie.com",
                    "homepage": "https://paragonie.com"
                }
            ],
            "description": "PHP 5.x polyfill for random_bytes() and random_int() from PHP 7",
            "keywords": [
                "csprng",
                "polyfill",
                "pseudorandom",
                "random"
            ],
            "time": "2019-01-03T20:59:08+00:00"
        },
        {
            "name": "pear/archive_tar",
            "version": "1.4.9",
            "source": {
                "type": "git",
                "url": "https://github.com/pear/Archive_Tar.git",
                "reference": "c5b00053770e1d72128252c62c2c1a12c26639f0"
            },
            "dist": {
                "type": "zip",
                "url": "https://api.github.com/repos/pear/Archive_Tar/zipball/c5b00053770e1d72128252c62c2c1a12c26639f0",
                "reference": "c5b00053770e1d72128252c62c2c1a12c26639f0",
                "shasum": ""
            },
            "require": {
                "pear/pear-core-minimal": "^1.10.0alpha2",
                "php": ">=5.2.0"
            },
            "require-dev": {
                "phpunit/phpunit": "*"
            },
            "suggest": {
                "ext-bz2": "Bz2 compression support.",
                "ext-xz": "Lzma2 compression support.",
                "ext-zlib": "Gzip compression support."
            },
            "type": "library",
            "extra": {
                "branch-alias": {
                    "dev-master": "1.4.x-dev"
                }
            },
            "autoload": {
                "psr-0": {
                    "Archive_Tar": ""
                }
            },
            "notification-url": "https://packagist.org/downloads/",
            "include-path": [
                "./"
            ],
            "license": [
                "BSD-3-Clause"
            ],
            "authors": [
                {
                    "name": "Vincent Blavet",
                    "email": "vincent@phpconcept.net"
                },
                {
                    "name": "Greg Beaver",
                    "email": "greg@chiaraquartet.net"
                },
                {
                    "name": "Michiel Rook",
                    "email": "mrook@php.net"
                }
            ],
            "description": "Tar file management class with compression support (gzip, bzip2, lzma2)",
            "homepage": "https://github.com/pear/Archive_Tar",
            "keywords": [
                "archive",
                "tar"
            ],
            "time": "2019-12-04T10:17:28+00:00"
        },
        {
            "name": "pear/console_getopt",
            "version": "v1.4.3",
            "source": {
                "type": "git",
                "url": "https://github.com/pear/Console_Getopt.git",
                "reference": "a41f8d3e668987609178c7c4a9fe48fecac53fa0"
            },
            "dist": {
                "type": "zip",
                "url": "https://api.github.com/repos/pear/Console_Getopt/zipball/a41f8d3e668987609178c7c4a9fe48fecac53fa0",
                "reference": "a41f8d3e668987609178c7c4a9fe48fecac53fa0",
                "shasum": ""
            },
            "type": "library",
            "autoload": {
                "psr-0": {
                    "Console": "./"
                }
            },
            "notification-url": "https://packagist.org/downloads/",
            "include-path": [
                "./"
            ],
            "license": [
                "BSD-2-Clause"
            ],
            "authors": [
                {
                    "name": "Andrei Zmievski",
                    "email": "andrei@php.net",
                    "role": "Lead"
                },
                {
                    "name": "Stig Bakken",
                    "email": "stig@php.net",
                    "role": "Developer"
                },
                {
                    "name": "Greg Beaver",
                    "email": "cellog@php.net",
                    "role": "Helper"
                }
            ],
            "description": "More info available on: http://pear.php.net/package/Console_Getopt",
            "time": "2019-11-20T18:27:48+00:00"
        },
        {
            "name": "pear/pear-core-minimal",
            "version": "v1.10.10",
            "source": {
                "type": "git",
                "url": "https://github.com/pear/pear-core-minimal.git",
                "reference": "625a3c429d9b2c1546438679074cac1b089116a7"
            },
            "dist": {
                "type": "zip",
                "url": "https://api.github.com/repos/pear/pear-core-minimal/zipball/625a3c429d9b2c1546438679074cac1b089116a7",
                "reference": "625a3c429d9b2c1546438679074cac1b089116a7",
                "shasum": ""
            },
            "require": {
                "pear/console_getopt": "~1.4",
                "pear/pear_exception": "~1.0"
            },
            "replace": {
                "rsky/pear-core-min": "self.version"
            },
            "type": "library",
            "autoload": {
                "psr-0": {
                    "": "src/"
                }
            },
            "notification-url": "https://packagist.org/downloads/",
            "include-path": [
                "src/"
            ],
            "license": [
                "BSD-3-Clause"
            ],
            "authors": [
                {
                    "name": "Christian Weiske",
                    "email": "cweiske@php.net",
                    "role": "Lead"
                }
            ],
            "description": "Minimal set of PEAR core files to be used as composer dependency",
            "time": "2019-11-19T19:00:24+00:00"
        },
        {
            "name": "pear/pear_exception",
            "version": "v1.0.1",
            "source": {
                "type": "git",
                "url": "https://github.com/pear/PEAR_Exception.git",
                "reference": "dbb42a5a0e45f3adcf99babfb2a1ba77b8ac36a7"
            },
            "dist": {
                "type": "zip",
                "url": "https://api.github.com/repos/pear/PEAR_Exception/zipball/dbb42a5a0e45f3adcf99babfb2a1ba77b8ac36a7",
                "reference": "dbb42a5a0e45f3adcf99babfb2a1ba77b8ac36a7",
                "shasum": ""
            },
            "require": {
                "php": ">=4.4.0"
            },
            "require-dev": {
                "phpunit/phpunit": "*"
            },
            "type": "class",
            "extra": {
                "branch-alias": {
                    "dev-master": "1.0.x-dev"
                }
            },
            "autoload": {
                "classmap": [
                    "PEAR/"
                ]
            },
            "notification-url": "https://packagist.org/downloads/",
            "include-path": [
                "."
            ],
            "license": [
                "BSD-2-Clause"
            ],
            "authors": [
                {
                    "name": "Helgi Thormar",
                    "email": "dufuz@php.net"
                },
                {
                    "name": "Greg Beaver",
                    "email": "cellog@php.net"
                }
            ],
            "description": "The PEAR Exception base class.",
            "homepage": "https://github.com/pear/PEAR_Exception",
            "keywords": [
                "exception"
            ],
            "time": "2019-12-10T10:24:42+00:00"
        },
        {
            "name": "pelago/emogrifier",
            "version": "v2.2.0",
            "source": {
                "type": "git",
                "url": "https://github.com/MyIntervals/emogrifier.git",
                "reference": "2472bc1c3a2dee8915ecc2256139c6100024332f"
            },
            "dist": {
                "type": "zip",
                "url": "https://api.github.com/repos/MyIntervals/emogrifier/zipball/2472bc1c3a2dee8915ecc2256139c6100024332f",
                "reference": "2472bc1c3a2dee8915ecc2256139c6100024332f",
                "shasum": ""
            },
            "require": {
                "ext-dom": "*",
                "ext-libxml": "*",
                "php": "^5.5.0 || ~7.0.0 || ~7.1.0 || ~7.2.0 || ~7.3.0",
                "symfony/css-selector": "^3.4.0 || ^4.0.0"
            },
            "require-dev": {
                "friendsofphp/php-cs-fixer": "^2.2.0",
                "phpmd/phpmd": "^2.6.0",
                "phpunit/phpunit": "^4.8.0",
                "squizlabs/php_codesniffer": "^3.3.2"
            },
            "type": "library",
            "extra": {
                "branch-alias": {
                    "dev-master": "3.0.x-dev"
                }
            },
            "autoload": {
                "psr-4": {
                    "Pelago\\": "src/"
                }
            },
            "notification-url": "https://packagist.org/downloads/",
            "license": [
                "MIT"
            ],
            "authors": [
                {
                    "name": "Oliver Klee",
                    "email": "github@oliverklee.de"
                },
                {
                    "name": "Zoli Szabó",
                    "email": "zoli.szabo+github@gmail.com"
                },
                {
                    "name": "John Reeve",
                    "email": "jreeve@pelagodesign.com"
                },
                {
                    "name": "Jake Hotson",
                    "email": "jake@qzdesign.co.uk"
                },
                {
                    "name": "Cameron Brooks"
                },
                {
                    "name": "Jaime Prado"
                }
            ],
            "description": "Converts CSS styles into inline style attributes in your HTML code",
            "homepage": "https://www.myintervals.com/emogrifier.php",
            "keywords": [
                "css",
                "email",
                "pre-processing"
            ],
            "time": "2019-09-04T16:07:59+00:00"
        },
        {
            "name": "phpoffice/phpspreadsheet",
            "version": "1.10.1",
            "source": {
                "type": "git",
                "url": "https://github.com/PHPOffice/PhpSpreadsheet.git",
                "reference": "1648dc9ebef6ebe0c5a172e16cf66732918416e0"
            },
            "dist": {
                "type": "zip",
                "url": "https://api.github.com/repos/PHPOffice/PhpSpreadsheet/zipball/1648dc9ebef6ebe0c5a172e16cf66732918416e0",
                "reference": "1648dc9ebef6ebe0c5a172e16cf66732918416e0",
                "shasum": ""
            },
            "require": {
                "ext-ctype": "*",
                "ext-dom": "*",
                "ext-fileinfo": "*",
                "ext-gd": "*",
                "ext-iconv": "*",
                "ext-libxml": "*",
                "ext-mbstring": "*",
                "ext-simplexml": "*",
                "ext-xml": "*",
                "ext-xmlreader": "*",
                "ext-xmlwriter": "*",
                "ext-zip": "*",
                "ext-zlib": "*",
                "markbaker/complex": "^1.4",
                "markbaker/matrix": "^1.2",
                "php": "^7.1",
                "psr/simple-cache": "^1.0"
            },
            "require-dev": {
                "dompdf/dompdf": "^0.8.3",
                "friendsofphp/php-cs-fixer": "^2.16",
                "jpgraph/jpgraph": "^4.0",
                "mpdf/mpdf": "^8.0",
                "phpcompatibility/php-compatibility": "^9.3",
                "phpunit/phpunit": "^7.5",
                "squizlabs/php_codesniffer": "^3.5",
                "tecnickcom/tcpdf": "^6.3"
            },
            "suggest": {
                "dompdf/dompdf": "Option for rendering PDF with PDF Writer",
                "jpgraph/jpgraph": "Option for rendering charts, or including charts with PDF or HTML Writers",
                "mpdf/mpdf": "Option for rendering PDF with PDF Writer",
                "tecnickcom/tcpdf": "Option for rendering PDF with PDF Writer"
            },
            "type": "library",
            "autoload": {
                "psr-4": {
                    "PhpOffice\\PhpSpreadsheet\\": "src/PhpSpreadsheet"
                }
            },
            "notification-url": "https://packagist.org/downloads/",
            "license": [
                "MIT"
            ],
            "authors": [
                {
                    "name": "Maarten Balliauw",
                    "homepage": "https://blog.maartenballiauw.be"
                },
                {
                    "name": "Mark Baker",
                    "homepage": "https://markbakeruk.net"
                },
                {
                    "name": "Franck Lefevre",
                    "homepage": "https://rootslabs.net"
                },
                {
                    "name": "Erik Tilt"
                },
                {
                    "name": "Adrien Crivelli"
                }
            ],
            "description": "PHPSpreadsheet - Read, Create and Write Spreadsheet documents in PHP - Spreadsheet engine",
            "homepage": "https://github.com/PHPOffice/PhpSpreadsheet",
            "keywords": [
                "OpenXML",
                "excel",
                "gnumeric",
                "ods",
                "php",
                "spreadsheet",
                "xls",
                "xlsx"
            ],
            "time": "2019-12-01T23:13:51+00:00"
        },
        {
            "name": "prestashop/blockreassurance",
            "version": "v4.1.1",
            "source": {
                "type": "git",
                "url": "https://github.com/PrestaShop/blockreassurance.git",
                "reference": "13fb60d4944ed85e47001c30ad480b85196ebb81"
            },
            "dist": {
                "type": "zip",
                "url": "https://api.github.com/repos/PrestaShop/blockreassurance/zipball/13fb60d4944ed85e47001c30ad480b85196ebb81",
                "reference": "13fb60d4944ed85e47001c30ad480b85196ebb81",
                "shasum": ""
            },
            "require": {
                "doctrine/cache": "^1.6",
                "guzzlehttp/cache-subscriber": "^0.2.0",
                "php": ">=5.6.0",
                "prestashop/circuit-breaker": "^3.0.0",
                "symfony/css-selector": "^3.4.0"
            },
            "require-dev": {
                "friendsofphp/php-cs-fixer": "^2.14",
                "prestashop/php-coding-standards": "dev-master"
            },
            "type": "prestashop-module",
            "autoload": {
                "psr-4": {
                    "PrestaShop\\Module\\BlockReassurance\\": "src/"
                },
                "classmap": [
                    "blockreassurance.php",
                    "classes/ReassuranceActivity.php"
                ],
                "exclude-from-classmap": []
            },
            "notification-url": "https://packagist.org/downloads/",
            "license": [
                "AFL - Academic Free License (AFL 3.0)"
            ],
            "authors": [
                {
                    "name": "PrestaShop SA",
                    "email": "contact@prestashop.com"
                }
            ],
            "description": "PrestaShop module blockreassurance",
            "homepage": "https://github.com/PrestaShop/blockreassurance",
            "time": "2019-10-04T13:12:35+00:00"
        },
        {
            "name": "prestashop/circuit-breaker",
            "version": "v3.0.0",
            "source": {
                "type": "git",
                "url": "https://github.com/PrestaShop/circuit-breaker.git",
                "reference": "8764540d470b533c9484534343688733bc363f77"
            },
            "dist": {
                "type": "zip",
                "url": "https://api.github.com/repos/PrestaShop/circuit-breaker/zipball/8764540d470b533c9484534343688733bc363f77",
                "reference": "8764540d470b533c9484534343688733bc363f77",
                "shasum": ""
            },
            "require": {
                "guzzlehttp/guzzle": "^5",
                "php": ">=5.6"
            },
            "require-dev": {
                "doctrine/cache": "^1.6.0",
                "friendsofphp/php-cs-fixer": "^2.12",
                "phpunit/phpunit": "^5.7.0",
                "squizlabs/php_codesniffer": "3.*",
                "symfony/cache": "^3.4.0",
                "symfony/event-dispatcher": "^3.4",
                "vimeo/psalm": "^1.1"
            },
            "suggest": {
                "doctrine/cache": "Allows use of Doctrine Cache adapters to store transactions",
                "ext-apcu": "Allows use of APCu adapter (performant) to store transactions",
                "guzzlehttp/cache-subscriber": "Allow use of Guzzle cache (use dev-master for most recent changes)",
                "symfony/cache": "Allows use of Symfony Cache adapters to store transactions"
            },
            "type": "library",
            "autoload": {
                "psr-4": {
                    "PrestaShop\\CircuitBreaker\\": "src/"
                }
            },
            "notification-url": "https://packagist.org/downloads/",
            "license": [
                "MIT"
            ],
            "authors": [
                {
                    "name": "PrestaShop SA",
                    "email": "contact@prestashop.com"
                },
                {
                    "name": "PrestaShop Community",
                    "homepage": "http://contributors.prestashop.com/"
                }
            ],
            "description": "A circuit breaker implementation for PHP",
            "time": "2019-06-13T10:50:14+00:00"
        },
        {
            "name": "prestashop/contactform",
            "version": "v4.2.0",
            "source": {
                "type": "git",
                "url": "https://github.com/PrestaShop/contactform.git",
                "reference": "4826b7903b6066f4e1a4c0963c68108aa0c546e1"
            },
            "dist": {
                "type": "zip",
                "url": "https://api.github.com/repos/PrestaShop/contactform/zipball/4826b7903b6066f4e1a4c0963c68108aa0c546e1",
                "reference": "4826b7903b6066f4e1a4c0963c68108aa0c546e1",
                "shasum": ""
            },
            "require": {
                "jakeasmith/http_build_url": "^1",
                "php": ">=5.4.0"
            },
            "type": "prestashop-module",
            "notification-url": "https://packagist.org/downloads/",
            "license": [
                "AFL-3.0"
            ],
            "authors": [
                {
                    "name": "PrestaShop SA",
                    "email": "contact@prestashop.com"
                }
            ],
            "description": "PrestaShop module contactform",
            "homepage": "https://github.com/PrestaShop/contactform",
            "time": "2020-06-01T09:46:43+00:00"
        },
        {
            "name": "prestashop/dashactivity",
            "version": "v2.0.2",
            "source": {
                "type": "git",
                "url": "https://github.com/PrestaShop/dashactivity.git",
                "reference": "8d41fab7a58cdaeabc0248f6fd571da32d7615d4"
            },
            "dist": {
                "type": "zip",
                "url": "https://api.github.com/repos/PrestaShop/dashactivity/zipball/8d41fab7a58cdaeabc0248f6fd571da32d7615d4",
                "reference": "8d41fab7a58cdaeabc0248f6fd571da32d7615d4",
                "shasum": ""
            },
            "require": {
                "php": ">=5.4"
            },
            "type": "prestashop-module",
            "notification-url": "https://packagist.org/downloads/",
            "license": [
                "AFL - Academic Free License (AFL 3.0)"
            ],
            "authors": [
                {
                    "name": "PrestaShop SA",
                    "email": "contact@prestashop.com"
                }
            ],
            "description": "PrestaShop module dashactivity",
            "homepage": "https://github.com/PrestaShop/dashactivity",
            "time": "2017-12-08T11:06:01+00:00"
        },
        {
            "name": "prestashop/dashgoals",
            "version": "v2.0.2",
            "source": {
                "type": "git",
                "url": "https://github.com/PrestaShop/dashgoals.git",
                "reference": "2a8d41bcc9f2b09924b5e82407bcd6d61ea61ab6"
            },
            "dist": {
                "type": "zip",
                "url": "https://api.github.com/repos/PrestaShop/dashgoals/zipball/2a8d41bcc9f2b09924b5e82407bcd6d61ea61ab6",
                "reference": "2a8d41bcc9f2b09924b5e82407bcd6d61ea61ab6",
                "shasum": ""
            },
            "require": {
                "php": ">=5.4"
            },
            "type": "prestashop-module",
            "notification-url": "https://packagist.org/downloads/",
            "license": [
                "AFL-3.0"
            ],
            "authors": [
                {
                    "name": "PrestaShop SA",
                    "email": "contact@prestashop.com"
                }
            ],
            "description": "PrestaShop module dashgoals",
            "homepage": "https://github.com/PrestaShop/dashgoals",
            "time": "2018-01-29T17:51:57+00:00"
        },
        {
            "name": "prestashop/dashproducts",
            "version": "v2.0.4",
            "source": {
                "type": "git",
                "url": "https://github.com/PrestaShop/dashproducts.git",
                "reference": "dc07a3385e1f7274e54ad1c8254f0eb5235c9c05"
            },
            "dist": {
                "type": "zip",
                "url": "https://api.github.com/repos/PrestaShop/dashproducts/zipball/dc07a3385e1f7274e54ad1c8254f0eb5235c9c05",
                "reference": "dc07a3385e1f7274e54ad1c8254f0eb5235c9c05",
                "shasum": ""
            },
            "require": {
                "php": ">=5.4"
            },
            "type": "prestashop-module",
            "notification-url": "https://packagist.org/downloads/",
            "license": [
                "AFL-3.0"
            ],
            "authors": [
                {
                    "name": "PrestaShop SA",
                    "email": "contact@prestashop.com"
                }
            ],
            "description": "PrestaShop module dashproducts",
            "homepage": "https://github.com/PrestaShop/dashproducts",
            "time": "2018-08-14T16:14:27+00:00"
        },
        {
            "name": "prestashop/dashtrends",
            "version": "v2.0.2",
            "source": {
                "type": "git",
                "url": "https://github.com/PrestaShop/dashtrends.git",
                "reference": "2bf59be367194f83454fbc5cbdc1499d6ad53c5e"
            },
            "dist": {
                "type": "zip",
                "url": "https://api.github.com/repos/PrestaShop/dashtrends/zipball/2bf59be367194f83454fbc5cbdc1499d6ad53c5e",
                "reference": "2bf59be367194f83454fbc5cbdc1499d6ad53c5e",
                "shasum": ""
            },
            "require": {
                "php": ">=5.4"
            },
            "type": "prestashop-module",
            "notification-url": "https://packagist.org/downloads/",
            "license": [
                "AFL - Academic Free License (AFL 3.0)"
            ],
            "authors": [
                {
                    "name": "PrestaShop SA",
                    "email": "contact@prestashop.com"
                }
            ],
            "description": "PrestaShop module dashtrends",
            "homepage": "https://github.com/PrestaShop/dashtrends",
            "time": "2017-02-20T10:23:54+00:00"
        },
        {
            "name": "prestashop/decimal",
            "version": "1.3.0",
            "source": {
                "type": "git",
                "url": "https://github.com/PrestaShop/decimal.git",
                "reference": "8b7f47671bb691bd463743d1cbab5b519fbd6849"
            },
            "dist": {
                "type": "zip",
                "url": "https://api.github.com/repos/PrestaShop/decimal/zipball/8b7f47671bb691bd463743d1cbab5b519fbd6849",
                "reference": "8b7f47671bb691bd463743d1cbab5b519fbd6849",
                "shasum": ""
            },
            "require": {
                "php": ">=5.4"
            },
            "require-dev": {
                "codacy/coverage": "dev-master",
                "phpunit/phpunit": "4.*"
            },
            "type": "library",
            "autoload": {
                "psr-4": {
                    "PrestaShop\\Decimal\\": "src"
                }
            },
            "notification-url": "https://packagist.org/downloads/",
            "license": [
                "MIT"
            ],
            "authors": [
                {
                    "name": "PrestaShop SA",
                    "email": "contact@prestashop.com"
                },
                {
                    "name": "Pablo Borowicz",
                    "email": "pablo.borowicz@prestashop.com"
                }
            ],
            "description": "Object-oriented wrapper/shim for BC Math PHP extension. Allows for arbitrary-precision math operations.",
            "homepage": "https://github.com/prestashop/decimal",
            "keywords": [
                "bcmath",
                "decimal",
                "math",
                "precision",
                "prestashop"
            ],
            "time": "2020-04-15T07:39:20+00:00"
        },
        {
            "name": "prestashop/graphnvd3",
            "version": "v2.0.1",
            "source": {
                "type": "git",
                "url": "https://github.com/PrestaShop/graphnvd3.git",
                "reference": "c4b8fa0d82d047b63be02e74e84a27f46a746065"
            },
            "dist": {
                "type": "zip",
                "url": "https://api.github.com/repos/PrestaShop/graphnvd3/zipball/c4b8fa0d82d047b63be02e74e84a27f46a746065",
                "reference": "c4b8fa0d82d047b63be02e74e84a27f46a746065",
                "shasum": ""
            },
            "require": {
                "php": ">=5.3.2"
            },
            "type": "prestashop-module",
            "notification-url": "https://packagist.org/downloads/",
            "license": [
                "AFL - Academic Free License (AFL 3.0)"
            ],
            "authors": [
                {
                    "name": "PrestaShop SA",
                    "email": "contact@prestashop.com"
                }
            ],
            "description": "PrestaShop module graphnvd3",
            "homepage": "https://github.com/PrestaShop/graphnvd3",
            "time": "2019-04-03T08:19:54+00:00"
        },
        {
            "name": "prestashop/gridhtml",
            "version": "v2.0.0",
            "source": {
                "type": "git",
                "url": "https://github.com/PrestaShop/gridhtml.git",
                "reference": "b952ef9473a35acf6dce219ee595486853762084"
            },
            "dist": {
                "type": "zip",
                "url": "https://api.github.com/repos/PrestaShop/gridhtml/zipball/b952ef9473a35acf6dce219ee595486853762084",
                "reference": "b952ef9473a35acf6dce219ee595486853762084",
                "shasum": ""
            },
            "require": {
                "php": ">=5.3.2"
            },
            "type": "prestashop-module",
            "notification-url": "https://packagist.org/downloads/",
            "license": [
                "AFL - Academic Free License (AFL 3.0)"
            ],
            "authors": [
                {
                    "name": "PrestaShop SA",
                    "email": "contact@prestashop.com"
                }
            ],
            "description": "PrestaShop module gridhtml",
            "homepage": "https://github.com/PrestaShop/gridhtml",
            "time": "2017-02-22T11:03:13+00:00"
        },
        {
            "name": "prestashop/gsitemap",
            "version": "v4.2.0",
            "source": {
                "type": "git",
                "url": "https://github.com/PrestaShop/gsitemap.git",
                "reference": "b67dda02a8b6488eb4e2a67080357ac3f9e57057"
            },
            "dist": {
                "type": "zip",
                "url": "https://api.github.com/repos/PrestaShop/gsitemap/zipball/b67dda02a8b6488eb4e2a67080357ac3f9e57057",
                "reference": "b67dda02a8b6488eb4e2a67080357ac3f9e57057",
                "shasum": ""
            },
            "require": {
                "php": ">=5.6.0"
            },
            "type": "prestashop-module",
            "notification-url": "https://packagist.org/downloads/",
            "license": [
                "AFL-3.0"
            ],
            "authors": [
                {
                    "name": "PrestaShop SA",
                    "email": "contact@prestashop.com"
                }
            ],
            "description": "PrestaShop module gsitemap",
            "homepage": "https://github.com/PrestaShop/gsitemap",
            "time": "2020-06-23T05:58:30+00:00"
        },
        {
            "name": "prestashop/pagesnotfound",
            "version": "v2.0.0",
            "source": {
                "type": "git",
                "url": "https://github.com/PrestaShop/pagesnotfound.git",
                "reference": "8707d8184f0c6678a95c64b957aec6053ed069ef"
            },
            "dist": {
                "type": "zip",
                "url": "https://api.github.com/repos/PrestaShop/pagesnotfound/zipball/8707d8184f0c6678a95c64b957aec6053ed069ef",
                "reference": "8707d8184f0c6678a95c64b957aec6053ed069ef",
                "shasum": ""
            },
            "require": {
                "php": ">=5.3.2"
            },
            "type": "prestashop-module",
            "notification-url": "https://packagist.org/downloads/",
            "license": [
                "AFL - Academic Free License (AFL 3.0)"
            ],
            "authors": [
                {
                    "name": "PrestaShop SA",
                    "email": "contact@prestashop.com"
                }
            ],
            "description": "PrestaShop module pagesnotfound",
            "homepage": "https://github.com/PrestaShop/pagesnotfound",
            "time": "2017-02-20T11:14:52+00:00"
        },
        {
            "name": "prestashop/productcomments",
            "version": "v4.0.1",
            "source": {
                "type": "git",
                "url": "https://github.com/PrestaShop/productcomments.git",
                "reference": "767896682d7cb73569785fe22517a58437da6e1a"
            },
            "dist": {
                "type": "zip",
                "url": "https://api.github.com/repos/PrestaShop/productcomments/zipball/767896682d7cb73569785fe22517a58437da6e1a",
                "reference": "767896682d7cb73569785fe22517a58437da6e1a",
                "shasum": ""
            },
            "require": {
                "doctrine/cache": "^1.6",
                "guzzlehttp/cache-subscriber": "^0.2.0",
                "php": ">=5.6.0",
                "prestashop/circuit-breaker": "^3.0.0",
                "symfony/css-selector": "^3.4.0"
            },
            "type": "prestashop-module",
            "autoload": {
                "psr-4": {
                    "PrestaShop\\Module\\ProductComment\\": "src/"
                },
                "classmap": [
                    "productcomments.php"
                ],
                "exclude-from-classmap": []
            },
            "notification-url": "https://packagist.org/downloads/",
            "license": [
                "AFL - Academic Free License (AFL 3.0)"
            ],
            "authors": [
                {
                    "name": "PrestaShop SA",
                    "email": "contact@prestashop.com"
                }
            ],
            "description": "PrestaShop module productcomments",
            "homepage": "https://github.com/PrestaShop/productcomments",
            "time": "2019-11-12T14:50:36+00:00"
        },
        {
            "name": "prestashop/ps_banner",
            "version": "v2.1.0",
            "source": {
                "type": "git",
                "url": "https://github.com/PrestaShop/ps_banner.git",
                "reference": "9616f7fc9cda997ef1860562d3212fd021205805"
            },
            "dist": {
                "type": "zip",
                "url": "https://api.github.com/repos/PrestaShop/ps_banner/zipball/9616f7fc9cda997ef1860562d3212fd021205805",
                "reference": "9616f7fc9cda997ef1860562d3212fd021205805",
                "shasum": ""
            },
            "require": {
                "php": ">=5.4"
            },
            "type": "prestashop-module",
            "notification-url": "https://packagist.org/downloads/",
            "license": [
                "AFL-3.0"
            ],
            "authors": [
                {
                    "name": "PrestaShop SA",
                    "email": "contact@prestashop.com"
                }
            ],
            "description": "PrestaShop module ps_banner",
            "homepage": "https://github.com/PrestaShop/ps_banner",
            "time": "2018-02-05T21:44:48+00:00"
        },
        {
            "name": "prestashop/ps_categorytree",
            "version": "v2.0.0",
            "source": {
                "type": "git",
                "url": "https://github.com/PrestaShop/ps_categorytree.git",
                "reference": "f3a23af738d7d0e7aae1fdce0f0de392041719df"
            },
            "dist": {
                "type": "zip",
                "url": "https://api.github.com/repos/PrestaShop/ps_categorytree/zipball/f3a23af738d7d0e7aae1fdce0f0de392041719df",
                "reference": "f3a23af738d7d0e7aae1fdce0f0de392041719df",
                "shasum": ""
            },
            "require": {
                "php": ">=5.4.0"
            },
            "type": "prestashop-module",
            "notification-url": "https://packagist.org/downloads/",
            "license": [
                "AFL - Academic Free License (AFL 3.0)"
            ],
            "authors": [
                {
                    "name": "PrestaShop SA",
                    "email": "contact@prestashop.com"
                }
            ],
            "description": "PrestaShop category tree links",
            "homepage": "https://github.com/PrestaShop/ps_categorytree",
            "time": "2017-02-01T09:28:43+00:00"
        },
        {
            "name": "prestashop/ps_checkpayment",
            "version": "v2.0.4",
            "source": {
                "type": "git",
                "url": "https://github.com/PrestaShop/ps_checkpayment.git",
                "reference": "22dc50a3155355d672d483bb94424a69de40020b"
            },
            "dist": {
                "type": "zip",
                "url": "https://api.github.com/repos/PrestaShop/ps_checkpayment/zipball/22dc50a3155355d672d483bb94424a69de40020b",
                "reference": "22dc50a3155355d672d483bb94424a69de40020b",
                "shasum": ""
            },
            "require": {
                "php": ">=5.4"
            },
            "type": "prestashop-module",
            "notification-url": "https://packagist.org/downloads/",
            "license": [
                "AFL - Academic Free License (AFL 3.0)"
            ],
            "authors": [
                {
                    "name": "PrestaShop SA",
                    "email": "contact@prestashop.com"
                }
            ],
            "description": "PrestaShop module ps_checkpayment",
            "homepage": "https://github.com/PrestaShop/ps_checkpayment",
            "time": "2018-11-05T11:37:25+00:00"
        },
        {
            "name": "prestashop/ps_contactinfo",
            "version": "v3.2.0",
            "source": {
                "type": "git",
                "url": "https://github.com/PrestaShop/ps_contactinfo.git",
                "reference": "407bd65291e8f3c64084ab267af1d8c9476872ea"
            },
            "dist": {
                "type": "zip",
                "url": "https://api.github.com/repos/PrestaShop/ps_contactinfo/zipball/407bd65291e8f3c64084ab267af1d8c9476872ea",
                "reference": "407bd65291e8f3c64084ab267af1d8c9476872ea",
                "shasum": ""
            },
            "require": {
                "php": ">=5.4"
            },
            "type": "prestashop-module",
            "notification-url": "https://packagist.org/downloads/",
            "license": [
                "AFL - Academic Free License (AFL 3.0)"
            ],
            "authors": [
                {
                    "name": "PrestaShop SA",
                    "email": "contact@prestashop.com"
                }
            ],
            "description": "PrestaShop module ps_contactinfo",
            "homepage": "https://github.com/PrestaShop/ps_contactinfo",
            "time": "2019-08-30T17:11:48+00:00"
        },
        {
<<<<<<< HEAD
            "name": "prestashop/ps_crossselling",
            "version": "v2.0.0",
=======
            "name": "prestashop/ps_currencyselector",
            "version": "v2.0.1",
>>>>>>> 12c29b50
            "source": {
                "type": "git",
                "url": "https://github.com/PrestaShop/ps_crossselling.git",
                "reference": "09194273b73c1d45d950f645a6ddb24330615bfb"
            },
            "dist": {
                "type": "zip",
                "url": "https://api.github.com/repos/PrestaShop/ps_crossselling/zipball/09194273b73c1d45d950f645a6ddb24330615bfb",
                "reference": "09194273b73c1d45d950f645a6ddb24330615bfb",
                "shasum": ""
            },
            "require": {
                "php": ">=5.4.0"
            },
            "type": "prestashop-module",
            "notification-url": "https://packagist.org/downloads/",
            "license": [
                "AFL - Academic Free License (AFL 3.0)"
            ],
            "authors": [
                {
                    "name": "PrestaShop SA",
                    "email": "contact@prestashop.com"
                }
            ],
            "description": "PrestaShop - Cross selling",
            "homepage": "https://github.com/PrestaShop/ps_crossselling",
            "time": "2017-06-23T09:47:31+00:00"
        },
        {
            "name": "prestashop/ps_currencyselector",
            "version": "v2.0.1",
            "source": {
                "type": "git",
                "url": "https://github.com/PrestaShop/ps_currencyselector.git",
                "reference": "6e2b87c4fbddf757af0233ab419e8a4a76d4daf0"
            },
            "dist": {
                "type": "zip",
                "url": "https://api.github.com/repos/PrestaShop/ps_currencyselector/zipball/6e2b87c4fbddf757af0233ab419e8a4a76d4daf0",
                "reference": "6e2b87c4fbddf757af0233ab419e8a4a76d4daf0",
                "shasum": ""
            },
            "require": {
                "php": ">=5.4"
            },
            "require-dev": {
                "friendsofphp/php-cs-fixer": "^2.15.1",
                "prestashop/php-dev-tools": "^2"
            },
            "type": "prestashop-module",
            "notification-url": "https://packagist.org/downloads/",
            "license": [
                "AFL-3.0"
            ],
            "authors": [
                {
                    "name": "PrestaShop SA",
                    "email": "contact@prestashop.com"
                }
            ],
            "description": "PrestaShop module ps_currencyselector",
            "homepage": "https://github.com/PrestaShop/ps_currencyselector",
            "time": "2019-12-31T16:04:31+00:00"
        },
        {
            "name": "prestashop/ps_customeraccountlinks",
            "version": "v3.1.0",
            "source": {
                "type": "git",
                "url": "https://github.com/PrestaShop/ps_customeraccountlinks.git",
                "reference": "4d9d4c87697a00f2d00def427d9f7058e14bca94"
            },
            "dist": {
                "type": "zip",
                "url": "https://api.github.com/repos/PrestaShop/ps_customeraccountlinks/zipball/4d9d4c87697a00f2d00def427d9f7058e14bca94",
                "reference": "4d9d4c87697a00f2d00def427d9f7058e14bca94",
                "shasum": ""
            },
            "require": {
                "php": ">=5.4"
            },
            "type": "prestashop-module",
            "notification-url": "https://packagist.org/downloads/",
            "license": [
                "AFL - Academic Free License (AFL 3.0)"
            ],
            "authors": [
                {
                    "name": "PrestaShop SA",
                    "email": "contact@prestashop.com"
                }
            ],
            "description": "PrestaShop module ps_customeraccountlinks",
            "homepage": "https://github.com/PrestaShop/ps_customeraccountlinks",
            "time": "2017-12-08T10:53:29+00:00"
        },
        {
            "name": "prestashop/ps_customersignin",
            "version": "v2.0.2",
            "source": {
                "type": "git",
                "url": "https://github.com/PrestaShop/ps_customersignin.git",
                "reference": "6168c4402656456b884178bc00c790a8579ecafa"
            },
            "dist": {
                "type": "zip",
                "url": "https://api.github.com/repos/PrestaShop/ps_customersignin/zipball/6168c4402656456b884178bc00c790a8579ecafa",
                "reference": "6168c4402656456b884178bc00c790a8579ecafa",
                "shasum": ""
            },
            "require": {
                "php": ">=5.4.0"
            },
            "type": "prestashop-module",
            "notification-url": "https://packagist.org/downloads/",
            "license": [
                "AFL-3.0"
            ],
            "authors": [
                {
                    "name": "PrestaShop SA",
                    "email": "contact@prestashop.com"
                }
            ],
            "description": "PrestaShop - Customer 'Sign in' link",
            "homepage": "https://github.com/PrestaShop/ps_customersignin",
            "time": "2018-02-02T10:01:01+00:00"
        },
        {
            "name": "prestashop/ps_customtext",
            "version": "v4.1.0",
            "source": {
                "type": "git",
                "url": "https://github.com/PrestaShop/ps_customtext.git",
                "reference": "2fc6fed900971410938592c23bcf62f23a9664da"
            },
            "dist": {
                "type": "zip",
                "url": "https://api.github.com/repos/PrestaShop/ps_customtext/zipball/2fc6fed900971410938592c23bcf62f23a9664da",
                "reference": "2fc6fed900971410938592c23bcf62f23a9664da",
                "shasum": ""
            },
            "require": {
                "php": ">=5.4"
            },
            "type": "prestashop-module",
            "notification-url": "https://packagist.org/downloads/",
            "license": [
                "AFL-3.0"
            ],
            "authors": [
                {
                    "name": "PrestaShop SA",
                    "email": "contact@prestashop.com"
                }
            ],
            "description": "PrestaShop module ps_customtext",
            "homepage": "https://github.com/PrestaShop/ps_customtext",
            "time": "2018-07-20T09:25:10+00:00"
        },
        {
            "name": "prestashop/ps_dataprivacy",
            "version": "v2.0.0",
            "source": {
                "type": "git",
                "url": "https://github.com/PrestaShop/ps_dataprivacy.git",
                "reference": "7635ac3a3d373c26af81d28ead8efbf76ba53796"
            },
            "dist": {
                "type": "zip",
                "url": "https://api.github.com/repos/PrestaShop/ps_dataprivacy/zipball/7635ac3a3d373c26af81d28ead8efbf76ba53796",
                "reference": "7635ac3a3d373c26af81d28ead8efbf76ba53796",
                "shasum": ""
            },
            "require": {
                "php": ">=5.4.0"
            },
            "type": "prestashop-module",
            "notification-url": "https://packagist.org/downloads/",
            "license": [
                "AFL - Academic Free License (AFL 3.0)"
            ],
            "authors": [
                {
                    "name": "PrestaShop SA",
                    "email": "contact@prestashop.com"
                }
            ],
            "description": "PrestaShop - Data privacy",
            "homepage": "https://github.com/PrestaShop/ps_dataprivacy",
            "time": "2017-06-23T09:45:26+00:00"
        },
        {
            "name": "prestashop/ps_emailsubscription",
<<<<<<< HEAD
            "version": "v2.5.0",
            "source": {
                "type": "git",
                "url": "https://github.com/PrestaShop/ps_emailsubscription.git",
                "reference": "dddd04c9b0cab5908e71257ce662a07bcc8baee8"
            },
            "dist": {
                "type": "zip",
                "url": "https://api.github.com/repos/PrestaShop/ps_emailsubscription/zipball/dddd04c9b0cab5908e71257ce662a07bcc8baee8",
                "reference": "dddd04c9b0cab5908e71257ce662a07bcc8baee8",
=======
            "version": "v2.6.0",
            "source": {
                "type": "git",
                "url": "https://github.com/PrestaShop/ps_emailsubscription.git",
                "reference": "d4ef6d74fe3dd3f2f3a0cd7c7c6b92bf0f9277f6"
            },
            "dist": {
                "type": "zip",
                "url": "https://api.github.com/repos/PrestaShop/ps_emailsubscription/zipball/d4ef6d74fe3dd3f2f3a0cd7c7c6b92bf0f9277f6",
                "reference": "d4ef6d74fe3dd3f2f3a0cd7c7c6b92bf0f9277f6",
>>>>>>> 12c29b50
                "shasum": ""
            },
            "require": {
                "php": ">=5.4"
            },
            "type": "prestashop-module",
            "notification-url": "https://packagist.org/downloads/",
            "license": [
                "AFL-3.0"
            ],
            "authors": [
                {
                    "name": "PrestaShop SA",
                    "email": "contact@prestashop.com"
                }
            ],
            "description": "PrestaShop module ps_emailsubscription",
            "homepage": "https://github.com/PrestaShop/ps_emailsubscription",
<<<<<<< HEAD
            "time": "2019-08-30T17:15:50+00:00"
=======
            "time": "2020-06-18T06:13:36+00:00"
>>>>>>> 12c29b50
        },
        {
            "name": "prestashop/ps_facetedsearch",
            "version": "v3.5.0",
            "source": {
                "type": "git",
                "url": "https://github.com/PrestaShop/ps_facetedsearch.git",
                "reference": "6f7b97e77b0fca30c0acf74316996cfc82a263a9"
            },
            "dist": {
                "type": "zip",
                "url": "https://api.github.com/repos/PrestaShop/ps_facetedsearch/zipball/6f7b97e77b0fca30c0acf74316996cfc82a263a9",
                "reference": "6f7b97e77b0fca30c0acf74316996cfc82a263a9",
                "shasum": ""
            },
            "require": {
                "doctrine/collections": "^1.4",
                "php": ">=5.6"
            },
            "require-dev": {
                "friendsofphp/php-cs-fixer": "^2.14",
                "mockery/mockery": "^1.2",
                "phpunit/phpunit": "~5.7",
                "prestashop/php-coding-standards": "dev-master"
            },
            "type": "prestashop-module",
            "autoload": {
                "psr-4": {
                    "PrestaShop\\Module\\FacetedSearch\\Controller\\": "src/Controller/",
                    "PrestaShop\\Module\\FacetedSearch\\": "src/",
                    "PrestaShop\\Module\\FacetedSearch\\Tests\\": "tests/php/FacetedSearch"
                },
                "classmap": [
                    "ps_facetedsearch.php"
                ]
            },
            "notification-url": "https://packagist.org/downloads/",
            "license": [
                "AFL-3.0"
            ],
            "authors": [
                {
                    "name": "PrestaShop SA",
                    "email": "contact@prestashop.com"
                }
            ],
            "description": "PrestaShop module ps_facetedsearch",
            "homepage": "https://github.com/PrestaShop/ps_facetedsearch",
            "time": "2020-03-25T10:24:43+00:00"
        },
        {
            "name": "prestashop/ps_faviconnotificationbo",
            "version": "v2.1.0",
            "source": {
                "type": "git",
                "url": "https://github.com/PrestaShop/ps_faviconnotificationbo.git",
                "reference": "161cdd57a520d8a0acd3dac96b427acc178dd9d7"
            },
            "dist": {
                "type": "zip",
                "url": "https://api.github.com/repos/PrestaShop/ps_faviconnotificationbo/zipball/161cdd57a520d8a0acd3dac96b427acc178dd9d7",
                "reference": "161cdd57a520d8a0acd3dac96b427acc178dd9d7",
                "shasum": ""
            },
            "require": {
                "php": ">=5.6"
            },
            "require-dev": {
                "prestashop/php-dev-tools": "^3.4"
            },
            "type": "prestashop-module",
            "autoload": {
                "classmap": [
                    "controllers",
                    "ps_faviconnotificationbo.php"
                ]
            },
            "notification-url": "https://packagist.org/downloads/",
            "license": [
                "AFL-3.0"
            ],
            "authors": [
                {
                    "name": "PrestaShop SA",
                    "email": "contact@prestashop.com"
                }
            ],
            "description": "PrestaShop - Favicon notification BO",
            "homepage": "https://github.com/PrestaShop/ps_faviconnotificationbo",
            "time": "2020-06-09T08:08:54+00:00"
        },
        {
            "name": "prestashop/ps_featuredproducts",
            "version": "v2.0.0",
            "source": {
                "type": "git",
                "url": "https://github.com/PrestaShop/ps_featuredproducts.git",
                "reference": "9b69551bc0fbfc4047367321fc39afbe3948c47d"
            },
            "dist": {
                "type": "zip",
                "url": "https://api.github.com/repos/PrestaShop/ps_featuredproducts/zipball/9b69551bc0fbfc4047367321fc39afbe3948c47d",
                "reference": "9b69551bc0fbfc4047367321fc39afbe3948c47d",
                "shasum": ""
            },
            "require": {
                "php": ">=5.4.0"
            },
            "type": "prestashop-module",
            "notification-url": "https://packagist.org/downloads/",
            "license": [
                "AFL - Academic Free License (AFL 3.0)"
            ],
            "authors": [
                {
                    "name": "PrestaShop SA",
                    "email": "contact@prestashop.com"
                }
            ],
            "description": "PrestaShop - Featured products",
            "homepage": "https://github.com/PrestaShop/ps_featuredproducts",
            "time": "2017-02-01T13:20:33+00:00"
        },
        {
            "name": "prestashop/ps_imageslider",
            "version": "v3.1.0",
            "source": {
                "type": "git",
                "url": "https://github.com/PrestaShop/ps_imageslider.git",
                "reference": "52e9d1a068e3b2879ce2184f00c083c8190c7ce7"
            },
            "dist": {
                "type": "zip",
                "url": "https://api.github.com/repos/PrestaShop/ps_imageslider/zipball/52e9d1a068e3b2879ce2184f00c083c8190c7ce7",
                "reference": "52e9d1a068e3b2879ce2184f00c083c8190c7ce7",
                "shasum": ""
            },
            "require": {
                "php": ">=5.4.0"
            },
            "type": "prestashop-module",
            "notification-url": "https://packagist.org/downloads/",
            "license": [
                "AFL-3.0"
            ],
            "authors": [
                {
                    "name": "PrestaShop SA",
                    "email": "contact@prestashop.com"
                }
            ],
            "description": "PrestaShop - Image slider",
            "homepage": "https://github.com/PrestaShop/ps_imageslider",
            "time": "2020-06-01T13:57:45+00:00"
        },
        {
            "name": "prestashop/ps_languageselector",
            "version": "v2.0.2",
            "source": {
                "type": "git",
                "url": "https://github.com/PrestaShop/ps_languageselector.git",
                "reference": "edca0f3d06ee618477af468799221bea77a03f96"
            },
            "dist": {
                "type": "zip",
                "url": "https://api.github.com/repos/PrestaShop/ps_languageselector/zipball/edca0f3d06ee618477af468799221bea77a03f96",
                "reference": "edca0f3d06ee618477af468799221bea77a03f96",
                "shasum": ""
            },
            "require": {
                "php": ">=5.4"
            },
            "type": "prestashop-module",
            "notification-url": "https://packagist.org/downloads/",
            "license": [
                "AFL - Academic Free License (AFL 3.0)"
            ],
            "authors": [
                {
                    "name": "PrestaShop SA",
                    "email": "contact@prestashop.com"
                }
            ],
            "description": "PrestaShop module ps_languageselector",
            "homepage": "https://github.com/PrestaShop/ps_languageselector",
            "time": "2017-03-27T15:19:45+00:00"
        },
        {
            "name": "prestashop/ps_linklist",
            "version": "v3.1.0",
            "source": {
                "type": "git",
                "url": "https://github.com/PrestaShop/ps_linklist.git",
                "reference": "8fd44ffe2626d92035e9a7ed02fb7de97c59fc0a"
            },
            "dist": {
                "type": "zip",
                "url": "https://api.github.com/repos/PrestaShop/ps_linklist/zipball/8fd44ffe2626d92035e9a7ed02fb7de97c59fc0a",
                "reference": "8fd44ffe2626d92035e9a7ed02fb7de97c59fc0a",
                "shasum": ""
            },
            "require": {
                "php": ">=5.6.0"
            },
            "type": "prestashop-module",
            "autoload": {
                "psr-4": {
                    "PrestaShop\\Module\\LinkList\\": "src/"
                },
                "classmap": [
                    "ps_linklist.php"
                ],
                "exclude-from-classmap": []
            },
            "notification-url": "https://packagist.org/downloads/",
            "license": [
                "AFL-3.0"
            ],
            "authors": [
                {
                    "name": "PrestaShop SA",
                    "email": "contact@prestashop.com"
                }
            ],
            "description": "PrestaShop - Link list",
            "homepage": "https://github.com/PrestaShop/ps_linklist",
            "time": "2020-04-15T14:45:38+00:00"
        },
        {
            "name": "prestashop/ps_mainmenu",
            "version": "v2.1.1",
            "source": {
                "type": "git",
                "url": "https://github.com/PrestaShop/ps_mainmenu.git",
                "reference": "6bc5ddd52ce92b32f6a6a6e296bba09ecf2e6ed1"
            },
            "dist": {
                "type": "zip",
                "url": "https://api.github.com/repos/PrestaShop/ps_mainmenu/zipball/6bc5ddd52ce92b32f6a6a6e296bba09ecf2e6ed1",
                "reference": "6bc5ddd52ce92b32f6a6a6e296bba09ecf2e6ed1",
                "shasum": ""
            },
            "require": {
                "php": ">=5.4.0"
            },
            "type": "prestashop-module",
            "notification-url": "https://packagist.org/downloads/",
            "license": [
                "AFL-3.0"
            ],
            "authors": [
                {
                    "name": "PrestaShop SA",
                    "email": "contact@prestashop.com"
                }
            ],
            "description": "PrestaShop - Main menu",
            "homepage": "https://github.com/PrestaShop/ps_mainmenu",
            "time": "2018-06-05T12:09:19+00:00"
        },
        {
            "name": "prestashop/ps_searchbar",
            "version": "v2.0.1",
            "source": {
                "type": "git",
                "url": "https://github.com/PrestaShop/ps_searchbar.git",
                "reference": "ae165e9ca469926df0b07181bf8ecee431f82070"
            },
            "dist": {
                "type": "zip",
                "url": "https://api.github.com/repos/PrestaShop/ps_searchbar/zipball/ae165e9ca469926df0b07181bf8ecee431f82070",
                "reference": "ae165e9ca469926df0b07181bf8ecee431f82070",
                "shasum": ""
            },
            "require": {
                "php": ">=5.4"
            },
            "type": "prestashop-module",
            "notification-url": "https://packagist.org/downloads/",
            "license": [
                "AFL - Academic Free License (AFL 3.0)"
            ],
            "authors": [
                {
                    "name": "PrestaShop SA",
                    "email": "contact@prestashop.com"
                }
            ],
            "description": "PrestaShop module ps_searchbar",
            "homepage": "https://github.com/PrestaShop/ps_searchbar",
            "time": "2017-03-23T10:36:40+00:00"
        },
        {
            "name": "prestashop/ps_sharebuttons",
            "version": "v2.1.0",
            "source": {
                "type": "git",
                "url": "https://github.com/PrestaShop/ps_sharebuttons.git",
                "reference": "2a0302774b84820be38e76a34188d777de12403f"
            },
            "dist": {
                "type": "zip",
                "url": "https://api.github.com/repos/PrestaShop/ps_sharebuttons/zipball/2a0302774b84820be38e76a34188d777de12403f",
                "reference": "2a0302774b84820be38e76a34188d777de12403f",
                "shasum": ""
            },
            "require": {
                "php": ">=5.4"
            },
            "type": "prestashop-module",
            "notification-url": "https://packagist.org/downloads/",
            "license": [
                "AFL-3.0"
            ],
            "authors": [
                {
                    "name": "PrestaShop SA",
                    "email": "contact@prestashop.com"
                }
            ],
            "description": "PrestaShop module ps_sharebuttons",
            "homepage": "https://github.com/PrestaShop/ps_sharebuttons",
            "time": "2020-05-20T12:16:49+00:00"
        },
        {
            "name": "prestashop/ps_shoppingcart",
            "version": "v2.0.3",
            "source": {
                "type": "git",
                "url": "https://github.com/PrestaShop/ps_shoppingcart.git",
                "reference": "eea54698cfb4324508ae0c89efe737c1c3c03f17"
            },
            "dist": {
                "type": "zip",
                "url": "https://api.github.com/repos/PrestaShop/ps_shoppingcart/zipball/eea54698cfb4324508ae0c89efe737c1c3c03f17",
                "reference": "eea54698cfb4324508ae0c89efe737c1c3c03f17",
                "shasum": ""
            },
            "require": {
                "php": ">=5.4"
            },
            "require-dev": {
                "friendsofphp/php-cs-fixer": "^2.14",
                "prestashop/php-coding-standards": "dev-master"
            },
            "type": "prestashop-module",
            "notification-url": "https://packagist.org/downloads/",
            "license": [
                "AFL - Academic Free License (AFL 3.0)"
            ],
            "authors": [
                {
                    "name": "PrestaShop SA",
                    "email": "contact@prestashop.com"
                }
            ],
            "description": "PrestaShop module ps_shoppingcart",
            "homepage": "https://github.com/PrestaShop/ps_shoppingcart",
            "time": "2019-10-30T14:07:17+00:00"
        },
        {
            "name": "prestashop/ps_socialfollow",
            "version": "v2.1.0",
            "source": {
                "type": "git",
                "url": "https://github.com/PrestaShop/ps_socialfollow.git",
                "reference": "2a1bb73cbcdcf929b876b624f033d87c8b101133"
            },
            "dist": {
                "type": "zip",
                "url": "https://api.github.com/repos/PrestaShop/ps_socialfollow/zipball/2a1bb73cbcdcf929b876b624f033d87c8b101133",
                "reference": "2a1bb73cbcdcf929b876b624f033d87c8b101133",
                "shasum": ""
            },
            "require": {
                "php": ">=5.4"
            },
            "type": "prestashop-module",
            "notification-url": "https://packagist.org/downloads/",
            "license": [
                "AFL-3.0"
            ],
            "authors": [
                {
                    "name": "PrestaShop SA",
                    "email": "contact@prestashop.com"
                }
            ],
            "description": "PrestaShop module ps_socialfollow",
            "homepage": "https://github.com/PrestaShop/ps_socialfollow",
            "time": "2020-04-15T15:03:48+00:00"
        },
        {
            "name": "prestashop/ps_themecusto",
            "version": "v1.2.0",
            "source": {
                "type": "git",
                "url": "https://github.com/PrestaShop/ps_themecusto.git",
                "reference": "69482091a23a68caa19aedc89f04f01fa997db77"
            },
            "dist": {
                "type": "zip",
                "url": "https://api.github.com/repos/PrestaShop/ps_themecusto/zipball/69482091a23a68caa19aedc89f04f01fa997db77",
                "reference": "69482091a23a68caa19aedc89f04f01fa997db77",
                "shasum": ""
            },
            "require": {
                "php": ">=5.3.2"
            },
            "require-dev": {
                "prestashop/php-coding-standards": "dev-master"
            },
            "type": "prestashop-module",
            "autoload": {
                "classmap": [
                    "ps_themecusto.php",
                    "controllers",
                    "classes"
                ]
            },
            "notification-url": "https://packagist.org/downloads/",
            "license": [
                "AFL-3.0"
            ],
            "authors": [
                {
                    "name": "PrestaShop SA",
                    "email": "contact@prestashop.com"
                }
            ],
            "description": "PrestaShop module ps_themecusto",
            "homepage": "https://github.com/PrestaShop/ps_themecusto",
            "time": "2020-04-29T06:18:04+00:00"
        },
        {
            "name": "prestashop/ps_wirepayment",
            "version": "v2.1.0",
            "source": {
                "type": "git",
                "url": "https://github.com/PrestaShop/ps_wirepayment.git",
                "reference": "99e8fbb3c66bad0217cf6f19a987d4f175aa2740"
            },
            "dist": {
                "type": "zip",
                "url": "https://api.github.com/repos/PrestaShop/ps_wirepayment/zipball/99e8fbb3c66bad0217cf6f19a987d4f175aa2740",
                "reference": "99e8fbb3c66bad0217cf6f19a987d4f175aa2740",
                "shasum": ""
            },
            "require": {
                "php": ">=5.4"
            },
            "require-dev": {
                "prestashop/php-dev-tools": "^3.4"
            },
            "type": "prestashop-module",
            "notification-url": "https://packagist.org/downloads/",
            "license": [
                "AFL-3.0"
            ],
            "authors": [
                {
                    "name": "PrestaShop SA",
                    "email": "contact@prestashop.com"
                }
            ],
            "description": "PrestaShop module ps_wirepayment",
            "homepage": "https://github.com/PrestaShop/ps_wirepayment",
            "time": "2020-06-24T19:32:51+00:00"
        },
        {
            "name": "prestashop/sekeywords",
            "version": "v2.0.0",
            "source": {
                "type": "git",
                "url": "https://github.com/PrestaShop/sekeywords.git",
                "reference": "f174c055da105af3054690a4f6c48208849b5241"
            },
            "dist": {
                "type": "zip",
                "url": "https://api.github.com/repos/PrestaShop/sekeywords/zipball/f174c055da105af3054690a4f6c48208849b5241",
                "reference": "f174c055da105af3054690a4f6c48208849b5241",
                "shasum": ""
            },
            "require": {
                "php": ">=5.4"
            },
            "type": "prestashop-module",
            "notification-url": "https://packagist.org/downloads/",
            "license": [
                "AFL - Academic Free License (AFL 3.0)"
            ],
            "authors": [
                {
                    "name": "PrestaShop SA",
                    "email": "contact@prestashop.com"
                }
            ],
            "description": "PrestaShop module sekeywords",
            "homepage": "https://github.com/PrestaShop/sekeywords",
            "time": "2017-01-30T15:46:25+00:00"
        },
        {
            "name": "prestashop/statsbestcategories",
            "version": "v2.0.0",
            "source": {
                "type": "git",
                "url": "https://github.com/PrestaShop/statsbestcategories.git",
                "reference": "57791a21f63d43cf145fa1ef1f84031a47f5e7c2"
            },
            "dist": {
                "type": "zip",
                "url": "https://api.github.com/repos/PrestaShop/statsbestcategories/zipball/57791a21f63d43cf145fa1ef1f84031a47f5e7c2",
                "reference": "57791a21f63d43cf145fa1ef1f84031a47f5e7c2",
                "shasum": ""
            },
            "require": {
                "php": ">=5.4"
            },
            "type": "prestashop-module",
            "notification-url": "https://packagist.org/downloads/",
            "license": [
                "AFL - Academic Free License (AFL 3.0)"
            ],
            "authors": [
                {
                    "name": "PrestaShop SA",
                    "email": "contact@prestashop.com"
                }
            ],
            "description": "PrestaShop module statsbestcategories",
            "homepage": "https://github.com/PrestaShop/statsbestcategories",
            "time": "2017-12-08T14:47:07+00:00"
        },
        {
            "name": "prestashop/statsbestcustomers",
            "version": "v2.0.2",
            "source": {
                "type": "git",
                "url": "https://github.com/PrestaShop/statsbestcustomers.git",
                "reference": "b0250e88e9144ca373d8006c922d3e84ea4987b9"
            },
            "dist": {
                "type": "zip",
                "url": "https://api.github.com/repos/PrestaShop/statsbestcustomers/zipball/b0250e88e9144ca373d8006c922d3e84ea4987b9",
                "reference": "b0250e88e9144ca373d8006c922d3e84ea4987b9",
                "shasum": ""
            },
            "require": {
                "php": ">=5.4"
            },
            "type": "prestashop-module",
            "notification-url": "https://packagist.org/downloads/",
            "license": [
                "AFL - Academic Free License (AFL 3.0)"
            ],
            "authors": [
                {
                    "name": "PrestaShop SA",
                    "email": "contact@prestashop.com"
                }
            ],
            "description": "PrestaShop module statsbestcustomers",
            "homepage": "https://github.com/PrestaShop/statsbestcustomers",
            "time": "2018-01-29T17:21:50+00:00"
        },
        {
            "name": "prestashop/statsbestmanufacturers",
            "version": "v2.0.0",
            "source": {
                "type": "git",
                "url": "https://github.com/PrestaShop/statsbestmanufacturers.git",
                "reference": "b9897beda6084d08f489d4d00995a085b8e76739"
            },
            "dist": {
                "type": "zip",
                "url": "https://api.github.com/repos/PrestaShop/statsbestmanufacturers/zipball/b9897beda6084d08f489d4d00995a085b8e76739",
                "reference": "b9897beda6084d08f489d4d00995a085b8e76739",
                "shasum": ""
            },
            "require": {
                "php": ">=5.4"
            },
            "type": "prestashop-module",
            "notification-url": "https://packagist.org/downloads/",
            "license": [
                "AFL - Academic Free License (AFL 3.0)"
            ],
            "authors": [
                {
                    "name": "PrestaShop SA",
                    "email": "contact@prestashop.com"
                }
            ],
            "description": "PrestaShop module statsbestmanufacturers",
            "homepage": "https://github.com/PrestaShop/statsbestmanufacturers",
            "time": "2017-01-31T17:03:07+00:00"
        },
        {
            "name": "prestashop/statsbestproducts",
            "version": "v2.0.0",
            "source": {
                "type": "git",
                "url": "https://github.com/PrestaShop/statsbestproducts.git",
                "reference": "0ed33cdcc6cc6657ad97b944620e085a36261bc8"
            },
            "dist": {
                "type": "zip",
                "url": "https://api.github.com/repos/PrestaShop/statsbestproducts/zipball/0ed33cdcc6cc6657ad97b944620e085a36261bc8",
                "reference": "0ed33cdcc6cc6657ad97b944620e085a36261bc8",
                "shasum": ""
            },
            "require": {
                "php": ">=5.4"
            },
            "type": "prestashop-module",
            "notification-url": "https://packagist.org/downloads/",
            "license": [
                "AFL - Academic Free License (AFL 3.0)"
            ],
            "authors": [
                {
                    "name": "PrestaShop SA",
                    "email": "contact@prestashop.com"
                }
            ],
            "description": "PrestaShop module statsbestproducts",
            "homepage": "https://github.com/PrestaShop/statsbestproducts",
            "time": "2017-01-30T16:33:56+00:00"
        },
        {
            "name": "prestashop/statsbestsuppliers",
            "version": "v2.0.0",
            "source": {
                "type": "git",
                "url": "https://github.com/PrestaShop/statsbestsuppliers.git",
                "reference": "7e46e732b8a77dc989f5891ff9d3616d1c5fd46f"
            },
            "dist": {
                "type": "zip",
                "url": "https://api.github.com/repos/PrestaShop/statsbestsuppliers/zipball/7e46e732b8a77dc989f5891ff9d3616d1c5fd46f",
                "reference": "7e46e732b8a77dc989f5891ff9d3616d1c5fd46f",
                "shasum": ""
            },
            "require": {
                "php": ">=5.4"
            },
            "type": "prestashop-module",
            "notification-url": "https://packagist.org/downloads/",
            "license": [
                "AFL - Academic Free License (AFL 3.0)"
            ],
            "authors": [
                {
                    "name": "PrestaShop SA",
                    "email": "contact@prestashop.com"
                }
            ],
            "description": "PrestaShop module statsbestsuppliers",
            "homepage": "https://github.com/PrestaShop/statsbestsuppliers",
            "time": "2017-01-30T16:34:19+00:00"
        },
        {
            "name": "prestashop/statsbestvouchers",
            "version": "v2.0.0",
            "source": {
                "type": "git",
                "url": "https://github.com/PrestaShop/statsbestvouchers.git",
                "reference": "c8ee93efa6d83cca3410285d8a7f4df904db21f0"
            },
            "dist": {
                "type": "zip",
                "url": "https://api.github.com/repos/PrestaShop/statsbestvouchers/zipball/c8ee93efa6d83cca3410285d8a7f4df904db21f0",
                "reference": "c8ee93efa6d83cca3410285d8a7f4df904db21f0",
                "shasum": ""
            },
            "require": {
                "php": ">=5.4"
            },
            "type": "prestashop-module",
            "notification-url": "https://packagist.org/downloads/",
            "license": [
                "AFL - Academic Free License (AFL 3.0)"
            ],
            "authors": [
                {
                    "name": "PrestaShop SA",
                    "email": "contact@prestashop.com"
                }
            ],
            "description": "PrestaShop module statsbestvouchers",
            "homepage": "https://github.com/PrestaShop/statsbestvouchers",
            "time": "2017-01-30T16:34:41+00:00"
        },
        {
            "name": "prestashop/statscarrier",
            "version": "v2.0.0",
            "source": {
                "type": "git",
                "url": "https://github.com/PrestaShop/statscarrier.git",
                "reference": "3ccfe3914dd19f1fa31166e001c55eefe574877d"
            },
            "dist": {
                "type": "zip",
                "url": "https://api.github.com/repos/PrestaShop/statscarrier/zipball/3ccfe3914dd19f1fa31166e001c55eefe574877d",
                "reference": "3ccfe3914dd19f1fa31166e001c55eefe574877d",
                "shasum": ""
            },
            "require": {
                "php": ">=5.4"
            },
            "type": "prestashop-module",
            "notification-url": "https://packagist.org/downloads/",
            "license": [
                "AFL - Academic Free License (AFL 3.0)"
            ],
            "authors": [
                {
                    "name": "PrestaShop SA",
                    "email": "contact@prestashop.com"
                }
            ],
            "description": "PrestaShop module statscarrier",
            "homepage": "https://github.com/PrestaShop/statscarrier",
            "time": "2017-01-30T17:03:51+00:00"
        },
        {
            "name": "prestashop/statscatalog",
            "version": "v2.0.1",
            "source": {
                "type": "git",
                "url": "https://github.com/PrestaShop/statscatalog.git",
                "reference": "be6be71c703900dda0182e56c9c6658ab85f215b"
            },
            "dist": {
                "type": "zip",
                "url": "https://api.github.com/repos/PrestaShop/statscatalog/zipball/be6be71c703900dda0182e56c9c6658ab85f215b",
                "reference": "be6be71c703900dda0182e56c9c6658ab85f215b",
                "shasum": ""
            },
            "require": {
                "php": ">=5.4"
            },
            "type": "prestashop-module",
            "notification-url": "https://packagist.org/downloads/",
            "license": [
                "AFL - Academic Free License (AFL 3.0)"
            ],
            "authors": [
                {
                    "name": "PrestaShop SA",
                    "email": "contact@prestashop.com"
                }
            ],
            "description": "PrestaShop module statscatalog",
            "homepage": "https://github.com/PrestaShop/statscatalog",
            "time": "2017-02-02T08:39:32+00:00"
        },
        {
            "name": "prestashop/statscheckup",
            "version": "v2.0.1",
            "source": {
                "type": "git",
                "url": "https://github.com/PrestaShop/statscheckup.git",
                "reference": "7acd7702ab8ecb2b88e529e1eab8d4b7fafbca07"
            },
            "dist": {
                "type": "zip",
                "url": "https://api.github.com/repos/PrestaShop/statscheckup/zipball/7acd7702ab8ecb2b88e529e1eab8d4b7fafbca07",
                "reference": "7acd7702ab8ecb2b88e529e1eab8d4b7fafbca07",
                "shasum": ""
            },
            "require": {
                "php": ">=5.4"
            },
            "type": "prestashop-module",
            "notification-url": "https://packagist.org/downloads/",
            "license": [
                "AFL - Academic Free License (AFL 3.0)"
            ],
            "authors": [
                {
                    "name": "PrestaShop SA",
                    "email": "contact@prestashop.com"
                }
            ],
            "description": "PrestaShop module statscheckup",
            "homepage": "https://github.com/PrestaShop/statscheckup",
            "time": "2018-12-17T09:59:57+00:00"
        },
        {
            "name": "prestashop/statsdata",
            "version": "v2.0.0",
            "source": {
                "type": "git",
                "url": "https://github.com/PrestaShop/statsdata.git",
                "reference": "31c4c8aa8a8dc243b9413b89a671bf075a73f784"
            },
            "dist": {
                "type": "zip",
                "url": "https://api.github.com/repos/PrestaShop/statsdata/zipball/31c4c8aa8a8dc243b9413b89a671bf075a73f784",
                "reference": "31c4c8aa8a8dc243b9413b89a671bf075a73f784",
                "shasum": ""
            },
            "require": {
                "php": ">=5.4"
            },
            "type": "prestashop-module",
            "notification-url": "https://packagist.org/downloads/",
            "license": [
                "AFL - Academic Free License (AFL 3.0)"
            ],
            "authors": [
                {
                    "name": "PrestaShop SA",
                    "email": "contact@prestashop.com"
                }
            ],
            "description": "PrestaShop module statsdata",
            "homepage": "https://github.com/PrestaShop/statsdata",
            "time": "2017-01-31T17:00:41+00:00"
        },
        {
            "name": "prestashop/statsequipment",
            "version": "v2.0.0",
            "source": {
                "type": "git",
                "url": "https://github.com/PrestaShop/statsequipment.git",
                "reference": "4b0c3f75d55bdd18b2903f8263ce3b48b6cf30ec"
            },
            "dist": {
                "type": "zip",
                "url": "https://api.github.com/repos/PrestaShop/statsequipment/zipball/4b0c3f75d55bdd18b2903f8263ce3b48b6cf30ec",
                "reference": "4b0c3f75d55bdd18b2903f8263ce3b48b6cf30ec",
                "shasum": ""
            },
            "require": {
                "php": ">=5.4"
            },
            "type": "prestashop-module",
            "notification-url": "https://packagist.org/downloads/",
            "license": [
                "AFL - Academic Free License (AFL 3.0)"
            ],
            "authors": [
                {
                    "name": "PrestaShop SA",
                    "email": "contact@prestashop.com"
                }
            ],
            "description": "PrestaShop module statsequipment",
            "homepage": "https://github.com/PrestaShop/statsequipment",
            "time": "2017-01-31T17:01:36+00:00"
        },
        {
            "name": "prestashop/statsforecast",
            "version": "v2.0.3",
            "source": {
                "type": "git",
                "url": "https://github.com/PrestaShop/statsforecast.git",
                "reference": "8ecbeaef0e32657cf79000f95861e41e19e22d49"
            },
            "dist": {
                "type": "zip",
                "url": "https://api.github.com/repos/PrestaShop/statsforecast/zipball/8ecbeaef0e32657cf79000f95861e41e19e22d49",
                "reference": "8ecbeaef0e32657cf79000f95861e41e19e22d49",
                "shasum": ""
            },
            "require": {
                "php": ">=5.4"
            },
            "type": "prestashop-module",
            "notification-url": "https://packagist.org/downloads/",
            "license": [
                "AFL-3.0"
            ],
            "authors": [
                {
                    "name": "PrestaShop SA",
                    "email": "contact@prestashop.com"
                }
            ],
            "description": "PrestaShop module statsforecast",
            "homepage": "https://github.com/PrestaShop/statsforecast",
            "time": "2018-01-29T18:37:54+00:00"
        },
        {
            "name": "prestashop/statslive",
            "version": "v2.0.2",
            "source": {
                "type": "git",
                "url": "https://github.com/PrestaShop/statslive.git",
                "reference": "70d7d3eb8c35e8ea1f6c65488aa3507da6cf82d5"
            },
            "dist": {
                "type": "zip",
                "url": "https://api.github.com/repos/PrestaShop/statslive/zipball/70d7d3eb8c35e8ea1f6c65488aa3507da6cf82d5",
                "reference": "70d7d3eb8c35e8ea1f6c65488aa3507da6cf82d5",
                "shasum": ""
            },
            "require": {
                "php": ">=5.4"
            },
            "type": "prestashop-module",
            "notification-url": "https://packagist.org/downloads/",
            "license": [
                "AFL - Academic Free License (AFL 3.0)"
            ],
            "authors": [
                {
                    "name": "PrestaShop SA",
                    "email": "contact@prestashop.com"
                }
            ],
            "description": "PrestaShop module statslive",
            "homepage": "https://github.com/PrestaShop/statslive",
            "time": "2017-02-02T08:18:06+00:00"
        },
        {
            "name": "prestashop/statsnewsletter",
            "version": "v2.0.2",
            "source": {
                "type": "git",
                "url": "https://github.com/PrestaShop/statsnewsletter.git",
                "reference": "7fd9a55c4b39eb034f73ef4723a1a83c6d73560e"
            },
            "dist": {
                "type": "zip",
                "url": "https://api.github.com/repos/PrestaShop/statsnewsletter/zipball/7fd9a55c4b39eb034f73ef4723a1a83c6d73560e",
                "reference": "7fd9a55c4b39eb034f73ef4723a1a83c6d73560e",
                "shasum": ""
            },
            "require": {
                "php": ">=5.4"
            },
            "type": "prestashop-module",
            "notification-url": "https://packagist.org/downloads/",
            "license": [
                "AFL-3.0"
            ],
            "authors": [
                {
                    "name": "PrestaShop SA",
                    "email": "contact@prestashop.com"
                }
            ],
            "description": "PrestaShop module statsnewsletter",
            "homepage": "https://github.com/PrestaShop/statsnewsletter",
            "time": "2018-01-29T18:39:03+00:00"
        },
        {
            "name": "prestashop/statsorigin",
            "version": "v2.0.2",
            "source": {
                "type": "git",
                "url": "https://github.com/PrestaShop/statsorigin.git",
                "reference": "24ca4f143a2f0b5d3d7bc817547df79f837faeb3"
            },
            "dist": {
                "type": "zip",
                "url": "https://api.github.com/repos/PrestaShop/statsorigin/zipball/24ca4f143a2f0b5d3d7bc817547df79f837faeb3",
                "reference": "24ca4f143a2f0b5d3d7bc817547df79f837faeb3",
                "shasum": ""
            },
            "require": {
                "php": ">=5.4"
            },
            "type": "prestashop-module",
            "notification-url": "https://packagist.org/downloads/",
            "license": [
                "AFL-3.0"
            ],
            "authors": [
                {
                    "name": "PrestaShop SA",
                    "email": "contact@prestashop.com"
                }
            ],
            "description": "PrestaShop module statsorigin",
            "homepage": "https://github.com/PrestaShop/statsorigin",
            "time": "2018-01-29T19:17:31+00:00"
        },
        {
            "name": "prestashop/statspersonalinfos",
            "version": "v2.0.3",
            "source": {
                "type": "git",
                "url": "https://github.com/PrestaShop/statspersonalinfos.git",
                "reference": "d00510d282fc442535f8110f30f44d502c4addaa"
            },
            "dist": {
                "type": "zip",
                "url": "https://api.github.com/repos/PrestaShop/statspersonalinfos/zipball/d00510d282fc442535f8110f30f44d502c4addaa",
                "reference": "d00510d282fc442535f8110f30f44d502c4addaa",
                "shasum": ""
            },
            "require": {
                "php": ">=5.4"
            },
            "type": "prestashop-module",
            "notification-url": "https://packagist.org/downloads/",
            "license": [
                "AFL-3.0"
            ],
            "authors": [
                {
                    "name": "PrestaShop SA",
                    "email": "contact@prestashop.com"
                }
            ],
            "description": "PrestaShop module statspersonalinfos",
            "homepage": "https://github.com/PrestaShop/statspersonalinfos",
            "time": "2020-06-01T12:28:27+00:00"
        },
        {
            "name": "prestashop/statsproduct",
            "version": "v2.0.3",
            "source": {
                "type": "git",
                "url": "https://github.com/PrestaShop/statsproduct.git",
                "reference": "caf05aefabd63ac84e06bc2a0bdcf69f965d03c4"
            },
            "dist": {
                "type": "zip",
                "url": "https://api.github.com/repos/PrestaShop/statsproduct/zipball/caf05aefabd63ac84e06bc2a0bdcf69f965d03c4",
                "reference": "caf05aefabd63ac84e06bc2a0bdcf69f965d03c4",
                "shasum": ""
            },
            "require": {
                "php": ">=5.4"
            },
            "type": "prestashop-module",
            "notification-url": "https://packagist.org/downloads/",
            "license": [
                "AFL-3.0"
            ],
            "authors": [
                {
                    "name": "PrestaShop SA",
                    "email": "contact@prestashop.com"
                }
            ],
            "description": "PrestaShop module statsproduct",
            "homepage": "https://github.com/PrestaShop/statsproduct",
            "time": "2018-01-29T18:57:47+00:00"
        },
        {
            "name": "prestashop/statsregistrations",
            "version": "v2.0.0",
            "source": {
                "type": "git",
                "url": "https://github.com/PrestaShop/statsregistrations.git",
                "reference": "51d79fb12770919f1b1f9d9d9f931148d60149c2"
            },
            "dist": {
                "type": "zip",
                "url": "https://api.github.com/repos/PrestaShop/statsregistrations/zipball/51d79fb12770919f1b1f9d9d9f931148d60149c2",
                "reference": "51d79fb12770919f1b1f9d9d9f931148d60149c2",
                "shasum": ""
            },
            "require": {
                "php": ">=5.4"
            },
            "type": "prestashop-module",
            "notification-url": "https://packagist.org/downloads/",
            "license": [
                "AFL - Academic Free License (AFL 3.0)"
            ],
            "authors": [
                {
                    "name": "PrestaShop SA",
                    "email": "contact@prestashop.com"
                }
            ],
            "description": "PrestaShop module statsregistrations",
            "homepage": "https://github.com/PrestaShop/statsregistrations",
            "time": "2017-01-31T17:22:19+00:00"
        },
        {
            "name": "prestashop/statssales",
            "version": "v2.0.0",
            "source": {
                "type": "git",
                "url": "https://github.com/PrestaShop/statssales.git",
                "reference": "6e28ce4ea2eb1a4a8b6b76bfb6b56e1b02ef651a"
            },
            "dist": {
                "type": "zip",
                "url": "https://api.github.com/repos/PrestaShop/statssales/zipball/6e28ce4ea2eb1a4a8b6b76bfb6b56e1b02ef651a",
                "reference": "6e28ce4ea2eb1a4a8b6b76bfb6b56e1b02ef651a",
                "shasum": ""
            },
            "require": {
                "php": ">=5.4"
            },
            "type": "prestashop-module",
            "notification-url": "https://packagist.org/downloads/",
            "license": [
                "AFL - Academic Free License (AFL 3.0)"
            ],
            "authors": [
                {
                    "name": "PrestaShop SA",
                    "email": "contact@prestashop.com"
                }
            ],
            "description": "PrestaShop module statssales",
            "homepage": "https://github.com/PrestaShop/statssales",
            "time": "2017-01-31T17:23:19+00:00"
        },
        {
            "name": "prestashop/statssearch",
            "version": "v2.0.1",
            "source": {
                "type": "git",
                "url": "https://github.com/PrestaShop/statssearch.git",
                "reference": "8b77131a1fdbebc4d5d6768a31de17b4d2a26b97"
            },
            "dist": {
                "type": "zip",
                "url": "https://api.github.com/repos/PrestaShop/statssearch/zipball/8b77131a1fdbebc4d5d6768a31de17b4d2a26b97",
                "reference": "8b77131a1fdbebc4d5d6768a31de17b4d2a26b97",
                "shasum": ""
            },
            "require": {
                "php": ">=5.4"
            },
            "type": "prestashop-module",
            "notification-url": "https://packagist.org/downloads/",
            "license": [
                "AFL - Academic Free License (AFL 3.0)"
            ],
            "authors": [
                {
                    "name": "PrestaShop SA",
                    "email": "contact@prestashop.com"
                }
            ],
            "description": "PrestaShop module statssearch",
            "homepage": "https://github.com/PrestaShop/statssearch",
            "time": "2017-12-08T12:37:58+00:00"
        },
        {
            "name": "prestashop/statsstock",
            "version": "v2.0.0",
            "source": {
                "type": "git",
                "url": "https://github.com/PrestaShop/statsstock.git",
                "reference": "1b60aae430151943d6e4b0068a3e30ab2cc5843e"
            },
            "dist": {
                "type": "zip",
                "url": "https://api.github.com/repos/PrestaShop/statsstock/zipball/1b60aae430151943d6e4b0068a3e30ab2cc5843e",
                "reference": "1b60aae430151943d6e4b0068a3e30ab2cc5843e",
                "shasum": ""
            },
            "require": {
                "php": ">=5.4"
            },
            "type": "prestashop-module",
            "notification-url": "https://packagist.org/downloads/",
            "license": [
                "AFL - Academic Free License (AFL 3.0)"
            ],
            "authors": [
                {
                    "name": "PrestaShop SA",
                    "email": "contact@prestashop.com"
                }
            ],
            "description": "PrestaShop module statsstock",
            "homepage": "https://github.com/PrestaShop/statsstock",
            "time": "2017-01-31T17:24:06+00:00"
        },
        {
            "name": "prestashop/statsvisits",
            "version": "v2.0.2",
            "source": {
                "type": "git",
                "url": "https://github.com/PrestaShop/statsvisits.git",
                "reference": "c6255d571d3b1d2e8863d87482e0df42de862f96"
            },
            "dist": {
                "type": "zip",
                "url": "https://api.github.com/repos/PrestaShop/statsvisits/zipball/c6255d571d3b1d2e8863d87482e0df42de862f96",
                "reference": "c6255d571d3b1d2e8863d87482e0df42de862f96",
                "shasum": ""
            },
            "require": {
                "php": ">=5.4"
            },
            "type": "prestashop-module",
            "notification-url": "https://packagist.org/downloads/",
            "license": [
                "AFL-3.0"
            ],
            "authors": [
                {
                    "name": "PrestaShop SA",
                    "email": "contact@prestashop.com"
                }
            ],
            "description": "PrestaShop module statsvisits",
            "homepage": "https://github.com/PrestaShop/statsvisits",
            "time": "2018-01-29T18:08:52+00:00"
        },
        {
            "name": "prestashop/translationtools-bundle",
            "version": "v4.0.3",
            "source": {
                "type": "git",
                "url": "https://github.com/PrestaShop/TranslationToolsBundle.git",
                "reference": "ba663b159bd560a2b570766ff5610c81f2462035"
            },
            "dist": {
                "type": "zip",
                "url": "https://api.github.com/repos/PrestaShop/TranslationToolsBundle/zipball/ba663b159bd560a2b570766ff5610c81f2462035",
                "reference": "ba663b159bd560a2b570766ff5610c81f2462035",
                "shasum": ""
            },
            "require": {
                "nikic/php-parser": "^4",
                "php": ">=7.1",
                "smarty/smarty": "^3.1",
                "symfony/twig-bridge": "^3.4",
                "twig/twig": "^1.34|^2.4"
            },
            "require-dev": {
                "doctrine/common": "~2.10.0",
                "phpunit/phpunit": "^5.7",
                "symfony/framework-bundle": "^3.4",
                "symfony/translation": "^3.4"
            },
            "type": "bundle",
            "autoload": {
                "psr-4": {
                    "PrestaShop\\TranslationToolsBundle\\": ""
                }
            },
            "notification-url": "https://packagist.org/downloads/",
            "license": [
                "MIT"
            ],
            "authors": [
                {
                    "name": "Mickaël Andrieu",
                    "email": "andrieu.travail@gmail.com"
                },
                {
                    "name": "Nawo Mbechezi",
                    "email": "mlanawo.mbechezi@ikimea.com"
                },
                {
                    "name": "Jérémie Tabet",
                    "email": "master@jeremietabet.com"
                }
            ],
            "description": "Translation tools for PrestaShop",
            "keywords": [
                "parser",
                "prestashop",
                "translation"
            ],
            "time": "2019-09-30T14:09:36+00:00"
        },
        {
            "name": "prestashop/welcome",
            "version": "v6.0.0",
            "source": {
                "type": "git",
                "url": "https://github.com/PrestaShop/welcome.git",
                "reference": "a0ad26a5fdeb0311e1aea1a42be3d9c74e889a50"
            },
            "dist": {
                "type": "zip",
                "url": "https://api.github.com/repos/PrestaShop/welcome/zipball/a0ad26a5fdeb0311e1aea1a42be3d9c74e889a50",
                "reference": "a0ad26a5fdeb0311e1aea1a42be3d9c74e889a50",
                "shasum": ""
            },
            "require": {
                "php": ">=5.4.0"
            },
            "type": "prestashop-module",
            "autoload": {
                "psr-4": {
                    "OnBoarding\\": "OnBoarding/"
                },
                "exclude-from-classmap": []
            },
            "notification-url": "https://packagist.org/downloads/",
            "license": [
                "AFL-3.0"
            ],
            "authors": [
                {
                    "name": "PrestaShop SA",
                    "email": "contact@prestashop.com"
                }
            ],
            "description": "Welcome module for PrestaShop helping the users to create products.",
            "homepage": "https://github.com/PrestaShop/welcome",
            "time": "2019-05-02T15:48:46+00:00"
        },
        {
            "name": "psr/cache",
            "version": "1.0.1",
            "source": {
                "type": "git",
                "url": "https://github.com/php-fig/cache.git",
                "reference": "d11b50ad223250cf17b86e38383413f5a6764bf8"
            },
            "dist": {
                "type": "zip",
                "url": "https://api.github.com/repos/php-fig/cache/zipball/d11b50ad223250cf17b86e38383413f5a6764bf8",
                "reference": "d11b50ad223250cf17b86e38383413f5a6764bf8",
                "shasum": ""
            },
            "require": {
                "php": ">=5.3.0"
            },
            "type": "library",
            "extra": {
                "branch-alias": {
                    "dev-master": "1.0.x-dev"
                }
            },
            "autoload": {
                "psr-4": {
                    "Psr\\Cache\\": "src/"
                }
            },
            "notification-url": "https://packagist.org/downloads/",
            "license": [
                "MIT"
            ],
            "authors": [
                {
                    "name": "PHP-FIG",
                    "homepage": "http://www.php-fig.org/"
                }
            ],
            "description": "Common interface for caching libraries",
            "keywords": [
                "cache",
                "psr",
                "psr-6"
            ],
            "time": "2016-08-06T20:24:11+00:00"
        },
        {
            "name": "psr/container",
            "version": "1.0.0",
            "source": {
                "type": "git",
                "url": "https://github.com/php-fig/container.git",
                "reference": "b7ce3b176482dbbc1245ebf52b181af44c2cf55f"
            },
            "dist": {
                "type": "zip",
                "url": "https://api.github.com/repos/php-fig/container/zipball/b7ce3b176482dbbc1245ebf52b181af44c2cf55f",
                "reference": "b7ce3b176482dbbc1245ebf52b181af44c2cf55f",
                "shasum": ""
            },
            "require": {
                "php": ">=5.3.0"
            },
            "type": "library",
            "extra": {
                "branch-alias": {
                    "dev-master": "1.0.x-dev"
                }
            },
            "autoload": {
                "psr-4": {
                    "Psr\\Container\\": "src/"
                }
            },
            "notification-url": "https://packagist.org/downloads/",
            "license": [
                "MIT"
            ],
            "authors": [
                {
                    "name": "PHP-FIG",
                    "homepage": "http://www.php-fig.org/"
                }
            ],
            "description": "Common Container Interface (PHP FIG PSR-11)",
            "homepage": "https://github.com/php-fig/container",
            "keywords": [
                "PSR-11",
                "container",
                "container-interface",
                "container-interop",
                "psr"
            ],
            "time": "2017-02-14T16:28:37+00:00"
        },
        {
            "name": "psr/link",
            "version": "1.0.0",
            "source": {
                "type": "git",
                "url": "https://github.com/php-fig/link.git",
                "reference": "eea8e8662d5cd3ae4517c9b864493f59fca95562"
            },
            "dist": {
                "type": "zip",
                "url": "https://api.github.com/repos/php-fig/link/zipball/eea8e8662d5cd3ae4517c9b864493f59fca95562",
                "reference": "eea8e8662d5cd3ae4517c9b864493f59fca95562",
                "shasum": ""
            },
            "require": {
                "php": ">=5.3.0"
            },
            "type": "library",
            "extra": {
                "branch-alias": {
                    "dev-master": "1.0.x-dev"
                }
            },
            "autoload": {
                "psr-4": {
                    "Psr\\Link\\": "src/"
                }
            },
            "notification-url": "https://packagist.org/downloads/",
            "license": [
                "MIT"
            ],
            "authors": [
                {
                    "name": "PHP-FIG",
                    "homepage": "http://www.php-fig.org/"
                }
            ],
            "description": "Common interfaces for HTTP links",
            "keywords": [
                "http",
                "http-link",
                "link",
                "psr",
                "psr-13",
                "rest"
            ],
            "time": "2016-10-28T16:06:13+00:00"
        },
        {
            "name": "psr/log",
            "version": "1.1.2",
            "source": {
                "type": "git",
                "url": "https://github.com/php-fig/log.git",
                "reference": "446d54b4cb6bf489fc9d75f55843658e6f25d801"
            },
            "dist": {
                "type": "zip",
                "url": "https://api.github.com/repos/php-fig/log/zipball/446d54b4cb6bf489fc9d75f55843658e6f25d801",
                "reference": "446d54b4cb6bf489fc9d75f55843658e6f25d801",
                "shasum": ""
            },
            "require": {
                "php": ">=5.3.0"
            },
            "type": "library",
            "extra": {
                "branch-alias": {
                    "dev-master": "1.1.x-dev"
                }
            },
            "autoload": {
                "psr-4": {
                    "Psr\\Log\\": "Psr/Log/"
                }
            },
            "notification-url": "https://packagist.org/downloads/",
            "license": [
                "MIT"
            ],
            "authors": [
                {
                    "name": "PHP-FIG",
                    "homepage": "http://www.php-fig.org/"
                }
            ],
            "description": "Common interface for logging libraries",
            "homepage": "https://github.com/php-fig/log",
            "keywords": [
                "log",
                "psr",
                "psr-3"
            ],
            "time": "2019-11-01T11:05:21+00:00"
        },
        {
            "name": "psr/simple-cache",
            "version": "1.0.1",
            "source": {
                "type": "git",
                "url": "https://github.com/php-fig/simple-cache.git",
                "reference": "408d5eafb83c57f6365a3ca330ff23aa4a5fa39b"
            },
            "dist": {
                "type": "zip",
                "url": "https://api.github.com/repos/php-fig/simple-cache/zipball/408d5eafb83c57f6365a3ca330ff23aa4a5fa39b",
                "reference": "408d5eafb83c57f6365a3ca330ff23aa4a5fa39b",
                "shasum": ""
            },
            "require": {
                "php": ">=5.3.0"
            },
            "type": "library",
            "extra": {
                "branch-alias": {
                    "dev-master": "1.0.x-dev"
                }
            },
            "autoload": {
                "psr-4": {
                    "Psr\\SimpleCache\\": "src/"
                }
            },
            "notification-url": "https://packagist.org/downloads/",
            "license": [
                "MIT"
            ],
            "authors": [
                {
                    "name": "PHP-FIG",
                    "homepage": "http://www.php-fig.org/"
                }
            ],
            "description": "Common interfaces for simple caching",
            "keywords": [
                "cache",
                "caching",
                "psr",
                "psr-16",
                "simple-cache"
            ],
            "time": "2017-10-23T01:57:42+00:00"
        },
        {
            "name": "react/promise",
            "version": "v2.7.1",
            "source": {
                "type": "git",
                "url": "https://github.com/reactphp/promise.git",
                "reference": "31ffa96f8d2ed0341a57848cbb84d88b89dd664d"
            },
            "dist": {
                "type": "zip",
                "url": "https://api.github.com/repos/reactphp/promise/zipball/31ffa96f8d2ed0341a57848cbb84d88b89dd664d",
                "reference": "31ffa96f8d2ed0341a57848cbb84d88b89dd664d",
                "shasum": ""
            },
            "require": {
                "php": ">=5.4.0"
            },
            "require-dev": {
                "phpunit/phpunit": "~4.8"
            },
            "type": "library",
            "autoload": {
                "psr-4": {
                    "React\\Promise\\": "src/"
                },
                "files": [
                    "src/functions_include.php"
                ]
            },
            "notification-url": "https://packagist.org/downloads/",
            "license": [
                "MIT"
            ],
            "authors": [
                {
                    "name": "Jan Sorgalla",
                    "email": "jsorgalla@gmail.com"
                }
            ],
            "description": "A lightweight implementation of CommonJS Promises/A for PHP",
            "keywords": [
                "promise",
                "promises"
            ],
            "time": "2019-01-07T21:25:54+00:00"
        },
        {
            "name": "sensio/distribution-bundle",
            "version": "v5.0.25",
            "source": {
                "type": "git",
                "url": "https://github.com/sensiolabs/SensioDistributionBundle.git",
                "reference": "80a38234bde8321fb92aa0b8c27978a272bb4baf"
            },
            "dist": {
                "type": "zip",
                "url": "https://api.github.com/repos/sensiolabs/SensioDistributionBundle/zipball/80a38234bde8321fb92aa0b8c27978a272bb4baf",
                "reference": "80a38234bde8321fb92aa0b8c27978a272bb4baf",
                "shasum": ""
            },
            "require": {
                "php": ">=5.3.9",
                "sensiolabs/security-checker": "~5.0|~6.0",
                "symfony/class-loader": "~2.3|~3.0",
                "symfony/config": "~2.3|~3.0",
                "symfony/dependency-injection": "~2.3|~3.0",
                "symfony/filesystem": "~2.3|~3.0",
                "symfony/http-kernel": "~2.3|~3.0",
                "symfony/process": "~2.3|~3.0"
            },
            "type": "symfony-bundle",
            "extra": {
                "branch-alias": {
                    "dev-master": "5.0.x-dev"
                }
            },
            "autoload": {
                "psr-4": {
                    "Sensio\\Bundle\\DistributionBundle\\": ""
                }
            },
            "notification-url": "https://packagist.org/downloads/",
            "license": [
                "MIT"
            ],
            "authors": [
                {
                    "name": "Fabien Potencier",
                    "email": "fabien@symfony.com"
                }
            ],
            "description": "Base bundle for Symfony Distributions",
            "keywords": [
                "configuration",
                "distribution"
            ],
            "time": "2019-06-18T15:43:58+00:00"
        },
        {
            "name": "sensio/framework-extra-bundle",
            "version": "v5.4.1",
            "source": {
                "type": "git",
                "url": "https://github.com/sensiolabs/SensioFrameworkExtraBundle.git",
                "reference": "585f4b3a1c54f24d1a8431c729fc8f5acca20c8a"
            },
            "dist": {
                "type": "zip",
                "url": "https://api.github.com/repos/sensiolabs/SensioFrameworkExtraBundle/zipball/585f4b3a1c54f24d1a8431c729fc8f5acca20c8a",
                "reference": "585f4b3a1c54f24d1a8431c729fc8f5acca20c8a",
                "shasum": ""
            },
            "require": {
                "doctrine/annotations": "^1.0",
                "doctrine/persistence": "^1.0",
                "php": ">=7.1.3",
                "symfony/config": "^3.4|^4.3",
                "symfony/dependency-injection": "^3.4|^4.3",
                "symfony/framework-bundle": "^3.4|^4.3",
                "symfony/http-kernel": "^3.4|^4.3"
            },
            "require-dev": {
                "doctrine/doctrine-bundle": "^1.6",
                "doctrine/orm": "^2.5",
                "nyholm/psr7": "^1.1",
                "symfony/browser-kit": "^3.4|^4.3",
                "symfony/dom-crawler": "^3.4|^4.3",
                "symfony/expression-language": "^3.4|^4.3",
                "symfony/finder": "^3.4|^4.3",
                "symfony/monolog-bridge": "^3.0|^4.0",
                "symfony/monolog-bundle": "^3.2",
                "symfony/phpunit-bridge": "^3.4.19|^4.1.8",
                "symfony/psr-http-message-bridge": "^1.1",
                "symfony/security-bundle": "^3.4|^4.3",
                "symfony/twig-bundle": "^3.4|^4.3",
                "symfony/yaml": "^3.4|^4.3",
                "twig/twig": "~1.12|~2.0"
            },
            "suggest": {
                "symfony/expression-language": "",
                "symfony/psr-http-message-bridge": "To use the PSR-7 converters",
                "symfony/security-bundle": ""
            },
            "type": "symfony-bundle",
            "extra": {
                "branch-alias": {
                    "dev-master": "5.4.x-dev"
                }
            },
            "autoload": {
                "psr-4": {
                    "Sensio\\Bundle\\FrameworkExtraBundle\\": ""
                }
            },
            "notification-url": "https://packagist.org/downloads/",
            "license": [
                "MIT"
            ],
            "authors": [
                {
                    "name": "Fabien Potencier",
                    "email": "fabien@symfony.com"
                }
            ],
            "description": "This bundle provides a way to configure your controllers with annotations",
            "keywords": [
                "annotations",
                "controllers"
            ],
            "time": "2019-07-08T08:31:25+00:00"
        },
        {
            "name": "sensiolabs/security-checker",
            "version": "v6.0.3",
            "source": {
                "type": "git",
                "url": "https://github.com/sensiolabs/security-checker.git",
                "reference": "a576c01520d9761901f269c4934ba55448be4a54"
            },
            "dist": {
                "type": "zip",
                "url": "https://api.github.com/repos/sensiolabs/security-checker/zipball/a576c01520d9761901f269c4934ba55448be4a54",
                "reference": "a576c01520d9761901f269c4934ba55448be4a54",
                "shasum": ""
            },
            "require": {
                "php": ">=7.1.3",
                "symfony/console": "^2.8|^3.4|^4.2|^5.0",
                "symfony/http-client": "^4.3|^5.0",
                "symfony/mime": "^4.3|^5.0",
                "symfony/polyfill-ctype": "^1.11"
            },
            "bin": [
                "security-checker"
            ],
            "type": "library",
            "extra": {
                "branch-alias": {
                    "dev-master": "6.0-dev"
                }
            },
            "autoload": {
                "psr-4": {
                    "SensioLabs\\Security\\": "SensioLabs/Security"
                }
            },
            "notification-url": "https://packagist.org/downloads/",
            "license": [
                "MIT"
            ],
            "authors": [
                {
                    "name": "Fabien Potencier",
                    "email": "fabien.potencier@gmail.com"
                }
            ],
            "description": "A security checker for your composer.lock",
            "time": "2019-11-01T13:20:14+00:00"
        },
        {
            "name": "shudrum/array-finder",
            "version": "v1.1.0",
            "source": {
                "type": "git",
                "url": "https://github.com/Shudrum/ArrayFinder.git",
                "reference": "42380f01017371b7a1e8e02b0bf12cb534e454d7"
            },
            "dist": {
                "type": "zip",
                "url": "https://api.github.com/repos/Shudrum/ArrayFinder/zipball/42380f01017371b7a1e8e02b0bf12cb534e454d7",
                "reference": "42380f01017371b7a1e8e02b0bf12cb534e454d7",
                "shasum": ""
            },
            "require": {
                "php": ">=5.4"
            },
            "type": "library",
            "autoload": {
                "psr-4": {
                    "Shudrum\\Component\\ArrayFinder\\": ""
                },
                "exclude-from-classmap": [
                    "/Tests/"
                ]
            },
            "notification-url": "https://packagist.org/downloads/",
            "license": [
                "MIT"
            ],
            "authors": [
                {
                    "name": "Julien Martin",
                    "email": "martin.julien82@gmail.com"
                }
            ],
            "description": "ArrayFinder component",
            "homepage": "https://github.com/Shudrum/ArrayFinder",
            "time": "2016-02-01T12:23:32+00:00"
        },
        {
            "name": "smarty/smarty",
            "version": "v3.1.34",
            "source": {
                "type": "git",
                "url": "https://github.com/smarty-php/smarty.git",
                "reference": "c9f0de05f41b9e52798b268ab1e625fac3b8578c"
            },
            "dist": {
                "type": "zip",
                "url": "https://api.github.com/repos/smarty-php/smarty/zipball/c9f0de05f41b9e52798b268ab1e625fac3b8578c",
                "reference": "c9f0de05f41b9e52798b268ab1e625fac3b8578c",
                "shasum": ""
            },
            "require": {
                "php": ">=5.2"
            },
            "require-dev": {
                "phpunit/phpunit": "6.4.1"
            },
            "type": "library",
            "extra": {
                "branch-alias": {
                    "dev-master": "3.1.x-dev"
                }
            },
            "autoload": {
                "classmap": [
                    "libs/"
                ]
            },
            "notification-url": "https://packagist.org/downloads/",
            "license": [
                "LGPL-3.0"
            ],
            "authors": [
                {
                    "name": "Monte Ohrt",
                    "email": "monte@ohrt.com"
                },
                {
                    "name": "Uwe Tews",
                    "email": "uwe.tews@googlemail.com"
                },
                {
                    "name": "Rodney Rehm",
                    "email": "rodney.rehm@medialize.de"
                }
            ],
            "description": "Smarty - the compiling PHP template engine",
            "homepage": "http://www.smarty.net",
            "keywords": [
                "templating"
            ],
            "time": "2019-02-28T06:42:20+00:00"
        },
        {
            "name": "soundasleep/html2text",
            "version": "0.5.0",
            "source": {
                "type": "git",
                "url": "https://github.com/soundasleep/html2text.git",
                "reference": "cdb89f6ffa2c4cc78f8ed9ea6ee0594a9133ccad"
            },
            "dist": {
                "type": "zip",
                "url": "https://api.github.com/repos/soundasleep/html2text/zipball/cdb89f6ffa2c4cc78f8ed9ea6ee0594a9133ccad",
                "reference": "cdb89f6ffa2c4cc78f8ed9ea6ee0594a9133ccad",
                "shasum": ""
            },
            "require": {
                "ext-dom": "*",
                "ext-libxml": "*",
                "php": ">=5.3.2"
            },
            "require-dev": {
                "phpunit/phpunit": ">=4.0",
                "soundasleep/component-tests": "dev-master"
            },
            "type": "library",
            "autoload": {
                "psr-4": {
                    "Html2Text\\": "src"
                }
            },
            "notification-url": "https://packagist.org/downloads/",
            "license": [
                "EPL-1.0"
            ],
            "authors": [
                {
                    "name": "Jevon Wright",
                    "homepage": "https://jevon.org",
                    "role": "Developer"
                }
            ],
            "description": "A PHP script to convert HTML into a plain text format",
            "homepage": "https://github.com/soundasleep/html2text",
            "keywords": [
                "email",
                "html",
                "php",
                "text"
            ],
            "time": "2017-04-19T22:01:50+00:00"
        },
        {
            "name": "swiftmailer/swiftmailer",
            "version": "v6.2.3",
            "source": {
                "type": "git",
                "url": "https://github.com/swiftmailer/swiftmailer.git",
                "reference": "149cfdf118b169f7840bbe3ef0d4bc795d1780c9"
            },
            "dist": {
                "type": "zip",
                "url": "https://api.github.com/repos/swiftmailer/swiftmailer/zipball/149cfdf118b169f7840bbe3ef0d4bc795d1780c9",
                "reference": "149cfdf118b169f7840bbe3ef0d4bc795d1780c9",
                "shasum": ""
            },
            "require": {
                "egulias/email-validator": "~2.0",
                "php": ">=7.0.0",
                "symfony/polyfill-iconv": "^1.0",
                "symfony/polyfill-intl-idn": "^1.10",
                "symfony/polyfill-mbstring": "^1.0"
            },
            "require-dev": {
                "mockery/mockery": "~0.9.1",
                "symfony/phpunit-bridge": "^3.4.19|^4.1.8"
            },
            "suggest": {
                "ext-intl": "Needed to support internationalized email addresses",
                "true/punycode": "Needed to support internationalized email addresses, if ext-intl is not installed"
            },
            "type": "library",
            "extra": {
                "branch-alias": {
                    "dev-master": "6.2-dev"
                }
            },
            "autoload": {
                "files": [
                    "lib/swift_required.php"
                ]
            },
            "notification-url": "https://packagist.org/downloads/",
            "license": [
                "MIT"
            ],
            "authors": [
                {
                    "name": "Chris Corbyn"
                },
                {
                    "name": "Fabien Potencier",
                    "email": "fabien@symfony.com"
                }
            ],
            "description": "Swiftmailer, free feature-rich PHP mailer",
            "homepage": "https://swiftmailer.symfony.com",
            "keywords": [
                "email",
                "mail",
                "mailer"
            ],
            "time": "2019-11-12T09:31:26+00:00"
        },
        {
            "name": "symfony/http-client",
            "version": "v4.4.2",
            "source": {
                "type": "git",
                "url": "https://github.com/symfony/http-client.git",
                "reference": "9ebfc77b5018a05226b38642def82746f3e2ce0f"
            },
            "dist": {
                "type": "zip",
                "url": "https://api.github.com/repos/symfony/http-client/zipball/9ebfc77b5018a05226b38642def82746f3e2ce0f",
                "reference": "9ebfc77b5018a05226b38642def82746f3e2ce0f",
                "shasum": ""
            },
            "require": {
                "php": "^7.1.3",
                "psr/log": "^1.0",
                "symfony/http-client-contracts": "^1.1.8|^2",
                "symfony/polyfill-php73": "^1.11",
                "symfony/service-contracts": "^1.0|^2"
            },
            "provide": {
                "php-http/async-client-implementation": "*",
                "php-http/client-implementation": "*",
                "psr/http-client-implementation": "1.0",
                "symfony/http-client-implementation": "1.1"
            },
            "require-dev": {
                "guzzlehttp/promises": "^1.3.1",
                "nyholm/psr7": "^1.0",
                "php-http/httplug": "^1.0|^2.0",
                "psr/http-client": "^1.0",
                "symfony/dependency-injection": "^4.3|^5.0",
                "symfony/http-kernel": "^4.4",
                "symfony/process": "^4.2|^5.0"
            },
            "type": "library",
            "extra": {
                "branch-alias": {
                    "dev-master": "4.4-dev"
                }
            },
            "autoload": {
                "psr-4": {
                    "Symfony\\Component\\HttpClient\\": ""
                },
                "exclude-from-classmap": [
                    "/Tests/"
                ]
            },
            "notification-url": "https://packagist.org/downloads/",
            "license": [
                "MIT"
            ],
            "authors": [
                {
                    "name": "Nicolas Grekas",
                    "email": "p@tchwork.com"
                },
                {
                    "name": "Symfony Community",
                    "homepage": "https://symfony.com/contributors"
                }
            ],
            "description": "Symfony HttpClient component",
            "homepage": "https://symfony.com",
            "time": "2019-12-19T15:57:49+00:00"
        },
        {
            "name": "symfony/http-client-contracts",
            "version": "v1.1.8",
            "source": {
                "type": "git",
                "url": "https://github.com/symfony/http-client-contracts.git",
                "reference": "088bae75cfa2ec5eb6d33dce17dbd8613150ce6e"
            },
            "dist": {
                "type": "zip",
                "url": "https://api.github.com/repos/symfony/http-client-contracts/zipball/088bae75cfa2ec5eb6d33dce17dbd8613150ce6e",
                "reference": "088bae75cfa2ec5eb6d33dce17dbd8613150ce6e",
                "shasum": ""
            },
            "require": {
                "php": "^7.1.3"
            },
            "suggest": {
                "symfony/http-client-implementation": ""
            },
            "type": "library",
            "extra": {
                "branch-alias": {
                    "dev-master": "1.1-dev"
                }
            },
            "autoload": {
                "psr-4": {
                    "Symfony\\Contracts\\HttpClient\\": ""
                }
            },
            "notification-url": "https://packagist.org/downloads/",
            "license": [
                "MIT"
            ],
            "authors": [
                {
                    "name": "Nicolas Grekas",
                    "email": "p@tchwork.com"
                },
                {
                    "name": "Symfony Community",
                    "homepage": "https://symfony.com/contributors"
                }
            ],
            "description": "Generic abstractions related to HTTP clients",
            "homepage": "https://symfony.com",
            "keywords": [
                "abstractions",
                "contracts",
                "decoupling",
                "interfaces",
                "interoperability",
                "standards"
            ],
            "time": "2019-11-07T12:44:51+00:00"
        },
        {
            "name": "symfony/mime",
            "version": "v4.4.2",
            "source": {
                "type": "git",
                "url": "https://github.com/symfony/mime.git",
                "reference": "010cc488e56cafe5f7494dea70aea93100c234df"
            },
            "dist": {
                "type": "zip",
                "url": "https://api.github.com/repos/symfony/mime/zipball/010cc488e56cafe5f7494dea70aea93100c234df",
                "reference": "010cc488e56cafe5f7494dea70aea93100c234df",
                "shasum": ""
            },
            "require": {
                "php": "^7.1.3",
                "symfony/polyfill-intl-idn": "^1.10",
                "symfony/polyfill-mbstring": "^1.0"
            },
            "conflict": {
                "symfony/mailer": "<4.4"
            },
            "require-dev": {
                "egulias/email-validator": "^2.1.10",
                "symfony/dependency-injection": "^3.4|^4.1|^5.0"
            },
            "type": "library",
            "extra": {
                "branch-alias": {
                    "dev-master": "4.4-dev"
                }
            },
            "autoload": {
                "psr-4": {
                    "Symfony\\Component\\Mime\\": ""
                },
                "exclude-from-classmap": [
                    "/Tests/"
                ]
            },
            "notification-url": "https://packagist.org/downloads/",
            "license": [
                "MIT"
            ],
            "authors": [
                {
                    "name": "Fabien Potencier",
                    "email": "fabien@symfony.com"
                },
                {
                    "name": "Symfony Community",
                    "homepage": "https://symfony.com/contributors"
                }
            ],
            "description": "A library to manipulate MIME messages",
            "homepage": "https://symfony.com",
            "keywords": [
                "mime",
                "mime-type"
            ],
            "time": "2019-11-30T08:27:26+00:00"
        },
        {
            "name": "symfony/monolog-bundle",
            "version": "v3.5.0",
            "source": {
                "type": "git",
                "url": "https://github.com/symfony/monolog-bundle.git",
                "reference": "dd80460fcfe1fa2050a7103ad818e9d0686ce6fd"
            },
            "dist": {
                "type": "zip",
                "url": "https://api.github.com/repos/symfony/monolog-bundle/zipball/dd80460fcfe1fa2050a7103ad818e9d0686ce6fd",
                "reference": "dd80460fcfe1fa2050a7103ad818e9d0686ce6fd",
                "shasum": ""
            },
            "require": {
                "monolog/monolog": "~1.22 || ~2.0",
                "php": ">=5.6",
                "symfony/config": "~3.4 || ~4.0 || ^5.0",
                "symfony/dependency-injection": "~3.4.10 || ^4.0.10 || ^5.0",
                "symfony/http-kernel": "~3.4 || ~4.0 || ^5.0",
                "symfony/monolog-bridge": "~3.4 || ~4.0 || ^5.0"
            },
            "require-dev": {
                "symfony/console": "~3.4 || ~4.0 || ^5.0",
                "symfony/phpunit-bridge": "^3.4.19 || ^4.0 || ^5.0",
                "symfony/yaml": "~3.4 || ~4.0 || ^5.0"
            },
            "type": "symfony-bundle",
            "extra": {
                "branch-alias": {
                    "dev-master": "3.x-dev"
                }
            },
            "autoload": {
                "psr-4": {
                    "Symfony\\Bundle\\MonologBundle\\": ""
                },
                "exclude-from-classmap": [
                    "/Tests/"
                ]
            },
            "notification-url": "https://packagist.org/downloads/",
            "license": [
                "MIT"
            ],
            "authors": [
                {
                    "name": "Fabien Potencier",
                    "email": "fabien@symfony.com"
                },
                {
                    "name": "Symfony Community",
                    "homepage": "http://symfony.com/contributors"
                }
            ],
            "description": "Symfony MonologBundle",
            "homepage": "http://symfony.com",
            "keywords": [
                "log",
                "logging"
            ],
            "time": "2019-11-13T13:11:14+00:00"
        },
        {
            "name": "symfony/polyfill-apcu",
            "version": "v1.13.1",
            "source": {
                "type": "git",
                "url": "https://github.com/symfony/polyfill-apcu.git",
                "reference": "a8e961c841b9ec52927a87914f8820a1ad8f8116"
            },
            "dist": {
                "type": "zip",
                "url": "https://api.github.com/repos/symfony/polyfill-apcu/zipball/a8e961c841b9ec52927a87914f8820a1ad8f8116",
                "reference": "a8e961c841b9ec52927a87914f8820a1ad8f8116",
                "shasum": ""
            },
            "require": {
                "php": ">=5.3.3"
            },
            "type": "library",
            "extra": {
                "branch-alias": {
                    "dev-master": "1.13-dev"
                }
            },
            "autoload": {
                "psr-4": {
                    "Symfony\\Polyfill\\Apcu\\": ""
                },
                "files": [
                    "bootstrap.php"
                ]
            },
            "notification-url": "https://packagist.org/downloads/",
            "license": [
                "MIT"
            ],
            "authors": [
                {
                    "name": "Nicolas Grekas",
                    "email": "p@tchwork.com"
                },
                {
                    "name": "Symfony Community",
                    "homepage": "https://symfony.com/contributors"
                }
            ],
            "description": "Symfony polyfill backporting apcu_* functions to lower PHP versions",
            "homepage": "https://symfony.com",
            "keywords": [
                "apcu",
                "compatibility",
                "polyfill",
                "portable",
                "shim"
            ],
            "time": "2019-11-27T13:56:44+00:00"
        },
        {
            "name": "symfony/polyfill-ctype",
            "version": "v1.13.1",
            "source": {
                "type": "git",
                "url": "https://github.com/symfony/polyfill-ctype.git",
                "reference": "f8f0b461be3385e56d6de3dbb5a0df24c0c275e3"
            },
            "dist": {
                "type": "zip",
                "url": "https://api.github.com/repos/symfony/polyfill-ctype/zipball/f8f0b461be3385e56d6de3dbb5a0df24c0c275e3",
                "reference": "f8f0b461be3385e56d6de3dbb5a0df24c0c275e3",
                "shasum": ""
            },
            "require": {
                "php": ">=5.3.3"
            },
            "suggest": {
                "ext-ctype": "For best performance"
            },
            "type": "library",
            "extra": {
                "branch-alias": {
                    "dev-master": "1.13-dev"
                }
            },
            "autoload": {
                "psr-4": {
                    "Symfony\\Polyfill\\Ctype\\": ""
                },
                "files": [
                    "bootstrap.php"
                ]
            },
            "notification-url": "https://packagist.org/downloads/",
            "license": [
                "MIT"
            ],
            "authors": [
                {
                    "name": "Gert de Pagter",
                    "email": "BackEndTea@gmail.com"
                },
                {
                    "name": "Symfony Community",
                    "homepage": "https://symfony.com/contributors"
                }
            ],
            "description": "Symfony polyfill for ctype functions",
            "homepage": "https://symfony.com",
            "keywords": [
                "compatibility",
                "ctype",
                "polyfill",
                "portable"
            ],
            "time": "2019-11-27T13:56:44+00:00"
        },
        {
            "name": "symfony/polyfill-iconv",
            "version": "v1.13.1",
            "source": {
                "type": "git",
                "url": "https://github.com/symfony/polyfill-iconv.git",
                "reference": "a019efccc03f1a335af6b4f20c30f5ea8060be36"
            },
            "dist": {
                "type": "zip",
                "url": "https://api.github.com/repos/symfony/polyfill-iconv/zipball/a019efccc03f1a335af6b4f20c30f5ea8060be36",
                "reference": "a019efccc03f1a335af6b4f20c30f5ea8060be36",
                "shasum": ""
            },
            "require": {
                "php": ">=5.3.3"
            },
            "suggest": {
                "ext-iconv": "For best performance"
            },
            "type": "library",
            "extra": {
                "branch-alias": {
                    "dev-master": "1.13-dev"
                }
            },
            "autoload": {
                "psr-4": {
                    "Symfony\\Polyfill\\Iconv\\": ""
                },
                "files": [
                    "bootstrap.php"
                ]
            },
            "notification-url": "https://packagist.org/downloads/",
            "license": [
                "MIT"
            ],
            "authors": [
                {
                    "name": "Nicolas Grekas",
                    "email": "p@tchwork.com"
                },
                {
                    "name": "Symfony Community",
                    "homepage": "https://symfony.com/contributors"
                }
            ],
            "description": "Symfony polyfill for the Iconv extension",
            "homepage": "https://symfony.com",
            "keywords": [
                "compatibility",
                "iconv",
                "polyfill",
                "portable",
                "shim"
            ],
            "time": "2019-11-27T13:56:44+00:00"
        },
        {
            "name": "symfony/polyfill-intl-icu",
            "version": "v1.13.1",
            "source": {
                "type": "git",
                "url": "https://github.com/symfony/polyfill-intl-icu.git",
                "reference": "b3dffd68afa61ca70f2327f2dd9bbeb6aa53d70b"
            },
            "dist": {
                "type": "zip",
                "url": "https://api.github.com/repos/symfony/polyfill-intl-icu/zipball/b3dffd68afa61ca70f2327f2dd9bbeb6aa53d70b",
                "reference": "b3dffd68afa61ca70f2327f2dd9bbeb6aa53d70b",
                "shasum": ""
            },
            "require": {
                "php": ">=5.3.3",
                "symfony/intl": "~2.3|~3.0|~4.0|~5.0"
            },
            "suggest": {
                "ext-intl": "For best performance"
            },
            "type": "library",
            "extra": {
                "branch-alias": {
                    "dev-master": "1.13-dev"
                }
            },
            "autoload": {
                "files": [
                    "bootstrap.php"
                ]
            },
            "notification-url": "https://packagist.org/downloads/",
            "license": [
                "MIT"
            ],
            "authors": [
                {
                    "name": "Nicolas Grekas",
                    "email": "p@tchwork.com"
                },
                {
                    "name": "Symfony Community",
                    "homepage": "https://symfony.com/contributors"
                }
            ],
            "description": "Symfony polyfill for intl's ICU-related data and classes",
            "homepage": "https://symfony.com",
            "keywords": [
                "compatibility",
                "icu",
                "intl",
                "polyfill",
                "portable",
                "shim"
            ],
            "time": "2019-11-27T13:56:44+00:00"
        },
        {
            "name": "symfony/polyfill-intl-idn",
            "version": "v1.13.1",
            "source": {
                "type": "git",
                "url": "https://github.com/symfony/polyfill-intl-idn.git",
                "reference": "6f9c239e61e1b0c9229a28ff89a812dc449c3d46"
            },
            "dist": {
                "type": "zip",
                "url": "https://api.github.com/repos/symfony/polyfill-intl-idn/zipball/6f9c239e61e1b0c9229a28ff89a812dc449c3d46",
                "reference": "6f9c239e61e1b0c9229a28ff89a812dc449c3d46",
                "shasum": ""
            },
            "require": {
                "php": ">=5.3.3",
                "symfony/polyfill-mbstring": "^1.3",
                "symfony/polyfill-php72": "^1.9"
            },
            "suggest": {
                "ext-intl": "For best performance"
            },
            "type": "library",
            "extra": {
                "branch-alias": {
                    "dev-master": "1.13-dev"
                }
            },
            "autoload": {
                "psr-4": {
                    "Symfony\\Polyfill\\Intl\\Idn\\": ""
                },
                "files": [
                    "bootstrap.php"
                ]
            },
            "notification-url": "https://packagist.org/downloads/",
            "license": [
                "MIT"
            ],
            "authors": [
                {
                    "name": "Laurent Bassin",
                    "email": "laurent@bassin.info"
                },
                {
                    "name": "Symfony Community",
                    "homepage": "https://symfony.com/contributors"
                }
            ],
            "description": "Symfony polyfill for intl's idn_to_ascii and idn_to_utf8 functions",
            "homepage": "https://symfony.com",
            "keywords": [
                "compatibility",
                "idn",
                "intl",
                "polyfill",
                "portable",
                "shim"
            ],
            "time": "2019-11-27T13:56:44+00:00"
        },
        {
            "name": "symfony/polyfill-mbstring",
            "version": "v1.13.1",
            "source": {
                "type": "git",
                "url": "https://github.com/symfony/polyfill-mbstring.git",
                "reference": "7b4aab9743c30be783b73de055d24a39cf4b954f"
            },
            "dist": {
                "type": "zip",
                "url": "https://api.github.com/repos/symfony/polyfill-mbstring/zipball/7b4aab9743c30be783b73de055d24a39cf4b954f",
                "reference": "7b4aab9743c30be783b73de055d24a39cf4b954f",
                "shasum": ""
            },
            "require": {
                "php": ">=5.3.3"
            },
            "suggest": {
                "ext-mbstring": "For best performance"
            },
            "type": "library",
            "extra": {
                "branch-alias": {
                    "dev-master": "1.13-dev"
                }
            },
            "autoload": {
                "psr-4": {
                    "Symfony\\Polyfill\\Mbstring\\": ""
                },
                "files": [
                    "bootstrap.php"
                ]
            },
            "notification-url": "https://packagist.org/downloads/",
            "license": [
                "MIT"
            ],
            "authors": [
                {
                    "name": "Nicolas Grekas",
                    "email": "p@tchwork.com"
                },
                {
                    "name": "Symfony Community",
                    "homepage": "https://symfony.com/contributors"
                }
            ],
            "description": "Symfony polyfill for the Mbstring extension",
            "homepage": "https://symfony.com",
            "keywords": [
                "compatibility",
                "mbstring",
                "polyfill",
                "portable",
                "shim"
            ],
            "time": "2019-11-27T14:18:11+00:00"
        },
        {
            "name": "symfony/polyfill-php56",
            "version": "v1.13.1",
            "source": {
                "type": "git",
                "url": "https://github.com/symfony/polyfill-php56.git",
                "reference": "53dd1cdf3cb986893ccf2b96665b25b3abb384f4"
            },
            "dist": {
                "type": "zip",
                "url": "https://api.github.com/repos/symfony/polyfill-php56/zipball/53dd1cdf3cb986893ccf2b96665b25b3abb384f4",
                "reference": "53dd1cdf3cb986893ccf2b96665b25b3abb384f4",
                "shasum": ""
            },
            "require": {
                "php": ">=5.3.3",
                "symfony/polyfill-util": "~1.0"
            },
            "type": "library",
            "extra": {
                "branch-alias": {
                    "dev-master": "1.13-dev"
                }
            },
            "autoload": {
                "psr-4": {
                    "Symfony\\Polyfill\\Php56\\": ""
                },
                "files": [
                    "bootstrap.php"
                ]
            },
            "notification-url": "https://packagist.org/downloads/",
            "license": [
                "MIT"
            ],
            "authors": [
                {
                    "name": "Nicolas Grekas",
                    "email": "p@tchwork.com"
                },
                {
                    "name": "Symfony Community",
                    "homepage": "https://symfony.com/contributors"
                }
            ],
            "description": "Symfony polyfill backporting some PHP 5.6+ features to lower PHP versions",
            "homepage": "https://symfony.com",
            "keywords": [
                "compatibility",
                "polyfill",
                "portable",
                "shim"
            ],
            "time": "2019-11-27T13:56:44+00:00"
        },
        {
            "name": "symfony/polyfill-php70",
            "version": "v1.13.1",
            "source": {
                "type": "git",
                "url": "https://github.com/symfony/polyfill-php70.git",
                "reference": "af23c7bb26a73b850840823662dda371484926c4"
            },
            "dist": {
                "type": "zip",
                "url": "https://api.github.com/repos/symfony/polyfill-php70/zipball/af23c7bb26a73b850840823662dda371484926c4",
                "reference": "af23c7bb26a73b850840823662dda371484926c4",
                "shasum": ""
            },
            "require": {
                "paragonie/random_compat": "~1.0|~2.0|~9.99",
                "php": ">=5.3.3"
            },
            "type": "library",
            "extra": {
                "branch-alias": {
                    "dev-master": "1.13-dev"
                }
            },
            "autoload": {
                "psr-4": {
                    "Symfony\\Polyfill\\Php70\\": ""
                },
                "files": [
                    "bootstrap.php"
                ],
                "classmap": [
                    "Resources/stubs"
                ]
            },
            "notification-url": "https://packagist.org/downloads/",
            "license": [
                "MIT"
            ],
            "authors": [
                {
                    "name": "Nicolas Grekas",
                    "email": "p@tchwork.com"
                },
                {
                    "name": "Symfony Community",
                    "homepage": "https://symfony.com/contributors"
                }
            ],
            "description": "Symfony polyfill backporting some PHP 7.0+ features to lower PHP versions",
            "homepage": "https://symfony.com",
            "keywords": [
                "compatibility",
                "polyfill",
                "portable",
                "shim"
            ],
            "time": "2019-11-27T13:56:44+00:00"
        },
        {
            "name": "symfony/polyfill-php72",
            "version": "v1.13.1",
            "source": {
                "type": "git",
                "url": "https://github.com/symfony/polyfill-php72.git",
                "reference": "66fea50f6cb37a35eea048d75a7d99a45b586038"
            },
            "dist": {
                "type": "zip",
                "url": "https://api.github.com/repos/symfony/polyfill-php72/zipball/66fea50f6cb37a35eea048d75a7d99a45b586038",
                "reference": "66fea50f6cb37a35eea048d75a7d99a45b586038",
                "shasum": ""
            },
            "require": {
                "php": ">=5.3.3"
            },
            "type": "library",
            "extra": {
                "branch-alias": {
                    "dev-master": "1.13-dev"
                }
            },
            "autoload": {
                "psr-4": {
                    "Symfony\\Polyfill\\Php72\\": ""
                },
                "files": [
                    "bootstrap.php"
                ]
            },
            "notification-url": "https://packagist.org/downloads/",
            "license": [
                "MIT"
            ],
            "authors": [
                {
                    "name": "Nicolas Grekas",
                    "email": "p@tchwork.com"
                },
                {
                    "name": "Symfony Community",
                    "homepage": "https://symfony.com/contributors"
                }
            ],
            "description": "Symfony polyfill backporting some PHP 7.2+ features to lower PHP versions",
            "homepage": "https://symfony.com",
            "keywords": [
                "compatibility",
                "polyfill",
                "portable",
                "shim"
            ],
            "time": "2019-11-27T13:56:44+00:00"
        },
        {
            "name": "symfony/polyfill-php73",
            "version": "v1.13.1",
            "source": {
                "type": "git",
                "url": "https://github.com/symfony/polyfill-php73.git",
                "reference": "4b0e2222c55a25b4541305a053013d5647d3a25f"
            },
            "dist": {
                "type": "zip",
                "url": "https://api.github.com/repos/symfony/polyfill-php73/zipball/4b0e2222c55a25b4541305a053013d5647d3a25f",
                "reference": "4b0e2222c55a25b4541305a053013d5647d3a25f",
                "shasum": ""
            },
            "require": {
                "php": ">=5.3.3"
            },
            "type": "library",
            "extra": {
                "branch-alias": {
                    "dev-master": "1.13-dev"
                }
            },
            "autoload": {
                "psr-4": {
                    "Symfony\\Polyfill\\Php73\\": ""
                },
                "files": [
                    "bootstrap.php"
                ],
                "classmap": [
                    "Resources/stubs"
                ]
            },
            "notification-url": "https://packagist.org/downloads/",
            "license": [
                "MIT"
            ],
            "authors": [
                {
                    "name": "Nicolas Grekas",
                    "email": "p@tchwork.com"
                },
                {
                    "name": "Symfony Community",
                    "homepage": "https://symfony.com/contributors"
                }
            ],
            "description": "Symfony polyfill backporting some PHP 7.3+ features to lower PHP versions",
            "homepage": "https://symfony.com",
            "keywords": [
                "compatibility",
                "polyfill",
                "portable",
                "shim"
            ],
            "time": "2019-11-27T16:25:15+00:00"
        },
        {
            "name": "symfony/polyfill-util",
            "version": "v1.13.1",
            "source": {
                "type": "git",
                "url": "https://github.com/symfony/polyfill-util.git",
                "reference": "964a67f293b66b95883a5ed918a65354fcd2258f"
            },
            "dist": {
                "type": "zip",
                "url": "https://api.github.com/repos/symfony/polyfill-util/zipball/964a67f293b66b95883a5ed918a65354fcd2258f",
                "reference": "964a67f293b66b95883a5ed918a65354fcd2258f",
                "shasum": ""
            },
            "require": {
                "php": ">=5.3.3"
            },
            "type": "library",
            "extra": {
                "branch-alias": {
                    "dev-master": "1.13-dev"
                }
            },
            "autoload": {
                "psr-4": {
                    "Symfony\\Polyfill\\Util\\": ""
                }
            },
            "notification-url": "https://packagist.org/downloads/",
            "license": [
                "MIT"
            ],
            "authors": [
                {
                    "name": "Nicolas Grekas",
                    "email": "p@tchwork.com"
                },
                {
                    "name": "Symfony Community",
                    "homepage": "https://symfony.com/contributors"
                }
            ],
            "description": "Symfony utilities for portability of PHP codes",
            "homepage": "https://symfony.com",
            "keywords": [
                "compat",
                "compatibility",
                "polyfill",
                "shim"
            ],
            "time": "2019-11-27T13:56:44+00:00"
        },
        {
            "name": "symfony/service-contracts",
            "version": "v1.1.8",
            "source": {
                "type": "git",
                "url": "https://github.com/symfony/service-contracts.git",
                "reference": "ffc7f5692092df31515df2a5ecf3b7302b3ddacf"
            },
            "dist": {
                "type": "zip",
                "url": "https://api.github.com/repos/symfony/service-contracts/zipball/ffc7f5692092df31515df2a5ecf3b7302b3ddacf",
                "reference": "ffc7f5692092df31515df2a5ecf3b7302b3ddacf",
                "shasum": ""
            },
            "require": {
                "php": "^7.1.3",
                "psr/container": "^1.0"
            },
            "suggest": {
                "symfony/service-implementation": ""
            },
            "type": "library",
            "extra": {
                "branch-alias": {
                    "dev-master": "1.1-dev"
                }
            },
            "autoload": {
                "psr-4": {
                    "Symfony\\Contracts\\Service\\": ""
                }
            },
            "notification-url": "https://packagist.org/downloads/",
            "license": [
                "MIT"
            ],
            "authors": [
                {
                    "name": "Nicolas Grekas",
                    "email": "p@tchwork.com"
                },
                {
                    "name": "Symfony Community",
                    "homepage": "https://symfony.com/contributors"
                }
            ],
            "description": "Generic abstractions related to writing services",
            "homepage": "https://symfony.com",
            "keywords": [
                "abstractions",
                "contracts",
                "decoupling",
                "interfaces",
                "interoperability",
                "standards"
            ],
            "time": "2019-10-14T12:27:06+00:00"
        },
        {
            "name": "symfony/swiftmailer-bundle",
            "version": "v3.2.6",
            "source": {
                "type": "git",
                "url": "https://github.com/symfony/swiftmailer-bundle.git",
                "reference": "7a83160b50a2479d37eb74ba71577380b9afe4f5"
            },
            "dist": {
                "type": "zip",
                "url": "https://api.github.com/repos/symfony/swiftmailer-bundle/zipball/7a83160b50a2479d37eb74ba71577380b9afe4f5",
                "reference": "7a83160b50a2479d37eb74ba71577380b9afe4f5",
                "shasum": ""
            },
            "require": {
                "php": ">=7.0.0",
                "swiftmailer/swiftmailer": "^6.1.3",
                "symfony/config": "~2.8|~3.3|~4.0",
                "symfony/dependency-injection": "~2.7|~3.3|~4.0",
                "symfony/http-kernel": "~2.7|~3.3|~4.0"
            },
            "require-dev": {
                "symfony/console": "~2.7|~3.3|~4.0",
                "symfony/framework-bundle": "~2.7|~3.3|~4.0",
                "symfony/phpunit-bridge": "~3.3|~4.0",
                "symfony/yaml": "~2.7|~3.3|~4.0"
            },
            "suggest": {
                "psr/log": "Allows logging"
            },
            "type": "symfony-bundle",
            "extra": {
                "branch-alias": {
                    "dev-master": "3.2-dev"
                }
            },
            "autoload": {
                "psr-4": {
                    "Symfony\\Bundle\\SwiftmailerBundle\\": ""
                },
                "exclude-from-classmap": [
                    "/Tests/"
                ]
            },
            "notification-url": "https://packagist.org/downloads/",
            "license": [
                "MIT"
            ],
            "authors": [
                {
                    "name": "Symfony Community",
                    "homepage": "http://symfony.com/contributors"
                },
                {
                    "name": "Fabien Potencier",
                    "email": "fabien@symfony.com"
                }
            ],
            "description": "Symfony SwiftmailerBundle",
            "homepage": "http://symfony.com",
            "time": "2019-04-18T15:52:54+00:00"
        },
        {
            "name": "symfony/symfony",
            "version": "v3.4.37",
            "source": {
                "type": "git",
                "url": "https://github.com/symfony/symfony.git",
                "reference": "1bd873459b36cf505c7b515ba6e0e2ee40890b8a"
            },
            "dist": {
                "type": "zip",
                "url": "https://api.github.com/repos/symfony/symfony/zipball/1bd873459b36cf505c7b515ba6e0e2ee40890b8a",
                "reference": "1bd873459b36cf505c7b515ba6e0e2ee40890b8a",
                "shasum": ""
            },
            "require": {
                "doctrine/common": "~2.4",
                "ext-xml": "*",
                "fig/link-util": "^1.0",
                "php": "^5.5.9|>=7.0.8",
                "psr/cache": "~1.0",
                "psr/container": "^1.0",
                "psr/link": "^1.0",
                "psr/log": "~1.0",
                "psr/simple-cache": "^1.0",
                "symfony/polyfill-apcu": "~1.1",
                "symfony/polyfill-ctype": "~1.8",
                "symfony/polyfill-intl-icu": "~1.0",
                "symfony/polyfill-mbstring": "~1.0",
                "symfony/polyfill-php56": "~1.0",
                "symfony/polyfill-php70": "~1.6",
                "twig/twig": "^1.41|^2.10"
            },
            "conflict": {
                "monolog/monolog": ">=2",
                "phpdocumentor/reflection-docblock": "<3.0||>=3.2.0,<3.2.2",
                "phpdocumentor/type-resolver": "<0.3.0",
                "phpunit/phpunit": "<4.8.35|<5.4.3,>=5.0"
            },
            "provide": {
                "psr/cache-implementation": "1.0",
                "psr/container-implementation": "1.0",
                "psr/log-implementation": "1.0",
                "psr/simple-cache-implementation": "1.0"
            },
            "replace": {
                "symfony/asset": "self.version",
                "symfony/browser-kit": "self.version",
                "symfony/cache": "self.version",
                "symfony/class-loader": "self.version",
                "symfony/config": "self.version",
                "symfony/console": "self.version",
                "symfony/css-selector": "self.version",
                "symfony/debug": "self.version",
                "symfony/debug-bundle": "self.version",
                "symfony/dependency-injection": "self.version",
                "symfony/doctrine-bridge": "self.version",
                "symfony/dom-crawler": "self.version",
                "symfony/dotenv": "self.version",
                "symfony/event-dispatcher": "self.version",
                "symfony/expression-language": "self.version",
                "symfony/filesystem": "self.version",
                "symfony/finder": "self.version",
                "symfony/form": "self.version",
                "symfony/framework-bundle": "self.version",
                "symfony/http-foundation": "self.version",
                "symfony/http-kernel": "self.version",
                "symfony/inflector": "self.version",
                "symfony/intl": "self.version",
                "symfony/ldap": "self.version",
                "symfony/lock": "self.version",
                "symfony/monolog-bridge": "self.version",
                "symfony/options-resolver": "self.version",
                "symfony/process": "self.version",
                "symfony/property-access": "self.version",
                "symfony/property-info": "self.version",
                "symfony/proxy-manager-bridge": "self.version",
                "symfony/routing": "self.version",
                "symfony/security": "self.version",
                "symfony/security-bundle": "self.version",
                "symfony/security-core": "self.version",
                "symfony/security-csrf": "self.version",
                "symfony/security-guard": "self.version",
                "symfony/security-http": "self.version",
                "symfony/serializer": "self.version",
                "symfony/stopwatch": "self.version",
                "symfony/templating": "self.version",
                "symfony/translation": "self.version",
                "symfony/twig-bridge": "self.version",
                "symfony/twig-bundle": "self.version",
                "symfony/validator": "self.version",
                "symfony/var-dumper": "self.version",
                "symfony/web-link": "self.version",
                "symfony/web-profiler-bundle": "self.version",
                "symfony/web-server-bundle": "self.version",
                "symfony/workflow": "self.version",
                "symfony/yaml": "self.version"
            },
            "require-dev": {
                "cache/integration-tests": "dev-master",
                "doctrine/annotations": "~1.0",
                "doctrine/cache": "~1.6",
                "doctrine/data-fixtures": "1.0.*",
                "doctrine/dbal": "~2.4",
                "doctrine/doctrine-bundle": "~1.4",
                "doctrine/orm": "~2.4,>=2.4.5",
                "egulias/email-validator": "~1.2,>=1.2.8|~2.0",
                "monolog/monolog": "~1.11",
                "ocramius/proxy-manager": "~0.4|~1.0|~2.0",
                "phpdocumentor/reflection-docblock": "^3.0|^4.0",
                "predis/predis": "~1.0",
                "symfony/phpunit-bridge": "^3.4.31|^4.3.4|~5.0",
                "symfony/security-acl": "~2.8|~3.0"
            },
            "type": "library",
            "extra": {
                "branch-alias": {
                    "dev-master": "3.4-dev"
                }
            },
            "autoload": {
                "psr-4": {
                    "Symfony\\Bridge\\Doctrine\\": "src/Symfony/Bridge/Doctrine/",
                    "Symfony\\Bridge\\Monolog\\": "src/Symfony/Bridge/Monolog/",
                    "Symfony\\Bridge\\ProxyManager\\": "src/Symfony/Bridge/ProxyManager/",
                    "Symfony\\Bridge\\Twig\\": "src/Symfony/Bridge/Twig/",
                    "Symfony\\Bundle\\": "src/Symfony/Bundle/",
                    "Symfony\\Component\\": "src/Symfony/Component/"
                },
                "classmap": [
                    "src/Symfony/Component/Intl/Resources/stubs"
                ],
                "exclude-from-classmap": [
                    "**/Tests/"
                ]
            },
            "notification-url": "https://packagist.org/downloads/",
            "license": [
                "MIT"
            ],
            "authors": [
                {
                    "name": "Fabien Potencier",
                    "email": "fabien@symfony.com"
                },
                {
                    "name": "Symfony Community",
                    "homepage": "https://symfony.com/contributors"
                }
            ],
            "description": "The Symfony PHP framework",
            "homepage": "https://symfony.com",
            "keywords": [
                "framework"
            ],
            "time": "2020-01-21T12:30:09+00:00"
        },
        {
            "name": "tecnickcom/tcpdf",
            "version": "6.3.2",
            "source": {
                "type": "git",
                "url": "https://github.com/tecnickcom/TCPDF.git",
                "reference": "9fde7bb9b404b945e7ea88fb7eccd23d9a4e324b"
            },
            "dist": {
                "type": "zip",
                "url": "https://api.github.com/repos/tecnickcom/TCPDF/zipball/9fde7bb9b404b945e7ea88fb7eccd23d9a4e324b",
                "reference": "9fde7bb9b404b945e7ea88fb7eccd23d9a4e324b",
                "shasum": ""
            },
            "require": {
                "php": ">=5.3.0"
            },
            "type": "library",
            "autoload": {
                "classmap": [
                    "config",
                    "include",
                    "tcpdf.php",
                    "tcpdf_parser.php",
                    "tcpdf_import.php",
                    "tcpdf_barcodes_1d.php",
                    "tcpdf_barcodes_2d.php",
                    "include/tcpdf_colors.php",
                    "include/tcpdf_filters.php",
                    "include/tcpdf_font_data.php",
                    "include/tcpdf_fonts.php",
                    "include/tcpdf_images.php",
                    "include/tcpdf_static.php",
                    "include/barcodes/datamatrix.php",
                    "include/barcodes/pdf417.php",
                    "include/barcodes/qrcode.php"
                ]
            },
            "notification-url": "https://packagist.org/downloads/",
            "license": [
                "LGPL-3.0"
            ],
            "authors": [
                {
                    "name": "Nicola Asuni",
                    "email": "info@tecnick.com",
                    "role": "lead"
                }
            ],
            "description": "TCPDF is a PHP class for generating PDF documents and barcodes.",
            "homepage": "http://www.tcpdf.org/",
            "keywords": [
                "PDFD32000-2008",
                "TCPDF",
                "barcodes",
                "datamatrix",
                "pdf",
                "pdf417",
                "qrcode"
            ],
            "time": "2019-09-20T09:35:01+00:00"
        },
        {
            "name": "tijsverkoyen/css-to-inline-styles",
            "version": "2.2.2",
            "source": {
                "type": "git",
                "url": "https://github.com/tijsverkoyen/CssToInlineStyles.git",
                "reference": "dda2ee426acd6d801d5b7fd1001cde9b5f790e15"
            },
            "dist": {
                "type": "zip",
                "url": "https://api.github.com/repos/tijsverkoyen/CssToInlineStyles/zipball/dda2ee426acd6d801d5b7fd1001cde9b5f790e15",
                "reference": "dda2ee426acd6d801d5b7fd1001cde9b5f790e15",
                "shasum": ""
            },
            "require": {
                "ext-dom": "*",
                "ext-libxml": "*",
                "php": "^5.5 || ^7.0",
                "symfony/css-selector": "^2.7 || ^3.0 || ^4.0 || ^5.0"
            },
            "require-dev": {
                "phpunit/phpunit": "^4.8.35 || ^5.7 || ^6.0"
            },
            "type": "library",
            "extra": {
                "branch-alias": {
                    "dev-master": "2.2.x-dev"
                }
            },
            "autoload": {
                "psr-4": {
                    "TijsVerkoyen\\CssToInlineStyles\\": "src"
                }
            },
            "notification-url": "https://packagist.org/downloads/",
            "license": [
                "BSD-3-Clause"
            ],
            "authors": [
                {
                    "name": "Tijs Verkoyen",
                    "email": "css_to_inline_styles@verkoyen.eu",
                    "role": "Developer"
                }
            ],
            "description": "CssToInlineStyles is a class that enables you to convert HTML-pages/files into HTML-pages/files with inline styles. This is very useful when you're sending emails.",
            "homepage": "https://github.com/tijsverkoyen/CssToInlineStyles",
            "time": "2019-10-24T08:53:34+00:00"
        },
        {
            "name": "twig/twig",
            "version": "v1.42.4",
            "source": {
                "type": "git",
                "url": "https://github.com/twigphp/Twig.git",
                "reference": "e587180584c3d2d6cb864a0454e777bb6dcb6152"
            },
            "dist": {
                "type": "zip",
                "url": "https://api.github.com/repos/twigphp/Twig/zipball/e587180584c3d2d6cb864a0454e777bb6dcb6152",
                "reference": "e587180584c3d2d6cb864a0454e777bb6dcb6152",
                "shasum": ""
            },
            "require": {
                "php": ">=5.5.0",
                "symfony/polyfill-ctype": "^1.8"
            },
            "require-dev": {
                "psr/container": "^1.0",
                "symfony/debug": "^3.4|^4.2",
                "symfony/phpunit-bridge": "^4.4@dev|^5.0"
            },
            "type": "library",
            "extra": {
                "branch-alias": {
                    "dev-master": "1.42-dev"
                }
            },
            "autoload": {
                "psr-0": {
                    "Twig_": "lib/"
                },
                "psr-4": {
                    "Twig\\": "src/"
                }
            },
            "notification-url": "https://packagist.org/downloads/",
            "license": [
                "BSD-3-Clause"
            ],
            "authors": [
                {
                    "name": "Fabien Potencier",
                    "email": "fabien@symfony.com",
                    "homepage": "http://fabien.potencier.org",
                    "role": "Lead Developer"
                },
                {
                    "name": "Twig Team",
                    "homepage": "https://twig.symfony.com/contributors",
                    "role": "Contributors"
                },
                {
                    "name": "Armin Ronacher",
                    "email": "armin.ronacher@active-4.com",
                    "role": "Project Founder"
                }
            ],
            "description": "Twig, the flexible, fast, and secure template language for PHP",
            "homepage": "https://twig.symfony.com",
            "keywords": [
                "templating"
            ],
            "time": "2019-11-11T16:49:32+00:00"
        },
        {
            "name": "willdurand/jsonp-callback-validator",
            "version": "v1.1.0",
            "source": {
                "type": "git",
                "url": "https://github.com/willdurand/JsonpCallbackValidator.git",
                "reference": "1a7d388bb521959e612ef50c5c7b1691b097e909"
            },
            "dist": {
                "type": "zip",
                "url": "https://api.github.com/repos/willdurand/JsonpCallbackValidator/zipball/1a7d388bb521959e612ef50c5c7b1691b097e909",
                "reference": "1a7d388bb521959e612ef50c5c7b1691b097e909",
                "shasum": ""
            },
            "require": {
                "php": ">=5.3.0"
            },
            "require-dev": {
                "phpunit/phpunit": "~3.7"
            },
            "type": "library",
            "autoload": {
                "psr-0": {
                    "JsonpCallbackValidator": "src/"
                }
            },
            "notification-url": "https://packagist.org/downloads/",
            "license": [
                "MIT"
            ],
            "authors": [
                {
                    "name": "William Durand",
                    "email": "william.durand1@gmail.com",
                    "homepage": "http://www.willdurand.fr"
                }
            ],
            "description": "JSONP callback validator.",
            "time": "2014-01-20T22:35:06+00:00"
        }
    ],
    "packages-dev": [
        {
            "name": "behat/behat",
            "version": "v3.5.0",
            "source": {
                "type": "git",
                "url": "https://github.com/Behat/Behat.git",
                "reference": "e4bce688be0c2029dc1700e46058d86428c63cab"
            },
            "dist": {
                "type": "zip",
                "url": "https://api.github.com/repos/Behat/Behat/zipball/e4bce688be0c2029dc1700e46058d86428c63cab",
                "reference": "e4bce688be0c2029dc1700e46058d86428c63cab",
                "shasum": ""
            },
            "require": {
                "behat/gherkin": "^4.5.1",
                "behat/transliterator": "^1.2",
                "container-interop/container-interop": "^1.2",
                "ext-mbstring": "*",
                "php": ">=5.3.3",
                "psr/container": "^1.0",
                "symfony/class-loader": "~2.1||~3.0",
                "symfony/config": "~2.3||~3.0||~4.0",
                "symfony/console": "~2.7.40||^2.8.33||~3.3.15||^3.4.3||^4.0.3",
                "symfony/dependency-injection": "~2.1||~3.0||~4.0",
                "symfony/event-dispatcher": "~2.1||~3.0||~4.0",
                "symfony/translation": "~2.3||~3.0||~4.0",
                "symfony/yaml": "~2.1||~3.0||~4.0"
            },
            "require-dev": {
                "herrera-io/box": "~1.6.1",
                "phpunit/phpunit": "^4.8.36|^6.3",
                "symfony/process": "~2.5|~3.0|~4.0"
            },
            "bin": [
                "bin/behat"
            ],
            "type": "library",
            "extra": {
                "branch-alias": {
                    "dev-master": "3.5.x-dev"
                }
            },
            "autoload": {
                "psr-0": {
                    "Behat\\Behat": "src/",
                    "Behat\\Testwork": "src/"
                }
            },
            "notification-url": "https://packagist.org/downloads/",
            "license": [
                "MIT"
            ],
            "authors": [
                {
                    "name": "Konstantin Kudryashov",
                    "email": "ever.zet@gmail.com",
                    "homepage": "http://everzet.com"
                }
            ],
            "description": "Scenario-oriented BDD framework for PHP 5.3",
            "homepage": "http://behat.org/",
            "keywords": [
                "Agile",
                "BDD",
                "ScenarioBDD",
                "Scrum",
                "StoryBDD",
                "User story",
                "business",
                "development",
                "documentation",
                "examples",
                "symfony",
                "testing"
            ],
            "time": "2018-08-10T18:56:51+00:00"
        },
        {
            "name": "behat/gherkin",
            "version": "v4.6.0",
            "source": {
                "type": "git",
                "url": "https://github.com/Behat/Gherkin.git",
                "reference": "ab0a02ea14893860bca00f225f5621d351a3ad07"
            },
            "dist": {
                "type": "zip",
                "url": "https://api.github.com/repos/Behat/Gherkin/zipball/ab0a02ea14893860bca00f225f5621d351a3ad07",
                "reference": "ab0a02ea14893860bca00f225f5621d351a3ad07",
                "shasum": ""
            },
            "require": {
                "php": ">=5.3.1"
            },
            "require-dev": {
                "phpunit/phpunit": "~4.5|~5",
                "symfony/phpunit-bridge": "~2.7|~3|~4",
                "symfony/yaml": "~2.3|~3|~4"
            },
            "suggest": {
                "symfony/yaml": "If you want to parse features, represented in YAML files"
            },
            "type": "library",
            "extra": {
                "branch-alias": {
                    "dev-master": "4.4-dev"
                }
            },
            "autoload": {
                "psr-0": {
                    "Behat\\Gherkin": "src/"
                }
            },
            "notification-url": "https://packagist.org/downloads/",
            "license": [
                "MIT"
            ],
            "authors": [
                {
                    "name": "Konstantin Kudryashov",
                    "email": "ever.zet@gmail.com",
                    "homepage": "http://everzet.com"
                }
            ],
            "description": "Gherkin DSL parser for PHP 5.3",
            "homepage": "http://behat.org/",
            "keywords": [
                "BDD",
                "Behat",
                "Cucumber",
                "DSL",
                "gherkin",
                "parser"
            ],
            "time": "2019-01-16T14:22:17+00:00"
        },
        {
            "name": "behat/transliterator",
            "version": "v1.3.0",
            "source": {
                "type": "git",
                "url": "https://github.com/Behat/Transliterator.git",
                "reference": "3c4ec1d77c3d05caa1f0bf8fb3aae4845005c7fc"
            },
            "dist": {
                "type": "zip",
                "url": "https://api.github.com/repos/Behat/Transliterator/zipball/3c4ec1d77c3d05caa1f0bf8fb3aae4845005c7fc",
                "reference": "3c4ec1d77c3d05caa1f0bf8fb3aae4845005c7fc",
                "shasum": ""
            },
            "require": {
                "php": ">=5.3.3"
            },
            "require-dev": {
                "chuyskywalker/rolling-curl": "^3.1",
                "php-yaoi/php-yaoi": "^1.0",
                "phpunit/phpunit": "^4.8.36|^6.3"
            },
            "type": "library",
            "extra": {
                "branch-alias": {
                    "dev-master": "1.2-dev"
                }
            },
            "autoload": {
                "psr-4": {
                    "Behat\\Transliterator\\": "src/Behat/Transliterator"
                }
            },
            "notification-url": "https://packagist.org/downloads/",
            "license": [
                "Artistic-1.0"
            ],
            "description": "String transliterator",
            "keywords": [
                "i18n",
                "slug",
                "transliterator"
            ],
            "time": "2020-01-14T16:39:13+00:00"
        },
        {
            "name": "composer/semver",
            "version": "1.5.1",
            "source": {
                "type": "git",
                "url": "https://github.com/composer/semver.git",
                "reference": "c6bea70230ef4dd483e6bbcab6005f682ed3a8de"
            },
            "dist": {
                "type": "zip",
                "url": "https://api.github.com/repos/composer/semver/zipball/c6bea70230ef4dd483e6bbcab6005f682ed3a8de",
                "reference": "c6bea70230ef4dd483e6bbcab6005f682ed3a8de",
                "shasum": ""
            },
            "require": {
                "php": "^5.3.2 || ^7.0"
            },
            "require-dev": {
                "phpunit/phpunit": "^4.5 || ^5.0.5"
            },
            "type": "library",
            "extra": {
                "branch-alias": {
                    "dev-master": "1.x-dev"
                }
            },
            "autoload": {
                "psr-4": {
                    "Composer\\Semver\\": "src"
                }
            },
            "notification-url": "https://packagist.org/downloads/",
            "license": [
                "MIT"
            ],
            "authors": [
                {
                    "name": "Nils Adermann",
                    "email": "naderman@naderman.de",
                    "homepage": "http://www.naderman.de"
                },
                {
                    "name": "Jordi Boggiano",
                    "email": "j.boggiano@seld.be",
                    "homepage": "http://seld.be"
                },
                {
                    "name": "Rob Bast",
                    "email": "rob.bast@gmail.com",
                    "homepage": "http://robbast.nl"
                }
            ],
            "description": "Semver library that offers utilities, version constraint parsing and validation.",
            "keywords": [
                "semantic",
                "semver",
                "validation",
                "versioning"
            ],
            "time": "2020-01-13T12:06:48+00:00"
        },
        {
            "name": "composer/xdebug-handler",
            "version": "1.4.0",
            "source": {
                "type": "git",
                "url": "https://github.com/composer/xdebug-handler.git",
                "reference": "cbe23383749496fe0f373345208b79568e4bc248"
            },
            "dist": {
                "type": "zip",
                "url": "https://api.github.com/repos/composer/xdebug-handler/zipball/cbe23383749496fe0f373345208b79568e4bc248",
                "reference": "cbe23383749496fe0f373345208b79568e4bc248",
                "shasum": ""
            },
            "require": {
                "php": "^5.3.2 || ^7.0 || ^8.0",
                "psr/log": "^1.0"
            },
            "require-dev": {
                "phpunit/phpunit": "^4.8.35 || ^5.7 || 6.5 - 8"
            },
            "type": "library",
            "autoload": {
                "psr-4": {
                    "Composer\\XdebugHandler\\": "src"
                }
            },
            "notification-url": "https://packagist.org/downloads/",
            "license": [
                "MIT"
            ],
            "authors": [
                {
                    "name": "John Stevenson",
                    "email": "john-stevenson@blueyonder.co.uk"
                }
            ],
            "description": "Restarts a process without Xdebug.",
            "keywords": [
                "Xdebug",
                "performance"
            ],
            "time": "2019-11-06T16:40:04+00:00"
        },
        {
            "name": "container-interop/container-interop",
            "version": "1.2.0",
            "source": {
                "type": "git",
                "url": "https://github.com/container-interop/container-interop.git",
                "reference": "79cbf1341c22ec75643d841642dd5d6acd83bdb8"
            },
            "dist": {
                "type": "zip",
                "url": "https://api.github.com/repos/container-interop/container-interop/zipball/79cbf1341c22ec75643d841642dd5d6acd83bdb8",
                "reference": "79cbf1341c22ec75643d841642dd5d6acd83bdb8",
                "shasum": ""
            },
            "require": {
                "psr/container": "^1.0"
            },
            "type": "library",
            "autoload": {
                "psr-4": {
                    "Interop\\Container\\": "src/Interop/Container/"
                }
            },
            "notification-url": "https://packagist.org/downloads/",
            "license": [
                "MIT"
            ],
            "description": "Promoting the interoperability of container objects (DIC, SL, etc.)",
            "homepage": "https://github.com/container-interop/container-interop",
            "abandoned": "psr/container",
            "time": "2017-02-14T19:40:03+00:00"
        },
        {
            "name": "friendsofphp/php-cs-fixer",
            "version": "v2.16.1",
            "source": {
                "type": "git",
                "url": "https://github.com/FriendsOfPHP/PHP-CS-Fixer.git",
                "reference": "c8afb599858876e95e8ebfcd97812d383fa23f02"
            },
            "dist": {
                "type": "zip",
                "url": "https://api.github.com/repos/FriendsOfPHP/PHP-CS-Fixer/zipball/c8afb599858876e95e8ebfcd97812d383fa23f02",
                "reference": "c8afb599858876e95e8ebfcd97812d383fa23f02",
                "shasum": ""
            },
            "require": {
                "composer/semver": "^1.4",
                "composer/xdebug-handler": "^1.2",
                "doctrine/annotations": "^1.2",
                "ext-json": "*",
                "ext-tokenizer": "*",
                "php": "^5.6 || ^7.0",
                "php-cs-fixer/diff": "^1.3",
                "symfony/console": "^3.4.17 || ^4.1.6 || ^5.0",
                "symfony/event-dispatcher": "^3.0 || ^4.0 || ^5.0",
                "symfony/filesystem": "^3.0 || ^4.0 || ^5.0",
                "symfony/finder": "^3.0 || ^4.0 || ^5.0",
                "symfony/options-resolver": "^3.0 || ^4.0 || ^5.0",
                "symfony/polyfill-php70": "^1.0",
                "symfony/polyfill-php72": "^1.4",
                "symfony/process": "^3.0 || ^4.0 || ^5.0",
                "symfony/stopwatch": "^3.0 || ^4.0 || ^5.0"
            },
            "require-dev": {
                "johnkary/phpunit-speedtrap": "^1.1 || ^2.0 || ^3.0",
                "justinrainbow/json-schema": "^5.0",
                "keradus/cli-executor": "^1.2",
                "mikey179/vfsstream": "^1.6",
                "php-coveralls/php-coveralls": "^2.1",
                "php-cs-fixer/accessible-object": "^1.0",
                "php-cs-fixer/phpunit-constraint-isidenticalstring": "^1.1",
                "php-cs-fixer/phpunit-constraint-xmlmatchesxsd": "^1.1",
                "phpunit/phpunit": "^5.7.27 || ^6.5.14 || ^7.1",
                "phpunitgoodpractices/traits": "^1.8",
                "symfony/phpunit-bridge": "^4.3 || ^5.0",
                "symfony/yaml": "^3.0 || ^4.0 || ^5.0"
            },
            "suggest": {
                "ext-mbstring": "For handling non-UTF8 characters in cache signature.",
                "php-cs-fixer/phpunit-constraint-isidenticalstring": "For IsIdenticalString constraint.",
                "php-cs-fixer/phpunit-constraint-xmlmatchesxsd": "For XmlMatchesXsd constraint.",
                "symfony/polyfill-mbstring": "When enabling `ext-mbstring` is not possible."
            },
            "bin": [
                "php-cs-fixer"
            ],
            "type": "application",
            "autoload": {
                "psr-4": {
                    "PhpCsFixer\\": "src/"
                },
                "classmap": [
                    "tests/Test/AbstractFixerTestCase.php",
                    "tests/Test/AbstractIntegrationCaseFactory.php",
                    "tests/Test/AbstractIntegrationTestCase.php",
                    "tests/Test/Assert/AssertTokensTrait.php",
                    "tests/Test/IntegrationCase.php",
                    "tests/Test/IntegrationCaseFactory.php",
                    "tests/Test/IntegrationCaseFactoryInterface.php",
                    "tests/Test/InternalIntegrationCaseFactory.php",
                    "tests/TestCase.php"
                ]
            },
            "notification-url": "https://packagist.org/downloads/",
            "license": [
                "MIT"
            ],
            "authors": [
                {
                    "name": "Fabien Potencier",
                    "email": "fabien@symfony.com"
                },
                {
                    "name": "Dariusz Rumiński",
                    "email": "dariusz.ruminski@gmail.com"
                }
            ],
            "description": "A tool to automatically fix PHP code style",
            "time": "2019-11-25T22:10:32+00:00"
        },
        {
            "name": "johnkary/phpunit-speedtrap",
            "version": "v3.1.0",
            "source": {
                "type": "git",
                "url": "https://github.com/johnkary/phpunit-speedtrap.git",
                "reference": "dac11b8640d4be7a70f336616947fa84f169835a"
            },
            "dist": {
                "type": "zip",
                "url": "https://api.github.com/repos/johnkary/phpunit-speedtrap/zipball/dac11b8640d4be7a70f336616947fa84f169835a",
                "reference": "dac11b8640d4be7a70f336616947fa84f169835a",
                "shasum": ""
            },
            "require": {
                "php": ">=7.1",
                "phpunit/phpunit": "^7.0 || ^8.0"
            },
            "type": "library",
            "extra": {
                "branch-alias": {
                    "dev-master": "3.0-dev"
                }
            },
            "autoload": {
                "psr-4": {
                    "JohnKary\\PHPUnit\\Listener\\": "src/"
                }
            },
            "notification-url": "https://packagist.org/downloads/",
            "license": [
                "MIT"
            ],
            "authors": [
                {
                    "name": "John Kary",
                    "email": "john@johnkary.net"
                }
            ],
            "description": "Find slow tests in your PHPUnit test suite",
            "homepage": "https://github.com/johnkary/phpunit-speedtrap",
            "keywords": [
                "phpunit",
                "profile",
                "slow"
            ],
            "time": "2019-02-24T02:40:12+00:00"
        },
        {
            "name": "mikey179/vfsstream",
            "version": "v1.6.8",
            "source": {
                "type": "git",
                "url": "https://github.com/bovigo/vfsStream.git",
                "reference": "231c73783ebb7dd9ec77916c10037eff5a2b6efe"
            },
            "dist": {
                "type": "zip",
                "url": "https://api.github.com/repos/bovigo/vfsStream/zipball/231c73783ebb7dd9ec77916c10037eff5a2b6efe",
                "reference": "231c73783ebb7dd9ec77916c10037eff5a2b6efe",
                "shasum": ""
            },
            "require": {
                "php": ">=5.3.0"
            },
            "require-dev": {
                "phpunit/phpunit": "^4.5|^5.0"
            },
            "type": "library",
            "extra": {
                "branch-alias": {
                    "dev-master": "1.6.x-dev"
                }
            },
            "autoload": {
                "psr-0": {
                    "org\\bovigo\\vfs\\": "src/main/php"
                }
            },
            "notification-url": "https://packagist.org/downloads/",
            "license": [
                "BSD-3-Clause"
            ],
            "authors": [
                {
                    "name": "Frank Kleine",
                    "homepage": "http://frankkleine.de/",
                    "role": "Developer"
                }
            ],
            "description": "Virtual file system to mock the real file system in unit tests.",
            "homepage": "http://vfs.bovigo.org/",
            "time": "2019-10-30T15:31:00+00:00"
        },
        {
            "name": "myclabs/deep-copy",
            "version": "1.9.4",
            "source": {
                "type": "git",
                "url": "https://github.com/myclabs/DeepCopy.git",
                "reference": "579bb7356d91f9456ccd505f24ca8b667966a0a7"
            },
            "dist": {
                "type": "zip",
                "url": "https://api.github.com/repos/myclabs/DeepCopy/zipball/579bb7356d91f9456ccd505f24ca8b667966a0a7",
                "reference": "579bb7356d91f9456ccd505f24ca8b667966a0a7",
                "shasum": ""
            },
            "require": {
                "php": "^7.1"
            },
            "replace": {
                "myclabs/deep-copy": "self.version"
            },
            "require-dev": {
                "doctrine/collections": "^1.0",
                "doctrine/common": "^2.6",
                "phpunit/phpunit": "^7.1"
            },
            "type": "library",
            "autoload": {
                "psr-4": {
                    "DeepCopy\\": "src/DeepCopy/"
                },
                "files": [
                    "src/DeepCopy/deep_copy.php"
                ]
            },
            "notification-url": "https://packagist.org/downloads/",
            "license": [
                "MIT"
            ],
            "description": "Create deep copies (clones) of your objects",
            "keywords": [
                "clone",
                "copy",
                "duplicate",
                "object",
                "object graph"
            ],
            "time": "2019-12-15T19:12:40+00:00"
        },
        {
            "name": "phake/phake",
            "version": "v3.1.7",
            "source": {
                "type": "git",
                "url": "https://github.com/mlively/Phake.git",
                "reference": "3b7a6db62dfe7015a480fa966967df28b3cb239d"
            },
            "dist": {
                "type": "zip",
                "url": "https://api.github.com/repos/mlively/Phake/zipball/3b7a6db62dfe7015a480fa966967df28b3cb239d",
                "reference": "3b7a6db62dfe7015a480fa966967df28b3cb239d",
                "shasum": ""
            },
            "require": {
                "php": ">=7",
                "sebastian/comparator": "^1.1|^2.0|^3.0"
            },
            "require-dev": {
                "codeclimate/php-test-reporter": "dev-master",
                "doctrine/common": "2.3.*",
                "ext-soap": "*",
                "hamcrest/hamcrest-php": "1.1.*",
                "phpunit/phpunit": "^7.0"
            },
            "suggest": {
                "doctrine/common": "Allows mock annotations to use import statements for classes.",
                "hamcrest/hamcrest-php": "Use Hamcrest matchers."
            },
            "type": "library",
            "extra": {
                "branch-alias": {
                    "dev-master": "3.0.0-dev"
                }
            },
            "autoload": {
                "psr-0": {
                    "Phake": "src/"
                }
            },
            "notification-url": "https://packagist.org/downloads/",
            "license": [
                "BSD-3-Clause"
            ],
            "authors": [
                {
                    "name": "Mike Lively",
                    "email": "m@digitalsandwich.com"
                }
            ],
            "description": "The Phake mock testing library",
            "homepage": "https://github.com/mlively/Phake",
            "keywords": [
                "mock",
                "testing"
            ],
            "time": "2019-12-06T04:16:00+00:00"
        },
        {
            "name": "phar-io/manifest",
            "version": "1.0.3",
            "source": {
                "type": "git",
                "url": "https://github.com/phar-io/manifest.git",
                "reference": "7761fcacf03b4d4f16e7ccb606d4879ca431fcf4"
            },
            "dist": {
                "type": "zip",
                "url": "https://api.github.com/repos/phar-io/manifest/zipball/7761fcacf03b4d4f16e7ccb606d4879ca431fcf4",
                "reference": "7761fcacf03b4d4f16e7ccb606d4879ca431fcf4",
                "shasum": ""
            },
            "require": {
                "ext-dom": "*",
                "ext-phar": "*",
                "phar-io/version": "^2.0",
                "php": "^5.6 || ^7.0"
            },
            "type": "library",
            "extra": {
                "branch-alias": {
                    "dev-master": "1.0.x-dev"
                }
            },
            "autoload": {
                "classmap": [
                    "src/"
                ]
            },
            "notification-url": "https://packagist.org/downloads/",
            "license": [
                "BSD-3-Clause"
            ],
            "authors": [
                {
                    "name": "Arne Blankerts",
                    "email": "arne@blankerts.de",
                    "role": "Developer"
                },
                {
                    "name": "Sebastian Heuer",
                    "email": "sebastian@phpeople.de",
                    "role": "Developer"
                },
                {
                    "name": "Sebastian Bergmann",
                    "email": "sebastian@phpunit.de",
                    "role": "Developer"
                }
            ],
            "description": "Component for reading phar.io manifest information from a PHP Archive (PHAR)",
            "time": "2018-07-08T19:23:20+00:00"
        },
        {
            "name": "phar-io/version",
            "version": "2.0.1",
            "source": {
                "type": "git",
                "url": "https://github.com/phar-io/version.git",
                "reference": "45a2ec53a73c70ce41d55cedef9063630abaf1b6"
            },
            "dist": {
                "type": "zip",
                "url": "https://api.github.com/repos/phar-io/version/zipball/45a2ec53a73c70ce41d55cedef9063630abaf1b6",
                "reference": "45a2ec53a73c70ce41d55cedef9063630abaf1b6",
                "shasum": ""
            },
            "require": {
                "php": "^5.6 || ^7.0"
            },
            "type": "library",
            "autoload": {
                "classmap": [
                    "src/"
                ]
            },
            "notification-url": "https://packagist.org/downloads/",
            "license": [
                "BSD-3-Clause"
            ],
            "authors": [
                {
                    "name": "Arne Blankerts",
                    "email": "arne@blankerts.de",
                    "role": "Developer"
                },
                {
                    "name": "Sebastian Heuer",
                    "email": "sebastian@phpeople.de",
                    "role": "Developer"
                },
                {
                    "name": "Sebastian Bergmann",
                    "email": "sebastian@phpunit.de",
                    "role": "Developer"
                }
            ],
            "description": "Library for handling version information and constraints",
            "time": "2018-07-08T19:19:57+00:00"
        },
        {
            "name": "php-cs-fixer/diff",
            "version": "v1.3.0",
            "source": {
                "type": "git",
                "url": "https://github.com/PHP-CS-Fixer/diff.git",
                "reference": "78bb099e9c16361126c86ce82ec4405ebab8e756"
            },
            "dist": {
                "type": "zip",
                "url": "https://api.github.com/repos/PHP-CS-Fixer/diff/zipball/78bb099e9c16361126c86ce82ec4405ebab8e756",
                "reference": "78bb099e9c16361126c86ce82ec4405ebab8e756",
                "shasum": ""
            },
            "require": {
                "php": "^5.6 || ^7.0"
            },
            "require-dev": {
                "phpunit/phpunit": "^5.7.23 || ^6.4.3",
                "symfony/process": "^3.3"
            },
            "type": "library",
            "autoload": {
                "classmap": [
                    "src/"
                ]
            },
            "notification-url": "https://packagist.org/downloads/",
            "license": [
                "BSD-3-Clause"
            ],
            "authors": [
                {
                    "name": "Kore Nordmann",
                    "email": "mail@kore-nordmann.de"
                },
                {
                    "name": "Sebastian Bergmann",
                    "email": "sebastian@phpunit.de"
                },
                {
                    "name": "SpacePossum"
                }
            ],
            "description": "sebastian/diff v2 backport support for PHP5.6",
            "homepage": "https://github.com/PHP-CS-Fixer",
            "keywords": [
                "diff"
            ],
            "time": "2018-02-15T16:58:55+00:00"
        },
        {
            "name": "phpdocumentor/reflection-common",
            "version": "2.0.0",
            "source": {
                "type": "git",
                "url": "https://github.com/phpDocumentor/ReflectionCommon.git",
                "reference": "63a995caa1ca9e5590304cd845c15ad6d482a62a"
            },
            "dist": {
                "type": "zip",
                "url": "https://api.github.com/repos/phpDocumentor/ReflectionCommon/zipball/63a995caa1ca9e5590304cd845c15ad6d482a62a",
                "reference": "63a995caa1ca9e5590304cd845c15ad6d482a62a",
                "shasum": ""
            },
            "require": {
                "php": ">=7.1"
            },
            "require-dev": {
                "phpunit/phpunit": "~6"
            },
            "type": "library",
            "extra": {
                "branch-alias": {
                    "dev-master": "2.x-dev"
                }
            },
            "autoload": {
                "psr-4": {
                    "phpDocumentor\\Reflection\\": "src/"
                }
            },
            "notification-url": "https://packagist.org/downloads/",
            "license": [
                "MIT"
            ],
            "authors": [
                {
                    "name": "Jaap van Otterdijk",
                    "email": "opensource@ijaap.nl"
                }
            ],
            "description": "Common reflection classes used by phpdocumentor to reflect the code structure",
            "homepage": "http://www.phpdoc.org",
            "keywords": [
                "FQSEN",
                "phpDocumentor",
                "phpdoc",
                "reflection",
                "static analysis"
            ],
            "time": "2018-08-07T13:53:10+00:00"
        },
        {
            "name": "phpdocumentor/reflection-docblock",
            "version": "4.3.4",
            "source": {
                "type": "git",
                "url": "https://github.com/phpDocumentor/ReflectionDocBlock.git",
                "reference": "da3fd972d6bafd628114f7e7e036f45944b62e9c"
            },
            "dist": {
                "type": "zip",
                "url": "https://api.github.com/repos/phpDocumentor/ReflectionDocBlock/zipball/da3fd972d6bafd628114f7e7e036f45944b62e9c",
                "reference": "da3fd972d6bafd628114f7e7e036f45944b62e9c",
                "shasum": ""
            },
            "require": {
                "php": "^7.0",
                "phpdocumentor/reflection-common": "^1.0.0 || ^2.0.0",
                "phpdocumentor/type-resolver": "~0.4 || ^1.0.0",
                "webmozart/assert": "^1.0"
            },
            "require-dev": {
                "doctrine/instantiator": "^1.0.5",
                "mockery/mockery": "^1.0",
                "phpdocumentor/type-resolver": "0.4.*",
                "phpunit/phpunit": "^6.4"
            },
            "type": "library",
            "extra": {
                "branch-alias": {
                    "dev-master": "4.x-dev"
                }
            },
            "autoload": {
                "psr-4": {
                    "phpDocumentor\\Reflection\\": [
                        "src/"
                    ]
                }
            },
            "notification-url": "https://packagist.org/downloads/",
            "license": [
                "MIT"
            ],
            "authors": [
                {
                    "name": "Mike van Riel",
                    "email": "me@mikevanriel.com"
                }
            ],
            "description": "With this component, a library can provide support for annotations via DocBlocks or otherwise retrieve information that is embedded in a DocBlock.",
            "time": "2019-12-28T18:55:12+00:00"
        },
        {
            "name": "phpdocumentor/type-resolver",
            "version": "1.0.1",
            "source": {
                "type": "git",
                "url": "https://github.com/phpDocumentor/TypeResolver.git",
                "reference": "2e32a6d48972b2c1976ed5d8967145b6cec4a4a9"
            },
            "dist": {
                "type": "zip",
                "url": "https://api.github.com/repos/phpDocumentor/TypeResolver/zipball/2e32a6d48972b2c1976ed5d8967145b6cec4a4a9",
                "reference": "2e32a6d48972b2c1976ed5d8967145b6cec4a4a9",
                "shasum": ""
            },
            "require": {
                "php": "^7.1",
                "phpdocumentor/reflection-common": "^2.0"
            },
            "require-dev": {
                "ext-tokenizer": "^7.1",
                "mockery/mockery": "~1",
                "phpunit/phpunit": "^7.0"
            },
            "type": "library",
            "extra": {
                "branch-alias": {
                    "dev-master": "1.x-dev"
                }
            },
            "autoload": {
                "psr-4": {
                    "phpDocumentor\\Reflection\\": "src"
                }
            },
            "notification-url": "https://packagist.org/downloads/",
            "license": [
                "MIT"
            ],
            "authors": [
                {
                    "name": "Mike van Riel",
                    "email": "me@mikevanriel.com"
                }
            ],
            "description": "A PSR-5 based resolver of Class names, Types and Structural Element Names",
            "time": "2019-08-22T18:11:29+00:00"
        },
        {
            "name": "phpspec/prophecy",
            "version": "1.10.1",
            "source": {
                "type": "git",
                "url": "https://github.com/phpspec/prophecy.git",
                "reference": "cbe1df668b3fe136bcc909126a0f529a78d4cbbc"
            },
            "dist": {
                "type": "zip",
                "url": "https://api.github.com/repos/phpspec/prophecy/zipball/cbe1df668b3fe136bcc909126a0f529a78d4cbbc",
                "reference": "cbe1df668b3fe136bcc909126a0f529a78d4cbbc",
                "shasum": ""
            },
            "require": {
                "doctrine/instantiator": "^1.0.2",
                "php": "^5.3|^7.0",
                "phpdocumentor/reflection-docblock": "^2.0|^3.0.2|^4.0|^5.0",
                "sebastian/comparator": "^1.2.3|^2.0|^3.0",
                "sebastian/recursion-context": "^1.0|^2.0|^3.0"
            },
            "require-dev": {
                "phpspec/phpspec": "^2.5 || ^3.2",
                "phpunit/phpunit": "^4.8.35 || ^5.7 || ^6.5 || ^7.1"
            },
            "type": "library",
            "extra": {
                "branch-alias": {
                    "dev-master": "1.10.x-dev"
                }
            },
            "autoload": {
                "psr-4": {
                    "Prophecy\\": "src/Prophecy"
                }
            },
            "notification-url": "https://packagist.org/downloads/",
            "license": [
                "MIT"
            ],
            "authors": [
                {
                    "name": "Konstantin Kudryashov",
                    "email": "ever.zet@gmail.com",
                    "homepage": "http://everzet.com"
                },
                {
                    "name": "Marcello Duarte",
                    "email": "marcello.duarte@gmail.com"
                }
            ],
            "description": "Highly opinionated mocking framework for PHP 5.3+",
            "homepage": "https://github.com/phpspec/prophecy",
            "keywords": [
                "Double",
                "Dummy",
                "fake",
                "mock",
                "spy",
                "stub"
            ],
            "time": "2019-12-22T21:05:45+00:00"
        },
        {
            "name": "phpunit/php-code-coverage",
            "version": "6.1.4",
            "source": {
                "type": "git",
                "url": "https://github.com/sebastianbergmann/php-code-coverage.git",
                "reference": "807e6013b00af69b6c5d9ceb4282d0393dbb9d8d"
            },
            "dist": {
                "type": "zip",
                "url": "https://api.github.com/repos/sebastianbergmann/php-code-coverage/zipball/807e6013b00af69b6c5d9ceb4282d0393dbb9d8d",
                "reference": "807e6013b00af69b6c5d9ceb4282d0393dbb9d8d",
                "shasum": ""
            },
            "require": {
                "ext-dom": "*",
                "ext-xmlwriter": "*",
                "php": "^7.1",
                "phpunit/php-file-iterator": "^2.0",
                "phpunit/php-text-template": "^1.2.1",
                "phpunit/php-token-stream": "^3.0",
                "sebastian/code-unit-reverse-lookup": "^1.0.1",
                "sebastian/environment": "^3.1 || ^4.0",
                "sebastian/version": "^2.0.1",
                "theseer/tokenizer": "^1.1"
            },
            "require-dev": {
                "phpunit/phpunit": "^7.0"
            },
            "suggest": {
                "ext-xdebug": "^2.6.0"
            },
            "type": "library",
            "extra": {
                "branch-alias": {
                    "dev-master": "6.1-dev"
                }
            },
            "autoload": {
                "classmap": [
                    "src/"
                ]
            },
            "notification-url": "https://packagist.org/downloads/",
            "license": [
                "BSD-3-Clause"
            ],
            "authors": [
                {
                    "name": "Sebastian Bergmann",
                    "email": "sebastian@phpunit.de",
                    "role": "lead"
                }
            ],
            "description": "Library that provides collection, processing, and rendering functionality for PHP code coverage information.",
            "homepage": "https://github.com/sebastianbergmann/php-code-coverage",
            "keywords": [
                "coverage",
                "testing",
                "xunit"
            ],
            "time": "2018-10-31T16:06:48+00:00"
        },
        {
            "name": "phpunit/php-file-iterator",
            "version": "2.0.2",
            "source": {
                "type": "git",
                "url": "https://github.com/sebastianbergmann/php-file-iterator.git",
                "reference": "050bedf145a257b1ff02746c31894800e5122946"
            },
            "dist": {
                "type": "zip",
                "url": "https://api.github.com/repos/sebastianbergmann/php-file-iterator/zipball/050bedf145a257b1ff02746c31894800e5122946",
                "reference": "050bedf145a257b1ff02746c31894800e5122946",
                "shasum": ""
            },
            "require": {
                "php": "^7.1"
            },
            "require-dev": {
                "phpunit/phpunit": "^7.1"
            },
            "type": "library",
            "extra": {
                "branch-alias": {
                    "dev-master": "2.0.x-dev"
                }
            },
            "autoload": {
                "classmap": [
                    "src/"
                ]
            },
            "notification-url": "https://packagist.org/downloads/",
            "license": [
                "BSD-3-Clause"
            ],
            "authors": [
                {
                    "name": "Sebastian Bergmann",
                    "email": "sebastian@phpunit.de",
                    "role": "lead"
                }
            ],
            "description": "FilterIterator implementation that filters files based on a list of suffixes.",
            "homepage": "https://github.com/sebastianbergmann/php-file-iterator/",
            "keywords": [
                "filesystem",
                "iterator"
            ],
            "time": "2018-09-13T20:33:42+00:00"
        },
        {
            "name": "phpunit/php-text-template",
            "version": "1.2.1",
            "source": {
                "type": "git",
                "url": "https://github.com/sebastianbergmann/php-text-template.git",
                "reference": "31f8b717e51d9a2afca6c9f046f5d69fc27c8686"
            },
            "dist": {
                "type": "zip",
                "url": "https://api.github.com/repos/sebastianbergmann/php-text-template/zipball/31f8b717e51d9a2afca6c9f046f5d69fc27c8686",
                "reference": "31f8b717e51d9a2afca6c9f046f5d69fc27c8686",
                "shasum": ""
            },
            "require": {
                "php": ">=5.3.3"
            },
            "type": "library",
            "autoload": {
                "classmap": [
                    "src/"
                ]
            },
            "notification-url": "https://packagist.org/downloads/",
            "license": [
                "BSD-3-Clause"
            ],
            "authors": [
                {
                    "name": "Sebastian Bergmann",
                    "email": "sebastian@phpunit.de",
                    "role": "lead"
                }
            ],
            "description": "Simple template engine.",
            "homepage": "https://github.com/sebastianbergmann/php-text-template/",
            "keywords": [
                "template"
            ],
            "time": "2015-06-21T13:50:34+00:00"
        },
        {
            "name": "phpunit/php-timer",
            "version": "2.1.2",
            "source": {
                "type": "git",
                "url": "https://github.com/sebastianbergmann/php-timer.git",
                "reference": "1038454804406b0b5f5f520358e78c1c2f71501e"
            },
            "dist": {
                "type": "zip",
                "url": "https://api.github.com/repos/sebastianbergmann/php-timer/zipball/1038454804406b0b5f5f520358e78c1c2f71501e",
                "reference": "1038454804406b0b5f5f520358e78c1c2f71501e",
                "shasum": ""
            },
            "require": {
                "php": "^7.1"
            },
            "require-dev": {
                "phpunit/phpunit": "^7.0"
            },
            "type": "library",
            "extra": {
                "branch-alias": {
                    "dev-master": "2.1-dev"
                }
            },
            "autoload": {
                "classmap": [
                    "src/"
                ]
            },
            "notification-url": "https://packagist.org/downloads/",
            "license": [
                "BSD-3-Clause"
            ],
            "authors": [
                {
                    "name": "Sebastian Bergmann",
                    "email": "sebastian@phpunit.de",
                    "role": "lead"
                }
            ],
            "description": "Utility class for timing",
            "homepage": "https://github.com/sebastianbergmann/php-timer/",
            "keywords": [
                "timer"
            ],
            "time": "2019-06-07T04:22:29+00:00"
        },
        {
            "name": "phpunit/php-token-stream",
            "version": "3.1.1",
            "source": {
                "type": "git",
                "url": "https://github.com/sebastianbergmann/php-token-stream.git",
                "reference": "995192df77f63a59e47f025390d2d1fdf8f425ff"
            },
            "dist": {
                "type": "zip",
                "url": "https://api.github.com/repos/sebastianbergmann/php-token-stream/zipball/995192df77f63a59e47f025390d2d1fdf8f425ff",
                "reference": "995192df77f63a59e47f025390d2d1fdf8f425ff",
                "shasum": ""
            },
            "require": {
                "ext-tokenizer": "*",
                "php": "^7.1"
            },
            "require-dev": {
                "phpunit/phpunit": "^7.0"
            },
            "type": "library",
            "extra": {
                "branch-alias": {
                    "dev-master": "3.1-dev"
                }
            },
            "autoload": {
                "classmap": [
                    "src/"
                ]
            },
            "notification-url": "https://packagist.org/downloads/",
            "license": [
                "BSD-3-Clause"
            ],
            "authors": [
                {
                    "name": "Sebastian Bergmann",
                    "email": "sebastian@phpunit.de"
                }
            ],
            "description": "Wrapper around PHP's tokenizer extension.",
            "homepage": "https://github.com/sebastianbergmann/php-token-stream/",
            "keywords": [
                "tokenizer"
            ],
            "time": "2019-09-17T06:23:10+00:00"
        },
        {
            "name": "phpunit/phpunit",
            "version": "7.5.20",
            "source": {
                "type": "git",
                "url": "https://github.com/sebastianbergmann/phpunit.git",
                "reference": "9467db479d1b0487c99733bb1e7944d32deded2c"
            },
            "dist": {
                "type": "zip",
                "url": "https://api.github.com/repos/sebastianbergmann/phpunit/zipball/9467db479d1b0487c99733bb1e7944d32deded2c",
                "reference": "9467db479d1b0487c99733bb1e7944d32deded2c",
                "shasum": ""
            },
            "require": {
                "doctrine/instantiator": "^1.1",
                "ext-dom": "*",
                "ext-json": "*",
                "ext-libxml": "*",
                "ext-mbstring": "*",
                "ext-xml": "*",
                "myclabs/deep-copy": "^1.7",
                "phar-io/manifest": "^1.0.2",
                "phar-io/version": "^2.0",
                "php": "^7.1",
                "phpspec/prophecy": "^1.7",
                "phpunit/php-code-coverage": "^6.0.7",
                "phpunit/php-file-iterator": "^2.0.1",
                "phpunit/php-text-template": "^1.2.1",
                "phpunit/php-timer": "^2.1",
                "sebastian/comparator": "^3.0",
                "sebastian/diff": "^3.0",
                "sebastian/environment": "^4.0",
                "sebastian/exporter": "^3.1",
                "sebastian/global-state": "^2.0",
                "sebastian/object-enumerator": "^3.0.3",
                "sebastian/resource-operations": "^2.0",
                "sebastian/version": "^2.0.1"
            },
            "conflict": {
                "phpunit/phpunit-mock-objects": "*"
            },
            "require-dev": {
                "ext-pdo": "*"
            },
            "suggest": {
                "ext-soap": "*",
                "ext-xdebug": "*",
                "phpunit/php-invoker": "^2.0"
            },
            "bin": [
                "phpunit"
            ],
            "type": "library",
            "extra": {
                "branch-alias": {
                    "dev-master": "7.5-dev"
                }
            },
            "autoload": {
                "classmap": [
                    "src/"
                ]
            },
            "notification-url": "https://packagist.org/downloads/",
            "license": [
                "BSD-3-Clause"
            ],
            "authors": [
                {
                    "name": "Sebastian Bergmann",
                    "email": "sebastian@phpunit.de",
                    "role": "lead"
                }
            ],
            "description": "The PHP Unit Testing framework.",
            "homepage": "https://phpunit.de/",
            "keywords": [
                "phpunit",
                "testing",
                "xunit"
            ],
            "time": "2020-01-08T08:45:45+00:00"
        },
        {
            "name": "sebastian/code-unit-reverse-lookup",
            "version": "1.0.1",
            "source": {
                "type": "git",
                "url": "https://github.com/sebastianbergmann/code-unit-reverse-lookup.git",
                "reference": "4419fcdb5eabb9caa61a27c7a1db532a6b55dd18"
            },
            "dist": {
                "type": "zip",
                "url": "https://api.github.com/repos/sebastianbergmann/code-unit-reverse-lookup/zipball/4419fcdb5eabb9caa61a27c7a1db532a6b55dd18",
                "reference": "4419fcdb5eabb9caa61a27c7a1db532a6b55dd18",
                "shasum": ""
            },
            "require": {
                "php": "^5.6 || ^7.0"
            },
            "require-dev": {
                "phpunit/phpunit": "^5.7 || ^6.0"
            },
            "type": "library",
            "extra": {
                "branch-alias": {
                    "dev-master": "1.0.x-dev"
                }
            },
            "autoload": {
                "classmap": [
                    "src/"
                ]
            },
            "notification-url": "https://packagist.org/downloads/",
            "license": [
                "BSD-3-Clause"
            ],
            "authors": [
                {
                    "name": "Sebastian Bergmann",
                    "email": "sebastian@phpunit.de"
                }
            ],
            "description": "Looks up which function or method a line of code belongs to",
            "homepage": "https://github.com/sebastianbergmann/code-unit-reverse-lookup/",
            "time": "2017-03-04T06:30:41+00:00"
        },
        {
            "name": "sebastian/comparator",
            "version": "3.0.2",
            "source": {
                "type": "git",
                "url": "https://github.com/sebastianbergmann/comparator.git",
                "reference": "5de4fc177adf9bce8df98d8d141a7559d7ccf6da"
            },
            "dist": {
                "type": "zip",
                "url": "https://api.github.com/repos/sebastianbergmann/comparator/zipball/5de4fc177adf9bce8df98d8d141a7559d7ccf6da",
                "reference": "5de4fc177adf9bce8df98d8d141a7559d7ccf6da",
                "shasum": ""
            },
            "require": {
                "php": "^7.1",
                "sebastian/diff": "^3.0",
                "sebastian/exporter": "^3.1"
            },
            "require-dev": {
                "phpunit/phpunit": "^7.1"
            },
            "type": "library",
            "extra": {
                "branch-alias": {
                    "dev-master": "3.0-dev"
                }
            },
            "autoload": {
                "classmap": [
                    "src/"
                ]
            },
            "notification-url": "https://packagist.org/downloads/",
            "license": [
                "BSD-3-Clause"
            ],
            "authors": [
                {
                    "name": "Jeff Welch",
                    "email": "whatthejeff@gmail.com"
                },
                {
                    "name": "Volker Dusch",
                    "email": "github@wallbash.com"
                },
                {
                    "name": "Bernhard Schussek",
                    "email": "bschussek@2bepublished.at"
                },
                {
                    "name": "Sebastian Bergmann",
                    "email": "sebastian@phpunit.de"
                }
            ],
            "description": "Provides the functionality to compare PHP values for equality",
            "homepage": "https://github.com/sebastianbergmann/comparator",
            "keywords": [
                "comparator",
                "compare",
                "equality"
            ],
            "time": "2018-07-12T15:12:46+00:00"
        },
        {
            "name": "sebastian/diff",
            "version": "3.0.2",
            "source": {
                "type": "git",
                "url": "https://github.com/sebastianbergmann/diff.git",
                "reference": "720fcc7e9b5cf384ea68d9d930d480907a0c1a29"
            },
            "dist": {
                "type": "zip",
                "url": "https://api.github.com/repos/sebastianbergmann/diff/zipball/720fcc7e9b5cf384ea68d9d930d480907a0c1a29",
                "reference": "720fcc7e9b5cf384ea68d9d930d480907a0c1a29",
                "shasum": ""
            },
            "require": {
                "php": "^7.1"
            },
            "require-dev": {
                "phpunit/phpunit": "^7.5 || ^8.0",
                "symfony/process": "^2 || ^3.3 || ^4"
            },
            "type": "library",
            "extra": {
                "branch-alias": {
                    "dev-master": "3.0-dev"
                }
            },
            "autoload": {
                "classmap": [
                    "src/"
                ]
            },
            "notification-url": "https://packagist.org/downloads/",
            "license": [
                "BSD-3-Clause"
            ],
            "authors": [
                {
                    "name": "Kore Nordmann",
                    "email": "mail@kore-nordmann.de"
                },
                {
                    "name": "Sebastian Bergmann",
                    "email": "sebastian@phpunit.de"
                }
            ],
            "description": "Diff implementation",
            "homepage": "https://github.com/sebastianbergmann/diff",
            "keywords": [
                "diff",
                "udiff",
                "unidiff",
                "unified diff"
            ],
            "time": "2019-02-04T06:01:07+00:00"
        },
        {
            "name": "sebastian/environment",
            "version": "4.2.3",
            "source": {
                "type": "git",
                "url": "https://github.com/sebastianbergmann/environment.git",
                "reference": "464c90d7bdf5ad4e8a6aea15c091fec0603d4368"
            },
            "dist": {
                "type": "zip",
                "url": "https://api.github.com/repos/sebastianbergmann/environment/zipball/464c90d7bdf5ad4e8a6aea15c091fec0603d4368",
                "reference": "464c90d7bdf5ad4e8a6aea15c091fec0603d4368",
                "shasum": ""
            },
            "require": {
                "php": "^7.1"
            },
            "require-dev": {
                "phpunit/phpunit": "^7.5"
            },
            "suggest": {
                "ext-posix": "*"
            },
            "type": "library",
            "extra": {
                "branch-alias": {
                    "dev-master": "4.2-dev"
                }
            },
            "autoload": {
                "classmap": [
                    "src/"
                ]
            },
            "notification-url": "https://packagist.org/downloads/",
            "license": [
                "BSD-3-Clause"
            ],
            "authors": [
                {
                    "name": "Sebastian Bergmann",
                    "email": "sebastian@phpunit.de"
                }
            ],
            "description": "Provides functionality to handle HHVM/PHP environments",
            "homepage": "http://www.github.com/sebastianbergmann/environment",
            "keywords": [
                "Xdebug",
                "environment",
                "hhvm"
            ],
            "time": "2019-11-20T08:46:58+00:00"
        },
        {
            "name": "sebastian/exporter",
            "version": "3.1.2",
            "source": {
                "type": "git",
                "url": "https://github.com/sebastianbergmann/exporter.git",
                "reference": "68609e1261d215ea5b21b7987539cbfbe156ec3e"
            },
            "dist": {
                "type": "zip",
                "url": "https://api.github.com/repos/sebastianbergmann/exporter/zipball/68609e1261d215ea5b21b7987539cbfbe156ec3e",
                "reference": "68609e1261d215ea5b21b7987539cbfbe156ec3e",
                "shasum": ""
            },
            "require": {
                "php": "^7.0",
                "sebastian/recursion-context": "^3.0"
            },
            "require-dev": {
                "ext-mbstring": "*",
                "phpunit/phpunit": "^6.0"
            },
            "type": "library",
            "extra": {
                "branch-alias": {
                    "dev-master": "3.1.x-dev"
                }
            },
            "autoload": {
                "classmap": [
                    "src/"
                ]
            },
            "notification-url": "https://packagist.org/downloads/",
            "license": [
                "BSD-3-Clause"
            ],
            "authors": [
                {
                    "name": "Sebastian Bergmann",
                    "email": "sebastian@phpunit.de"
                },
                {
                    "name": "Jeff Welch",
                    "email": "whatthejeff@gmail.com"
                },
                {
                    "name": "Volker Dusch",
                    "email": "github@wallbash.com"
                },
                {
                    "name": "Adam Harvey",
                    "email": "aharvey@php.net"
                },
                {
                    "name": "Bernhard Schussek",
                    "email": "bschussek@gmail.com"
                }
            ],
            "description": "Provides the functionality to export PHP variables for visualization",
            "homepage": "http://www.github.com/sebastianbergmann/exporter",
            "keywords": [
                "export",
                "exporter"
            ],
            "time": "2019-09-14T09:02:43+00:00"
        },
        {
            "name": "sebastian/global-state",
            "version": "2.0.0",
            "source": {
                "type": "git",
                "url": "https://github.com/sebastianbergmann/global-state.git",
                "reference": "e8ba02eed7bbbb9e59e43dedd3dddeff4a56b0c4"
            },
            "dist": {
                "type": "zip",
                "url": "https://api.github.com/repos/sebastianbergmann/global-state/zipball/e8ba02eed7bbbb9e59e43dedd3dddeff4a56b0c4",
                "reference": "e8ba02eed7bbbb9e59e43dedd3dddeff4a56b0c4",
                "shasum": ""
            },
            "require": {
                "php": "^7.0"
            },
            "require-dev": {
                "phpunit/phpunit": "^6.0"
            },
            "suggest": {
                "ext-uopz": "*"
            },
            "type": "library",
            "extra": {
                "branch-alias": {
                    "dev-master": "2.0-dev"
                }
            },
            "autoload": {
                "classmap": [
                    "src/"
                ]
            },
            "notification-url": "https://packagist.org/downloads/",
            "license": [
                "BSD-3-Clause"
            ],
            "authors": [
                {
                    "name": "Sebastian Bergmann",
                    "email": "sebastian@phpunit.de"
                }
            ],
            "description": "Snapshotting of global state",
            "homepage": "http://www.github.com/sebastianbergmann/global-state",
            "keywords": [
                "global state"
            ],
            "time": "2017-04-27T15:39:26+00:00"
        },
        {
            "name": "sebastian/object-enumerator",
            "version": "3.0.3",
            "source": {
                "type": "git",
                "url": "https://github.com/sebastianbergmann/object-enumerator.git",
                "reference": "7cfd9e65d11ffb5af41198476395774d4c8a84c5"
            },
            "dist": {
                "type": "zip",
                "url": "https://api.github.com/repos/sebastianbergmann/object-enumerator/zipball/7cfd9e65d11ffb5af41198476395774d4c8a84c5",
                "reference": "7cfd9e65d11ffb5af41198476395774d4c8a84c5",
                "shasum": ""
            },
            "require": {
                "php": "^7.0",
                "sebastian/object-reflector": "^1.1.1",
                "sebastian/recursion-context": "^3.0"
            },
            "require-dev": {
                "phpunit/phpunit": "^6.0"
            },
            "type": "library",
            "extra": {
                "branch-alias": {
                    "dev-master": "3.0.x-dev"
                }
            },
            "autoload": {
                "classmap": [
                    "src/"
                ]
            },
            "notification-url": "https://packagist.org/downloads/",
            "license": [
                "BSD-3-Clause"
            ],
            "authors": [
                {
                    "name": "Sebastian Bergmann",
                    "email": "sebastian@phpunit.de"
                }
            ],
            "description": "Traverses array structures and object graphs to enumerate all referenced objects",
            "homepage": "https://github.com/sebastianbergmann/object-enumerator/",
            "time": "2017-08-03T12:35:26+00:00"
        },
        {
            "name": "sebastian/object-reflector",
            "version": "1.1.1",
            "source": {
                "type": "git",
                "url": "https://github.com/sebastianbergmann/object-reflector.git",
                "reference": "773f97c67f28de00d397be301821b06708fca0be"
            },
            "dist": {
                "type": "zip",
                "url": "https://api.github.com/repos/sebastianbergmann/object-reflector/zipball/773f97c67f28de00d397be301821b06708fca0be",
                "reference": "773f97c67f28de00d397be301821b06708fca0be",
                "shasum": ""
            },
            "require": {
                "php": "^7.0"
            },
            "require-dev": {
                "phpunit/phpunit": "^6.0"
            },
            "type": "library",
            "extra": {
                "branch-alias": {
                    "dev-master": "1.1-dev"
                }
            },
            "autoload": {
                "classmap": [
                    "src/"
                ]
            },
            "notification-url": "https://packagist.org/downloads/",
            "license": [
                "BSD-3-Clause"
            ],
            "authors": [
                {
                    "name": "Sebastian Bergmann",
                    "email": "sebastian@phpunit.de"
                }
            ],
            "description": "Allows reflection of object attributes, including inherited and non-public ones",
            "homepage": "https://github.com/sebastianbergmann/object-reflector/",
            "time": "2017-03-29T09:07:27+00:00"
        },
        {
            "name": "sebastian/recursion-context",
            "version": "3.0.0",
            "source": {
                "type": "git",
                "url": "https://github.com/sebastianbergmann/recursion-context.git",
                "reference": "5b0cd723502bac3b006cbf3dbf7a1e3fcefe4fa8"
            },
            "dist": {
                "type": "zip",
                "url": "https://api.github.com/repos/sebastianbergmann/recursion-context/zipball/5b0cd723502bac3b006cbf3dbf7a1e3fcefe4fa8",
                "reference": "5b0cd723502bac3b006cbf3dbf7a1e3fcefe4fa8",
                "shasum": ""
            },
            "require": {
                "php": "^7.0"
            },
            "require-dev": {
                "phpunit/phpunit": "^6.0"
            },
            "type": "library",
            "extra": {
                "branch-alias": {
                    "dev-master": "3.0.x-dev"
                }
            },
            "autoload": {
                "classmap": [
                    "src/"
                ]
            },
            "notification-url": "https://packagist.org/downloads/",
            "license": [
                "BSD-3-Clause"
            ],
            "authors": [
                {
                    "name": "Jeff Welch",
                    "email": "whatthejeff@gmail.com"
                },
                {
                    "name": "Sebastian Bergmann",
                    "email": "sebastian@phpunit.de"
                },
                {
                    "name": "Adam Harvey",
                    "email": "aharvey@php.net"
                }
            ],
            "description": "Provides functionality to recursively process PHP variables",
            "homepage": "http://www.github.com/sebastianbergmann/recursion-context",
            "time": "2017-03-03T06:23:57+00:00"
        },
        {
            "name": "sebastian/resource-operations",
            "version": "2.0.1",
            "source": {
                "type": "git",
                "url": "https://github.com/sebastianbergmann/resource-operations.git",
                "reference": "4d7a795d35b889bf80a0cc04e08d77cedfa917a9"
            },
            "dist": {
                "type": "zip",
                "url": "https://api.github.com/repos/sebastianbergmann/resource-operations/zipball/4d7a795d35b889bf80a0cc04e08d77cedfa917a9",
                "reference": "4d7a795d35b889bf80a0cc04e08d77cedfa917a9",
                "shasum": ""
            },
            "require": {
                "php": "^7.1"
            },
            "type": "library",
            "extra": {
                "branch-alias": {
                    "dev-master": "2.0-dev"
                }
            },
            "autoload": {
                "classmap": [
                    "src/"
                ]
            },
            "notification-url": "https://packagist.org/downloads/",
            "license": [
                "BSD-3-Clause"
            ],
            "authors": [
                {
                    "name": "Sebastian Bergmann",
                    "email": "sebastian@phpunit.de"
                }
            ],
            "description": "Provides a list of PHP built-in functions that operate on resources",
            "homepage": "https://www.github.com/sebastianbergmann/resource-operations",
            "time": "2018-10-04T04:07:39+00:00"
        },
        {
            "name": "sebastian/version",
            "version": "2.0.1",
            "source": {
                "type": "git",
                "url": "https://github.com/sebastianbergmann/version.git",
                "reference": "99732be0ddb3361e16ad77b68ba41efc8e979019"
            },
            "dist": {
                "type": "zip",
                "url": "https://api.github.com/repos/sebastianbergmann/version/zipball/99732be0ddb3361e16ad77b68ba41efc8e979019",
                "reference": "99732be0ddb3361e16ad77b68ba41efc8e979019",
                "shasum": ""
            },
            "require": {
                "php": ">=5.6"
            },
            "type": "library",
            "extra": {
                "branch-alias": {
                    "dev-master": "2.0.x-dev"
                }
            },
            "autoload": {
                "classmap": [
                    "src/"
                ]
            },
            "notification-url": "https://packagist.org/downloads/",
            "license": [
                "BSD-3-Clause"
            ],
            "authors": [
                {
                    "name": "Sebastian Bergmann",
                    "email": "sebastian@phpunit.de",
                    "role": "lead"
                }
            ],
            "description": "Library that helps with managing the version number of Git-hosted PHP projects",
            "homepage": "https://github.com/sebastianbergmann/version",
            "time": "2016-10-03T07:35:21+00:00"
        },
        {
            "name": "symfony/phpunit-bridge",
<<<<<<< HEAD
            "version": "v3.4.36",
            "source": {
                "type": "git",
                "url": "https://github.com/symfony/phpunit-bridge.git",
                "reference": "cbea8818e9f34e4e9d780bd22bdda21b57d4d5c7"
            },
            "dist": {
                "type": "zip",
                "url": "https://api.github.com/repos/symfony/phpunit-bridge/zipball/cbea8818e9f34e4e9d780bd22bdda21b57d4d5c7",
                "reference": "cbea8818e9f34e4e9d780bd22bdda21b57d4d5c7",
=======
            "version": "v3.4.42",
            "source": {
                "type": "git",
                "url": "https://github.com/symfony/phpunit-bridge.git",
                "reference": "ac355e1e9ebde4cf6ef5187f5cf4b43001f9a29f"
            },
            "dist": {
                "type": "zip",
                "url": "https://api.github.com/repos/symfony/phpunit-bridge/zipball/ac355e1e9ebde4cf6ef5187f5cf4b43001f9a29f",
                "reference": "ac355e1e9ebde4cf6ef5187f5cf4b43001f9a29f",
>>>>>>> 12c29b50
                "shasum": ""
            },
            "require": {
                "php": ">=5.3.3"
            },
            "conflict": {
                "phpunit/phpunit": "<4.8.35|<5.4.3,>=5.0|<6.4,>=6.0|9.1.2"
            },
            "suggest": {
                "symfony/debug": "For tracking deprecated interfaces usages at runtime with DebugClassLoader"
            },
            "bin": [
                "bin/simple-phpunit"
            ],
            "type": "symfony-bridge",
            "extra": {
                "branch-alias": {
                    "dev-master": "3.4-dev"
                },
                "thanks": {
                    "name": "phpunit/phpunit",
                    "url": "https://github.com/sebastianbergmann/phpunit"
                }
            },
            "autoload": {
                "files": [
                    "bootstrap.php"
                ],
                "psr-4": {
                    "Symfony\\Bridge\\PhpUnit\\": ""
                },
                "exclude-from-classmap": [
                    "/Tests/"
                ]
            },
            "notification-url": "https://packagist.org/downloads/",
            "license": [
                "MIT"
            ],
            "authors": [
                {
                    "name": "Nicolas Grekas",
                    "email": "p@tchwork.com"
                },
                {
                    "name": "Symfony Community",
                    "homepage": "https://symfony.com/contributors"
                }
            ],
            "description": "Symfony PHPUnit Bridge",
            "homepage": "https://symfony.com",
<<<<<<< HEAD
            "time": "2019-09-30T20:33:19+00:00"
=======
            "funding": [
                {
                    "url": "https://symfony.com/sponsor",
                    "type": "custom"
                },
                {
                    "url": "https://github.com/fabpot",
                    "type": "github"
                },
                {
                    "url": "https://tidelift.com/funding/github/packagist/symfony/symfony",
                    "type": "tidelift"
                }
            ],
            "time": "2020-06-04T15:36:03+00:00"
>>>>>>> 12c29b50
        },
        {
            "name": "theseer/tokenizer",
            "version": "1.1.3",
            "source": {
                "type": "git",
                "url": "https://github.com/theseer/tokenizer.git",
                "reference": "11336f6f84e16a720dae9d8e6ed5019efa85a0f9"
            },
            "dist": {
                "type": "zip",
                "url": "https://api.github.com/repos/theseer/tokenizer/zipball/11336f6f84e16a720dae9d8e6ed5019efa85a0f9",
                "reference": "11336f6f84e16a720dae9d8e6ed5019efa85a0f9",
                "shasum": ""
            },
            "require": {
                "ext-dom": "*",
                "ext-tokenizer": "*",
                "ext-xmlwriter": "*",
                "php": "^7.0"
            },
            "type": "library",
            "autoload": {
                "classmap": [
                    "src/"
                ]
            },
            "notification-url": "https://packagist.org/downloads/",
            "license": [
                "BSD-3-Clause"
            ],
            "authors": [
                {
                    "name": "Arne Blankerts",
                    "email": "arne@blankerts.de",
                    "role": "Developer"
                }
            ],
            "description": "A small library for converting tokenized PHP source code into XML and potentially other formats",
            "time": "2019-06-13T22:48:21+00:00"
        },
        {
            "name": "webmozart/assert",
            "version": "1.6.0",
            "source": {
                "type": "git",
                "url": "https://github.com/webmozart/assert.git",
                "reference": "573381c0a64f155a0d9a23f4b0c797194805b925"
            },
            "dist": {
                "type": "zip",
                "url": "https://api.github.com/repos/webmozart/assert/zipball/573381c0a64f155a0d9a23f4b0c797194805b925",
                "reference": "573381c0a64f155a0d9a23f4b0c797194805b925",
                "shasum": ""
            },
            "require": {
                "php": "^5.3.3 || ^7.0",
                "symfony/polyfill-ctype": "^1.8"
            },
            "conflict": {
                "vimeo/psalm": "<3.6.0"
            },
            "require-dev": {
                "phpunit/phpunit": "^4.8.36 || ^7.5.13"
            },
            "type": "library",
            "autoload": {
                "psr-4": {
                    "Webmozart\\Assert\\": "src/"
                }
            },
            "notification-url": "https://packagist.org/downloads/",
            "license": [
                "MIT"
            ],
            "authors": [
                {
                    "name": "Bernhard Schussek",
                    "email": "bschussek@gmail.com"
                }
            ],
            "description": "Assertions to validate method input/output with nice error messages.",
            "keywords": [
                "assert",
                "check",
                "validate"
            ],
            "time": "2019-11-24T13:36:37+00:00"
        }
    ],
    "aliases": [],
    "minimum-stability": "stable",
    "stability-flags": {
        "cssjanus/cssjanus": 20,
        "phake/phake": 0
    },
    "prefer-stable": false,
    "prefer-lowest": false,
    "platform": {
        "php": ">=7.1.3",
        "ext-curl": "*",
        "ext-fileinfo": "*",
        "ext-intl": "*",
        "ext-zip": "*",
        "ext-iconv": "*",
        "ext-json": "*",
        "ext-gd": "*",
        "ext-dom": "*"
    },
    "platform-dev": [],
    "platform-overrides": {
        "php": "7.1.3"
    }
}<|MERGE_RESOLUTION|>--- conflicted
+++ resolved
@@ -4325,13 +4325,8 @@
             "time": "2019-08-30T17:11:48+00:00"
         },
         {
-<<<<<<< HEAD
             "name": "prestashop/ps_crossselling",
             "version": "v2.0.0",
-=======
-            "name": "prestashop/ps_currencyselector",
-            "version": "v2.0.1",
->>>>>>> 12c29b50
             "source": {
                 "type": "git",
                 "url": "https://github.com/PrestaShop/ps_crossselling.git",
@@ -4527,18 +4522,6 @@
         },
         {
             "name": "prestashop/ps_emailsubscription",
-<<<<<<< HEAD
-            "version": "v2.5.0",
-            "source": {
-                "type": "git",
-                "url": "https://github.com/PrestaShop/ps_emailsubscription.git",
-                "reference": "dddd04c9b0cab5908e71257ce662a07bcc8baee8"
-            },
-            "dist": {
-                "type": "zip",
-                "url": "https://api.github.com/repos/PrestaShop/ps_emailsubscription/zipball/dddd04c9b0cab5908e71257ce662a07bcc8baee8",
-                "reference": "dddd04c9b0cab5908e71257ce662a07bcc8baee8",
-=======
             "version": "v2.6.0",
             "source": {
                 "type": "git",
@@ -4549,7 +4532,6 @@
                 "type": "zip",
                 "url": "https://api.github.com/repos/PrestaShop/ps_emailsubscription/zipball/d4ef6d74fe3dd3f2f3a0cd7c7c6b92bf0f9277f6",
                 "reference": "d4ef6d74fe3dd3f2f3a0cd7c7c6b92bf0f9277f6",
->>>>>>> 12c29b50
                 "shasum": ""
             },
             "require": {
@@ -4568,11 +4550,7 @@
             ],
             "description": "PrestaShop module ps_emailsubscription",
             "homepage": "https://github.com/PrestaShop/ps_emailsubscription",
-<<<<<<< HEAD
-            "time": "2019-08-30T17:15:50+00:00"
-=======
             "time": "2020-06-18T06:13:36+00:00"
->>>>>>> 12c29b50
         },
         {
             "name": "prestashop/ps_facetedsearch",
@@ -9797,7 +9775,6 @@
         },
         {
             "name": "symfony/phpunit-bridge",
-<<<<<<< HEAD
             "version": "v3.4.36",
             "source": {
                 "type": "git",
@@ -9808,18 +9785,6 @@
                 "type": "zip",
                 "url": "https://api.github.com/repos/symfony/phpunit-bridge/zipball/cbea8818e9f34e4e9d780bd22bdda21b57d4d5c7",
                 "reference": "cbea8818e9f34e4e9d780bd22bdda21b57d4d5c7",
-=======
-            "version": "v3.4.42",
-            "source": {
-                "type": "git",
-                "url": "https://github.com/symfony/phpunit-bridge.git",
-                "reference": "ac355e1e9ebde4cf6ef5187f5cf4b43001f9a29f"
-            },
-            "dist": {
-                "type": "zip",
-                "url": "https://api.github.com/repos/symfony/phpunit-bridge/zipball/ac355e1e9ebde4cf6ef5187f5cf4b43001f9a29f",
-                "reference": "ac355e1e9ebde4cf6ef5187f5cf4b43001f9a29f",
->>>>>>> 12c29b50
                 "shasum": ""
             },
             "require": {
@@ -9871,9 +9836,7 @@
             ],
             "description": "Symfony PHPUnit Bridge",
             "homepage": "https://symfony.com",
-<<<<<<< HEAD
-            "time": "2019-09-30T20:33:19+00:00"
-=======
+            "time": "2019-09-30T20:33:19+00:00",
             "funding": [
                 {
                     "url": "https://symfony.com/sponsor",
@@ -9889,7 +9852,6 @@
                 }
             ],
             "time": "2020-06-04T15:36:03+00:00"
->>>>>>> 12c29b50
         },
         {
             "name": "theseer/tokenizer",
