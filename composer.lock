{
    "_readme": [
        "This file locks the dependencies of your project to a known state",
        "Read more about it at https://getcomposer.org/doc/01-basic-usage.md#installing-dependencies",
        "This file is @generated automatically"
    ],
    "content-hash": "fee5073ca1bb1008de481af152233c52",
    "packages": [
        {
            "name": "beberlei/doctrineextensions",
            "version": "v1.2.7",
            "source": {
                "type": "git",
                "url": "https://github.com/beberlei/DoctrineExtensions.git",
                "reference": "5f16b305dda06eda0d2d293c9d2bbd299249a996"
            },
            "dist": {
                "type": "zip",
                "url": "https://api.github.com/repos/beberlei/DoctrineExtensions/zipball/5f16b305dda06eda0d2d293c9d2bbd299249a996",
                "reference": "5f16b305dda06eda0d2d293c9d2bbd299249a996",
                "shasum": ""
            },
            "require": {
                "doctrine/orm": "^2.6",
                "php": "^7.1"
            },
            "require-dev": {
                "friendsofphp/php-cs-fixer": "^2.14",
                "nesbot/carbon": "*",
                "phpunit/phpunit": "^7.0 || ^8.0",
                "symfony/yaml": "^4.2",
                "zf1/zend-date": "^1.12",
                "zf1/zend-registry": "^1.12"
            },
            "type": "library",
            "autoload": {
                "psr-4": {
                    "DoctrineExtensions\\": "src/"
                }
            },
            "notification-url": "https://packagist.org/downloads/",
            "license": [
                "BSD-3-Clause"
            ],
            "authors": [
                {
                    "name": "Benjamin Eberlei",
                    "email": "kontakt@beberlei.de"
                },
                {
                    "name": "Steve Lacey",
                    "email": "steve@stevelacey.net"
                }
            ],
            "description": "A set of extensions to Doctrine 2 that add support for additional query functions available in MySQL and Oracle.",
            "keywords": [
                "database",
                "doctrine",
                "orm"
            ],
            "time": "2020-06-30T03:28:02+00:00"
        },
        {
            "name": "composer/ca-bundle",
            "version": "1.2.8",
            "source": {
                "type": "git",
                "url": "https://github.com/composer/ca-bundle.git",
                "reference": "8a7ecad675253e4654ea05505233285377405215"
            },
            "dist": {
                "type": "zip",
                "url": "https://api.github.com/repos/composer/ca-bundle/zipball/8a7ecad675253e4654ea05505233285377405215",
                "reference": "8a7ecad675253e4654ea05505233285377405215",
                "shasum": ""
            },
            "require": {
                "ext-openssl": "*",
                "ext-pcre": "*",
                "php": "^5.3.2 || ^7.0 || ^8.0"
            },
            "require-dev": {
                "phpunit/phpunit": "^4.8.35 || ^5.7 || 6.5 - 8",
                "psr/log": "^1.0",
                "symfony/process": "^2.5 || ^3.0 || ^4.0 || ^5.0"
            },
            "type": "library",
            "extra": {
                "branch-alias": {
                    "dev-master": "1.x-dev"
                }
            },
            "autoload": {
                "psr-4": {
                    "Composer\\CaBundle\\": "src"
                }
            },
            "notification-url": "https://packagist.org/downloads/",
            "license": [
                "MIT"
            ],
            "authors": [
                {
                    "name": "Jordi Boggiano",
                    "email": "j.boggiano@seld.be",
                    "homepage": "http://seld.be"
                }
            ],
            "description": "Lets you find a path to the system CA bundle, and includes a fallback to the Mozilla CA bundle.",
            "keywords": [
                "cabundle",
                "cacert",
                "certificate",
                "ssl",
                "tls"
            ],
            "time": "2020-08-23T12:54:47+00:00"
        },
        {
            "name": "composer/installers",
            "version": "v1.9.0",
            "source": {
                "type": "git",
                "url": "https://github.com/composer/installers.git",
                "reference": "b93bcf0fa1fccb0b7d176b0967d969691cd74cca"
            },
            "dist": {
                "type": "zip",
                "url": "https://api.github.com/repos/composer/installers/zipball/b93bcf0fa1fccb0b7d176b0967d969691cd74cca",
                "reference": "b93bcf0fa1fccb0b7d176b0967d969691cd74cca",
                "shasum": ""
            },
            "require": {
                "composer-plugin-api": "^1.0 || ^2.0"
            },
            "replace": {
                "roundcube/plugin-installer": "*",
                "shama/baton": "*"
            },
            "require-dev": {
                "composer/composer": "1.6.* || 2.0.*@dev",
                "composer/semver": "1.0.* || 2.0.*@dev",
                "phpunit/phpunit": "^4.8.36",
                "sebastian/comparator": "^1.2.4",
                "symfony/process": "^2.3"
            },
            "type": "composer-plugin",
            "extra": {
                "class": "Composer\\Installers\\Plugin",
                "branch-alias": {
                    "dev-master": "1.0-dev"
                }
            },
            "autoload": {
                "psr-4": {
                    "Composer\\Installers\\": "src/Composer/Installers"
                }
            },
            "notification-url": "https://packagist.org/downloads/",
            "license": [
                "MIT"
            ],
            "authors": [
                {
                    "name": "Kyle Robinson Young",
                    "email": "kyle@dontkry.com",
                    "homepage": "https://github.com/shama"
                }
            ],
            "description": "A multi-framework Composer library installer",
            "homepage": "https://composer.github.io/installers/",
            "keywords": [
                "Craft",
                "Dolibarr",
                "Eliasis",
                "Hurad",
                "ImageCMS",
                "Kanboard",
                "Lan Management System",
                "MODX Evo",
                "MantisBT",
                "Mautic",
                "Maya",
                "OXID",
                "Plentymarkets",
                "Porto",
                "RadPHP",
                "SMF",
                "Thelia",
                "Whmcs",
                "WolfCMS",
                "agl",
                "aimeos",
                "annotatecms",
                "attogram",
                "bitrix",
                "cakephp",
                "chef",
                "cockpit",
                "codeigniter",
                "concrete5",
                "croogo",
                "dokuwiki",
                "drupal",
                "eZ Platform",
                "elgg",
                "expressionengine",
                "fuelphp",
                "grav",
                "installer",
                "itop",
                "joomla",
                "known",
                "kohana",
                "laravel",
                "lavalite",
                "lithium",
                "magento",
                "majima",
                "mako",
                "mediawiki",
                "modulework",
                "modx",
                "moodle",
                "osclass",
                "phpbb",
                "piwik",
                "ppi",
                "puppet",
                "pxcms",
                "reindex",
                "roundcube",
                "shopware",
                "silverstripe",
                "sydes",
                "sylius",
                "symfony",
                "typo3",
                "wordpress",
                "yawik",
                "zend",
                "zikula"
            ],
<<<<<<< HEAD
=======
            "support": {
                "issues": "https://github.com/composer/installers/issues",
                "source": "https://github.com/composer/installers/tree/v1.9.0"
            },
            "funding": [
                {
                    "url": "https://packagist.com",
                    "type": "custom"
                },
                {
                    "url": "https://tidelift.com/funding/github/packagist/composer/composer",
                    "type": "tidelift"
                }
            ],
>>>>>>> 42b0acec
            "time": "2020-04-07T06:57:05+00:00"
        },
        {
            "name": "csa/guzzle-bundle",
            "version": "v1.3.0",
            "source": {
                "type": "git",
                "url": "https://github.com/PrestaShop/CsaGuzzleBundle.git",
                "reference": "079fc43d6ce7fb738d5dd742a21220da3f9b632b"
            },
            "dist": {
                "type": "zip",
                "url": "https://api.github.com/repos/PrestaShop/CsaGuzzleBundle/zipball/079fc43d6ce7fb738d5dd742a21220da3f9b632b",
                "reference": "079fc43d6ce7fb738d5dd742a21220da3f9b632b",
                "shasum": ""
            },
            "require": {
                "guzzlehttp/guzzle": "~4.0|~5.0",
                "guzzlehttp/log-subscriber": "~1.0",
                "php": ">=5.4.0",
                "symfony/expression-language": "~2.4|~3.0",
                "symfony/framework-bundle": "~2.3|~3.0",
                "twig/twig": "~1.12"
            },
            "require-dev": {
                "doctrine/cache": "~1.1",
                "guzzlehttp/guzzle-services": "~0.3",
                "phpunit/phpunit": "~4.0",
                "symfony/phpunit-bridge": "~2.7|~3.0",
                "symfony/web-profiler-bundle": "~2.3"
            },
            "suggest": {
                "doctrine/cache": "Allows caching of responses",
                "guzzlehttp/guzzle-services": "Allow web service description"
            },
            "type": "symfony-bundle",
            "extra": {
                "branch-alias": {
                    "dev-master": "1.3.x-dev"
                }
            },
            "autoload": {
                "psr-4": {
                    "Csa\\Bundle\\GuzzleBundle\\": "src"
                }
            },
            "license": [
                "MIT"
            ],
            "authors": [
                {
                    "name": "Charles Sarrazin",
                    "email": "charles@sarraz.in"
                }
            ],
            "description": "A bundle integrating GuzzleHttp >= 4.0",
            "support": {
                "source": "https://github.com/PrestaShop/CsaGuzzleBundle/tree/v1.3.0"
            },
            "time": "2015-06-12T13:09:26+00:00"
        },
        {
            "name": "cssjanus/cssjanus",
            "version": "dev-patch-1",
            "source": {
                "type": "git",
                "url": "https://github.com/PrestaShop/php-cssjanus.git",
                "reference": "7866b8a6f7ad8ba8c7f4eb9f87b084452a41d8e5"
            },
            "dist": {
                "type": "zip",
                "url": "https://api.github.com/repos/PrestaShop/php-cssjanus/zipball/7866b8a6f7ad8ba8c7f4eb9f87b084452a41d8e5",
                "reference": "7866b8a6f7ad8ba8c7f4eb9f87b084452a41d8e5",
                "shasum": ""
            },
            "require": {
                "php": ">=5.4"
            },
            "require-dev": {
                "jakub-onderka/php-parallel-lint": "0.8.*",
                "phpunit/phpunit": "4.8.*",
                "squizlabs/php_codesniffer": "2.3.*"
            },
            "type": "library",
            "autoload": {
                "psr-0": {
                    "": "src/"
                }
            },
            "scripts": {
                "test": [
                    "parallel-lint . --exclude vendor",
                    "phpunit",
                    "phpcs -p"
                ]
            },
            "license": [
                "Apache-2.0"
            ],
            "description": "Convert CSS stylesheets between left-to-right and right-to-left.",
            "support": {
                "source": "https://github.com/PrestaShop/php-cssjanus/tree/patch-1"
            },
            "time": "2018-01-08T09:57:29+00:00"
        },
        {
            "name": "curl/curl",
            "version": "1.9.3",
            "source": {
                "type": "git",
                "url": "https://github.com/php-mod/curl.git",
                "reference": "43436a604b18c2a985cbc3f983be817fbe500e99"
            },
            "dist": {
                "type": "zip",
                "url": "https://api.github.com/repos/php-mod/curl/zipball/43436a604b18c2a985cbc3f983be817fbe500e99",
                "reference": "43436a604b18c2a985cbc3f983be817fbe500e99",
                "shasum": ""
            },
            "require": {
                "ext-curl": "*",
                "php": ">=5.3.0"
            },
            "require-dev": {
                "phpunit/phpunit": "3.7.*",
                "squizlabs/php_codesniffer": "~2.1"
            },
            "type": "library",
            "autoload": {
                "psr-0": {
                    "Curl": "src/"
                }
            },
            "notification-url": "https://packagist.org/downloads/",
            "license": [
                "MIT"
            ],
            "authors": [
                {
                    "name": "Hassan Amouhzi",
                    "email": "hassan@anezi.net",
                    "homepage": "http://hassan.amouhzi.com"
                },
                {
                    "name": "php-curl-class",
                    "homepage": "https://github.com/php-curl-class"
                },
                {
                    "name": "user52",
                    "homepage": "https://github.com/user52"
                }
            ],
            "description": "cURL class for PHP",
            "homepage": "https://github.com/php-mod/curl",
            "keywords": [
                "curl",
                "dot"
            ],
            "time": "2018-09-05T17:16:47+00:00"
        },
        {
            "name": "defuse/php-encryption",
            "version": "2.0.3",
            "source": {
                "type": "git",
                "url": "https://github.com/defuse/php-encryption.git",
                "reference": "2c6fea3d9a4eaaa8cef86b2a89f3660818117b33"
            },
            "dist": {
                "type": "zip",
                "url": "https://api.github.com/repos/defuse/php-encryption/zipball/2c6fea3d9a4eaaa8cef86b2a89f3660818117b33",
                "reference": "2c6fea3d9a4eaaa8cef86b2a89f3660818117b33",
                "shasum": ""
            },
            "require": {
                "ext-openssl": "*",
                "paragonie/random_compat": "~2.0",
                "php": ">=5.4.0"
            },
            "require-dev": {
                "nikic/php-parser": "^2.0"
            },
            "type": "library",
            "autoload": {
                "classmap": [
                    "src"
                ]
            },
            "notification-url": "https://packagist.org/downloads/",
            "license": [
                "MIT"
            ],
            "authors": [
                {
                    "name": "Taylor Hornby",
                    "email": "taylor@defuse.ca",
                    "homepage": "https://defuse.ca/"
                },
                {
                    "name": "Scott Arciszewski",
                    "email": "info@paragonie.com",
                    "homepage": "https://paragonie.com"
                }
            ],
            "description": "Secure PHP Encryption Library",
            "keywords": [
                "aes",
                "authenticated encryption",
                "cipher",
                "crypto",
                "cryptography",
                "encrypt",
                "encryption",
                "openssl",
                "security",
                "symmetric key cryptography"
            ],
            "time": "2016-10-10T15:20:26+00:00"
        },
        {
            "name": "doctrine/annotations",
            "version": "1.10.4",
            "source": {
                "type": "git",
                "url": "https://github.com/doctrine/annotations.git",
                "reference": "bfe91e31984e2ba76df1c1339681770401ec262f"
            },
            "dist": {
                "type": "zip",
                "url": "https://api.github.com/repos/doctrine/annotations/zipball/bfe91e31984e2ba76df1c1339681770401ec262f",
                "reference": "bfe91e31984e2ba76df1c1339681770401ec262f",
                "shasum": ""
            },
            "require": {
                "doctrine/lexer": "1.*",
                "ext-tokenizer": "*",
                "php": "^7.1 || ^8.0"
            },
            "require-dev": {
                "doctrine/cache": "1.*",
                "phpstan/phpstan": "^0.12.20",
                "phpunit/phpunit": "^7.5 || ^9.1.5"
            },
            "type": "library",
            "extra": {
                "branch-alias": {
                    "dev-master": "1.9.x-dev"
                }
            },
            "autoload": {
                "psr-4": {
                    "Doctrine\\Common\\Annotations\\": "lib/Doctrine/Common/Annotations"
                }
            },
            "notification-url": "https://packagist.org/downloads/",
            "license": [
                "MIT"
            ],
            "authors": [
                {
                    "name": "Guilherme Blanco",
                    "email": "guilhermeblanco@gmail.com"
                },
                {
                    "name": "Roman Borschel",
                    "email": "roman@code-factory.org"
                },
                {
                    "name": "Benjamin Eberlei",
                    "email": "kontakt@beberlei.de"
                },
                {
                    "name": "Jonathan Wage",
                    "email": "jonwage@gmail.com"
                },
                {
                    "name": "Johannes Schmitt",
                    "email": "schmittjoh@gmail.com"
                }
            ],
            "description": "Docblock Annotations Parser",
            "homepage": "http://www.doctrine-project.org",
            "keywords": [
                "annotations",
                "docblock",
                "parser"
            ],
            "time": "2020-08-10T19:35:50+00:00"
        },
        {
            "name": "doctrine/cache",
            "version": "1.10.2",
            "source": {
                "type": "git",
                "url": "https://github.com/doctrine/cache.git",
                "reference": "13e3381b25847283a91948d04640543941309727"
            },
            "dist": {
                "type": "zip",
                "url": "https://api.github.com/repos/doctrine/cache/zipball/13e3381b25847283a91948d04640543941309727",
                "reference": "13e3381b25847283a91948d04640543941309727",
                "shasum": ""
            },
            "require": {
                "php": "~7.1 || ^8.0"
            },
            "conflict": {
                "doctrine/common": ">2.2,<2.4"
            },
            "require-dev": {
                "alcaeus/mongo-php-adapter": "^1.1",
                "doctrine/coding-standard": "^6.0",
                "mongodb/mongodb": "^1.1",
                "phpunit/phpunit": "^7.0",
                "predis/predis": "~1.0"
            },
            "suggest": {
                "alcaeus/mongo-php-adapter": "Required to use legacy MongoDB driver"
            },
            "type": "library",
            "extra": {
                "branch-alias": {
                    "dev-master": "1.9.x-dev"
                }
            },
            "autoload": {
                "psr-4": {
                    "Doctrine\\Common\\Cache\\": "lib/Doctrine/Common/Cache"
                }
            },
            "notification-url": "https://packagist.org/downloads/",
            "license": [
                "MIT"
            ],
            "authors": [
                {
                    "name": "Guilherme Blanco",
                    "email": "guilhermeblanco@gmail.com"
                },
                {
                    "name": "Roman Borschel",
                    "email": "roman@code-factory.org"
                },
                {
                    "name": "Benjamin Eberlei",
                    "email": "kontakt@beberlei.de"
                },
                {
                    "name": "Jonathan Wage",
                    "email": "jonwage@gmail.com"
                },
                {
                    "name": "Johannes Schmitt",
                    "email": "schmittjoh@gmail.com"
                }
            ],
            "description": "PHP Doctrine Cache library is a popular cache implementation that supports many different drivers such as redis, memcache, apc, mongodb and others.",
            "homepage": "https://www.doctrine-project.org/projects/cache.html",
            "keywords": [
                "abstraction",
                "apcu",
                "cache",
                "caching",
                "couchdb",
                "memcached",
                "php",
                "redis",
                "xcache"
            ],
            "time": "2020-07-07T18:54:01+00:00"
        },
        {
            "name": "doctrine/collections",
            "version": "1.6.7",
            "source": {
                "type": "git",
                "url": "https://github.com/doctrine/collections.git",
                "reference": "55f8b799269a1a472457bd1a41b4f379d4cfba4a"
            },
            "dist": {
                "type": "zip",
                "url": "https://api.github.com/repos/doctrine/collections/zipball/55f8b799269a1a472457bd1a41b4f379d4cfba4a",
                "reference": "55f8b799269a1a472457bd1a41b4f379d4cfba4a",
                "shasum": ""
            },
            "require": {
                "php": "^7.1.3 || ^8.0"
            },
            "require-dev": {
                "doctrine/coding-standard": "^6.0",
                "phpstan/phpstan-shim": "^0.9.2",
                "phpunit/phpunit": "^7.0",
                "vimeo/psalm": "^3.8.1"
            },
            "type": "library",
            "autoload": {
                "psr-4": {
                    "Doctrine\\Common\\Collections\\": "lib/Doctrine/Common/Collections"
                }
            },
            "notification-url": "https://packagist.org/downloads/",
            "license": [
                "MIT"
            ],
            "authors": [
                {
                    "name": "Guilherme Blanco",
                    "email": "guilhermeblanco@gmail.com"
                },
                {
                    "name": "Roman Borschel",
                    "email": "roman@code-factory.org"
                },
                {
                    "name": "Benjamin Eberlei",
                    "email": "kontakt@beberlei.de"
                },
                {
                    "name": "Jonathan Wage",
                    "email": "jonwage@gmail.com"
                },
                {
                    "name": "Johannes Schmitt",
                    "email": "schmittjoh@gmail.com"
                }
            ],
            "description": "PHP Doctrine Collections library that adds additional functionality on top of PHP arrays.",
            "homepage": "https://www.doctrine-project.org/projects/collections.html",
            "keywords": [
                "array",
                "collections",
                "iterators",
                "php"
            ],
            "time": "2020-07-27T17:53:49+00:00"
        },
        {
            "name": "doctrine/common",
            "version": "2.13.3",
            "source": {
                "type": "git",
                "url": "https://github.com/doctrine/common.git",
                "reference": "f3812c026e557892c34ef37f6ab808a6b567da7f"
            },
            "dist": {
                "type": "zip",
                "url": "https://api.github.com/repos/doctrine/common/zipball/f3812c026e557892c34ef37f6ab808a6b567da7f",
                "reference": "f3812c026e557892c34ef37f6ab808a6b567da7f",
                "shasum": ""
            },
            "require": {
                "doctrine/annotations": "^1.0",
                "doctrine/cache": "^1.0",
                "doctrine/collections": "^1.0",
                "doctrine/event-manager": "^1.0",
                "doctrine/inflector": "^1.0",
                "doctrine/lexer": "^1.0",
                "doctrine/persistence": "^1.3.3",
                "doctrine/reflection": "^1.0",
                "php": "^7.1 || ^8.0"
            },
            "require-dev": {
                "doctrine/coding-standard": "^1.0",
                "phpstan/phpstan": "^0.11",
                "phpstan/phpstan-phpunit": "^0.11",
                "phpunit/phpunit": "^7.0",
                "squizlabs/php_codesniffer": "^3.0",
                "symfony/phpunit-bridge": "^4.0.5"
            },
            "type": "library",
            "extra": {
                "branch-alias": {
                    "dev-master": "2.11.x-dev"
                }
            },
            "autoload": {
                "psr-4": {
                    "Doctrine\\Common\\": "lib/Doctrine/Common"
                }
            },
            "notification-url": "https://packagist.org/downloads/",
            "license": [
                "MIT"
            ],
            "authors": [
                {
                    "name": "Guilherme Blanco",
                    "email": "guilhermeblanco@gmail.com"
                },
                {
                    "name": "Roman Borschel",
                    "email": "roman@code-factory.org"
                },
                {
                    "name": "Benjamin Eberlei",
                    "email": "kontakt@beberlei.de"
                },
                {
                    "name": "Jonathan Wage",
                    "email": "jonwage@gmail.com"
                },
                {
                    "name": "Johannes Schmitt",
                    "email": "schmittjoh@gmail.com"
                },
                {
                    "name": "Marco Pivetta",
                    "email": "ocramius@gmail.com"
                }
            ],
            "description": "PHP Doctrine Common project is a library that provides additional functionality that other Doctrine projects depend on such as better reflection support, persistence interfaces, proxies, event system and much more.",
            "homepage": "https://www.doctrine-project.org/projects/common.html",
            "keywords": [
                "common",
                "doctrine",
                "php"
            ],
            "time": "2020-06-05T16:46:05+00:00"
        },
        {
            "name": "doctrine/dbal",
            "version": "v2.9.3",
            "source": {
                "type": "git",
                "url": "https://github.com/doctrine/dbal.git",
                "reference": "7345cd59edfa2036eb0fa4264b77ae2576842035"
            },
            "dist": {
                "type": "zip",
                "url": "https://api.github.com/repos/doctrine/dbal/zipball/7345cd59edfa2036eb0fa4264b77ae2576842035",
                "reference": "7345cd59edfa2036eb0fa4264b77ae2576842035",
                "shasum": ""
            },
            "require": {
                "doctrine/cache": "^1.0",
                "doctrine/event-manager": "^1.0",
                "ext-pdo": "*",
                "php": "^7.1"
            },
            "require-dev": {
                "doctrine/coding-standard": "^5.0",
                "jetbrains/phpstorm-stubs": "^2018.1.2",
                "phpstan/phpstan": "^0.10.1",
                "phpunit/phpunit": "^7.4",
                "symfony/console": "^2.0.5|^3.0|^4.0",
                "symfony/phpunit-bridge": "^3.4.5|^4.0.5"
            },
            "suggest": {
                "symfony/console": "For helpful console commands such as SQL execution and import of files."
            },
            "bin": [
                "bin/doctrine-dbal"
            ],
            "type": "library",
            "extra": {
                "branch-alias": {
                    "dev-master": "2.9.x-dev",
                    "dev-develop": "3.0.x-dev"
                }
            },
            "autoload": {
                "psr-4": {
                    "Doctrine\\DBAL\\": "lib/Doctrine/DBAL"
                }
            },
            "notification-url": "https://packagist.org/downloads/",
            "license": [
                "MIT"
            ],
            "authors": [
                {
                    "name": "Guilherme Blanco",
                    "email": "guilhermeblanco@gmail.com"
                },
                {
                    "name": "Roman Borschel",
                    "email": "roman@code-factory.org"
                },
                {
                    "name": "Benjamin Eberlei",
                    "email": "kontakt@beberlei.de"
                },
                {
                    "name": "Jonathan Wage",
                    "email": "jonwage@gmail.com"
                }
            ],
            "description": "Powerful PHP database abstraction layer (DBAL) with many features for database schema introspection and management.",
            "homepage": "https://www.doctrine-project.org/projects/dbal.html",
            "keywords": [
                "abstraction",
                "database",
                "dbal",
                "mysql",
                "persistence",
                "pgsql",
                "php",
                "queryobject"
            ],
            "time": "2019-11-02T22:19:34+00:00"
        },
        {
            "name": "doctrine/doctrine-bundle",
            "version": "1.12.10",
            "source": {
                "type": "git",
                "url": "https://github.com/doctrine/DoctrineBundle.git",
                "reference": "2ee4c25a847e744e93d7fc2895e059ad9ef7d10c"
            },
            "dist": {
                "type": "zip",
                "url": "https://api.github.com/repos/doctrine/DoctrineBundle/zipball/2ee4c25a847e744e93d7fc2895e059ad9ef7d10c",
                "reference": "2ee4c25a847e744e93d7fc2895e059ad9ef7d10c",
                "shasum": ""
            },
            "require": {
                "doctrine/dbal": "^2.5.12",
                "doctrine/doctrine-cache-bundle": "~1.2",
                "doctrine/persistence": "^1.3.3",
                "jdorn/sql-formatter": "^1.2.16",
                "php": "^7.1 || ^8.0",
                "symfony/cache": "^3.4.30|^4.3.3",
                "symfony/config": "^3.4.30|^4.3.3",
                "symfony/console": "^3.4.30|^4.3.3",
                "symfony/dependency-injection": "^3.4.30|^4.3.3",
                "symfony/doctrine-bridge": "^3.4.30|^4.3.3",
                "symfony/framework-bundle": "^3.4.30|^4.3.3",
                "symfony/service-contracts": "^1.1.1|^2.0"
            },
            "conflict": {
                "doctrine/orm": "<2.6",
                "twig/twig": "<1.34|>=2.0,<2.4"
            },
            "require-dev": {
                "doctrine/coding-standard": "^6.0",
                "doctrine/orm": "^2.6",
                "ocramius/proxy-manager": "^2.1",
                "php-coveralls/php-coveralls": "^2.1",
                "phpunit/phpunit": "^7.5",
                "symfony/phpunit-bridge": "^4.2",
                "symfony/property-info": "^3.4.30|^4.3.3",
                "symfony/proxy-manager-bridge": "^3.4|^4|^5",
                "symfony/twig-bridge": "^3.4|^4.1",
                "symfony/validator": "^3.4.30|^4.3.3",
                "symfony/web-profiler-bundle": "^3.4.30|^4.3.3",
                "symfony/yaml": "^3.4.30|^4.3.3",
                "twig/twig": "^1.34|^2.12"
            },
            "suggest": {
                "doctrine/orm": "The Doctrine ORM integration is optional in the bundle.",
                "symfony/web-profiler-bundle": "To use the data collector."
            },
            "type": "symfony-bundle",
            "extra": {
                "branch-alias": {
                    "dev-master": "1.12.x-dev"
                }
            },
            "autoload": {
                "psr-4": {
                    "Doctrine\\Bundle\\DoctrineBundle\\": ""
                }
            },
            "notification-url": "https://packagist.org/downloads/",
            "license": [
                "MIT"
            ],
            "authors": [
                {
                    "name": "Fabien Potencier",
                    "email": "fabien@symfony.com"
                },
                {
                    "name": "Benjamin Eberlei",
                    "email": "kontakt@beberlei.de"
                },
                {
                    "name": "Symfony Community",
                    "homepage": "http://symfony.com/contributors"
                },
                {
                    "name": "Doctrine Project",
                    "homepage": "http://www.doctrine-project.org/"
                }
            ],
            "description": "Symfony DoctrineBundle",
            "homepage": "http://www.doctrine-project.org",
            "keywords": [
                "database",
                "dbal",
                "orm",
                "persistence"
            ],
            "time": "2020-05-25T19:50:59+00:00"
        },
        {
            "name": "doctrine/doctrine-cache-bundle",
            "version": "1.4.0",
            "source": {
                "type": "git",
                "url": "https://github.com/doctrine/DoctrineCacheBundle.git",
                "reference": "6bee2f9b339847e8a984427353670bad4e7bdccb"
            },
            "dist": {
                "type": "zip",
                "url": "https://api.github.com/repos/doctrine/DoctrineCacheBundle/zipball/6bee2f9b339847e8a984427353670bad4e7bdccb",
                "reference": "6bee2f9b339847e8a984427353670bad4e7bdccb",
                "shasum": ""
            },
            "require": {
                "doctrine/cache": "^1.4.2",
                "doctrine/inflector": "^1.0",
                "php": "^7.1",
                "symfony/doctrine-bridge": "^3.4|^4.0"
            },
            "require-dev": {
                "instaclick/coding-standard": "~1.1",
                "instaclick/object-calisthenics-sniffs": "dev-master",
                "instaclick/symfony2-coding-standard": "dev-remaster",
                "phpunit/phpunit": "^7.0",
                "predis/predis": "~0.8",
                "satooshi/php-coveralls": "^1.0",
                "squizlabs/php_codesniffer": "~1.5",
                "symfony/console": "^3.4|^4.0",
                "symfony/finder": "^3.4|^4.0",
                "symfony/framework-bundle": "^3.4|^4.0",
                "symfony/phpunit-bridge": "^3.4|^4.0",
                "symfony/security-acl": "^2.8",
                "symfony/validator": "^3.4|^4.0",
                "symfony/yaml": "^3.4|^4.0"
            },
            "suggest": {
                "symfony/security-acl": "For using this bundle to cache ACLs"
            },
            "type": "symfony-bundle",
            "extra": {
                "branch-alias": {
                    "dev-master": "1.4.x-dev"
                }
            },
            "autoload": {
                "psr-4": {
                    "Doctrine\\Bundle\\DoctrineCacheBundle\\": ""
                },
                "exclude-from-classmap": [
                    "/Tests/"
                ]
            },
            "notification-url": "https://packagist.org/downloads/",
            "license": [
                "MIT"
            ],
            "authors": [
                {
                    "name": "Fabien Potencier",
                    "email": "fabien@symfony.com"
                },
                {
                    "name": "Benjamin Eberlei",
                    "email": "kontakt@beberlei.de"
                },
                {
                    "name": "Fabio B. Silva",
                    "email": "fabio.bat.silva@gmail.com"
                },
                {
                    "name": "Guilherme Blanco",
                    "email": "guilhermeblanco@hotmail.com"
                },
                {
                    "name": "Symfony Community",
                    "homepage": "http://symfony.com/contributors"
                },
                {
                    "name": "Doctrine Project",
                    "homepage": "http://www.doctrine-project.org/"
                }
            ],
            "description": "Symfony Bundle for Doctrine Cache",
            "homepage": "https://www.doctrine-project.org",
            "keywords": [
                "cache",
                "caching"
            ],
            "time": "2019-11-29T11:22:01+00:00"
        },
        {
            "name": "doctrine/event-manager",
            "version": "1.1.1",
            "source": {
                "type": "git",
                "url": "https://github.com/doctrine/event-manager.git",
                "reference": "41370af6a30faa9dc0368c4a6814d596e81aba7f"
            },
            "dist": {
                "type": "zip",
                "url": "https://api.github.com/repos/doctrine/event-manager/zipball/41370af6a30faa9dc0368c4a6814d596e81aba7f",
                "reference": "41370af6a30faa9dc0368c4a6814d596e81aba7f",
                "shasum": ""
            },
            "require": {
                "php": "^7.1 || ^8.0"
            },
            "conflict": {
                "doctrine/common": "<2.9@dev"
            },
            "require-dev": {
                "doctrine/coding-standard": "^6.0",
                "phpunit/phpunit": "^7.0"
            },
            "type": "library",
            "extra": {
                "branch-alias": {
                    "dev-master": "1.0.x-dev"
                }
            },
            "autoload": {
                "psr-4": {
                    "Doctrine\\Common\\": "lib/Doctrine/Common"
                }
            },
            "notification-url": "https://packagist.org/downloads/",
            "license": [
                "MIT"
            ],
            "authors": [
                {
                    "name": "Guilherme Blanco",
                    "email": "guilhermeblanco@gmail.com"
                },
                {
                    "name": "Roman Borschel",
                    "email": "roman@code-factory.org"
                },
                {
                    "name": "Benjamin Eberlei",
                    "email": "kontakt@beberlei.de"
                },
                {
                    "name": "Jonathan Wage",
                    "email": "jonwage@gmail.com"
                },
                {
                    "name": "Johannes Schmitt",
                    "email": "schmittjoh@gmail.com"
                },
                {
                    "name": "Marco Pivetta",
                    "email": "ocramius@gmail.com"
                }
            ],
            "description": "The Doctrine Event Manager is a simple PHP event system that was built to be used with the various Doctrine projects.",
            "homepage": "https://www.doctrine-project.org/projects/event-manager.html",
            "keywords": [
                "event",
                "event dispatcher",
                "event manager",
                "event system",
                "events"
            ],
            "time": "2020-05-29T18:28:51+00:00"
        },
        {
            "name": "doctrine/inflector",
            "version": "1.3.1",
            "source": {
                "type": "git",
                "url": "https://github.com/doctrine/inflector.git",
                "reference": "ec3a55242203ffa6a4b27c58176da97ff0a7aec1"
            },
            "dist": {
                "type": "zip",
                "url": "https://api.github.com/repos/doctrine/inflector/zipball/ec3a55242203ffa6a4b27c58176da97ff0a7aec1",
                "reference": "ec3a55242203ffa6a4b27c58176da97ff0a7aec1",
                "shasum": ""
            },
            "require": {
                "php": "^7.1"
            },
            "require-dev": {
                "phpunit/phpunit": "^6.2"
            },
            "type": "library",
            "extra": {
                "branch-alias": {
                    "dev-master": "1.3.x-dev"
                }
            },
            "autoload": {
                "psr-4": {
                    "Doctrine\\Common\\Inflector\\": "lib/Doctrine/Common/Inflector"
                }
            },
            "notification-url": "https://packagist.org/downloads/",
            "license": [
                "MIT"
            ],
            "authors": [
                {
                    "name": "Guilherme Blanco",
                    "email": "guilhermeblanco@gmail.com"
                },
                {
                    "name": "Roman Borschel",
                    "email": "roman@code-factory.org"
                },
                {
                    "name": "Benjamin Eberlei",
                    "email": "kontakt@beberlei.de"
                },
                {
                    "name": "Jonathan Wage",
                    "email": "jonwage@gmail.com"
                },
                {
                    "name": "Johannes Schmitt",
                    "email": "schmittjoh@gmail.com"
                }
            ],
            "description": "Common String Manipulations with regard to casing and singular/plural rules.",
            "homepage": "http://www.doctrine-project.org",
            "keywords": [
                "inflection",
                "pluralize",
                "singularize",
                "string"
            ],
            "time": "2019-10-30T19:59:35+00:00"
        },
        {
            "name": "doctrine/instantiator",
            "version": "1.3.1",
            "source": {
                "type": "git",
                "url": "https://github.com/doctrine/instantiator.git",
                "reference": "f350df0268e904597e3bd9c4685c53e0e333feea"
            },
            "dist": {
                "type": "zip",
                "url": "https://api.github.com/repos/doctrine/instantiator/zipball/f350df0268e904597e3bd9c4685c53e0e333feea",
                "reference": "f350df0268e904597e3bd9c4685c53e0e333feea",
                "shasum": ""
            },
            "require": {
                "php": "^7.1 || ^8.0"
            },
            "require-dev": {
                "doctrine/coding-standard": "^6.0",
                "ext-pdo": "*",
                "ext-phar": "*",
                "phpbench/phpbench": "^0.13",
                "phpstan/phpstan-phpunit": "^0.11",
                "phpstan/phpstan-shim": "^0.11",
                "phpunit/phpunit": "^7.0"
            },
            "type": "library",
            "extra": {
                "branch-alias": {
                    "dev-master": "1.2.x-dev"
                }
            },
            "autoload": {
                "psr-4": {
                    "Doctrine\\Instantiator\\": "src/Doctrine/Instantiator/"
                }
            },
            "notification-url": "https://packagist.org/downloads/",
            "license": [
                "MIT"
            ],
            "authors": [
                {
                    "name": "Marco Pivetta",
                    "email": "ocramius@gmail.com",
                    "homepage": "http://ocramius.github.com/"
                }
            ],
            "description": "A small, lightweight utility to instantiate objects in PHP without invoking their constructors",
            "homepage": "https://www.doctrine-project.org/projects/instantiator.html",
            "keywords": [
                "constructor",
                "instantiate"
            ],
            "time": "2020-05-29T17:27:14+00:00"
        },
        {
            "name": "doctrine/lexer",
            "version": "1.0.2",
            "source": {
                "type": "git",
                "url": "https://github.com/doctrine/lexer.git",
                "reference": "1febd6c3ef84253d7c815bed85fc622ad207a9f8"
            },
            "dist": {
                "type": "zip",
                "url": "https://api.github.com/repos/doctrine/lexer/zipball/1febd6c3ef84253d7c815bed85fc622ad207a9f8",
                "reference": "1febd6c3ef84253d7c815bed85fc622ad207a9f8",
                "shasum": ""
            },
            "require": {
                "php": ">=5.3.2"
            },
            "require-dev": {
                "phpunit/phpunit": "^4.5"
            },
            "type": "library",
            "extra": {
                "branch-alias": {
                    "dev-master": "1.0.x-dev"
                }
            },
            "autoload": {
                "psr-4": {
                    "Doctrine\\Common\\Lexer\\": "lib/Doctrine/Common/Lexer"
                }
            },
            "notification-url": "https://packagist.org/downloads/",
            "license": [
                "MIT"
            ],
            "authors": [
                {
                    "name": "Roman Borschel",
                    "email": "roman@code-factory.org"
                },
                {
                    "name": "Guilherme Blanco",
                    "email": "guilhermeblanco@gmail.com"
                },
                {
                    "name": "Johannes Schmitt",
                    "email": "schmittjoh@gmail.com"
                }
            ],
            "description": "PHP Doctrine Lexer parser library that can be used in Top-Down, Recursive Descent Parsers.",
            "homepage": "https://www.doctrine-project.org/projects/lexer.html",
            "keywords": [
                "annotations",
                "docblock",
                "lexer",
                "parser",
                "php"
            ],
            "time": "2019-06-08T11:03:04+00:00"
        },
        {
            "name": "doctrine/orm",
            "version": "v2.7.3",
            "source": {
                "type": "git",
                "url": "https://github.com/doctrine/orm.git",
                "reference": "d95e03ba660d50d785a9925f41927fef0ee553cf"
            },
            "dist": {
                "type": "zip",
                "url": "https://api.github.com/repos/doctrine/orm/zipball/d95e03ba660d50d785a9925f41927fef0ee553cf",
                "reference": "d95e03ba660d50d785a9925f41927fef0ee553cf",
                "shasum": ""
            },
            "require": {
                "doctrine/annotations": "^1.8",
                "doctrine/cache": "^1.9.1",
                "doctrine/collections": "^1.5",
                "doctrine/common": "^2.11 || ^3.0",
                "doctrine/dbal": "^2.9.3",
                "doctrine/event-manager": "^1.1",
                "doctrine/inflector": "^1.0",
                "doctrine/instantiator": "^1.3",
                "doctrine/lexer": "^1.0",
                "doctrine/persistence": "^1.3.3 || ^2.0",
                "ext-pdo": "*",
                "ocramius/package-versions": "^1.2",
                "php": "^7.1",
                "symfony/console": "^3.0|^4.0|^5.0"
            },
            "require-dev": {
                "doctrine/coding-standard": "^5.0",
                "phpstan/phpstan": "^0.12.18",
                "phpunit/phpunit": "^7.5",
                "symfony/yaml": "^3.4|^4.0|^5.0",
                "vimeo/psalm": "^3.11"
            },
            "suggest": {
                "symfony/yaml": "If you want to use YAML Metadata Mapping Driver"
            },
            "bin": [
                "bin/doctrine"
            ],
            "type": "library",
            "extra": {
                "branch-alias": {
                    "dev-master": "2.7.x-dev"
                }
            },
            "autoload": {
                "psr-4": {
                    "Doctrine\\ORM\\": "lib/Doctrine/ORM"
                }
            },
            "notification-url": "https://packagist.org/downloads/",
            "license": [
                "MIT"
            ],
            "authors": [
                {
                    "name": "Guilherme Blanco",
                    "email": "guilhermeblanco@gmail.com"
                },
                {
                    "name": "Roman Borschel",
                    "email": "roman@code-factory.org"
                },
                {
                    "name": "Benjamin Eberlei",
                    "email": "kontakt@beberlei.de"
                },
                {
                    "name": "Jonathan Wage",
                    "email": "jonwage@gmail.com"
                },
                {
                    "name": "Marco Pivetta",
                    "email": "ocramius@gmail.com"
                }
            ],
            "description": "Object-Relational-Mapper for PHP",
            "homepage": "https://www.doctrine-project.org/projects/orm.html",
            "keywords": [
                "database",
                "orm"
            ],
            "time": "2020-05-26T16:03:49+00:00"
        },
        {
            "name": "doctrine/persistence",
            "version": "1.3.8",
            "source": {
                "type": "git",
                "url": "https://github.com/doctrine/persistence.git",
                "reference": "7a6eac9fb6f61bba91328f15aa7547f4806ca288"
            },
            "dist": {
                "type": "zip",
                "url": "https://api.github.com/repos/doctrine/persistence/zipball/7a6eac9fb6f61bba91328f15aa7547f4806ca288",
                "reference": "7a6eac9fb6f61bba91328f15aa7547f4806ca288",
                "shasum": ""
            },
            "require": {
                "doctrine/annotations": "^1.0",
                "doctrine/cache": "^1.0",
                "doctrine/collections": "^1.0",
                "doctrine/event-manager": "^1.0",
                "doctrine/reflection": "^1.2",
                "php": "^7.1 || ^8.0"
            },
            "conflict": {
                "doctrine/common": "<2.10@dev"
            },
            "require-dev": {
                "doctrine/coding-standard": "^6.0",
                "phpstan/phpstan": "^0.11",
                "phpunit/phpunit": "^7.0 || ^8.0 || ^9.0",
                "vimeo/psalm": "^3.11"
            },
            "type": "library",
            "extra": {
                "branch-alias": {
                    "dev-master": "1.3.x-dev"
                }
            },
            "autoload": {
                "psr-4": {
                    "Doctrine\\Common\\": "lib/Doctrine/Common",
                    "Doctrine\\Persistence\\": "lib/Doctrine/Persistence"
                }
            },
            "notification-url": "https://packagist.org/downloads/",
            "license": [
                "MIT"
            ],
            "authors": [
                {
                    "name": "Guilherme Blanco",
                    "email": "guilhermeblanco@gmail.com"
                },
                {
                    "name": "Roman Borschel",
                    "email": "roman@code-factory.org"
                },
                {
                    "name": "Benjamin Eberlei",
                    "email": "kontakt@beberlei.de"
                },
                {
                    "name": "Jonathan Wage",
                    "email": "jonwage@gmail.com"
                },
                {
                    "name": "Johannes Schmitt",
                    "email": "schmittjoh@gmail.com"
                },
                {
                    "name": "Marco Pivetta",
                    "email": "ocramius@gmail.com"
                }
            ],
            "description": "The Doctrine Persistence project is a set of shared interfaces and functionality that the different Doctrine object mappers share.",
            "homepage": "https://doctrine-project.org/projects/persistence.html",
            "keywords": [
                "mapper",
                "object",
                "odm",
                "orm",
                "persistence"
            ],
            "time": "2020-06-20T12:56:16+00:00"
        },
        {
            "name": "doctrine/reflection",
            "version": "1.2.1",
            "source": {
                "type": "git",
                "url": "https://github.com/doctrine/reflection.git",
                "reference": "55e71912dfcd824b2fdd16f2d9afe15684cfce79"
            },
            "dist": {
                "type": "zip",
                "url": "https://api.github.com/repos/doctrine/reflection/zipball/55e71912dfcd824b2fdd16f2d9afe15684cfce79",
                "reference": "55e71912dfcd824b2fdd16f2d9afe15684cfce79",
                "shasum": ""
            },
            "require": {
                "doctrine/annotations": "^1.0",
                "ext-tokenizer": "*",
                "php": "^7.1"
            },
            "conflict": {
                "doctrine/common": "<2.9"
            },
            "require-dev": {
                "doctrine/coding-standard": "^5.0",
                "doctrine/common": "^2.10",
                "phpstan/phpstan": "^0.11.0",
                "phpstan/phpstan-phpunit": "^0.11.0",
                "phpunit/phpunit": "^7.0"
            },
            "type": "library",
            "extra": {
                "branch-alias": {
                    "dev-master": "1.2.x-dev"
                }
            },
            "autoload": {
                "psr-4": {
                    "Doctrine\\Common\\": "lib/Doctrine/Common"
                }
            },
            "notification-url": "https://packagist.org/downloads/",
            "license": [
                "MIT"
            ],
            "authors": [
                {
                    "name": "Guilherme Blanco",
                    "email": "guilhermeblanco@gmail.com"
                },
                {
                    "name": "Roman Borschel",
                    "email": "roman@code-factory.org"
                },
                {
                    "name": "Benjamin Eberlei",
                    "email": "kontakt@beberlei.de"
                },
                {
                    "name": "Jonathan Wage",
                    "email": "jonwage@gmail.com"
                },
                {
                    "name": "Johannes Schmitt",
                    "email": "schmittjoh@gmail.com"
                },
                {
                    "name": "Marco Pivetta",
                    "email": "ocramius@gmail.com"
                }
            ],
            "description": "The Doctrine Reflection project is a simple library used by the various Doctrine projects which adds some additional functionality on top of the reflection functionality that comes with PHP. It allows you to get the reflection information about classes, methods and properties statically.",
            "homepage": "https://www.doctrine-project.org/projects/reflection.html",
            "keywords": [
                "reflection",
                "static"
            ],
            "time": "2020-03-27T11:06:43+00:00"
        },
        {
            "name": "egulias/email-validator",
            "version": "2.1.19",
            "source": {
                "type": "git",
                "url": "https://github.com/egulias/EmailValidator.git",
                "reference": "840d5603eb84cc81a6a0382adac3293e57c1c64c"
            },
            "dist": {
                "type": "zip",
                "url": "https://api.github.com/repos/egulias/EmailValidator/zipball/840d5603eb84cc81a6a0382adac3293e57c1c64c",
                "reference": "840d5603eb84cc81a6a0382adac3293e57c1c64c",
                "shasum": ""
            },
            "require": {
                "doctrine/lexer": "^1.0.1",
                "php": ">=5.5",
                "symfony/polyfill-intl-idn": "^1.10"
            },
            "require-dev": {
                "dominicsayers/isemail": "^3.0.7",
                "phpunit/phpunit": "^4.8.36|^7.5.15",
                "satooshi/php-coveralls": "^1.0.1"
            },
            "suggest": {
                "ext-intl": "PHP Internationalization Libraries are required to use the SpoofChecking validation"
            },
            "type": "library",
            "extra": {
                "branch-alias": {
                    "dev-master": "2.1.x-dev"
                }
            },
            "autoload": {
                "psr-4": {
                    "Egulias\\EmailValidator\\": "src"
                }
            },
            "notification-url": "https://packagist.org/downloads/",
            "license": [
                "MIT"
            ],
            "authors": [
                {
                    "name": "Eduardo Gulias Davis"
                }
            ],
            "description": "A library for validating emails against several RFCs",
            "homepage": "https://github.com/egulias/EmailValidator",
            "keywords": [
                "email",
                "emailvalidation",
                "emailvalidator",
                "validation",
                "validator"
            ],
            "time": "2020-08-08T21:28:19+00:00"
        },
        {
            "name": "ezyang/htmlpurifier",
            "version": "v4.13.0",
            "source": {
                "type": "git",
                "url": "https://github.com/ezyang/htmlpurifier.git",
                "reference": "08e27c97e4c6ed02f37c5b2b20488046c8d90d75"
            },
            "dist": {
                "type": "zip",
                "url": "https://api.github.com/repos/ezyang/htmlpurifier/zipball/08e27c97e4c6ed02f37c5b2b20488046c8d90d75",
                "reference": "08e27c97e4c6ed02f37c5b2b20488046c8d90d75",
                "shasum": ""
            },
            "require": {
                "php": ">=5.2"
            },
            "require-dev": {
                "simpletest/simpletest": "dev-master#72de02a7b80c6bb8864ef9bf66d41d2f58f826bd"
            },
            "type": "library",
            "autoload": {
                "psr-0": {
                    "HTMLPurifier": "library/"
                },
                "files": [
                    "library/HTMLPurifier.composer.php"
                ],
                "exclude-from-classmap": [
                    "/library/HTMLPurifier/Language/"
                ]
            },
            "notification-url": "https://packagist.org/downloads/",
            "license": [
                "LGPL-2.1-or-later"
            ],
            "authors": [
                {
                    "name": "Edward Z. Yang",
                    "email": "admin@htmlpurifier.org",
                    "homepage": "http://ezyang.com"
                }
            ],
            "description": "Standards compliant HTML filter written in PHP",
            "homepage": "http://htmlpurifier.org/",
            "keywords": [
                "html"
            ],
            "time": "2020-06-29T00:56:53+00:00"
        },
        {
            "name": "fig/link-util",
            "version": "1.1.1",
            "source": {
                "type": "git",
                "url": "https://github.com/php-fig/link-util.git",
                "reference": "c038ee75ca13663ddc2d1f185fe6f7533c00832a"
            },
            "dist": {
                "type": "zip",
                "url": "https://api.github.com/repos/php-fig/link-util/zipball/c038ee75ca13663ddc2d1f185fe6f7533c00832a",
                "reference": "c038ee75ca13663ddc2d1f185fe6f7533c00832a",
                "shasum": ""
            },
            "require": {
                "php": ">=5.5.0",
                "psr/link": "~1.0@dev"
            },
            "provide": {
                "psr/link-implementation": "1.0"
            },
            "require-dev": {
                "phpunit/phpunit": "^5.1",
                "squizlabs/php_codesniffer": "^2.3.1"
            },
            "type": "library",
            "extra": {
                "branch-alias": {
                    "dev-master": "1.0.x-dev"
                }
            },
            "autoload": {
                "psr-4": {
                    "Fig\\Link\\": "src/"
                }
            },
            "notification-url": "https://packagist.org/downloads/",
            "license": [
                "MIT"
            ],
            "authors": [
                {
                    "name": "PHP-FIG",
                    "homepage": "http://www.php-fig.org/"
                }
            ],
            "description": "Common utility implementations for HTTP links",
            "keywords": [
                "http",
                "http-link",
                "link",
                "psr",
                "psr-13",
                "rest"
            ],
            "time": "2020-04-27T06:40:36+00:00"
        },
        {
            "name": "friendsofsymfony/jsrouting-bundle",
            "version": "2.6.0",
            "source": {
                "type": "git",
                "url": "https://github.com/FriendsOfSymfony/FOSJsRoutingBundle.git",
                "reference": "9deaf916760ce1d64cf46460473260b02751cee5"
            },
            "dist": {
                "type": "zip",
                "url": "https://api.github.com/repos/FriendsOfSymfony/FOSJsRoutingBundle/zipball/9deaf916760ce1d64cf46460473260b02751cee5",
                "reference": "9deaf916760ce1d64cf46460473260b02751cee5",
                "shasum": ""
            },
            "require": {
                "php": "^7.1",
                "symfony/console": "~3.3|^4.0|^5.0",
                "symfony/framework-bundle": "~3.3|^4.0|^5.0",
                "symfony/serializer": "~3.3|^4.0|^5.0",
                "willdurand/jsonp-callback-validator": "~1.0"
            },
            "require-dev": {
                "symfony/expression-language": "~3.3|^4.0|^5.0",
                "symfony/phpunit-bridge": "^3.3|^4.0"
            },
            "type": "symfony-bundle",
            "extra": {
                "branch-alias": {
                    "dev-master": "2.0-dev"
                }
            },
            "autoload": {
                "psr-4": {
                    "FOS\\JsRoutingBundle\\": ""
                },
                "exclude-from-classmap": [
                    "/Tests/"
                ]
            },
            "notification-url": "https://packagist.org/downloads/",
            "license": [
                "MIT"
            ],
            "authors": [
                {
                    "name": "William Durand",
                    "email": "will+git@drnd.me"
                },
                {
                    "name": "FriendsOfSymfony Community",
                    "homepage": "https://github.com/friendsofsymfony/FOSJsRoutingBundle/contributors"
                }
            ],
            "description": "A pretty nice way to expose your Symfony2 routing to client applications.",
            "homepage": "http://friendsofsymfony.github.com",
            "keywords": [
                "Js Routing",
                "javascript",
                "routing"
            ],
            "time": "2020-05-20T09:38:45+00:00"
        },
        {
            "name": "geoip2/geoip2",
            "version": "v2.4.5",
            "source": {
                "type": "git",
                "url": "https://github.com/maxmind/GeoIP2-php.git",
                "reference": "b28a0ed0190cd76c878ed7002a5d1bb8c5f4c175"
            },
            "dist": {
                "type": "zip",
                "url": "https://api.github.com/repos/maxmind/GeoIP2-php/zipball/b28a0ed0190cd76c878ed7002a5d1bb8c5f4c175",
                "reference": "b28a0ed0190cd76c878ed7002a5d1bb8c5f4c175",
                "shasum": ""
            },
            "require": {
                "maxmind-db/reader": "~1.0",
                "maxmind/web-service-common": "~0.3",
                "php": ">=5.3.1"
            },
            "require-dev": {
                "phpunit/phpunit": "4.2.*",
                "squizlabs/php_codesniffer": "2.*"
            },
            "type": "library",
            "autoload": {
                "psr-4": {
                    "GeoIp2\\": "src"
                }
            },
            "notification-url": "https://packagist.org/downloads/",
            "license": [
                "Apache-2.0"
            ],
            "authors": [
                {
                    "name": "Gregory J. Oschwald",
                    "email": "goschwald@maxmind.com",
                    "homepage": "http://www.maxmind.com/"
                }
            ],
            "description": "MaxMind GeoIP2 PHP API",
            "homepage": "https://github.com/maxmind/GeoIP2-php",
            "keywords": [
                "IP",
                "geoip",
                "geoip2",
                "geolocation",
                "maxmind"
            ],
            "time": "2017-01-31T17:28:48+00:00"
        },
        {
            "name": "greenlion/php-sql-parser",
            "version": "4.3.0",
            "source": {
                "type": "git",
                "url": "https://github.com/greenlion/PHP-SQL-Parser.git",
                "reference": "e0262c0848d95c7f777d1a5aa6b0a42e7763e223"
            },
            "dist": {
                "type": "zip",
                "url": "https://api.github.com/repos/greenlion/PHP-SQL-Parser/zipball/e0262c0848d95c7f777d1a5aa6b0a42e7763e223",
                "reference": "e0262c0848d95c7f777d1a5aa6b0a42e7763e223",
                "shasum": ""
            },
            "require": {
                "php": ">=5.3.2"
            },
            "require-dev": {
                "analog/analog": "^1.0.6",
                "phpunit/phpunit": "^4.0.14",
                "squizlabs/php_codesniffer": "^1.5.1"
            },
            "type": "library",
            "autoload": {
                "psr-0": {
                    "PHPSQLParser\\": "src/"
                }
            },
            "notification-url": "https://packagist.org/downloads/",
            "license": [
                "BSD-3-Clause"
            ],
            "authors": [
                {
                    "name": "André Rothe",
                    "email": "phosco@gmx.de",
                    "homepage": "https://www.phosco.info",
                    "role": "Committer"
                },
                {
                    "name": "Justin Swanhart",
                    "email": "greenlion@gmail.com",
                    "homepage": "http://code.google.com/u/greenlion@gmail.com/",
                    "role": "Owner"
                }
            ],
            "description": "A pure PHP SQL (non validating) parser w/ focus on MySQL dialect of SQL",
            "homepage": "https://github.com/greenlion/PHP-SQL-Parser",
            "keywords": [
                "creator",
                "mysql",
                "parser",
                "sql"
            ],
            "time": "2019-06-01T04:06:45+00:00"
        },
        {
            "name": "guzzlehttp/cache-subscriber",
            "version": "0.2.0",
            "source": {
                "type": "git",
                "url": "https://github.com/guzzle/cache-subscriber.git",
                "reference": "8c766ba399e4c46383e3eaa220201be62abd101e"
            },
            "dist": {
                "type": "zip",
                "url": "https://api.github.com/repos/guzzle/cache-subscriber/zipball/8c766ba399e4c46383e3eaa220201be62abd101e",
                "reference": "8c766ba399e4c46383e3eaa220201be62abd101e",
                "shasum": ""
            },
            "require": {
                "doctrine/cache": "~1.3",
                "guzzlehttp/guzzle": "~5.0",
                "php": ">=5.4.0"
            },
            "require-dev": {
                "phpunit/phpunit": "~4.0"
            },
            "type": "library",
            "extra": {
                "branch-alias": {
                    "dev-master": "0.2-dev"
                }
            },
            "autoload": {
                "psr-4": {
                    "GuzzleHttp\\Subscriber\\Cache\\": "src"
                }
            },
            "notification-url": "https://packagist.org/downloads/",
            "license": [
                "MIT"
            ],
            "authors": [
                {
                    "name": "Michael Dowling",
                    "email": "mtdowling@gmail.com",
                    "homepage": "https://github.com/mtdowling"
                }
            ],
            "description": "Guzzle HTTP cache subscriber",
            "homepage": "http://guzzlephp.org/",
            "keywords": [
                "Guzzle",
                "cache"
            ],
            "abandoned": true,
            "time": "2019-09-16T13:44:55+00:00"
        },
        {
            "name": "guzzlehttp/guzzle",
            "version": "5.3.4",
            "source": {
                "type": "git",
                "url": "https://github.com/guzzle/guzzle.git",
                "reference": "b87eda7a7162f95574032da17e9323c9899cb6b2"
            },
            "dist": {
                "type": "zip",
                "url": "https://api.github.com/repos/guzzle/guzzle/zipball/b87eda7a7162f95574032da17e9323c9899cb6b2",
                "reference": "b87eda7a7162f95574032da17e9323c9899cb6b2",
                "shasum": ""
            },
            "require": {
                "guzzlehttp/ringphp": "^1.1",
                "php": ">=5.4.0",
                "react/promise": "^2.2"
            },
            "require-dev": {
                "ext-curl": "*",
                "phpunit/phpunit": "^4.0"
            },
            "type": "library",
            "autoload": {
                "psr-4": {
                    "GuzzleHttp\\": "src/"
                }
            },
            "notification-url": "https://packagist.org/downloads/",
            "license": [
                "MIT"
            ],
            "authors": [
                {
                    "name": "Michael Dowling",
                    "email": "mtdowling@gmail.com",
                    "homepage": "https://github.com/mtdowling"
                }
            ],
            "description": "Guzzle is a PHP HTTP client library and framework for building RESTful web service clients",
            "homepage": "http://guzzlephp.org/",
            "keywords": [
                "client",
                "curl",
                "framework",
                "http",
                "http client",
                "rest",
                "web service"
            ],
            "time": "2019-10-30T09:32:00+00:00"
        },
        {
            "name": "guzzlehttp/log-subscriber",
            "version": "1.0.1",
            "source": {
                "type": "git",
                "url": "https://github.com/guzzle/log-subscriber.git",
                "reference": "99c3c0004165db721d8ef7bbef60c996210e538a"
            },
            "dist": {
                "type": "zip",
                "url": "https://api.github.com/repos/guzzle/log-subscriber/zipball/99c3c0004165db721d8ef7bbef60c996210e538a",
                "reference": "99c3c0004165db721d8ef7bbef60c996210e538a",
                "shasum": ""
            },
            "require": {
                "guzzlehttp/guzzle": "~4.0 | ~5.0",
                "php": ">=5.4.0",
                "psr/log": "~1.0"
            },
            "require-dev": {
                "phpunit/phpunit": "~4.0"
            },
            "type": "library",
            "extra": {
                "branch-alias": {
                    "dev-master": "1.0-dev"
                }
            },
            "autoload": {
                "psr-4": {
                    "GuzzleHttp\\Subscriber\\Log\\": "src/"
                }
            },
            "notification-url": "https://packagist.org/downloads/",
            "license": [
                "MIT"
            ],
            "authors": [
                {
                    "name": "Michael Dowling",
                    "email": "mtdowling@gmail.com",
                    "homepage": "https://github.com/mtdowling"
                }
            ],
            "description": "Logs HTTP requests and responses as they are sent over the wire (Guzzle 4+)",
            "homepage": "http://guzzlephp.org/",
            "keywords": [
                "Guzzle",
                "log",
                "plugin"
            ],
            "abandoned": true,
            "time": "2014-10-13T03:31:43+00:00"
        },
        {
            "name": "guzzlehttp/ringphp",
            "version": "1.1.1",
            "source": {
                "type": "git",
                "url": "https://github.com/guzzle/RingPHP.git",
                "reference": "5e2a174052995663dd68e6b5ad838afd47dd615b"
            },
            "dist": {
                "type": "zip",
                "url": "https://api.github.com/repos/guzzle/RingPHP/zipball/5e2a174052995663dd68e6b5ad838afd47dd615b",
                "reference": "5e2a174052995663dd68e6b5ad838afd47dd615b",
                "shasum": ""
            },
            "require": {
                "guzzlehttp/streams": "~3.0",
                "php": ">=5.4.0",
                "react/promise": "~2.0"
            },
            "require-dev": {
                "ext-curl": "*",
                "phpunit/phpunit": "~4.0"
            },
            "suggest": {
                "ext-curl": "Guzzle will use specific adapters if cURL is present"
            },
            "type": "library",
            "extra": {
                "branch-alias": {
                    "dev-master": "1.1-dev"
                }
            },
            "autoload": {
                "psr-4": {
                    "GuzzleHttp\\Ring\\": "src/"
                }
            },
            "notification-url": "https://packagist.org/downloads/",
            "license": [
                "MIT"
            ],
            "authors": [
                {
                    "name": "Michael Dowling",
                    "email": "mtdowling@gmail.com",
                    "homepage": "https://github.com/mtdowling"
                }
            ],
            "description": "Provides a simple API and specification that abstracts away the details of HTTP into a single PHP function.",
            "abandoned": true,
            "time": "2018-07-31T13:22:33+00:00"
        },
        {
            "name": "guzzlehttp/streams",
            "version": "3.0.0",
            "source": {
                "type": "git",
                "url": "https://github.com/guzzle/streams.git",
                "reference": "47aaa48e27dae43d39fc1cea0ccf0d84ac1a2ba5"
            },
            "dist": {
                "type": "zip",
                "url": "https://api.github.com/repos/guzzle/streams/zipball/47aaa48e27dae43d39fc1cea0ccf0d84ac1a2ba5",
                "reference": "47aaa48e27dae43d39fc1cea0ccf0d84ac1a2ba5",
                "shasum": ""
            },
            "require": {
                "php": ">=5.4.0"
            },
            "require-dev": {
                "phpunit/phpunit": "~4.0"
            },
            "type": "library",
            "extra": {
                "branch-alias": {
                    "dev-master": "3.0-dev"
                }
            },
            "autoload": {
                "psr-4": {
                    "GuzzleHttp\\Stream\\": "src/"
                }
            },
            "notification-url": "https://packagist.org/downloads/",
            "license": [
                "MIT"
            ],
            "authors": [
                {
                    "name": "Michael Dowling",
                    "email": "mtdowling@gmail.com",
                    "homepage": "https://github.com/mtdowling"
                }
            ],
            "description": "Provides a simple abstraction over streams of data",
            "homepage": "http://guzzlephp.org/",
            "keywords": [
                "Guzzle",
                "stream"
            ],
            "abandoned": true,
            "time": "2014-10-12T19:18:40+00:00"
        },
        {
            "name": "incenteev/composer-parameter-handler",
            "version": "v2.1.4",
            "source": {
                "type": "git",
                "url": "https://github.com/Incenteev/ParameterHandler.git",
                "reference": "084befb11ec21faeadcddefb88b66132775ff59b"
            },
            "dist": {
                "type": "zip",
                "url": "https://api.github.com/repos/Incenteev/ParameterHandler/zipball/084befb11ec21faeadcddefb88b66132775ff59b",
                "reference": "084befb11ec21faeadcddefb88b66132775ff59b",
                "shasum": ""
            },
            "require": {
                "php": ">=5.3.3",
                "symfony/yaml": "^2.3 || ^3.0 || ^4.0 || ^5.0"
            },
            "require-dev": {
                "composer/composer": "^1.0@dev",
                "symfony/filesystem": "^2.3 || ^3 || ^4 || ^5",
                "symfony/phpunit-bridge": "^4.0 || ^5.0"
            },
            "type": "library",
            "extra": {
                "branch-alias": {
                    "dev-master": "2.1.x-dev"
                }
            },
            "autoload": {
                "psr-4": {
                    "Incenteev\\ParameterHandler\\": ""
                }
            },
            "notification-url": "https://packagist.org/downloads/",
            "license": [
                "MIT"
            ],
            "authors": [
                {
                    "name": "Christophe Coevoet",
                    "email": "stof@notk.org"
                }
            ],
            "description": "Composer script handling your ignored parameter file",
            "homepage": "https://github.com/Incenteev/ParameterHandler",
            "keywords": [
                "parameters management"
            ],
            "time": "2020-03-17T21:10:00+00:00"
        },
        {
            "name": "ircmaxell/password-compat",
            "version": "v1.0.4",
            "source": {
                "type": "git",
                "url": "https://github.com/ircmaxell/password_compat.git",
                "reference": "5c5cde8822a69545767f7c7f3058cb15ff84614c"
            },
            "dist": {
                "type": "zip",
                "url": "https://api.github.com/repos/ircmaxell/password_compat/zipball/5c5cde8822a69545767f7c7f3058cb15ff84614c",
                "reference": "5c5cde8822a69545767f7c7f3058cb15ff84614c",
                "shasum": ""
            },
            "require-dev": {
                "phpunit/phpunit": "4.*"
            },
            "type": "library",
            "autoload": {
                "files": [
                    "lib/password.php"
                ]
            },
            "notification-url": "https://packagist.org/downloads/",
            "license": [
                "MIT"
            ],
            "authors": [
                {
                    "name": "Anthony Ferrara",
                    "email": "ircmaxell@php.net",
                    "homepage": "http://blog.ircmaxell.com"
                }
            ],
            "description": "A compatibility library for the proposed simplified password hashing algorithm: https://wiki.php.net/rfc/password_hash",
            "homepage": "https://github.com/ircmaxell/password_compat",
            "keywords": [
                "hashing",
                "password"
            ],
            "time": "2014-11-20T16:49:30+00:00"
        },
        {
            "name": "ircmaxell/random-lib",
            "version": "v1.2.0",
            "source": {
                "type": "git",
                "url": "https://github.com/ircmaxell/RandomLib.git",
                "reference": "e9e0204f40e49fa4419946c677eccd3fa25b8cf4"
            },
            "dist": {
                "type": "zip",
                "url": "https://api.github.com/repos/ircmaxell/RandomLib/zipball/e9e0204f40e49fa4419946c677eccd3fa25b8cf4",
                "reference": "e9e0204f40e49fa4419946c677eccd3fa25b8cf4",
                "shasum": ""
            },
            "require": {
                "ircmaxell/security-lib": "^1.1",
                "php": ">=5.3.2"
            },
            "require-dev": {
                "friendsofphp/php-cs-fixer": "^1.11",
                "mikey179/vfsstream": "^1.6",
                "phpunit/phpunit": "^4.8|^5.0"
            },
            "type": "library",
            "extra": {
                "branch-alias": {
                    "dev-master": "1.1.x-dev"
                }
            },
            "autoload": {
                "psr-0": {
                    "RandomLib": "lib"
                }
            },
            "notification-url": "https://packagist.org/downloads/",
            "license": [
                "MIT"
            ],
            "authors": [
                {
                    "name": "Anthony Ferrara",
                    "email": "ircmaxell@ircmaxell.com",
                    "homepage": "http://blog.ircmaxell.com"
                }
            ],
            "description": "A Library For Generating Secure Random Numbers",
            "homepage": "https://github.com/ircmaxell/RandomLib",
            "keywords": [
                "cryptography",
                "random",
                "random-numbers",
                "random-strings"
            ],
            "time": "2016-09-07T15:52:06+00:00"
        },
        {
            "name": "ircmaxell/security-lib",
            "version": "v1.1.0",
            "source": {
                "type": "git",
                "url": "https://github.com/ircmaxell/SecurityLib.git",
                "reference": "f3db6de12c20c9bcd1aa3db4353a1bbe0e44e1b5"
            },
            "dist": {
                "type": "zip",
                "url": "https://api.github.com/repos/ircmaxell/SecurityLib/zipball/f3db6de12c20c9bcd1aa3db4353a1bbe0e44e1b5",
                "reference": "f3db6de12c20c9bcd1aa3db4353a1bbe0e44e1b5",
                "shasum": ""
            },
            "require": {
                "php": ">=5.3.2"
            },
            "require-dev": {
                "mikey179/vfsstream": "1.1.*"
            },
            "type": "library",
            "extra": {
                "branch-alias": {
                    "dev-master": "1.0.x-dev"
                }
            },
            "autoload": {
                "psr-0": {
                    "SecurityLib": "lib"
                }
            },
            "notification-url": "https://packagist.org/downloads/",
            "license": [
                "MIT"
            ],
            "authors": [
                {
                    "name": "Anthony Ferrara",
                    "email": "ircmaxell@ircmaxell.com",
                    "homepage": "http://blog.ircmaxell.com"
                }
            ],
            "description": "A Base Security Library",
            "homepage": "https://github.com/ircmaxell/SecurityLib",
            "time": "2015-03-20T14:31:23+00:00"
        },
        {
            "name": "jakeasmith/http_build_url",
            "version": "1.0.1",
            "source": {
                "type": "git",
                "url": "https://github.com/jakeasmith/http_build_url.git",
                "reference": "93c273e77cb1edead0cf8bcf8cd2003428e74e37"
            },
            "dist": {
                "type": "zip",
                "url": "https://api.github.com/repos/jakeasmith/http_build_url/zipball/93c273e77cb1edead0cf8bcf8cd2003428e74e37",
                "reference": "93c273e77cb1edead0cf8bcf8cd2003428e74e37",
                "shasum": ""
            },
            "type": "library",
            "autoload": {
                "files": [
                    "src/http_build_url.php"
                ]
            },
            "notification-url": "https://packagist.org/downloads/",
            "license": [
                "MIT"
            ],
            "authors": [
                {
                    "name": "Jake A. Smith",
                    "email": "theman@jakeasmith.com"
                }
            ],
            "description": "Provides functionality for http_build_url() to environments without pecl_http.",
            "time": "2017-05-01T15:36:40+00:00"
        },
        {
            "name": "jdorn/sql-formatter",
            "version": "v1.2.17",
            "source": {
                "type": "git",
                "url": "https://github.com/jdorn/sql-formatter.git",
                "reference": "64990d96e0959dff8e059dfcdc1af130728d92bc"
            },
            "dist": {
                "type": "zip",
                "url": "https://api.github.com/repos/jdorn/sql-formatter/zipball/64990d96e0959dff8e059dfcdc1af130728d92bc",
                "reference": "64990d96e0959dff8e059dfcdc1af130728d92bc",
                "shasum": ""
            },
            "require": {
                "php": ">=5.2.4"
            },
            "require-dev": {
                "phpunit/phpunit": "3.7.*"
            },
            "type": "library",
            "extra": {
                "branch-alias": {
                    "dev-master": "1.3.x-dev"
                }
            },
            "autoload": {
                "classmap": [
                    "lib"
                ]
            },
            "notification-url": "https://packagist.org/downloads/",
            "license": [
                "MIT"
            ],
            "authors": [
                {
                    "name": "Jeremy Dorn",
                    "email": "jeremy@jeremydorn.com",
                    "homepage": "http://jeremydorn.com/"
                }
            ],
            "description": "a PHP SQL highlighting library",
            "homepage": "https://github.com/jdorn/sql-formatter/",
            "keywords": [
                "highlight",
                "sql"
            ],
            "time": "2014-01-12T16:20:24+00:00"
        },
        {
            "name": "league/tactician",
            "version": "v1.0.3",
            "source": {
                "type": "git",
                "url": "https://github.com/thephpleague/tactician.git",
                "reference": "d0339e22fd9252fb0fa53102b488d2c514483b8a"
            },
            "dist": {
                "type": "zip",
                "url": "https://api.github.com/repos/thephpleague/tactician/zipball/d0339e22fd9252fb0fa53102b488d2c514483b8a",
                "reference": "d0339e22fd9252fb0fa53102b488d2c514483b8a",
                "shasum": ""
            },
            "require": {
                "php": ">=5.5"
            },
            "require-dev": {
                "mockery/mockery": "~0.9",
                "phpunit/phpunit": "^4.8.35",
                "squizlabs/php_codesniffer": "~2.3"
            },
            "type": "library",
            "extra": {
                "branch-alias": {
                    "dev-master": "2.0-dev"
                }
            },
            "autoload": {
                "psr-4": {
                    "League\\Tactician\\": "src"
                }
            },
            "notification-url": "https://packagist.org/downloads/",
            "license": [
                "MIT"
            ],
            "authors": [
                {
                    "name": "Ross Tuck",
                    "homepage": "http://tactician.thephpleague.com"
                }
            ],
            "description": "A small, flexible command bus. Handy for building service layers.",
            "keywords": [
                "command",
                "command bus",
                "service layer"
            ],
            "time": "2017-11-30T09:17:20+00:00"
        },
        {
            "name": "league/tactician-bundle",
            "version": "v1.2.0",
            "source": {
                "type": "git",
                "url": "https://github.com/thephpleague/tactician-bundle.git",
                "reference": "66b97472915290b93654e60610295660f597ad4e"
            },
            "dist": {
                "type": "zip",
                "url": "https://api.github.com/repos/thephpleague/tactician-bundle/zipball/66b97472915290b93654e60610295660f597ad4e",
                "reference": "66b97472915290b93654e60610295660f597ad4e",
                "shasum": ""
            },
            "require": {
                "league/tactician": "^1.0",
                "league/tactician-container": "^2.0",
                "league/tactician-logger": "^0.10.0",
                "php": ">=7.0",
                "symfony/config": "^2.8|^3.3|^4.0|^5.0",
                "symfony/dependency-injection": "^2.8|^3.3|^4.0|^5.0",
                "symfony/http-kernel": "^2.8|^3.3|^4.0|^5.0",
                "symfony/yaml": "^2.8|^3.3|^4.0|^5.0"
            },
            "require-dev": {
                "league/tactician-doctrine": "^1.1.1",
                "matthiasnoback/symfony-config-test": "^3.0",
                "matthiasnoback/symfony-dependency-injection-test": "^2.1",
                "mockery/mockery": "~1.0",
                "phpunit/phpunit": "~6.1",
                "symfony/console": "^2.8|^3.3|^4.0|^5.0",
                "symfony/framework-bundle": "^2.8.15|^3.3|^4.0|^5.0",
                "symfony/security": "^2.8|^3.3|^4.0|^5.0",
                "symfony/security-bundle": "^2.8|^3.3|^4.0|^5.0",
                "symfony/validator": "^2.8|^3.3|^4.0|^5.0"
            },
            "suggest": {
                "league/tactician-doctrine": "For doctrine transaction middleware",
                "symfony/console": "For debugging command-to-handler routing using the tactician:debug console command",
                "symfony/security": "For command security middleware",
                "symfony/validator": "For command validator middleware"
            },
            "type": "symfony-bundle",
            "extra": {
                "branch-alias": {
                    "dev-master": "1.0-dev"
                }
            },
            "autoload": {
                "psr-4": {
                    "League\\Tactician\\Bundle\\": "src/"
                }
            },
            "notification-url": "https://packagist.org/downloads/",
            "license": [
                "MIT"
            ],
            "authors": [
                {
                    "name": "Rafael Dohms",
                    "homepage": "http://doh.ms"
                },
                {
                    "name": "Richard Tuin",
                    "homepage": "http://www.rtuin.nl/"
                },
                {
                    "name": "Xander Smalbil",
                    "email": "xander@videofunk.nl"
                },
                {
                    "name": "Ross Tuck",
                    "email": "me@rosstuck.com"
                }
            ],
            "description": "Bundle to integrate Tactician with Symfony projects",
            "keywords": [
                "bundle",
                "symfony",
                "tactician"
            ],
            "time": "2020-01-14T17:22:35+00:00"
        },
        {
            "name": "league/tactician-container",
            "version": "2.0.0",
            "source": {
                "type": "git",
                "url": "https://github.com/thephpleague/tactician-container.git",
                "reference": "d1a5d884e072b8cafbff802d07766076eb2ffcb0"
            },
            "dist": {
                "type": "zip",
                "url": "https://api.github.com/repos/thephpleague/tactician-container/zipball/d1a5d884e072b8cafbff802d07766076eb2ffcb0",
                "reference": "d1a5d884e072b8cafbff802d07766076eb2ffcb0",
                "shasum": ""
            },
            "require": {
                "league/tactician": "^1.0",
                "php": ">=5.5",
                "psr/container": "^1.0"
            },
            "require-dev": {
                "league/container": "~2.3",
                "phpunit/phpunit": "~4.3",
                "squizlabs/php_codesniffer": "~2.0"
            },
            "type": "library",
            "autoload": {
                "psr-4": {
                    "League\\Tactician\\Container\\": "src/"
                }
            },
            "notification-url": "https://packagist.org/downloads/",
            "license": [
                "MIT"
            ],
            "authors": [
                {
                    "name": "Nigel Greenway",
                    "homepage": "http://futurepixels.co.uk"
                }
            ],
            "description": "Tactician integration for any container implementing PSR-11",
            "keywords": [
                "container",
                "container-interop",
                "di",
                "interoperable",
                "league",
                "tactician"
            ],
            "time": "2017-04-13T06:27:12+00:00"
        },
        {
            "name": "league/tactician-logger",
            "version": "v0.10.0",
            "source": {
                "type": "git",
                "url": "https://github.com/thephpleague/tactician-logger.git",
                "reference": "3ff9ee04e4cbec100af827f829ed4c7ff7c08442"
            },
            "dist": {
                "type": "zip",
                "url": "https://api.github.com/repos/thephpleague/tactician-logger/zipball/3ff9ee04e4cbec100af827f829ed4c7ff7c08442",
                "reference": "3ff9ee04e4cbec100af827f829ed4c7ff7c08442",
                "shasum": ""
            },
            "require": {
                "league/tactician": "^1.0",
                "php": ">=5.5.0",
                "psr/log": "~1.0"
            },
            "require-dev": {
                "mockery/mockery": "^0.9",
                "phpunit/phpunit": "4.*",
                "squizlabs/php_codesniffer": "~2.3"
            },
            "type": "library",
            "autoload": {
                "psr-4": {
                    "League\\Tactician\\Logger\\": "src"
                }
            },
            "notification-url": "https://packagist.org/downloads/",
            "license": [
                "MIT"
            ],
            "authors": [
                {
                    "name": "Ross Tuck"
                }
            ],
            "description": "Adds PSR-3 logging support to the Tactician command bus",
            "homepage": "https://github.com/thephpleague/tactician-logger",
            "keywords": [
                "log",
                "logging",
                "tactician"
            ],
            "time": "2016-08-23T05:50:38+00:00"
        },
        {
            "name": "markbaker/complex",
            "version": "1.4.8",
            "source": {
                "type": "git",
                "url": "https://github.com/MarkBaker/PHPComplex.git",
                "reference": "8eaa40cceec7bf0518187530b2e63871be661b72"
            },
            "dist": {
                "type": "zip",
                "url": "https://api.github.com/repos/MarkBaker/PHPComplex/zipball/8eaa40cceec7bf0518187530b2e63871be661b72",
                "reference": "8eaa40cceec7bf0518187530b2e63871be661b72",
                "shasum": ""
            },
            "require": {
                "php": "^5.6.0|^7.0.0"
            },
            "require-dev": {
                "dealerdirect/phpcodesniffer-composer-installer": "^0.5.0",
                "phpcompatibility/php-compatibility": "^9.0",
                "phpdocumentor/phpdocumentor": "2.*",
                "phploc/phploc": "2.*",
                "phpmd/phpmd": "2.*",
                "phpunit/phpunit": "^4.8.35|^5.4.0",
                "sebastian/phpcpd": "2.*",
                "squizlabs/php_codesniffer": "^3.4.0"
            },
            "type": "library",
            "autoload": {
                "psr-4": {
                    "Complex\\": "classes/src/"
                },
                "files": [
                    "classes/src/functions/abs.php",
                    "classes/src/functions/acos.php",
                    "classes/src/functions/acosh.php",
                    "classes/src/functions/acot.php",
                    "classes/src/functions/acoth.php",
                    "classes/src/functions/acsc.php",
                    "classes/src/functions/acsch.php",
                    "classes/src/functions/argument.php",
                    "classes/src/functions/asec.php",
                    "classes/src/functions/asech.php",
                    "classes/src/functions/asin.php",
                    "classes/src/functions/asinh.php",
                    "classes/src/functions/atan.php",
                    "classes/src/functions/atanh.php",
                    "classes/src/functions/conjugate.php",
                    "classes/src/functions/cos.php",
                    "classes/src/functions/cosh.php",
                    "classes/src/functions/cot.php",
                    "classes/src/functions/coth.php",
                    "classes/src/functions/csc.php",
                    "classes/src/functions/csch.php",
                    "classes/src/functions/exp.php",
                    "classes/src/functions/inverse.php",
                    "classes/src/functions/ln.php",
                    "classes/src/functions/log2.php",
                    "classes/src/functions/log10.php",
                    "classes/src/functions/negative.php",
                    "classes/src/functions/pow.php",
                    "classes/src/functions/rho.php",
                    "classes/src/functions/sec.php",
                    "classes/src/functions/sech.php",
                    "classes/src/functions/sin.php",
                    "classes/src/functions/sinh.php",
                    "classes/src/functions/sqrt.php",
                    "classes/src/functions/tan.php",
                    "classes/src/functions/tanh.php",
                    "classes/src/functions/theta.php",
                    "classes/src/operations/add.php",
                    "classes/src/operations/subtract.php",
                    "classes/src/operations/multiply.php",
                    "classes/src/operations/divideby.php",
                    "classes/src/operations/divideinto.php"
                ]
            },
            "notification-url": "https://packagist.org/downloads/",
            "license": [
                "MIT"
            ],
            "authors": [
                {
                    "name": "Mark Baker",
                    "email": "mark@lange.demon.co.uk"
                }
            ],
            "description": "PHP Class for working with complex numbers",
            "homepage": "https://github.com/MarkBaker/PHPComplex",
            "keywords": [
                "complex",
                "mathematics"
            ],
            "time": "2020-03-11T20:15:49+00:00"
        },
        {
            "name": "markbaker/matrix",
            "version": "1.2.0",
            "source": {
                "type": "git",
                "url": "https://github.com/MarkBaker/PHPMatrix.git",
                "reference": "5348c5a67e3b75cd209d70103f916a93b1f1ed21"
            },
            "dist": {
                "type": "zip",
                "url": "https://api.github.com/repos/MarkBaker/PHPMatrix/zipball/5348c5a67e3b75cd209d70103f916a93b1f1ed21",
                "reference": "5348c5a67e3b75cd209d70103f916a93b1f1ed21",
                "shasum": ""
            },
            "require": {
                "php": "^5.6.0|^7.0.0"
            },
            "require-dev": {
                "dealerdirect/phpcodesniffer-composer-installer": "dev-master",
                "phpcompatibility/php-compatibility": "dev-master",
                "phploc/phploc": "^4",
                "phpmd/phpmd": "dev-master",
                "phpunit/phpunit": "^5.7",
                "sebastian/phpcpd": "^3.0",
                "squizlabs/php_codesniffer": "^3.0@dev"
            },
            "type": "library",
            "autoload": {
                "psr-4": {
                    "Matrix\\": "classes/src/"
                },
                "files": [
                    "classes/src/functions/adjoint.php",
                    "classes/src/functions/antidiagonal.php",
                    "classes/src/functions/cofactors.php",
                    "classes/src/functions/determinant.php",
                    "classes/src/functions/diagonal.php",
                    "classes/src/functions/identity.php",
                    "classes/src/functions/inverse.php",
                    "classes/src/functions/minors.php",
                    "classes/src/functions/trace.php",
                    "classes/src/functions/transpose.php",
                    "classes/src/operations/add.php",
                    "classes/src/operations/directsum.php",
                    "classes/src/operations/subtract.php",
                    "classes/src/operations/multiply.php",
                    "classes/src/operations/divideby.php",
                    "classes/src/operations/divideinto.php"
                ]
            },
            "notification-url": "https://packagist.org/downloads/",
            "license": [
                "MIT"
            ],
            "authors": [
                {
                    "name": "Mark Baker",
                    "email": "mark@lange.demon.co.uk"
                }
            ],
            "description": "PHP Class for working with matrices",
            "homepage": "https://github.com/MarkBaker/PHPMatrix",
            "keywords": [
                "mathematics",
                "matrix",
                "vector"
            ],
            "time": "2019-10-06T11:29:25+00:00"
        },
        {
            "name": "martinlindhe/php-mb-helpers",
            "version": "0.1.6",
            "source": {
                "type": "git",
                "url": "https://github.com/martinlindhe/php-mb-helpers.git",
                "reference": "3550df9e6976f753d2879543e4aaf96eaa9657a2"
            },
            "dist": {
                "type": "zip",
                "url": "https://api.github.com/repos/martinlindhe/php-mb-helpers/zipball/3550df9e6976f753d2879543e4aaf96eaa9657a2",
                "reference": "3550df9e6976f753d2879543e4aaf96eaa9657a2",
                "shasum": ""
            },
            "require": {
                "php": ">=5.3.0"
            },
            "require-dev": {
                "phpunit/phpunit": "~4.6"
            },
            "type": "library",
            "autoload": {
                "files": [
                    "src/mb_helpers.php"
                ]
            },
            "notification-url": "https://packagist.org/downloads/",
            "license": [
                "MIT"
            ],
            "authors": [
                {
                    "name": "Martin Lindhe",
                    "email": "martin@ubique.se"
                }
            ],
            "description": "Provides mb_ucwords(), mb_ucfirst(), mb_strrev(), mb_str_pad(), mb_count_chars(), mb_str_split()",
            "homepage": "https://github.com/martinlindhe/php-mb-helpers",
            "time": "2015-11-01T14:06:04+00:00"
        },
        {
            "name": "matthiasmullie/minify",
            "version": "1.3.63",
            "source": {
                "type": "git",
                "url": "https://github.com/matthiasmullie/minify.git",
                "reference": "9ba1b459828adc13430f4dd6c49dae4950dc4117"
            },
            "dist": {
                "type": "zip",
                "url": "https://api.github.com/repos/matthiasmullie/minify/zipball/9ba1b459828adc13430f4dd6c49dae4950dc4117",
                "reference": "9ba1b459828adc13430f4dd6c49dae4950dc4117",
                "shasum": ""
            },
            "require": {
                "ext-pcre": "*",
                "matthiasmullie/path-converter": "~1.1",
                "php": ">=5.3.0"
            },
            "require-dev": {
                "friendsofphp/php-cs-fixer": "~2.0",
                "matthiasmullie/scrapbook": "~1.0",
                "phpunit/phpunit": "~4.8"
            },
            "suggest": {
                "psr/cache-implementation": "Cache implementation to use with Minify::cache"
            },
            "bin": [
                "bin/minifycss",
                "bin/minifyjs"
            ],
            "type": "library",
            "autoload": {
                "psr-4": {
                    "MatthiasMullie\\Minify\\": "src/"
                }
            },
            "notification-url": "https://packagist.org/downloads/",
            "license": [
                "MIT"
            ],
            "authors": [
                {
                    "name": "Matthias Mullie",
                    "email": "minify@mullie.eu",
                    "homepage": "http://www.mullie.eu",
                    "role": "Developer"
                }
            ],
            "description": "CSS & JavaScript minifier, in PHP. Removes whitespace, strips comments, combines files (incl. @import statements and small assets in CSS files), and optimizes/shortens a few common programming patterns.",
            "homepage": "http://www.minifier.org",
            "keywords": [
                "JS",
                "css",
                "javascript",
                "minifier",
                "minify"
            ],
            "time": "2020-01-21T20:21:08+00:00"
        },
        {
            "name": "matthiasmullie/path-converter",
            "version": "1.1.3",
            "source": {
                "type": "git",
                "url": "https://github.com/matthiasmullie/path-converter.git",
                "reference": "e7d13b2c7e2f2268e1424aaed02085518afa02d9"
            },
            "dist": {
                "type": "zip",
                "url": "https://api.github.com/repos/matthiasmullie/path-converter/zipball/e7d13b2c7e2f2268e1424aaed02085518afa02d9",
                "reference": "e7d13b2c7e2f2268e1424aaed02085518afa02d9",
                "shasum": ""
            },
            "require": {
                "ext-pcre": "*",
                "php": ">=5.3.0"
            },
            "require-dev": {
                "phpunit/phpunit": "~4.8"
            },
            "type": "library",
            "autoload": {
                "psr-4": {
                    "MatthiasMullie\\PathConverter\\": "src/"
                }
            },
            "notification-url": "https://packagist.org/downloads/",
            "license": [
                "MIT"
            ],
            "authors": [
                {
                    "name": "Matthias Mullie",
                    "email": "pathconverter@mullie.eu",
                    "homepage": "http://www.mullie.eu",
                    "role": "Developer"
                }
            ],
            "description": "Relative path converter",
            "homepage": "http://github.com/matthiasmullie/path-converter",
            "keywords": [
                "converter",
                "path",
                "paths",
                "relative"
            ],
            "time": "2019-02-05T23:41:09+00:00"
        },
        {
            "name": "maxmind-db/reader",
            "version": "v1.6.0",
            "source": {
                "type": "git",
                "url": "https://github.com/maxmind/MaxMind-DB-Reader-php.git",
                "reference": "febd4920bf17c1da84cef58e56a8227dfb37fbe4"
            },
            "dist": {
                "type": "zip",
                "url": "https://api.github.com/repos/maxmind/MaxMind-DB-Reader-php/zipball/febd4920bf17c1da84cef58e56a8227dfb37fbe4",
                "reference": "febd4920bf17c1da84cef58e56a8227dfb37fbe4",
                "shasum": ""
            },
            "require": {
                "php": ">=5.6"
            },
            "conflict": {
                "ext-maxminddb": "<1.6.0,>=2.0.0"
            },
            "require-dev": {
                "friendsofphp/php-cs-fixer": "2.*",
                "php-coveralls/php-coveralls": "^2.1",
                "phpunit/phpcov": "^3.0",
                "phpunit/phpunit": "5.*",
                "squizlabs/php_codesniffer": "3.*"
            },
            "suggest": {
                "ext-bcmath": "bcmath or gmp is required for decoding larger integers with the pure PHP decoder",
                "ext-gmp": "bcmath or gmp is required for decoding larger integers with the pure PHP decoder",
                "ext-maxminddb": "A C-based database decoder that provides significantly faster lookups"
            },
            "type": "library",
            "autoload": {
                "psr-4": {
                    "MaxMind\\Db\\": "src/MaxMind/Db"
                }
            },
            "notification-url": "https://packagist.org/downloads/",
            "license": [
                "Apache-2.0"
            ],
            "authors": [
                {
                    "name": "Gregory J. Oschwald",
                    "email": "goschwald@maxmind.com",
                    "homepage": "https://www.maxmind.com/"
                }
            ],
            "description": "MaxMind DB Reader API",
            "homepage": "https://github.com/maxmind/MaxMind-DB-Reader-php",
            "keywords": [
                "database",
                "geoip",
                "geoip2",
                "geolocation",
                "maxmind"
            ],
            "time": "2019-12-19T22:59:03+00:00"
        },
        {
            "name": "maxmind/web-service-common",
            "version": "v0.7.0",
            "source": {
                "type": "git",
                "url": "https://github.com/maxmind/web-service-common-php.git",
                "reference": "74c996c218ada5c639c8c2f076756e059f5552fc"
            },
            "dist": {
                "type": "zip",
                "url": "https://api.github.com/repos/maxmind/web-service-common-php/zipball/74c996c218ada5c639c8c2f076756e059f5552fc",
                "reference": "74c996c218ada5c639c8c2f076756e059f5552fc",
                "shasum": ""
            },
            "require": {
                "composer/ca-bundle": "^1.0.3",
                "ext-curl": "*",
                "ext-json": "*",
                "php": ">=5.6"
            },
            "require-dev": {
                "friendsofphp/php-cs-fixer": "2.*",
                "phpunit/phpunit": "^4.8.36 || ^5.7 || ^6.5 || ^7.0",
                "squizlabs/php_codesniffer": "3.*"
            },
            "type": "library",
            "autoload": {
                "psr-4": {
                    "MaxMind\\Exception\\": "src/Exception",
                    "MaxMind\\WebService\\": "src/WebService"
                }
            },
            "notification-url": "https://packagist.org/downloads/",
            "license": [
                "Apache-2.0"
            ],
            "authors": [
                {
                    "name": "Gregory Oschwald",
                    "email": "goschwald@maxmind.com"
                }
            ],
            "description": "Internal MaxMind Web Service API",
            "homepage": "https://github.com/maxmind/web-service-common-php",
            "time": "2020-05-06T14:07:26+00:00"
        },
        {
            "name": "mobiledetect/mobiledetectlib",
            "version": "2.8.34",
            "source": {
                "type": "git",
                "url": "https://github.com/serbanghita/Mobile-Detect.git",
                "reference": "6f8113f57a508494ca36acbcfa2dc2d923c7ed5b"
            },
            "dist": {
                "type": "zip",
                "url": "https://api.github.com/repos/serbanghita/Mobile-Detect/zipball/6f8113f57a508494ca36acbcfa2dc2d923c7ed5b",
                "reference": "6f8113f57a508494ca36acbcfa2dc2d923c7ed5b",
                "shasum": ""
            },
            "require": {
                "php": ">=5.0.0"
            },
            "require-dev": {
                "phpunit/phpunit": "~4.8.35||~5.7"
            },
            "type": "library",
            "autoload": {
                "classmap": [
                    "Mobile_Detect.php"
                ],
                "psr-0": {
                    "Detection": "namespaced/"
                }
            },
            "notification-url": "https://packagist.org/downloads/",
            "license": [
                "MIT"
            ],
            "authors": [
                {
                    "name": "Serban Ghita",
                    "email": "serbanghita@gmail.com",
                    "homepage": "http://mobiledetect.net",
                    "role": "Developer"
                }
            ],
            "description": "Mobile_Detect is a lightweight PHP class for detecting mobile devices. It uses the User-Agent string combined with specific HTTP headers to detect the mobile environment.",
            "homepage": "https://github.com/serbanghita/Mobile-Detect",
            "keywords": [
                "detect mobile devices",
                "mobile",
                "mobile detect",
                "mobile detector",
                "php mobile detect"
            ],
            "time": "2019-09-18T18:44:20+00:00"
        },
        {
            "name": "monolog/monolog",
            "version": "1.25.5",
            "source": {
                "type": "git",
                "url": "https://github.com/Seldaek/monolog.git",
                "reference": "1817faadd1846cd08be9a49e905dc68823bc38c0"
            },
            "dist": {
                "type": "zip",
                "url": "https://api.github.com/repos/Seldaek/monolog/zipball/1817faadd1846cd08be9a49e905dc68823bc38c0",
                "reference": "1817faadd1846cd08be9a49e905dc68823bc38c0",
                "shasum": ""
            },
            "require": {
                "php": ">=5.3.0",
                "psr/log": "~1.0"
            },
            "provide": {
                "psr/log-implementation": "1.0.0"
            },
            "require-dev": {
                "aws/aws-sdk-php": "^2.4.9 || ^3.0",
                "doctrine/couchdb": "~1.0@dev",
                "graylog2/gelf-php": "~1.0",
                "php-amqplib/php-amqplib": "~2.4",
                "php-console/php-console": "^3.1.3",
                "php-parallel-lint/php-parallel-lint": "^1.0",
                "phpunit/phpunit": "~4.5",
                "ruflin/elastica": ">=0.90 <3.0",
                "sentry/sentry": "^0.13",
                "swiftmailer/swiftmailer": "^5.3|^6.0"
            },
            "suggest": {
                "aws/aws-sdk-php": "Allow sending log messages to AWS services like DynamoDB",
                "doctrine/couchdb": "Allow sending log messages to a CouchDB server",
                "ext-amqp": "Allow sending log messages to an AMQP server (1.0+ required)",
                "ext-mongo": "Allow sending log messages to a MongoDB server",
                "graylog2/gelf-php": "Allow sending log messages to a GrayLog2 server",
                "mongodb/mongodb": "Allow sending log messages to a MongoDB server via PHP Driver",
                "php-amqplib/php-amqplib": "Allow sending log messages to an AMQP server using php-amqplib",
                "php-console/php-console": "Allow sending log messages to Google Chrome",
                "rollbar/rollbar": "Allow sending log messages to Rollbar",
                "ruflin/elastica": "Allow sending log messages to an Elastic Search server",
                "sentry/sentry": "Allow sending log messages to a Sentry server"
            },
            "type": "library",
            "extra": {
                "branch-alias": {
                    "dev-master": "2.0.x-dev"
                }
            },
            "autoload": {
                "psr-4": {
                    "Monolog\\": "src/Monolog"
                }
            },
            "notification-url": "https://packagist.org/downloads/",
            "license": [
                "MIT"
            ],
            "authors": [
                {
                    "name": "Jordi Boggiano",
                    "email": "j.boggiano@seld.be",
                    "homepage": "http://seld.be"
                }
            ],
            "description": "Sends your logs to files, sockets, inboxes, databases and various web services",
            "homepage": "http://github.com/Seldaek/monolog",
            "keywords": [
                "log",
                "logging",
                "psr-3"
            ],
            "time": "2020-07-23T08:35:51+00:00"
        },
        {
            "name": "mrclay/minify",
            "version": "2.3.3",
            "source": {
                "type": "git",
                "url": "https://github.com/mrclay/minify.git",
                "reference": "1928e89208d28e91427b2f13b67acdbd8cd01ac9"
            },
            "dist": {
                "type": "zip",
                "url": "https://api.github.com/repos/mrclay/minify/zipball/1928e89208d28e91427b2f13b67acdbd8cd01ac9",
                "reference": "1928e89208d28e91427b2f13b67acdbd8cd01ac9",
                "shasum": ""
            },
            "require": {
                "ext-pcre": "*",
                "php": ">=5.2.1"
            },
            "require-dev": {
                "tubalmartin/cssmin": "~2.4.8"
            },
            "suggest": {
                "tubalmartin/cssmin": "Support minify with CSSMin (YUI PHP port)"
            },
            "type": "library",
            "autoload": {
                "classmap": [
                    "min/lib/"
                ]
            },
            "notification-url": "https://packagist.org/downloads/",
            "license": [
                "BSD-3-Clause"
            ],
            "authors": [
                {
                    "name": "Stephen Clay",
                    "email": "steve@mrclay.org",
                    "role": "Developer"
                }
            ],
            "description": "Minify is a PHP5 app that helps you follow several rules for client-side performance. It combines multiple CSS or Javascript files, removes unnecessary whitespace and comments, and serves them with gzip encoding and optimal client-side cache headers",
            "homepage": "http://code.google.com/p/minify/",
            "time": "2017-11-03T21:04:01+00:00"
        },
        {
            "name": "nikic/php-parser",
            "version": "v4.9.0",
            "source": {
                "type": "git",
                "url": "https://github.com/nikic/PHP-Parser.git",
                "reference": "aaee038b912e567780949787d5fe1977be11a778"
            },
            "dist": {
                "type": "zip",
                "url": "https://api.github.com/repos/nikic/PHP-Parser/zipball/aaee038b912e567780949787d5fe1977be11a778",
                "reference": "aaee038b912e567780949787d5fe1977be11a778",
                "shasum": ""
            },
            "require": {
                "ext-tokenizer": "*",
                "php": ">=7.0"
            },
            "require-dev": {
                "ircmaxell/php-yacc": "^0.0.7",
                "phpunit/phpunit": "^6.5 || ^7.0 || ^8.0 || ^9.0"
            },
            "bin": [
                "bin/php-parse"
            ],
            "type": "library",
            "extra": {
                "branch-alias": {
                    "dev-master": "4.9-dev"
                }
            },
            "autoload": {
                "psr-4": {
                    "PhpParser\\": "lib/PhpParser"
                }
            },
            "notification-url": "https://packagist.org/downloads/",
            "license": [
                "BSD-3-Clause"
            ],
            "authors": [
                {
                    "name": "Nikita Popov"
                }
            ],
            "description": "A PHP parser written in PHP",
            "keywords": [
                "parser",
                "php"
            ],
            "time": "2020-08-18T19:48:01+00:00"
        },
        {
            "name": "ocramius/package-versions",
            "version": "1.4.2",
            "source": {
                "type": "git",
                "url": "https://github.com/Ocramius/PackageVersions.git",
                "reference": "44af6f3a2e2e04f2af46bcb302ad9600cba41c7d"
            },
            "dist": {
                "type": "zip",
                "url": "https://api.github.com/repos/Ocramius/PackageVersions/zipball/44af6f3a2e2e04f2af46bcb302ad9600cba41c7d",
                "reference": "44af6f3a2e2e04f2af46bcb302ad9600cba41c7d",
                "shasum": ""
            },
            "require": {
                "composer-plugin-api": "^1.0.0",
                "php": "^7.1.0"
            },
            "require-dev": {
                "composer/composer": "^1.6.3",
                "doctrine/coding-standard": "^5.0.1",
                "ext-zip": "*",
                "infection/infection": "^0.7.1",
                "phpunit/phpunit": "^7.5.17"
            },
            "type": "composer-plugin",
            "extra": {
                "class": "PackageVersions\\Installer",
                "branch-alias": {
                    "dev-master": "2.0.x-dev"
                }
            },
            "autoload": {
                "psr-4": {
                    "PackageVersions\\": "src/PackageVersions"
                }
            },
            "notification-url": "https://packagist.org/downloads/",
            "license": [
                "MIT"
            ],
            "authors": [
                {
                    "name": "Marco Pivetta",
                    "email": "ocramius@gmail.com"
                }
            ],
            "description": "Composer plugin that provides efficient querying for installed package versions (no runtime IO)",
            "time": "2019-11-15T16:17:10+00:00"
        },
        {
            "name": "paragonie/random_compat",
            "version": "v2.0.18",
            "source": {
                "type": "git",
                "url": "https://github.com/paragonie/random_compat.git",
                "reference": "0a58ef6e3146256cc3dc7cc393927bcc7d1b72db"
            },
            "dist": {
                "type": "zip",
                "url": "https://api.github.com/repos/paragonie/random_compat/zipball/0a58ef6e3146256cc3dc7cc393927bcc7d1b72db",
                "reference": "0a58ef6e3146256cc3dc7cc393927bcc7d1b72db",
                "shasum": ""
            },
            "require": {
                "php": ">=5.2.0"
            },
            "require-dev": {
                "phpunit/phpunit": "4.*|5.*"
            },
            "suggest": {
                "ext-libsodium": "Provides a modern crypto API that can be used to generate random bytes."
            },
            "type": "library",
            "autoload": {
                "files": [
                    "lib/random.php"
                ]
            },
            "notification-url": "https://packagist.org/downloads/",
            "license": [
                "MIT"
            ],
            "authors": [
                {
                    "name": "Paragon Initiative Enterprises",
                    "email": "security@paragonie.com",
                    "homepage": "https://paragonie.com"
                }
            ],
            "description": "PHP 5.x polyfill for random_bytes() and random_int() from PHP 7",
            "keywords": [
                "csprng",
                "polyfill",
                "pseudorandom",
                "random"
            ],
            "time": "2019-01-03T20:59:08+00:00"
        },
        {
            "name": "pear/archive_tar",
            "version": "1.4.9",
            "source": {
                "type": "git",
                "url": "https://github.com/pear/Archive_Tar.git",
                "reference": "c5b00053770e1d72128252c62c2c1a12c26639f0"
            },
            "dist": {
                "type": "zip",
                "url": "https://api.github.com/repos/pear/Archive_Tar/zipball/c5b00053770e1d72128252c62c2c1a12c26639f0",
                "reference": "c5b00053770e1d72128252c62c2c1a12c26639f0",
                "shasum": ""
            },
            "require": {
                "pear/pear-core-minimal": "^1.10.0alpha2",
                "php": ">=5.2.0"
            },
            "require-dev": {
                "phpunit/phpunit": "*"
            },
            "suggest": {
                "ext-bz2": "Bz2 compression support.",
                "ext-xz": "Lzma2 compression support.",
                "ext-zlib": "Gzip compression support."
            },
            "type": "library",
            "extra": {
                "branch-alias": {
                    "dev-master": "1.4.x-dev"
                }
            },
            "autoload": {
                "psr-0": {
                    "Archive_Tar": ""
                }
            },
            "notification-url": "https://packagist.org/downloads/",
            "include-path": [
                "./"
            ],
            "license": [
                "BSD-3-Clause"
            ],
            "authors": [
                {
                    "name": "Vincent Blavet",
                    "email": "vincent@phpconcept.net"
                },
                {
                    "name": "Greg Beaver",
                    "email": "greg@chiaraquartet.net"
                },
                {
                    "name": "Michiel Rook",
                    "email": "mrook@php.net"
                }
            ],
            "description": "Tar file management class with compression support (gzip, bzip2, lzma2)",
            "homepage": "https://github.com/pear/Archive_Tar",
            "keywords": [
                "archive",
                "tar"
            ],
            "time": "2019-12-04T10:17:28+00:00"
        },
        {
            "name": "pear/console_getopt",
            "version": "v1.4.3",
            "source": {
                "type": "git",
                "url": "https://github.com/pear/Console_Getopt.git",
                "reference": "a41f8d3e668987609178c7c4a9fe48fecac53fa0"
            },
            "dist": {
                "type": "zip",
                "url": "https://api.github.com/repos/pear/Console_Getopt/zipball/a41f8d3e668987609178c7c4a9fe48fecac53fa0",
                "reference": "a41f8d3e668987609178c7c4a9fe48fecac53fa0",
                "shasum": ""
            },
            "type": "library",
            "autoload": {
                "psr-0": {
                    "Console": "./"
                }
            },
            "notification-url": "https://packagist.org/downloads/",
            "include-path": [
                "./"
            ],
            "license": [
                "BSD-2-Clause"
            ],
            "authors": [
                {
                    "name": "Andrei Zmievski",
                    "email": "andrei@php.net",
                    "role": "Lead"
                },
                {
                    "name": "Stig Bakken",
                    "email": "stig@php.net",
                    "role": "Developer"
                },
                {
                    "name": "Greg Beaver",
                    "email": "cellog@php.net",
                    "role": "Helper"
                }
            ],
            "description": "More info available on: http://pear.php.net/package/Console_Getopt",
            "time": "2019-11-20T18:27:48+00:00"
        },
        {
            "name": "pear/pear-core-minimal",
            "version": "v1.10.10",
            "source": {
                "type": "git",
                "url": "https://github.com/pear/pear-core-minimal.git",
                "reference": "625a3c429d9b2c1546438679074cac1b089116a7"
            },
            "dist": {
                "type": "zip",
                "url": "https://api.github.com/repos/pear/pear-core-minimal/zipball/625a3c429d9b2c1546438679074cac1b089116a7",
                "reference": "625a3c429d9b2c1546438679074cac1b089116a7",
                "shasum": ""
            },
            "require": {
                "pear/console_getopt": "~1.4",
                "pear/pear_exception": "~1.0"
            },
            "replace": {
                "rsky/pear-core-min": "self.version"
            },
            "type": "library",
            "autoload": {
                "psr-0": {
                    "": "src/"
                }
            },
            "notification-url": "https://packagist.org/downloads/",
            "include-path": [
                "src/"
            ],
            "license": [
                "BSD-3-Clause"
            ],
            "authors": [
                {
                    "name": "Christian Weiske",
                    "email": "cweiske@php.net",
                    "role": "Lead"
                }
            ],
            "description": "Minimal set of PEAR core files to be used as composer dependency",
            "time": "2019-11-19T19:00:24+00:00"
        },
        {
            "name": "pear/pear_exception",
            "version": "v1.0.1",
            "source": {
                "type": "git",
                "url": "https://github.com/pear/PEAR_Exception.git",
                "reference": "dbb42a5a0e45f3adcf99babfb2a1ba77b8ac36a7"
            },
            "dist": {
                "type": "zip",
                "url": "https://api.github.com/repos/pear/PEAR_Exception/zipball/dbb42a5a0e45f3adcf99babfb2a1ba77b8ac36a7",
                "reference": "dbb42a5a0e45f3adcf99babfb2a1ba77b8ac36a7",
                "shasum": ""
            },
            "require": {
                "php": ">=4.4.0"
            },
            "require-dev": {
                "phpunit/phpunit": "*"
            },
            "type": "class",
            "extra": {
                "branch-alias": {
                    "dev-master": "1.0.x-dev"
                }
            },
            "autoload": {
                "classmap": [
                    "PEAR/"
                ]
            },
            "notification-url": "https://packagist.org/downloads/",
            "include-path": [
                "."
            ],
            "license": [
                "BSD-2-Clause"
            ],
            "authors": [
                {
                    "name": "Helgi Thormar",
                    "email": "dufuz@php.net"
                },
                {
                    "name": "Greg Beaver",
                    "email": "cellog@php.net"
                }
            ],
            "description": "The PEAR Exception base class.",
            "homepage": "https://github.com/pear/PEAR_Exception",
            "keywords": [
                "exception"
            ],
            "time": "2019-12-10T10:24:42+00:00"
        },
        {
            "name": "pelago/emogrifier",
            "version": "v2.2.0",
            "source": {
                "type": "git",
                "url": "https://github.com/MyIntervals/emogrifier.git",
                "reference": "2472bc1c3a2dee8915ecc2256139c6100024332f"
            },
            "dist": {
                "type": "zip",
                "url": "https://api.github.com/repos/MyIntervals/emogrifier/zipball/2472bc1c3a2dee8915ecc2256139c6100024332f",
                "reference": "2472bc1c3a2dee8915ecc2256139c6100024332f",
                "shasum": ""
            },
            "require": {
                "ext-dom": "*",
                "ext-libxml": "*",
                "php": "^5.5.0 || ~7.0.0 || ~7.1.0 || ~7.2.0 || ~7.3.0",
                "symfony/css-selector": "^3.4.0 || ^4.0.0"
            },
            "require-dev": {
                "friendsofphp/php-cs-fixer": "^2.2.0",
                "phpmd/phpmd": "^2.6.0",
                "phpunit/phpunit": "^4.8.0",
                "squizlabs/php_codesniffer": "^3.3.2"
            },
            "type": "library",
            "extra": {
                "branch-alias": {
                    "dev-master": "3.0.x-dev"
                }
            },
            "autoload": {
                "psr-4": {
                    "Pelago\\": "src/"
                }
            },
            "notification-url": "https://packagist.org/downloads/",
            "license": [
                "MIT"
            ],
            "authors": [
                {
                    "name": "Oliver Klee",
                    "email": "github@oliverklee.de"
                },
                {
                    "name": "Zoli Szabó",
                    "email": "zoli.szabo+github@gmail.com"
                },
                {
                    "name": "John Reeve",
                    "email": "jreeve@pelagodesign.com"
                },
                {
                    "name": "Jake Hotson",
                    "email": "jake@qzdesign.co.uk"
                },
                {
                    "name": "Cameron Brooks"
                },
                {
                    "name": "Jaime Prado"
                }
            ],
            "description": "Converts CSS styles into inline style attributes in your HTML code",
            "homepage": "https://www.myintervals.com/emogrifier.php",
            "keywords": [
                "css",
                "email",
                "pre-processing"
            ],
            "time": "2019-09-04T16:07:59+00:00"
        },
        {
            "name": "phpoffice/phpspreadsheet",
            "version": "1.12.0",
            "source": {
                "type": "git",
                "url": "https://github.com/PHPOffice/PhpSpreadsheet.git",
                "reference": "f79611d6dc1f6b7e8e30b738fc371b392001dbfd"
            },
            "dist": {
                "type": "zip",
                "url": "https://api.github.com/repos/PHPOffice/PhpSpreadsheet/zipball/f79611d6dc1f6b7e8e30b738fc371b392001dbfd",
                "reference": "f79611d6dc1f6b7e8e30b738fc371b392001dbfd",
                "shasum": ""
            },
            "require": {
                "ext-ctype": "*",
                "ext-dom": "*",
                "ext-fileinfo": "*",
                "ext-gd": "*",
                "ext-iconv": "*",
                "ext-libxml": "*",
                "ext-mbstring": "*",
                "ext-simplexml": "*",
                "ext-xml": "*",
                "ext-xmlreader": "*",
                "ext-xmlwriter": "*",
                "ext-zip": "*",
                "ext-zlib": "*",
                "markbaker/complex": "^1.4",
                "markbaker/matrix": "^1.2",
                "php": "^7.1",
                "psr/simple-cache": "^1.0"
            },
            "require-dev": {
                "dompdf/dompdf": "^0.8.3",
                "friendsofphp/php-cs-fixer": "^2.16",
                "jpgraph/jpgraph": "^4.0",
                "mpdf/mpdf": "^8.0",
                "phpcompatibility/php-compatibility": "^9.3",
                "phpunit/phpunit": "^7.5",
                "squizlabs/php_codesniffer": "^3.5",
                "tecnickcom/tcpdf": "^6.3"
            },
            "suggest": {
                "dompdf/dompdf": "Option for rendering PDF with PDF Writer",
                "jpgraph/jpgraph": "Option for rendering charts, or including charts with PDF or HTML Writers",
                "mpdf/mpdf": "Option for rendering PDF with PDF Writer",
                "tecnickcom/tcpdf": "Option for rendering PDF with PDF Writer"
            },
            "type": "library",
            "autoload": {
                "psr-4": {
                    "PhpOffice\\PhpSpreadsheet\\": "src/PhpSpreadsheet"
                }
            },
            "notification-url": "https://packagist.org/downloads/",
            "license": [
                "MIT"
            ],
            "authors": [
                {
                    "name": "Maarten Balliauw",
                    "homepage": "https://blog.maartenballiauw.be"
                },
                {
                    "name": "Mark Baker",
                    "homepage": "https://markbakeruk.net"
                },
                {
                    "name": "Franck Lefevre",
                    "homepage": "https://rootslabs.net"
                },
                {
                    "name": "Erik Tilt"
                },
                {
                    "name": "Adrien Crivelli"
                }
            ],
            "description": "PHPSpreadsheet - Read, Create and Write Spreadsheet documents in PHP - Spreadsheet engine",
            "homepage": "https://github.com/PHPOffice/PhpSpreadsheet",
            "keywords": [
                "OpenXML",
                "excel",
                "gnumeric",
                "ods",
                "php",
                "spreadsheet",
                "xls",
                "xlsx"
            ],
            "time": "2020-04-27T08:12:48+00:00"
        },
        {
            "name": "prestashop/blockreassurance",
            "version": "v5.0.0",
            "source": {
                "type": "git",
                "url": "https://github.com/PrestaShop/blockreassurance.git",
                "reference": "ba730eb184e6e68b870b9f91f4a1f2a56518127a"
            },
            "dist": {
                "type": "zip",
                "url": "https://api.github.com/repos/PrestaShop/blockreassurance/zipball/ba730eb184e6e68b870b9f91f4a1f2a56518127a",
                "reference": "ba730eb184e6e68b870b9f91f4a1f2a56518127a",
                "shasum": ""
            },
            "require": {
                "doctrine/cache": "^1.6",
                "guzzlehttp/cache-subscriber": "^0.2.0",
                "php": ">=5.6.0",
                "prestashop/circuit-breaker": "^3.0.0",
                "symfony/css-selector": "^3.4 || ^4.4 || ^5.0"
            },
            "require-dev": {
                "friendsofphp/php-cs-fixer": "^2.14",
                "prestashop/php-coding-standards": "dev-master"
            },
            "type": "prestashop-module",
            "autoload": {
                "psr-4": {
                    "PrestaShop\\Module\\BlockReassurance\\": "src/"
                },
                "classmap": [
                    "blockreassurance.php",
                    "classes/ReassuranceActivity.php"
                ],
                "exclude-from-classmap": []
            },
            "notification-url": "https://packagist.org/downloads/",
            "license": [
                "AFL-3.0"
            ],
            "authors": [
                {
                    "name": "PrestaShop SA",
                    "email": "contact@prestashop.com"
                }
            ],
            "description": "PrestaShop module blockreassurance",
            "homepage": "https://github.com/PrestaShop/blockreassurance",
            "time": "2020-07-17T14:12:46+00:00"
        },
        {
            "name": "prestashop/circuit-breaker",
            "version": "v3.0.0",
            "source": {
                "type": "git",
                "url": "https://github.com/PrestaShop/circuit-breaker.git",
                "reference": "8764540d470b533c9484534343688733bc363f77"
            },
            "dist": {
                "type": "zip",
                "url": "https://api.github.com/repos/PrestaShop/circuit-breaker/zipball/8764540d470b533c9484534343688733bc363f77",
                "reference": "8764540d470b533c9484534343688733bc363f77",
                "shasum": ""
            },
            "require": {
                "guzzlehttp/guzzle": "^5",
                "php": ">=5.6"
            },
            "require-dev": {
                "doctrine/cache": "^1.6.0",
                "friendsofphp/php-cs-fixer": "^2.12",
                "phpunit/phpunit": "^5.7.0",
                "squizlabs/php_codesniffer": "3.*",
                "symfony/cache": "^3.4.0",
                "symfony/event-dispatcher": "^3.4",
                "vimeo/psalm": "^1.1"
            },
            "suggest": {
                "doctrine/cache": "Allows use of Doctrine Cache adapters to store transactions",
                "ext-apcu": "Allows use of APCu adapter (performant) to store transactions",
                "guzzlehttp/cache-subscriber": "Allow use of Guzzle cache (use dev-master for most recent changes)",
                "symfony/cache": "Allows use of Symfony Cache adapters to store transactions"
            },
            "type": "library",
            "autoload": {
                "psr-4": {
                    "PrestaShop\\CircuitBreaker\\": "src/"
                }
            },
            "notification-url": "https://packagist.org/downloads/",
            "license": [
                "MIT"
            ],
            "authors": [
                {
                    "name": "PrestaShop SA",
                    "email": "contact@prestashop.com"
                },
                {
                    "name": "PrestaShop Community",
                    "homepage": "http://contributors.prestashop.com/"
                }
            ],
            "description": "A circuit breaker implementation for PHP",
            "time": "2019-06-13T10:50:14+00:00"
        },
        {
            "name": "prestashop/contactform",
            "version": "v4.3.0",
            "source": {
                "type": "git",
                "url": "https://github.com/PrestaShop/contactform.git",
                "reference": "849aae54ec564aca94877b9bee50e71bb0468edb"
            },
            "dist": {
                "type": "zip",
                "url": "https://api.github.com/repos/PrestaShop/contactform/zipball/849aae54ec564aca94877b9bee50e71bb0468edb",
                "reference": "849aae54ec564aca94877b9bee50e71bb0468edb",
                "shasum": ""
            },
            "require": {
                "jakeasmith/http_build_url": "^1",
                "php": ">=5.4.0"
            },
            "type": "prestashop-module",
            "notification-url": "https://packagist.org/downloads/",
            "license": [
                "AFL-3.0"
            ],
            "authors": [
                {
                    "name": "PrestaShop SA",
                    "email": "contact@prestashop.com"
                }
            ],
            "description": "PrestaShop module contactform",
            "homepage": "https://github.com/PrestaShop/contactform",
            "time": "2020-09-15T09:37:15+00:00"
        },
        {
            "name": "prestashop/dashactivity",
            "version": "v2.0.2",
            "source": {
                "type": "git",
                "url": "https://github.com/PrestaShop/dashactivity.git",
                "reference": "8d41fab7a58cdaeabc0248f6fd571da32d7615d4"
            },
            "dist": {
                "type": "zip",
                "url": "https://api.github.com/repos/PrestaShop/dashactivity/zipball/8d41fab7a58cdaeabc0248f6fd571da32d7615d4",
                "reference": "8d41fab7a58cdaeabc0248f6fd571da32d7615d4",
                "shasum": ""
            },
            "require": {
                "php": ">=5.4"
            },
            "type": "prestashop-module",
            "notification-url": "https://packagist.org/downloads/",
            "license": [
                "AFL - Academic Free License (AFL 3.0)"
            ],
            "authors": [
                {
                    "name": "PrestaShop SA",
                    "email": "contact@prestashop.com"
                }
            ],
            "description": "PrestaShop module dashactivity",
            "homepage": "https://github.com/PrestaShop/dashactivity",
            "time": "2017-12-08T11:06:01+00:00"
        },
        {
            "name": "prestashop/dashgoals",
            "version": "v2.0.2",
            "source": {
                "type": "git",
                "url": "https://github.com/PrestaShop/dashgoals.git",
                "reference": "2a8d41bcc9f2b09924b5e82407bcd6d61ea61ab6"
            },
            "dist": {
                "type": "zip",
                "url": "https://api.github.com/repos/PrestaShop/dashgoals/zipball/2a8d41bcc9f2b09924b5e82407bcd6d61ea61ab6",
                "reference": "2a8d41bcc9f2b09924b5e82407bcd6d61ea61ab6",
                "shasum": ""
            },
            "require": {
                "php": ">=5.4"
            },
            "type": "prestashop-module",
            "notification-url": "https://packagist.org/downloads/",
            "license": [
                "AFL-3.0"
            ],
            "authors": [
                {
                    "name": "PrestaShop SA",
                    "email": "contact@prestashop.com"
                }
            ],
            "description": "PrestaShop module dashgoals",
            "homepage": "https://github.com/PrestaShop/dashgoals",
            "time": "2018-01-29T17:51:57+00:00"
        },
        {
            "name": "prestashop/dashproducts",
            "version": "v2.1.1",
            "source": {
                "type": "git",
                "url": "https://github.com/PrestaShop/dashproducts.git",
                "reference": "22652ff141bfc3d5563918210f9b58305c80f4d7"
            },
            "dist": {
                "type": "zip",
                "url": "https://api.github.com/repos/PrestaShop/dashproducts/zipball/22652ff141bfc3d5563918210f9b58305c80f4d7",
                "reference": "22652ff141bfc3d5563918210f9b58305c80f4d7",
                "shasum": ""
            },
            "require": {
                "php": ">=5.4"
            },
            "type": "prestashop-module",
            "notification-url": "https://packagist.org/downloads/",
            "license": [
                "AFL-3.0"
            ],
            "authors": [
                {
                    "name": "PrestaShop SA",
                    "email": "contact@prestashop.com"
                }
            ],
            "description": "PrestaShop module dashproducts",
            "homepage": "https://github.com/PrestaShop/dashproducts",
            "time": "2020-09-28T11:23:29+00:00"
        },
        {
            "name": "prestashop/dashtrends",
            "version": "v2.0.3",
            "source": {
                "type": "git",
                "url": "https://github.com/PrestaShop/dashtrends.git",
                "reference": "da68ea81c2d0d13d9fd851934c75927fe222d5e3"
            },
            "dist": {
                "type": "zip",
                "url": "https://api.github.com/repos/PrestaShop/dashtrends/zipball/da68ea81c2d0d13d9fd851934c75927fe222d5e3",
                "reference": "da68ea81c2d0d13d9fd851934c75927fe222d5e3",
                "shasum": ""
            },
            "require": {
                "php": ">=5.4"
            },
            "require-dev": {
                "prestashop/php-dev-tools": "~3.0"
            },
            "type": "prestashop-module",
            "autoload": {
                "classmap": [
                    "dashtrends.php"
                ]
            },
            "notification-url": "https://packagist.org/downloads/",
            "license": [
                "AFL-3.0"
            ],
            "authors": [
                {
                    "name": "PrestaShop SA",
                    "email": "contact@prestashop.com"
                }
            ],
            "description": "PrestaShop module dashtrends",
            "homepage": "https://github.com/PrestaShop/dashtrends",
            "time": "2020-10-14T13:35:03+00:00"
        },
        {
            "name": "prestashop/decimal",
            "version": "1.4.0",
            "source": {
                "type": "git",
                "url": "https://github.com/PrestaShop/decimal.git",
                "reference": "188028580f4b551c126d1d723578f3ee88008e95"
            },
            "dist": {
                "type": "zip",
                "url": "https://api.github.com/repos/PrestaShop/decimal/zipball/188028580f4b551c126d1d723578f3ee88008e95",
                "reference": "188028580f4b551c126d1d723578f3ee88008e95",
                "shasum": ""
            },
            "require": {
                "php": ">=5.4"
            },
            "require-dev": {
                "codacy/coverage": "dev-master",
                "phpunit/phpunit": "4.*"
            },
            "type": "library",
            "autoload": {
                "psr-4": {
                    "PrestaShop\\Decimal\\": "src"
                }
            },
            "notification-url": "https://packagist.org/downloads/",
            "license": [
                "MIT"
            ],
            "authors": [
                {
                    "name": "PrestaShop SA",
                    "email": "contact@prestashop.com"
                },
                {
                    "name": "Pablo Borowicz",
                    "email": "pablo.borowicz@prestashop.com"
                }
            ],
            "description": "Object-oriented wrapper/shim for BC Math PHP extension. Allows for arbitrary-precision math operations.",
            "homepage": "https://github.com/prestashop/decimal",
            "keywords": [
                "bcmath",
                "decimal",
                "math",
                "precision",
                "prestashop"
            ],
            "time": "2020-10-08T07:14:07+00:00"
        },
        {
            "name": "prestashop/graphnvd3",
            "version": "v2.0.1",
            "source": {
                "type": "git",
                "url": "https://github.com/PrestaShop/graphnvd3.git",
                "reference": "c4b8fa0d82d047b63be02e74e84a27f46a746065"
            },
            "dist": {
                "type": "zip",
                "url": "https://api.github.com/repos/PrestaShop/graphnvd3/zipball/c4b8fa0d82d047b63be02e74e84a27f46a746065",
                "reference": "c4b8fa0d82d047b63be02e74e84a27f46a746065",
                "shasum": ""
            },
            "require": {
                "php": ">=5.3.2"
            },
            "type": "prestashop-module",
            "notification-url": "https://packagist.org/downloads/",
            "license": [
                "AFL - Academic Free License (AFL 3.0)"
            ],
            "authors": [
                {
                    "name": "PrestaShop SA",
                    "email": "contact@prestashop.com"
                }
            ],
            "description": "PrestaShop module graphnvd3",
            "homepage": "https://github.com/PrestaShop/graphnvd3",
            "time": "2019-04-03T08:19:54+00:00"
        },
        {
            "name": "prestashop/gridhtml",
            "version": "v2.0.0",
            "source": {
                "type": "git",
                "url": "https://github.com/PrestaShop/gridhtml.git",
                "reference": "b952ef9473a35acf6dce219ee595486853762084"
            },
            "dist": {
                "type": "zip",
                "url": "https://api.github.com/repos/PrestaShop/gridhtml/zipball/b952ef9473a35acf6dce219ee595486853762084",
                "reference": "b952ef9473a35acf6dce219ee595486853762084",
                "shasum": ""
            },
            "require": {
                "php": ">=5.3.2"
            },
            "type": "prestashop-module",
            "notification-url": "https://packagist.org/downloads/",
            "license": [
                "AFL - Academic Free License (AFL 3.0)"
            ],
            "authors": [
                {
                    "name": "PrestaShop SA",
                    "email": "contact@prestashop.com"
                }
            ],
            "description": "PrestaShop module gridhtml",
            "homepage": "https://github.com/PrestaShop/gridhtml",
            "time": "2017-02-22T11:03:13+00:00"
        },
        {
            "name": "prestashop/gsitemap",
            "version": "v4.2.0",
            "source": {
                "type": "git",
                "url": "https://github.com/PrestaShop/gsitemap.git",
                "reference": "b67dda02a8b6488eb4e2a67080357ac3f9e57057"
            },
            "dist": {
                "type": "zip",
                "url": "https://api.github.com/repos/PrestaShop/gsitemap/zipball/b67dda02a8b6488eb4e2a67080357ac3f9e57057",
                "reference": "b67dda02a8b6488eb4e2a67080357ac3f9e57057",
                "shasum": ""
            },
            "require": {
                "php": ">=5.6.0"
            },
            "type": "prestashop-module",
            "notification-url": "https://packagist.org/downloads/",
            "license": [
                "AFL-3.0"
            ],
            "authors": [
                {
                    "name": "PrestaShop SA",
                    "email": "contact@prestashop.com"
                }
            ],
            "description": "PrestaShop module gsitemap",
            "homepage": "https://github.com/PrestaShop/gsitemap",
            "time": "2020-06-23T05:58:30+00:00"
        },
        {
            "name": "prestashop/pagesnotfound",
            "version": "v2.0.0",
            "source": {
                "type": "git",
                "url": "https://github.com/PrestaShop/pagesnotfound.git",
                "reference": "8707d8184f0c6678a95c64b957aec6053ed069ef"
            },
            "dist": {
                "type": "zip",
                "url": "https://api.github.com/repos/PrestaShop/pagesnotfound/zipball/8707d8184f0c6678a95c64b957aec6053ed069ef",
                "reference": "8707d8184f0c6678a95c64b957aec6053ed069ef",
                "shasum": ""
            },
            "require": {
                "php": ">=5.3.2"
            },
            "type": "prestashop-module",
            "notification-url": "https://packagist.org/downloads/",
            "license": [
                "AFL - Academic Free License (AFL 3.0)"
            ],
            "authors": [
                {
                    "name": "PrestaShop SA",
                    "email": "contact@prestashop.com"
                }
            ],
            "description": "PrestaShop module pagesnotfound",
            "homepage": "https://github.com/PrestaShop/pagesnotfound",
            "time": "2017-02-20T11:14:52+00:00"
        },
        {
            "name": "prestashop/productcomments",
            "version": "v4.1.0",
            "source": {
                "type": "git",
                "url": "https://github.com/PrestaShop/productcomments.git",
                "reference": "2570d246ba8bd540b03b6c1e564b27e925e70d2d"
            },
            "dist": {
                "type": "zip",
                "url": "https://api.github.com/repos/PrestaShop/productcomments/zipball/2570d246ba8bd540b03b6c1e564b27e925e70d2d",
                "reference": "2570d246ba8bd540b03b6c1e564b27e925e70d2d",
                "shasum": ""
            },
            "require": {
                "doctrine/cache": "^1.6",
                "guzzlehttp/cache-subscriber": "^0.2.0",
                "php": ">=5.6.0",
                "prestashop/circuit-breaker": "^3.0.0",
                "symfony/css-selector": "^3.4 || ^4.4 || ^5.0"
            },
            "type": "prestashop-module",
            "autoload": {
                "psr-4": {
                    "PrestaShop\\Module\\ProductComment\\": "src/"
                },
                "classmap": [
                    "productcomments.php"
                ],
                "exclude-from-classmap": []
            },
            "notification-url": "https://packagist.org/downloads/",
            "license": [
                "AFL-3.0"
            ],
            "authors": [
                {
                    "name": "PrestaShop SA",
                    "email": "contact@prestashop.com"
                }
            ],
            "description": "PrestaShop module productcomments",
            "homepage": "https://github.com/PrestaShop/productcomments",
            "time": "2020-08-11T15:16:38+00:00"
        },
        {
            "name": "prestashop/ps_banner",
            "version": "v2.1.0",
            "source": {
                "type": "git",
                "url": "https://github.com/PrestaShop/ps_banner.git",
                "reference": "9616f7fc9cda997ef1860562d3212fd021205805"
            },
            "dist": {
                "type": "zip",
                "url": "https://api.github.com/repos/PrestaShop/ps_banner/zipball/9616f7fc9cda997ef1860562d3212fd021205805",
                "reference": "9616f7fc9cda997ef1860562d3212fd021205805",
                "shasum": ""
            },
            "require": {
                "php": ">=5.4"
            },
            "type": "prestashop-module",
            "notification-url": "https://packagist.org/downloads/",
            "license": [
                "AFL-3.0"
            ],
            "authors": [
                {
                    "name": "PrestaShop SA",
                    "email": "contact@prestashop.com"
                }
            ],
            "description": "PrestaShop module ps_banner",
            "homepage": "https://github.com/PrestaShop/ps_banner",
            "time": "2018-02-05T21:44:48+00:00"
        },
        {
            "name": "prestashop/ps_categorytree",
            "version": "v2.0.0",
            "source": {
                "type": "git",
                "url": "https://github.com/PrestaShop/ps_categorytree.git",
                "reference": "f3a23af738d7d0e7aae1fdce0f0de392041719df"
            },
            "dist": {
                "type": "zip",
                "url": "https://api.github.com/repos/PrestaShop/ps_categorytree/zipball/f3a23af738d7d0e7aae1fdce0f0de392041719df",
                "reference": "f3a23af738d7d0e7aae1fdce0f0de392041719df",
                "shasum": ""
            },
            "require": {
                "php": ">=5.4.0"
            },
            "type": "prestashop-module",
            "notification-url": "https://packagist.org/downloads/",
            "license": [
                "AFL - Academic Free License (AFL 3.0)"
            ],
            "authors": [
                {
                    "name": "PrestaShop SA",
                    "email": "contact@prestashop.com"
                }
            ],
            "description": "PrestaShop category tree links",
            "homepage": "https://github.com/PrestaShop/ps_categorytree",
            "time": "2017-02-01T09:28:43+00:00"
        },
        {
            "name": "prestashop/ps_checkpayment",
            "version": "v2.0.5",
            "source": {
                "type": "git",
                "url": "https://github.com/PrestaShop/ps_checkpayment.git",
                "reference": "6239ecbe75c427f81536ed2df8b56421ab2fa9b2"
            },
            "dist": {
                "type": "zip",
                "url": "https://api.github.com/repos/PrestaShop/ps_checkpayment/zipball/6239ecbe75c427f81536ed2df8b56421ab2fa9b2",
                "reference": "6239ecbe75c427f81536ed2df8b56421ab2fa9b2",
                "shasum": ""
            },
            "require": {
                "php": ">=5.4"
            },
            "require-dev": {
                "prestashop/php-dev-tools": "~3.0"
            },
            "type": "prestashop-module",
            "autoload": {
                "classmap": [
                    "ps_checkpayment.php",
                    "controllers/"
                ]
            },
            "notification-url": "https://packagist.org/downloads/",
            "license": [
                "AFL-3.0"
            ],
            "authors": [
                {
                    "name": "PrestaShop SA",
                    "email": "contact@prestashop.com"
                }
            ],
            "description": "PrestaShop module ps_checkpayment",
            "homepage": "https://github.com/PrestaShop/ps_checkpayment",
            "time": "2020-10-16T07:20:00+00:00"
        },
        {
            "name": "prestashop/ps_contactinfo",
            "version": "v3.3.0",
            "source": {
                "type": "git",
                "url": "https://github.com/PrestaShop/ps_contactinfo.git",
                "reference": "1c74f18a12118cbb7622e79044c48aaa55ce93c3"
            },
            "dist": {
                "type": "zip",
                "url": "https://api.github.com/repos/PrestaShop/ps_contactinfo/zipball/1c74f18a12118cbb7622e79044c48aaa55ce93c3",
                "reference": "1c74f18a12118cbb7622e79044c48aaa55ce93c3",
                "shasum": ""
            },
            "require": {
                "php": ">=5.4"
            },
            "type": "prestashop-module",
            "notification-url": "https://packagist.org/downloads/",
            "license": [
                "AFL-3.0"
            ],
            "authors": [
                {
                    "name": "PrestaShop SA",
                    "email": "contact@prestashop.com"
                }
            ],
            "description": "PrestaShop module ps_contactinfo",
            "homepage": "https://github.com/PrestaShop/ps_contactinfo",
            "time": "2020-05-28T12:57:52+00:00"
        },
        {
            "name": "prestashop/ps_crossselling",
            "version": "v2.0.0",
            "source": {
                "type": "git",
                "url": "https://github.com/PrestaShop/ps_crossselling.git",
                "reference": "09194273b73c1d45d950f645a6ddb24330615bfb"
            },
            "dist": {
                "type": "zip",
                "url": "https://api.github.com/repos/PrestaShop/ps_crossselling/zipball/09194273b73c1d45d950f645a6ddb24330615bfb",
                "reference": "09194273b73c1d45d950f645a6ddb24330615bfb",
                "shasum": ""
            },
            "require": {
                "php": ">=5.4.0"
            },
            "type": "prestashop-module",
            "notification-url": "https://packagist.org/downloads/",
            "license": [
                "AFL - Academic Free License (AFL 3.0)"
            ],
            "authors": [
                {
                    "name": "PrestaShop SA",
                    "email": "contact@prestashop.com"
                }
            ],
            "description": "PrestaShop - Cross selling",
            "homepage": "https://github.com/PrestaShop/ps_crossselling",
            "time": "2017-06-23T09:47:31+00:00"
        },
        {
            "name": "prestashop/ps_currencyselector",
            "version": "v2.0.1",
            "source": {
                "type": "git",
                "url": "https://github.com/PrestaShop/ps_currencyselector.git",
                "reference": "6e2b87c4fbddf757af0233ab419e8a4a76d4daf0"
            },
            "dist": {
                "type": "zip",
                "url": "https://api.github.com/repos/PrestaShop/ps_currencyselector/zipball/6e2b87c4fbddf757af0233ab419e8a4a76d4daf0",
                "reference": "6e2b87c4fbddf757af0233ab419e8a4a76d4daf0",
                "shasum": ""
            },
            "require": {
                "php": ">=5.4"
            },
            "require-dev": {
                "friendsofphp/php-cs-fixer": "^2.15.1",
                "prestashop/php-dev-tools": "^2"
            },
            "type": "prestashop-module",
            "notification-url": "https://packagist.org/downloads/",
            "license": [
                "AFL-3.0"
            ],
            "authors": [
                {
                    "name": "PrestaShop SA",
                    "email": "contact@prestashop.com"
                }
            ],
            "description": "PrestaShop module ps_currencyselector",
            "homepage": "https://github.com/PrestaShop/ps_currencyselector",
            "time": "2019-12-31T16:04:31+00:00"
        },
        {
            "name": "prestashop/ps_customeraccountlinks",
            "version": "v3.1.0",
            "source": {
                "type": "git",
                "url": "https://github.com/PrestaShop/ps_customeraccountlinks.git",
                "reference": "4d9d4c87697a00f2d00def427d9f7058e14bca94"
            },
            "dist": {
                "type": "zip",
                "url": "https://api.github.com/repos/PrestaShop/ps_customeraccountlinks/zipball/4d9d4c87697a00f2d00def427d9f7058e14bca94",
                "reference": "4d9d4c87697a00f2d00def427d9f7058e14bca94",
                "shasum": ""
            },
            "require": {
                "php": ">=5.4"
            },
            "type": "prestashop-module",
            "notification-url": "https://packagist.org/downloads/",
            "license": [
                "AFL - Academic Free License (AFL 3.0)"
            ],
            "authors": [
                {
                    "name": "PrestaShop SA",
                    "email": "contact@prestashop.com"
                }
            ],
            "description": "PrestaShop module ps_customeraccountlinks",
            "homepage": "https://github.com/PrestaShop/ps_customeraccountlinks",
            "time": "2017-12-08T10:53:29+00:00"
        },
        {
            "name": "prestashop/ps_customersignin",
            "version": "v2.0.3",
            "source": {
                "type": "git",
                "url": "https://github.com/PrestaShop/ps_customersignin.git",
                "reference": "a9006ddf5a3a376e60bf300eecf1608286f739ca"
            },
            "dist": {
                "type": "zip",
                "url": "https://api.github.com/repos/PrestaShop/ps_customersignin/zipball/a9006ddf5a3a376e60bf300eecf1608286f739ca",
                "reference": "a9006ddf5a3a376e60bf300eecf1608286f739ca",
                "shasum": ""
            },
            "require": {
                "php": ">=5.4"
            },
            "require-dev": {
                "prestashop/php-dev-tools": "~3.0"
            },
            "type": "prestashop-module",
            "autoload": {
                "classmap": [
                    "ps_customersignin.php"
                ]
            },
            "notification-url": "https://packagist.org/downloads/",
            "license": [
                "AFL-3.0"
            ],
            "authors": [
                {
                    "name": "PrestaShop SA",
                    "email": "contact@prestashop.com"
                }
            ],
            "description": "PrestaShop - Customer 'Sign in' link",
            "homepage": "https://github.com/PrestaShop/ps_customersignin",
            "time": "2020-09-18T07:24:23+00:00"
        },
        {
            "name": "prestashop/ps_customtext",
            "version": "v4.1.1",
            "source": {
                "type": "git",
                "url": "https://github.com/PrestaShop/ps_customtext.git",
                "reference": "8d46ad28d99ec03dbba31d121cce1365593425c6"
            },
            "dist": {
                "type": "zip",
                "url": "https://api.github.com/repos/PrestaShop/ps_customtext/zipball/8d46ad28d99ec03dbba31d121cce1365593425c6",
                "reference": "8d46ad28d99ec03dbba31d121cce1365593425c6",
                "shasum": ""
            },
            "require": {
                "php": ">=5.4"
            },
            "require-dev": {
                "prestashop/php-dev-tools": "~3.0"
            },
            "type": "prestashop-module",
            "autoload": {
                "classmap": [
                    "ps_customtext.php",
                    "classes/"
                ]
            },
            "notification-url": "https://packagist.org/downloads/",
            "license": [
                "AFL-3.0"
            ],
            "authors": [
                {
                    "name": "PrestaShop SA",
                    "email": "contact@prestashop.com"
                }
            ],
            "description": "PrestaShop module ps_customtext",
            "homepage": "https://github.com/PrestaShop/ps_customtext",
            "time": "2020-09-17T10:27:07+00:00"
        },
        {
            "name": "prestashop/ps_dataprivacy",
            "version": "v2.0.0",
            "source": {
                "type": "git",
                "url": "https://github.com/PrestaShop/ps_dataprivacy.git",
                "reference": "7635ac3a3d373c26af81d28ead8efbf76ba53796"
            },
            "dist": {
                "type": "zip",
                "url": "https://api.github.com/repos/PrestaShop/ps_dataprivacy/zipball/7635ac3a3d373c26af81d28ead8efbf76ba53796",
                "reference": "7635ac3a3d373c26af81d28ead8efbf76ba53796",
                "shasum": ""
            },
            "require": {
                "php": ">=5.4.0"
            },
            "type": "prestashop-module",
            "notification-url": "https://packagist.org/downloads/",
            "license": [
                "AFL - Academic Free License (AFL 3.0)"
            ],
            "authors": [
                {
                    "name": "PrestaShop SA",
                    "email": "contact@prestashop.com"
                }
            ],
            "description": "PrestaShop - Data privacy",
            "homepage": "https://github.com/PrestaShop/ps_dataprivacy",
            "time": "2017-06-23T09:45:26+00:00"
        },
        {
            "name": "prestashop/ps_emailsubscription",
            "version": "v2.6.0",
            "source": {
                "type": "git",
                "url": "https://github.com/PrestaShop/ps_emailsubscription.git",
                "reference": "d4ef6d74fe3dd3f2f3a0cd7c7c6b92bf0f9277f6"
            },
            "dist": {
                "type": "zip",
                "url": "https://api.github.com/repos/PrestaShop/ps_emailsubscription/zipball/d4ef6d74fe3dd3f2f3a0cd7c7c6b92bf0f9277f6",
                "reference": "d4ef6d74fe3dd3f2f3a0cd7c7c6b92bf0f9277f6",
                "shasum": ""
            },
            "require": {
                "php": ">=5.4"
            },
            "type": "prestashop-module",
            "notification-url": "https://packagist.org/downloads/",
            "license": [
                "AFL-3.0"
            ],
            "authors": [
                {
                    "name": "PrestaShop SA",
                    "email": "contact@prestashop.com"
                }
            ],
            "description": "PrestaShop module ps_emailsubscription",
            "homepage": "https://github.com/PrestaShop/ps_emailsubscription",
            "time": "2020-06-18T06:13:36+00:00"
        },
        {
            "name": "prestashop/ps_facetedsearch",
            "version": "v3.6.0",
            "source": {
                "type": "git",
                "url": "https://github.com/PrestaShop/ps_facetedsearch.git",
                "reference": "0f75dba2ee29de86cc75674b78e716ceadfaeaad"
            },
            "dist": {
                "type": "zip",
                "url": "https://api.github.com/repos/PrestaShop/ps_facetedsearch/zipball/0f75dba2ee29de86cc75674b78e716ceadfaeaad",
                "reference": "0f75dba2ee29de86cc75674b78e716ceadfaeaad",
                "shasum": ""
            },
            "require": {
                "doctrine/collections": "^1.4",
                "php": ">=5.6"
            },
            "require-dev": {
                "friendsofphp/php-cs-fixer": "^2.14",
                "mockery/mockery": "^1.2",
                "phpunit/phpunit": "~5.7",
                "prestashop/php-coding-standards": "dev-master"
            },
            "type": "prestashop-module",
            "autoload": {
                "psr-4": {
                    "PrestaShop\\Module\\FacetedSearch\\Controller\\": "src/Controller/",
                    "PrestaShop\\Module\\FacetedSearch\\": "src/",
                    "PrestaShop\\Module\\FacetedSearch\\Tests\\": "tests/php/FacetedSearch"
                },
                "classmap": [
                    "ps_facetedsearch.php"
                ]
            },
            "notification-url": "https://packagist.org/downloads/",
            "license": [
                "AFL-3.0"
            ],
            "authors": [
                {
                    "name": "PrestaShop SA",
                    "email": "contact@prestashop.com"
                }
            ],
            "description": "PrestaShop module ps_facetedsearch",
            "homepage": "https://github.com/PrestaShop/ps_facetedsearch",
            "time": "2020-09-08T07:05:01+00:00"
        },
        {
            "name": "prestashop/ps_faviconnotificationbo",
            "version": "v2.1.0",
            "source": {
                "type": "git",
                "url": "https://github.com/PrestaShop/ps_faviconnotificationbo.git",
                "reference": "161cdd57a520d8a0acd3dac96b427acc178dd9d7"
            },
            "dist": {
                "type": "zip",
                "url": "https://api.github.com/repos/PrestaShop/ps_faviconnotificationbo/zipball/161cdd57a520d8a0acd3dac96b427acc178dd9d7",
                "reference": "161cdd57a520d8a0acd3dac96b427acc178dd9d7",
                "shasum": ""
            },
            "require": {
                "php": ">=5.6"
            },
            "require-dev": {
                "prestashop/php-dev-tools": "^3.4"
            },
            "type": "prestashop-module",
            "autoload": {
                "classmap": [
                    "controllers",
                    "ps_faviconnotificationbo.php"
                ]
            },
            "notification-url": "https://packagist.org/downloads/",
            "license": [
                "AFL-3.0"
            ],
            "authors": [
                {
                    "name": "PrestaShop SA",
                    "email": "contact@prestashop.com"
                }
            ],
            "description": "PrestaShop - Favicon notification BO",
            "homepage": "https://github.com/PrestaShop/ps_faviconnotificationbo",
            "time": "2020-06-09T08:08:54+00:00"
        },
        {
            "name": "prestashop/ps_featuredproducts",
            "version": "v2.1.0",
            "source": {
                "type": "git",
                "url": "https://github.com/PrestaShop/ps_featuredproducts.git",
                "reference": "a175279ce8fce9669fa1b22c5a13be86c4c1c334"
            },
            "dist": {
                "type": "zip",
                "url": "https://api.github.com/repos/PrestaShop/ps_featuredproducts/zipball/a175279ce8fce9669fa1b22c5a13be86c4c1c334",
                "reference": "a175279ce8fce9669fa1b22c5a13be86c4c1c334",
                "shasum": ""
            },
            "require": {
                "php": ">=5.4.0"
            },
            "type": "prestashop-module",
            "notification-url": "https://packagist.org/downloads/",
            "license": [
                "AFL-3.0"
            ],
            "authors": [
                {
                    "name": "PrestaShop SA",
                    "email": "contact@prestashop.com"
                }
            ],
            "description": "PrestaShop - Featured products",
            "homepage": "https://github.com/PrestaShop/ps_featuredproducts",
            "time": "2020-07-22T16:21:40+00:00"
        },
        {
            "name": "prestashop/ps_imageslider",
            "version": "v3.1.0",
            "source": {
                "type": "git",
                "url": "https://github.com/PrestaShop/ps_imageslider.git",
                "reference": "52e9d1a068e3b2879ce2184f00c083c8190c7ce7"
            },
            "dist": {
                "type": "zip",
                "url": "https://api.github.com/repos/PrestaShop/ps_imageslider/zipball/52e9d1a068e3b2879ce2184f00c083c8190c7ce7",
                "reference": "52e9d1a068e3b2879ce2184f00c083c8190c7ce7",
                "shasum": ""
            },
            "require": {
                "php": ">=5.4.0"
            },
            "type": "prestashop-module",
            "notification-url": "https://packagist.org/downloads/",
            "license": [
                "AFL-3.0"
            ],
            "authors": [
                {
                    "name": "PrestaShop SA",
                    "email": "contact@prestashop.com"
                }
            ],
            "description": "PrestaShop - Image slider",
            "homepage": "https://github.com/PrestaShop/ps_imageslider",
            "time": "2020-06-01T13:57:45+00:00"
        },
        {
            "name": "prestashop/ps_languageselector",
            "version": "v2.1.0",
            "source": {
                "type": "git",
                "url": "https://github.com/PrestaShop/ps_languageselector.git",
                "reference": "22d69b4dbc1a12ab2692d91962d8993d6e64557f"
            },
            "dist": {
                "type": "zip",
                "url": "https://api.github.com/repos/PrestaShop/ps_languageselector/zipball/22d69b4dbc1a12ab2692d91962d8993d6e64557f",
                "reference": "22d69b4dbc1a12ab2692d91962d8993d6e64557f",
                "shasum": ""
            },
            "require": {
                "php": ">=5.4"
            },
            "type": "prestashop-module",
            "notification-url": "https://packagist.org/downloads/",
            "license": [
                "AFL-3.0"
            ],
            "authors": [
                {
                    "name": "PrestaShop SA",
                    "email": "contact@prestashop.com"
                }
            ],
            "description": "PrestaShop module ps_languageselector",
            "homepage": "https://github.com/PrestaShop/ps_languageselector",
            "time": "2020-06-26T07:00:29+00:00"
        },
        {
            "name": "prestashop/ps_linklist",
            "version": "v3.2.0",
            "source": {
                "type": "git",
                "url": "https://github.com/PrestaShop/ps_linklist.git",
                "reference": "4abf07d4ee2b007df78849fc9475c2dcab087a69"
            },
            "dist": {
                "type": "zip",
                "url": "https://api.github.com/repos/PrestaShop/ps_linklist/zipball/4abf07d4ee2b007df78849fc9475c2dcab087a69",
                "reference": "4abf07d4ee2b007df78849fc9475c2dcab087a69",
                "shasum": ""
            },
            "require": {
                "php": ">=5.6.0"
            },
            "require-dev": {
                "prestashop/php-dev-tools": "^3.4"
            },
            "type": "prestashop-module",
            "autoload": {
                "psr-4": {
                    "PrestaShop\\Module\\LinkList\\": "src/"
                },
                "classmap": [
                    "ps_linklist.php"
                ],
                "exclude-from-classmap": []
            },
            "notification-url": "https://packagist.org/downloads/",
            "license": [
                "AFL-3.0"
            ],
            "authors": [
                {
                    "name": "PrestaShop SA",
                    "email": "contact@prestashop.com"
                }
            ],
            "description": "PrestaShop - Link list",
            "homepage": "https://github.com/PrestaShop/ps_linklist",
            "time": "2020-07-10T07:10:55+00:00"
        },
        {
            "name": "prestashop/ps_mainmenu",
            "version": "v2.2.0",
            "source": {
                "type": "git",
                "url": "https://github.com/PrestaShop/ps_mainmenu.git",
                "reference": "23323e6165423a58b2b79edd7a13a4de338d922f"
            },
            "dist": {
                "type": "zip",
                "url": "https://api.github.com/repos/PrestaShop/ps_mainmenu/zipball/23323e6165423a58b2b79edd7a13a4de338d922f",
                "reference": "23323e6165423a58b2b79edd7a13a4de338d922f",
                "shasum": ""
            },
            "require": {
                "php": ">=5.4.0"
            },
            "type": "prestashop-module",
            "notification-url": "https://packagist.org/downloads/",
            "license": [
                "AFL-3.0"
            ],
            "authors": [
                {
                    "name": "PrestaShop SA",
                    "email": "contact@prestashop.com"
                }
            ],
            "description": "PrestaShop - Main menu",
            "homepage": "https://github.com/PrestaShop/ps_mainmenu",
            "time": "2020-07-10T14:25:07+00:00"
        },
        {
            "name": "prestashop/ps_searchbar",
            "version": "v2.0.1",
            "source": {
                "type": "git",
                "url": "https://github.com/PrestaShop/ps_searchbar.git",
                "reference": "ae165e9ca469926df0b07181bf8ecee431f82070"
            },
            "dist": {
                "type": "zip",
                "url": "https://api.github.com/repos/PrestaShop/ps_searchbar/zipball/ae165e9ca469926df0b07181bf8ecee431f82070",
                "reference": "ae165e9ca469926df0b07181bf8ecee431f82070",
                "shasum": ""
            },
            "require": {
                "php": ">=5.4"
            },
            "type": "prestashop-module",
            "notification-url": "https://packagist.org/downloads/",
            "license": [
                "AFL - Academic Free License (AFL 3.0)"
            ],
            "authors": [
                {
                    "name": "PrestaShop SA",
                    "email": "contact@prestashop.com"
                }
            ],
            "description": "PrestaShop module ps_searchbar",
            "homepage": "https://github.com/PrestaShop/ps_searchbar",
            "time": "2017-03-23T10:36:40+00:00"
        },
        {
            "name": "prestashop/ps_sharebuttons",
            "version": "v2.1.0",
            "source": {
                "type": "git",
                "url": "https://github.com/PrestaShop/ps_sharebuttons.git",
                "reference": "2a0302774b84820be38e76a34188d777de12403f"
            },
            "dist": {
                "type": "zip",
                "url": "https://api.github.com/repos/PrestaShop/ps_sharebuttons/zipball/2a0302774b84820be38e76a34188d777de12403f",
                "reference": "2a0302774b84820be38e76a34188d777de12403f",
                "shasum": ""
            },
            "require": {
                "php": ">=5.4"
            },
            "type": "prestashop-module",
            "notification-url": "https://packagist.org/downloads/",
            "license": [
                "AFL-3.0"
            ],
            "authors": [
                {
                    "name": "PrestaShop SA",
                    "email": "contact@prestashop.com"
                }
            ],
            "description": "PrestaShop module ps_sharebuttons",
            "homepage": "https://github.com/PrestaShop/ps_sharebuttons",
            "time": "2020-05-20T12:16:49+00:00"
        },
        {
            "name": "prestashop/ps_shoppingcart",
            "version": "v2.0.3",
            "source": {
                "type": "git",
                "url": "https://github.com/PrestaShop/ps_shoppingcart.git",
                "reference": "eea54698cfb4324508ae0c89efe737c1c3c03f17"
            },
            "dist": {
                "type": "zip",
                "url": "https://api.github.com/repos/PrestaShop/ps_shoppingcart/zipball/eea54698cfb4324508ae0c89efe737c1c3c03f17",
                "reference": "eea54698cfb4324508ae0c89efe737c1c3c03f17",
                "shasum": ""
            },
            "require": {
                "php": ">=5.4"
            },
            "require-dev": {
                "friendsofphp/php-cs-fixer": "^2.14",
                "prestashop/php-coding-standards": "dev-master"
            },
            "type": "prestashop-module",
            "notification-url": "https://packagist.org/downloads/",
            "license": [
                "AFL - Academic Free License (AFL 3.0)"
            ],
            "authors": [
                {
                    "name": "PrestaShop SA",
                    "email": "contact@prestashop.com"
                }
            ],
            "description": "PrestaShop module ps_shoppingcart",
            "homepage": "https://github.com/PrestaShop/ps_shoppingcart",
            "time": "2019-10-30T14:07:17+00:00"
        },
        {
            "name": "prestashop/ps_socialfollow",
            "version": "v2.1.0",
            "source": {
                "type": "git",
                "url": "https://github.com/PrestaShop/ps_socialfollow.git",
                "reference": "2a1bb73cbcdcf929b876b624f033d87c8b101133"
            },
            "dist": {
                "type": "zip",
                "url": "https://api.github.com/repos/PrestaShop/ps_socialfollow/zipball/2a1bb73cbcdcf929b876b624f033d87c8b101133",
                "reference": "2a1bb73cbcdcf929b876b624f033d87c8b101133",
                "shasum": ""
            },
            "require": {
                "php": ">=5.4"
            },
            "type": "prestashop-module",
            "notification-url": "https://packagist.org/downloads/",
            "license": [
                "AFL-3.0"
            ],
            "authors": [
                {
                    "name": "PrestaShop SA",
                    "email": "contact@prestashop.com"
                }
            ],
            "description": "PrestaShop module ps_socialfollow",
            "homepage": "https://github.com/PrestaShop/ps_socialfollow",
            "time": "2020-04-15T15:03:48+00:00"
        },
        {
            "name": "prestashop/ps_themecusto",
            "version": "v1.2.0",
            "source": {
                "type": "git",
                "url": "https://github.com/PrestaShop/ps_themecusto.git",
                "reference": "69482091a23a68caa19aedc89f04f01fa997db77"
            },
            "dist": {
                "type": "zip",
                "url": "https://api.github.com/repos/PrestaShop/ps_themecusto/zipball/69482091a23a68caa19aedc89f04f01fa997db77",
                "reference": "69482091a23a68caa19aedc89f04f01fa997db77",
                "shasum": ""
            },
            "require": {
                "php": ">=5.3.2"
            },
            "require-dev": {
                "prestashop/php-coding-standards": "dev-master"
            },
            "type": "prestashop-module",
            "autoload": {
                "classmap": [
                    "ps_themecusto.php",
                    "controllers",
                    "classes"
                ]
            },
            "notification-url": "https://packagist.org/downloads/",
            "license": [
                "AFL-3.0"
            ],
            "authors": [
                {
                    "name": "PrestaShop SA",
                    "email": "contact@prestashop.com"
                }
            ],
            "description": "PrestaShop module ps_themecusto",
            "homepage": "https://github.com/PrestaShop/ps_themecusto",
            "time": "2020-04-29T06:18:04+00:00"
        },
        {
            "name": "prestashop/ps_wirepayment",
            "version": "v2.1.0",
            "source": {
                "type": "git",
                "url": "https://github.com/PrestaShop/ps_wirepayment.git",
                "reference": "99e8fbb3c66bad0217cf6f19a987d4f175aa2740"
            },
            "dist": {
                "type": "zip",
                "url": "https://api.github.com/repos/PrestaShop/ps_wirepayment/zipball/99e8fbb3c66bad0217cf6f19a987d4f175aa2740",
                "reference": "99e8fbb3c66bad0217cf6f19a987d4f175aa2740",
                "shasum": ""
            },
            "require": {
                "php": ">=5.4"
            },
            "require-dev": {
                "prestashop/php-dev-tools": "^3.4"
            },
            "type": "prestashop-module",
            "notification-url": "https://packagist.org/downloads/",
            "license": [
                "AFL-3.0"
            ],
            "authors": [
                {
                    "name": "PrestaShop SA",
                    "email": "contact@prestashop.com"
                }
            ],
            "description": "PrestaShop module ps_wirepayment",
            "homepage": "https://github.com/PrestaShop/ps_wirepayment",
            "time": "2020-06-24T19:32:51+00:00"
        },
        {
            "name": "prestashop/sekeywords",
            "version": "v2.0.0",
            "source": {
                "type": "git",
                "url": "https://github.com/PrestaShop/sekeywords.git",
                "reference": "f174c055da105af3054690a4f6c48208849b5241"
            },
            "dist": {
                "type": "zip",
                "url": "https://api.github.com/repos/PrestaShop/sekeywords/zipball/f174c055da105af3054690a4f6c48208849b5241",
                "reference": "f174c055da105af3054690a4f6c48208849b5241",
                "shasum": ""
            },
            "require": {
                "php": ">=5.4"
            },
            "type": "prestashop-module",
            "notification-url": "https://packagist.org/downloads/",
            "license": [
                "AFL - Academic Free License (AFL 3.0)"
            ],
            "authors": [
                {
                    "name": "PrestaShop SA",
                    "email": "contact@prestashop.com"
                }
            ],
            "description": "PrestaShop module sekeywords",
            "homepage": "https://github.com/PrestaShop/sekeywords",
            "time": "2017-01-30T15:46:25+00:00"
        },
        {
            "name": "prestashop/statsbestcategories",
            "version": "v2.0.0",
            "source": {
                "type": "git",
                "url": "https://github.com/PrestaShop/statsbestcategories.git",
                "reference": "57791a21f63d43cf145fa1ef1f84031a47f5e7c2"
            },
            "dist": {
                "type": "zip",
                "url": "https://api.github.com/repos/PrestaShop/statsbestcategories/zipball/57791a21f63d43cf145fa1ef1f84031a47f5e7c2",
                "reference": "57791a21f63d43cf145fa1ef1f84031a47f5e7c2",
                "shasum": ""
            },
            "require": {
                "php": ">=5.4"
            },
            "type": "prestashop-module",
            "notification-url": "https://packagist.org/downloads/",
            "license": [
                "AFL - Academic Free License (AFL 3.0)"
            ],
            "authors": [
                {
                    "name": "PrestaShop SA",
                    "email": "contact@prestashop.com"
                }
            ],
            "description": "PrestaShop module statsbestcategories",
            "homepage": "https://github.com/PrestaShop/statsbestcategories",
            "time": "2017-12-08T14:47:07+00:00"
        },
        {
            "name": "prestashop/statsbestcustomers",
            "version": "v2.0.2",
            "source": {
                "type": "git",
                "url": "https://github.com/PrestaShop/statsbestcustomers.git",
                "reference": "b0250e88e9144ca373d8006c922d3e84ea4987b9"
            },
            "dist": {
                "type": "zip",
                "url": "https://api.github.com/repos/PrestaShop/statsbestcustomers/zipball/b0250e88e9144ca373d8006c922d3e84ea4987b9",
                "reference": "b0250e88e9144ca373d8006c922d3e84ea4987b9",
                "shasum": ""
            },
            "require": {
                "php": ">=5.4"
            },
            "type": "prestashop-module",
            "notification-url": "https://packagist.org/downloads/",
            "license": [
                "AFL - Academic Free License (AFL 3.0)"
            ],
            "authors": [
                {
                    "name": "PrestaShop SA",
                    "email": "contact@prestashop.com"
                }
            ],
            "description": "PrestaShop module statsbestcustomers",
            "homepage": "https://github.com/PrestaShop/statsbestcustomers",
            "time": "2018-01-29T17:21:50+00:00"
        },
        {
            "name": "prestashop/statsbestmanufacturers",
            "version": "v2.0.0",
            "source": {
                "type": "git",
                "url": "https://github.com/PrestaShop/statsbestmanufacturers.git",
                "reference": "b9897beda6084d08f489d4d00995a085b8e76739"
            },
            "dist": {
                "type": "zip",
                "url": "https://api.github.com/repos/PrestaShop/statsbestmanufacturers/zipball/b9897beda6084d08f489d4d00995a085b8e76739",
                "reference": "b9897beda6084d08f489d4d00995a085b8e76739",
                "shasum": ""
            },
            "require": {
                "php": ">=5.4"
            },
            "type": "prestashop-module",
            "notification-url": "https://packagist.org/downloads/",
            "license": [
                "AFL - Academic Free License (AFL 3.0)"
            ],
            "authors": [
                {
                    "name": "PrestaShop SA",
                    "email": "contact@prestashop.com"
                }
            ],
            "description": "PrestaShop module statsbestmanufacturers",
            "homepage": "https://github.com/PrestaShop/statsbestmanufacturers",
            "time": "2017-01-31T17:03:07+00:00"
        },
        {
            "name": "prestashop/statsbestproducts",
            "version": "v2.0.0",
            "source": {
                "type": "git",
                "url": "https://github.com/PrestaShop/statsbestproducts.git",
                "reference": "0ed33cdcc6cc6657ad97b944620e085a36261bc8"
            },
            "dist": {
                "type": "zip",
                "url": "https://api.github.com/repos/PrestaShop/statsbestproducts/zipball/0ed33cdcc6cc6657ad97b944620e085a36261bc8",
                "reference": "0ed33cdcc6cc6657ad97b944620e085a36261bc8",
                "shasum": ""
            },
            "require": {
                "php": ">=5.4"
            },
            "type": "prestashop-module",
            "notification-url": "https://packagist.org/downloads/",
            "license": [
                "AFL - Academic Free License (AFL 3.0)"
            ],
            "authors": [
                {
                    "name": "PrestaShop SA",
                    "email": "contact@prestashop.com"
                }
            ],
            "description": "PrestaShop module statsbestproducts",
            "homepage": "https://github.com/PrestaShop/statsbestproducts",
            "time": "2017-01-30T16:33:56+00:00"
        },
        {
            "name": "prestashop/statsbestsuppliers",
            "version": "v2.0.0",
            "source": {
                "type": "git",
                "url": "https://github.com/PrestaShop/statsbestsuppliers.git",
                "reference": "7e46e732b8a77dc989f5891ff9d3616d1c5fd46f"
            },
            "dist": {
                "type": "zip",
                "url": "https://api.github.com/repos/PrestaShop/statsbestsuppliers/zipball/7e46e732b8a77dc989f5891ff9d3616d1c5fd46f",
                "reference": "7e46e732b8a77dc989f5891ff9d3616d1c5fd46f",
                "shasum": ""
            },
            "require": {
                "php": ">=5.4"
            },
            "type": "prestashop-module",
            "notification-url": "https://packagist.org/downloads/",
            "license": [
                "AFL - Academic Free License (AFL 3.0)"
            ],
            "authors": [
                {
                    "name": "PrestaShop SA",
                    "email": "contact@prestashop.com"
                }
            ],
            "description": "PrestaShop module statsbestsuppliers",
            "homepage": "https://github.com/PrestaShop/statsbestsuppliers",
            "time": "2017-01-30T16:34:19+00:00"
        },
        {
            "name": "prestashop/statsbestvouchers",
            "version": "v2.0.0",
            "source": {
                "type": "git",
                "url": "https://github.com/PrestaShop/statsbestvouchers.git",
                "reference": "c8ee93efa6d83cca3410285d8a7f4df904db21f0"
            },
            "dist": {
                "type": "zip",
                "url": "https://api.github.com/repos/PrestaShop/statsbestvouchers/zipball/c8ee93efa6d83cca3410285d8a7f4df904db21f0",
                "reference": "c8ee93efa6d83cca3410285d8a7f4df904db21f0",
                "shasum": ""
            },
            "require": {
                "php": ">=5.4"
            },
            "type": "prestashop-module",
            "notification-url": "https://packagist.org/downloads/",
            "license": [
                "AFL - Academic Free License (AFL 3.0)"
            ],
            "authors": [
                {
                    "name": "PrestaShop SA",
                    "email": "contact@prestashop.com"
                }
            ],
            "description": "PrestaShop module statsbestvouchers",
            "homepage": "https://github.com/PrestaShop/statsbestvouchers",
            "time": "2017-01-30T16:34:41+00:00"
        },
        {
            "name": "prestashop/statscarrier",
            "version": "v2.0.0",
            "source": {
                "type": "git",
                "url": "https://github.com/PrestaShop/statscarrier.git",
                "reference": "3ccfe3914dd19f1fa31166e001c55eefe574877d"
            },
            "dist": {
                "type": "zip",
                "url": "https://api.github.com/repos/PrestaShop/statscarrier/zipball/3ccfe3914dd19f1fa31166e001c55eefe574877d",
                "reference": "3ccfe3914dd19f1fa31166e001c55eefe574877d",
                "shasum": ""
            },
            "require": {
                "php": ">=5.4"
            },
            "type": "prestashop-module",
            "notification-url": "https://packagist.org/downloads/",
            "license": [
                "AFL - Academic Free License (AFL 3.0)"
            ],
            "authors": [
                {
                    "name": "PrestaShop SA",
                    "email": "contact@prestashop.com"
                }
            ],
            "description": "PrestaShop module statscarrier",
            "homepage": "https://github.com/PrestaShop/statscarrier",
            "time": "2017-01-30T17:03:51+00:00"
        },
        {
            "name": "prestashop/statscatalog",
            "version": "v2.0.1",
            "source": {
                "type": "git",
                "url": "https://github.com/PrestaShop/statscatalog.git",
                "reference": "be6be71c703900dda0182e56c9c6658ab85f215b"
            },
            "dist": {
                "type": "zip",
                "url": "https://api.github.com/repos/PrestaShop/statscatalog/zipball/be6be71c703900dda0182e56c9c6658ab85f215b",
                "reference": "be6be71c703900dda0182e56c9c6658ab85f215b",
                "shasum": ""
            },
            "require": {
                "php": ">=5.4"
            },
            "type": "prestashop-module",
            "notification-url": "https://packagist.org/downloads/",
            "license": [
                "AFL - Academic Free License (AFL 3.0)"
            ],
            "authors": [
                {
                    "name": "PrestaShop SA",
                    "email": "contact@prestashop.com"
                }
            ],
            "description": "PrestaShop module statscatalog",
            "homepage": "https://github.com/PrestaShop/statscatalog",
            "time": "2017-02-02T08:39:32+00:00"
        },
        {
            "name": "prestashop/statscheckup",
            "version": "v2.0.1",
            "source": {
                "type": "git",
                "url": "https://github.com/PrestaShop/statscheckup.git",
                "reference": "7acd7702ab8ecb2b88e529e1eab8d4b7fafbca07"
            },
            "dist": {
                "type": "zip",
                "url": "https://api.github.com/repos/PrestaShop/statscheckup/zipball/7acd7702ab8ecb2b88e529e1eab8d4b7fafbca07",
                "reference": "7acd7702ab8ecb2b88e529e1eab8d4b7fafbca07",
                "shasum": ""
            },
            "require": {
                "php": ">=5.4"
            },
            "type": "prestashop-module",
            "notification-url": "https://packagist.org/downloads/",
            "license": [
                "AFL - Academic Free License (AFL 3.0)"
            ],
            "authors": [
                {
                    "name": "PrestaShop SA",
                    "email": "contact@prestashop.com"
                }
            ],
            "description": "PrestaShop module statscheckup",
            "homepage": "https://github.com/PrestaShop/statscheckup",
            "time": "2018-12-17T09:59:57+00:00"
        },
        {
            "name": "prestashop/statsdata",
            "version": "v2.1.0",
            "source": {
                "type": "git",
                "url": "https://github.com/PrestaShop/statsdata.git",
                "reference": "4de78d4c0b096f2d6768f5c96856ea8eabd8358c"
            },
            "dist": {
                "type": "zip",
                "url": "https://api.github.com/repos/PrestaShop/statsdata/zipball/4de78d4c0b096f2d6768f5c96856ea8eabd8358c",
                "reference": "4de78d4c0b096f2d6768f5c96856ea8eabd8358c",
                "shasum": ""
            },
            "require": {
                "php": ">=5.4"
            },
            "type": "prestashop-module",
            "notification-url": "https://packagist.org/downloads/",
            "license": [
                "AFL-3.0"
            ],
            "authors": [
                {
                    "name": "PrestaShop SA",
                    "email": "contact@prestashop.com"
                }
            ],
            "description": "PrestaShop module statsdata",
            "homepage": "https://github.com/PrestaShop/statsdata",
            "time": "2020-07-15T13:10:39+00:00"
        },
        {
            "name": "prestashop/statsequipment",
            "version": "v2.0.0",
            "source": {
                "type": "git",
                "url": "https://github.com/PrestaShop/statsequipment.git",
                "reference": "4b0c3f75d55bdd18b2903f8263ce3b48b6cf30ec"
            },
            "dist": {
                "type": "zip",
                "url": "https://api.github.com/repos/PrestaShop/statsequipment/zipball/4b0c3f75d55bdd18b2903f8263ce3b48b6cf30ec",
                "reference": "4b0c3f75d55bdd18b2903f8263ce3b48b6cf30ec",
                "shasum": ""
            },
            "require": {
                "php": ">=5.4"
            },
            "type": "prestashop-module",
            "notification-url": "https://packagist.org/downloads/",
            "license": [
                "AFL - Academic Free License (AFL 3.0)"
            ],
            "authors": [
                {
                    "name": "PrestaShop SA",
                    "email": "contact@prestashop.com"
                }
            ],
            "description": "PrestaShop module statsequipment",
            "homepage": "https://github.com/PrestaShop/statsequipment",
            "time": "2017-01-31T17:01:36+00:00"
        },
        {
            "name": "prestashop/statsforecast",
            "version": "v2.0.3",
            "source": {
                "type": "git",
                "url": "https://github.com/PrestaShop/statsforecast.git",
                "reference": "8ecbeaef0e32657cf79000f95861e41e19e22d49"
            },
            "dist": {
                "type": "zip",
                "url": "https://api.github.com/repos/PrestaShop/statsforecast/zipball/8ecbeaef0e32657cf79000f95861e41e19e22d49",
                "reference": "8ecbeaef0e32657cf79000f95861e41e19e22d49",
                "shasum": ""
            },
            "require": {
                "php": ">=5.4"
            },
            "type": "prestashop-module",
            "notification-url": "https://packagist.org/downloads/",
            "license": [
                "AFL-3.0"
            ],
            "authors": [
                {
                    "name": "PrestaShop SA",
                    "email": "contact@prestashop.com"
                }
            ],
            "description": "PrestaShop module statsforecast",
            "homepage": "https://github.com/PrestaShop/statsforecast",
            "time": "2018-01-29T18:37:54+00:00"
        },
        {
            "name": "prestashop/statslive",
            "version": "v2.1.0",
            "source": {
                "type": "git",
                "url": "https://github.com/PrestaShop/statslive.git",
                "reference": "9a15002cbae3f68ffcdde015c50662a4dc4abcde"
            },
            "dist": {
                "type": "zip",
                "url": "https://api.github.com/repos/PrestaShop/statslive/zipball/9a15002cbae3f68ffcdde015c50662a4dc4abcde",
                "reference": "9a15002cbae3f68ffcdde015c50662a4dc4abcde",
                "shasum": ""
            },
            "require": {
                "php": ">=5.4"
            },
            "type": "prestashop-module",
            "notification-url": "https://packagist.org/downloads/",
            "license": [
                "AFL-3.0"
            ],
            "authors": [
                {
                    "name": "PrestaShop SA",
                    "email": "contact@prestashop.com"
                }
            ],
            "description": "PrestaShop module statslive",
            "homepage": "https://github.com/PrestaShop/statslive",
            "time": "2020-03-24T08:54:00+00:00"
        },
        {
            "name": "prestashop/statsnewsletter",
            "version": "v2.0.2",
            "source": {
                "type": "git",
                "url": "https://github.com/PrestaShop/statsnewsletter.git",
                "reference": "7fd9a55c4b39eb034f73ef4723a1a83c6d73560e"
            },
            "dist": {
                "type": "zip",
                "url": "https://api.github.com/repos/PrestaShop/statsnewsletter/zipball/7fd9a55c4b39eb034f73ef4723a1a83c6d73560e",
                "reference": "7fd9a55c4b39eb034f73ef4723a1a83c6d73560e",
                "shasum": ""
            },
            "require": {
                "php": ">=5.4"
            },
            "type": "prestashop-module",
            "notification-url": "https://packagist.org/downloads/",
            "license": [
                "AFL-3.0"
            ],
            "authors": [
                {
                    "name": "PrestaShop SA",
                    "email": "contact@prestashop.com"
                }
            ],
            "description": "PrestaShop module statsnewsletter",
            "homepage": "https://github.com/PrestaShop/statsnewsletter",
            "time": "2018-01-29T18:39:03+00:00"
        },
        {
            "name": "prestashop/statsorigin",
            "version": "v2.0.2",
            "source": {
                "type": "git",
                "url": "https://github.com/PrestaShop/statsorigin.git",
                "reference": "24ca4f143a2f0b5d3d7bc817547df79f837faeb3"
            },
            "dist": {
                "type": "zip",
                "url": "https://api.github.com/repos/PrestaShop/statsorigin/zipball/24ca4f143a2f0b5d3d7bc817547df79f837faeb3",
                "reference": "24ca4f143a2f0b5d3d7bc817547df79f837faeb3",
                "shasum": ""
            },
            "require": {
                "php": ">=5.4"
            },
            "type": "prestashop-module",
            "notification-url": "https://packagist.org/downloads/",
            "license": [
                "AFL-3.0"
            ],
            "authors": [
                {
                    "name": "PrestaShop SA",
                    "email": "contact@prestashop.com"
                }
            ],
            "description": "PrestaShop module statsorigin",
            "homepage": "https://github.com/PrestaShop/statsorigin",
            "time": "2018-01-29T19:17:31+00:00"
        },
        {
            "name": "prestashop/statspersonalinfos",
            "version": "v2.0.3",
            "source": {
                "type": "git",
                "url": "https://github.com/PrestaShop/statspersonalinfos.git",
                "reference": "d00510d282fc442535f8110f30f44d502c4addaa"
            },
            "dist": {
                "type": "zip",
                "url": "https://api.github.com/repos/PrestaShop/statspersonalinfos/zipball/d00510d282fc442535f8110f30f44d502c4addaa",
                "reference": "d00510d282fc442535f8110f30f44d502c4addaa",
                "shasum": ""
            },
            "require": {
                "php": ">=5.4"
            },
            "type": "prestashop-module",
            "notification-url": "https://packagist.org/downloads/",
            "license": [
                "AFL-3.0"
            ],
            "authors": [
                {
                    "name": "PrestaShop SA",
                    "email": "contact@prestashop.com"
                }
            ],
            "description": "PrestaShop module statspersonalinfos",
            "homepage": "https://github.com/PrestaShop/statspersonalinfos",
            "time": "2020-06-01T12:28:27+00:00"
        },
        {
            "name": "prestashop/statsproduct",
            "version": "v2.0.3",
            "source": {
                "type": "git",
                "url": "https://github.com/PrestaShop/statsproduct.git",
                "reference": "caf05aefabd63ac84e06bc2a0bdcf69f965d03c4"
            },
            "dist": {
                "type": "zip",
                "url": "https://api.github.com/repos/PrestaShop/statsproduct/zipball/caf05aefabd63ac84e06bc2a0bdcf69f965d03c4",
                "reference": "caf05aefabd63ac84e06bc2a0bdcf69f965d03c4",
                "shasum": ""
            },
            "require": {
                "php": ">=5.4"
            },
            "type": "prestashop-module",
            "notification-url": "https://packagist.org/downloads/",
            "license": [
                "AFL-3.0"
            ],
            "authors": [
                {
                    "name": "PrestaShop SA",
                    "email": "contact@prestashop.com"
                }
            ],
            "description": "PrestaShop module statsproduct",
            "homepage": "https://github.com/PrestaShop/statsproduct",
            "time": "2018-01-29T18:57:47+00:00"
        },
        {
            "name": "prestashop/statsregistrations",
            "version": "v2.0.0",
            "source": {
                "type": "git",
                "url": "https://github.com/PrestaShop/statsregistrations.git",
                "reference": "51d79fb12770919f1b1f9d9d9f931148d60149c2"
            },
            "dist": {
                "type": "zip",
                "url": "https://api.github.com/repos/PrestaShop/statsregistrations/zipball/51d79fb12770919f1b1f9d9d9f931148d60149c2",
                "reference": "51d79fb12770919f1b1f9d9d9f931148d60149c2",
                "shasum": ""
            },
            "require": {
                "php": ">=5.4"
            },
            "type": "prestashop-module",
            "notification-url": "https://packagist.org/downloads/",
            "license": [
                "AFL - Academic Free License (AFL 3.0)"
            ],
            "authors": [
                {
                    "name": "PrestaShop SA",
                    "email": "contact@prestashop.com"
                }
            ],
            "description": "PrestaShop module statsregistrations",
            "homepage": "https://github.com/PrestaShop/statsregistrations",
            "time": "2017-01-31T17:22:19+00:00"
        },
        {
            "name": "prestashop/statssales",
            "version": "v2.0.0",
            "source": {
                "type": "git",
                "url": "https://github.com/PrestaShop/statssales.git",
                "reference": "6e28ce4ea2eb1a4a8b6b76bfb6b56e1b02ef651a"
            },
            "dist": {
                "type": "zip",
                "url": "https://api.github.com/repos/PrestaShop/statssales/zipball/6e28ce4ea2eb1a4a8b6b76bfb6b56e1b02ef651a",
                "reference": "6e28ce4ea2eb1a4a8b6b76bfb6b56e1b02ef651a",
                "shasum": ""
            },
            "require": {
                "php": ">=5.4"
            },
            "type": "prestashop-module",
            "notification-url": "https://packagist.org/downloads/",
            "license": [
                "AFL - Academic Free License (AFL 3.0)"
            ],
            "authors": [
                {
                    "name": "PrestaShop SA",
                    "email": "contact@prestashop.com"
                }
            ],
            "description": "PrestaShop module statssales",
            "homepage": "https://github.com/PrestaShop/statssales",
            "time": "2017-01-31T17:23:19+00:00"
        },
        {
            "name": "prestashop/statssearch",
            "version": "v2.0.1",
            "source": {
                "type": "git",
                "url": "https://github.com/PrestaShop/statssearch.git",
                "reference": "8b77131a1fdbebc4d5d6768a31de17b4d2a26b97"
            },
            "dist": {
                "type": "zip",
                "url": "https://api.github.com/repos/PrestaShop/statssearch/zipball/8b77131a1fdbebc4d5d6768a31de17b4d2a26b97",
                "reference": "8b77131a1fdbebc4d5d6768a31de17b4d2a26b97",
                "shasum": ""
            },
            "require": {
                "php": ">=5.4"
            },
            "type": "prestashop-module",
            "notification-url": "https://packagist.org/downloads/",
            "license": [
                "AFL - Academic Free License (AFL 3.0)"
            ],
            "authors": [
                {
                    "name": "PrestaShop SA",
                    "email": "contact@prestashop.com"
                }
            ],
            "description": "PrestaShop module statssearch",
            "homepage": "https://github.com/PrestaShop/statssearch",
            "time": "2017-12-08T12:37:58+00:00"
        },
        {
            "name": "prestashop/statsstock",
            "version": "v2.0.0",
            "source": {
                "type": "git",
                "url": "https://github.com/PrestaShop/statsstock.git",
                "reference": "1b60aae430151943d6e4b0068a3e30ab2cc5843e"
            },
            "dist": {
                "type": "zip",
                "url": "https://api.github.com/repos/PrestaShop/statsstock/zipball/1b60aae430151943d6e4b0068a3e30ab2cc5843e",
                "reference": "1b60aae430151943d6e4b0068a3e30ab2cc5843e",
                "shasum": ""
            },
            "require": {
                "php": ">=5.4"
            },
            "type": "prestashop-module",
            "notification-url": "https://packagist.org/downloads/",
            "license": [
                "AFL - Academic Free License (AFL 3.0)"
            ],
            "authors": [
                {
                    "name": "PrestaShop SA",
                    "email": "contact@prestashop.com"
                }
            ],
            "description": "PrestaShop module statsstock",
            "homepage": "https://github.com/PrestaShop/statsstock",
            "time": "2017-01-31T17:24:06+00:00"
        },
        {
            "name": "prestashop/statsvisits",
            "version": "v2.0.2",
            "source": {
                "type": "git",
                "url": "https://github.com/PrestaShop/statsvisits.git",
                "reference": "c6255d571d3b1d2e8863d87482e0df42de862f96"
            },
            "dist": {
                "type": "zip",
                "url": "https://api.github.com/repos/PrestaShop/statsvisits/zipball/c6255d571d3b1d2e8863d87482e0df42de862f96",
                "reference": "c6255d571d3b1d2e8863d87482e0df42de862f96",
                "shasum": ""
            },
            "require": {
                "php": ">=5.4"
            },
            "type": "prestashop-module",
            "notification-url": "https://packagist.org/downloads/",
            "license": [
                "AFL-3.0"
            ],
            "authors": [
                {
                    "name": "PrestaShop SA",
                    "email": "contact@prestashop.com"
                }
            ],
            "description": "PrestaShop module statsvisits",
            "homepage": "https://github.com/PrestaShop/statsvisits",
            "time": "2018-01-29T18:08:52+00:00"
        },
        {
            "name": "prestashop/translationtools-bundle",
            "version": "v4.0.3",
            "source": {
                "type": "git",
                "url": "https://github.com/PrestaShop/TranslationToolsBundle.git",
                "reference": "ba663b159bd560a2b570766ff5610c81f2462035"
            },
            "dist": {
                "type": "zip",
                "url": "https://api.github.com/repos/PrestaShop/TranslationToolsBundle/zipball/ba663b159bd560a2b570766ff5610c81f2462035",
                "reference": "ba663b159bd560a2b570766ff5610c81f2462035",
                "shasum": ""
            },
            "require": {
                "nikic/php-parser": "^4",
                "php": ">=7.1",
                "smarty/smarty": "^3.1",
                "symfony/twig-bridge": "^3.4",
                "twig/twig": "^1.34|^2.4"
            },
            "require-dev": {
                "doctrine/common": "~2.10.0",
                "phpunit/phpunit": "^5.7",
                "symfony/framework-bundle": "^3.4",
                "symfony/translation": "^3.4"
            },
            "type": "bundle",
            "autoload": {
                "psr-4": {
                    "PrestaShop\\TranslationToolsBundle\\": ""
                }
            },
            "notification-url": "https://packagist.org/downloads/",
            "license": [
                "MIT"
            ],
            "authors": [
                {
                    "name": "Mickaël Andrieu",
                    "email": "andrieu.travail@gmail.com"
                },
                {
                    "name": "Nawo Mbechezi",
                    "email": "mlanawo.mbechezi@ikimea.com"
                },
                {
                    "name": "Jérémie Tabet",
                    "email": "master@jeremietabet.com"
                }
            ],
            "description": "Translation tools for PrestaShop",
            "keywords": [
                "parser",
                "prestashop",
                "translation"
            ],
            "time": "2019-09-30T14:09:36+00:00"
        },
        {
            "name": "prestashop/welcome",
            "version": "v6.0.3",
            "source": {
                "type": "git",
                "url": "https://github.com/PrestaShop/welcome.git",
                "reference": "af55f914a8ecf1ba55ae40ad84ebd9c01944c66e"
            },
            "dist": {
                "type": "zip",
                "url": "https://api.github.com/repos/PrestaShop/welcome/zipball/af55f914a8ecf1ba55ae40ad84ebd9c01944c66e",
                "reference": "af55f914a8ecf1ba55ae40ad84ebd9c01944c66e",
                "shasum": ""
            },
            "require": {
                "php": ">=5.4"
            },
            "require-dev": {
                "prestashop/php-dev-tools": "^3.4"
            },
            "type": "prestashop-module",
            "autoload": {
                "psr-4": {
                    "OnBoarding\\": "OnBoarding/"
                },
                "exclude-from-classmap": []
            },
            "notification-url": "https://packagist.org/downloads/",
            "license": [
                "AFL-3.0"
            ],
            "authors": [
                {
                    "name": "PrestaShop SA",
                    "email": "contact@prestashop.com"
                }
            ],
            "description": "Welcome module for PrestaShop helping the users to create products.",
            "homepage": "https://github.com/PrestaShop/welcome",
            "time": "2020-10-19T13:11:06+00:00"
        },
        {
            "name": "psr/cache",
            "version": "1.0.1",
            "source": {
                "type": "git",
                "url": "https://github.com/php-fig/cache.git",
                "reference": "d11b50ad223250cf17b86e38383413f5a6764bf8"
            },
            "dist": {
                "type": "zip",
                "url": "https://api.github.com/repos/php-fig/cache/zipball/d11b50ad223250cf17b86e38383413f5a6764bf8",
                "reference": "d11b50ad223250cf17b86e38383413f5a6764bf8",
                "shasum": ""
            },
            "require": {
                "php": ">=5.3.0"
            },
            "type": "library",
            "extra": {
                "branch-alias": {
                    "dev-master": "1.0.x-dev"
                }
            },
            "autoload": {
                "psr-4": {
                    "Psr\\Cache\\": "src/"
                }
            },
            "notification-url": "https://packagist.org/downloads/",
            "license": [
                "MIT"
            ],
            "authors": [
                {
                    "name": "PHP-FIG",
                    "homepage": "http://www.php-fig.org/"
                }
            ],
            "description": "Common interface for caching libraries",
            "keywords": [
                "cache",
                "psr",
                "psr-6"
            ],
            "time": "2016-08-06T20:24:11+00:00"
        },
        {
            "name": "psr/container",
            "version": "1.0.0",
            "source": {
                "type": "git",
                "url": "https://github.com/php-fig/container.git",
                "reference": "b7ce3b176482dbbc1245ebf52b181af44c2cf55f"
            },
            "dist": {
                "type": "zip",
                "url": "https://api.github.com/repos/php-fig/container/zipball/b7ce3b176482dbbc1245ebf52b181af44c2cf55f",
                "reference": "b7ce3b176482dbbc1245ebf52b181af44c2cf55f",
                "shasum": ""
            },
            "require": {
                "php": ">=5.3.0"
            },
            "type": "library",
            "extra": {
                "branch-alias": {
                    "dev-master": "1.0.x-dev"
                }
            },
            "autoload": {
                "psr-4": {
                    "Psr\\Container\\": "src/"
                }
            },
            "notification-url": "https://packagist.org/downloads/",
            "license": [
                "MIT"
            ],
            "authors": [
                {
                    "name": "PHP-FIG",
                    "homepage": "http://www.php-fig.org/"
                }
            ],
            "description": "Common Container Interface (PHP FIG PSR-11)",
            "homepage": "https://github.com/php-fig/container",
            "keywords": [
                "PSR-11",
                "container",
                "container-interface",
                "container-interop",
                "psr"
            ],
            "time": "2017-02-14T16:28:37+00:00"
        },
        {
            "name": "psr/link",
            "version": "1.0.0",
            "source": {
                "type": "git",
                "url": "https://github.com/php-fig/link.git",
                "reference": "eea8e8662d5cd3ae4517c9b864493f59fca95562"
            },
            "dist": {
                "type": "zip",
                "url": "https://api.github.com/repos/php-fig/link/zipball/eea8e8662d5cd3ae4517c9b864493f59fca95562",
                "reference": "eea8e8662d5cd3ae4517c9b864493f59fca95562",
                "shasum": ""
            },
            "require": {
                "php": ">=5.3.0"
            },
            "type": "library",
            "extra": {
                "branch-alias": {
                    "dev-master": "1.0.x-dev"
                }
            },
            "autoload": {
                "psr-4": {
                    "Psr\\Link\\": "src/"
                }
            },
            "notification-url": "https://packagist.org/downloads/",
            "license": [
                "MIT"
            ],
            "authors": [
                {
                    "name": "PHP-FIG",
                    "homepage": "http://www.php-fig.org/"
                }
            ],
            "description": "Common interfaces for HTTP links",
            "keywords": [
                "http",
                "http-link",
                "link",
                "psr",
                "psr-13",
                "rest"
            ],
            "time": "2016-10-28T16:06:13+00:00"
        },
        {
            "name": "psr/log",
            "version": "1.1.3",
            "source": {
                "type": "git",
                "url": "https://github.com/php-fig/log.git",
                "reference": "0f73288fd15629204f9d42b7055f72dacbe811fc"
            },
            "dist": {
                "type": "zip",
                "url": "https://api.github.com/repos/php-fig/log/zipball/0f73288fd15629204f9d42b7055f72dacbe811fc",
                "reference": "0f73288fd15629204f9d42b7055f72dacbe811fc",
                "shasum": ""
            },
            "require": {
                "php": ">=5.3.0"
            },
            "type": "library",
            "extra": {
                "branch-alias": {
                    "dev-master": "1.1.x-dev"
                }
            },
            "autoload": {
                "psr-4": {
                    "Psr\\Log\\": "Psr/Log/"
                }
            },
            "notification-url": "https://packagist.org/downloads/",
            "license": [
                "MIT"
            ],
            "authors": [
                {
                    "name": "PHP-FIG",
                    "homepage": "http://www.php-fig.org/"
                }
            ],
            "description": "Common interface for logging libraries",
            "homepage": "https://github.com/php-fig/log",
            "keywords": [
                "log",
                "psr",
                "psr-3"
            ],
            "time": "2020-03-23T09:12:05+00:00"
        },
        {
            "name": "psr/simple-cache",
            "version": "1.0.1",
            "source": {
                "type": "git",
                "url": "https://github.com/php-fig/simple-cache.git",
                "reference": "408d5eafb83c57f6365a3ca330ff23aa4a5fa39b"
            },
            "dist": {
                "type": "zip",
                "url": "https://api.github.com/repos/php-fig/simple-cache/zipball/408d5eafb83c57f6365a3ca330ff23aa4a5fa39b",
                "reference": "408d5eafb83c57f6365a3ca330ff23aa4a5fa39b",
                "shasum": ""
            },
            "require": {
                "php": ">=5.3.0"
            },
            "type": "library",
            "extra": {
                "branch-alias": {
                    "dev-master": "1.0.x-dev"
                }
            },
            "autoload": {
                "psr-4": {
                    "Psr\\SimpleCache\\": "src/"
                }
            },
            "notification-url": "https://packagist.org/downloads/",
            "license": [
                "MIT"
            ],
            "authors": [
                {
                    "name": "PHP-FIG",
                    "homepage": "http://www.php-fig.org/"
                }
            ],
            "description": "Common interfaces for simple caching",
            "keywords": [
                "cache",
                "caching",
                "psr",
                "psr-16",
                "simple-cache"
            ],
            "time": "2017-10-23T01:57:42+00:00"
        },
        {
            "name": "react/promise",
            "version": "v2.8.0",
            "source": {
                "type": "git",
                "url": "https://github.com/reactphp/promise.git",
                "reference": "f3cff96a19736714524ca0dd1d4130de73dbbbc4"
            },
            "dist": {
                "type": "zip",
                "url": "https://api.github.com/repos/reactphp/promise/zipball/f3cff96a19736714524ca0dd1d4130de73dbbbc4",
                "reference": "f3cff96a19736714524ca0dd1d4130de73dbbbc4",
                "shasum": ""
            },
            "require": {
                "php": ">=5.4.0"
            },
            "require-dev": {
                "phpunit/phpunit": "^7.0 || ^6.5 || ^5.7 || ^4.8.36"
            },
            "type": "library",
            "autoload": {
                "psr-4": {
                    "React\\Promise\\": "src/"
                },
                "files": [
                    "src/functions_include.php"
                ]
            },
            "notification-url": "https://packagist.org/downloads/",
            "license": [
                "MIT"
            ],
            "authors": [
                {
                    "name": "Jan Sorgalla",
                    "email": "jsorgalla@gmail.com"
                }
            ],
            "description": "A lightweight implementation of CommonJS Promises/A for PHP",
            "keywords": [
                "promise",
                "promises"
            ],
            "time": "2020-05-12T15:16:56+00:00"
        },
        {
            "name": "sensio/distribution-bundle",
            "version": "v5.0.25",
            "source": {
                "type": "git",
                "url": "https://github.com/sensiolabs/SensioDistributionBundle.git",
                "reference": "80a38234bde8321fb92aa0b8c27978a272bb4baf"
            },
            "dist": {
                "type": "zip",
                "url": "https://api.github.com/repos/sensiolabs/SensioDistributionBundle/zipball/80a38234bde8321fb92aa0b8c27978a272bb4baf",
                "reference": "80a38234bde8321fb92aa0b8c27978a272bb4baf",
                "shasum": ""
            },
            "require": {
                "php": ">=5.3.9",
                "sensiolabs/security-checker": "~5.0|~6.0",
                "symfony/class-loader": "~2.3|~3.0",
                "symfony/config": "~2.3|~3.0",
                "symfony/dependency-injection": "~2.3|~3.0",
                "symfony/filesystem": "~2.3|~3.0",
                "symfony/http-kernel": "~2.3|~3.0",
                "symfony/process": "~2.3|~3.0"
            },
            "type": "symfony-bundle",
            "extra": {
                "branch-alias": {
                    "dev-master": "5.0.x-dev"
                }
            },
            "autoload": {
                "psr-4": {
                    "Sensio\\Bundle\\DistributionBundle\\": ""
                }
            },
            "notification-url": "https://packagist.org/downloads/",
            "license": [
                "MIT"
            ],
            "authors": [
                {
                    "name": "Fabien Potencier",
                    "email": "fabien@symfony.com"
                }
            ],
            "description": "Base bundle for Symfony Distributions",
            "keywords": [
                "configuration",
                "distribution"
            ],
            "abandoned": true,
            "time": "2019-06-18T15:43:58+00:00"
        },
        {
            "name": "sensio/framework-extra-bundle",
            "version": "v5.4.1",
            "source": {
                "type": "git",
                "url": "https://github.com/sensiolabs/SensioFrameworkExtraBundle.git",
                "reference": "585f4b3a1c54f24d1a8431c729fc8f5acca20c8a"
            },
            "dist": {
                "type": "zip",
                "url": "https://api.github.com/repos/sensiolabs/SensioFrameworkExtraBundle/zipball/585f4b3a1c54f24d1a8431c729fc8f5acca20c8a",
                "reference": "585f4b3a1c54f24d1a8431c729fc8f5acca20c8a",
                "shasum": ""
            },
            "require": {
                "doctrine/annotations": "^1.0",
                "doctrine/persistence": "^1.0",
                "php": ">=7.1.3",
                "symfony/config": "^3.4|^4.3",
                "symfony/dependency-injection": "^3.4|^4.3",
                "symfony/framework-bundle": "^3.4|^4.3",
                "symfony/http-kernel": "^3.4|^4.3"
            },
            "require-dev": {
                "doctrine/doctrine-bundle": "^1.6",
                "doctrine/orm": "^2.5",
                "nyholm/psr7": "^1.1",
                "symfony/browser-kit": "^3.4|^4.3",
                "symfony/dom-crawler": "^3.4|^4.3",
                "symfony/expression-language": "^3.4|^4.3",
                "symfony/finder": "^3.4|^4.3",
                "symfony/monolog-bridge": "^3.0|^4.0",
                "symfony/monolog-bundle": "^3.2",
                "symfony/phpunit-bridge": "^3.4.19|^4.1.8",
                "symfony/psr-http-message-bridge": "^1.1",
                "symfony/security-bundle": "^3.4|^4.3",
                "symfony/twig-bundle": "^3.4|^4.3",
                "symfony/yaml": "^3.4|^4.3",
                "twig/twig": "~1.12|~2.0"
            },
            "suggest": {
                "symfony/expression-language": "",
                "symfony/psr-http-message-bridge": "To use the PSR-7 converters",
                "symfony/security-bundle": ""
            },
            "type": "symfony-bundle",
            "extra": {
                "branch-alias": {
                    "dev-master": "5.4.x-dev"
                }
            },
            "autoload": {
                "psr-4": {
                    "Sensio\\Bundle\\FrameworkExtraBundle\\": ""
                }
            },
            "notification-url": "https://packagist.org/downloads/",
            "license": [
                "MIT"
            ],
            "authors": [
                {
                    "name": "Fabien Potencier",
                    "email": "fabien@symfony.com"
                }
            ],
            "description": "This bundle provides a way to configure your controllers with annotations",
            "keywords": [
                "annotations",
                "controllers"
            ],
            "time": "2019-07-08T08:31:25+00:00"
        },
        {
            "name": "sensiolabs/security-checker",
            "version": "v6.0.3",
            "source": {
                "type": "git",
                "url": "https://github.com/sensiolabs/security-checker.git",
                "reference": "a576c01520d9761901f269c4934ba55448be4a54"
            },
            "dist": {
                "type": "zip",
                "url": "https://api.github.com/repos/sensiolabs/security-checker/zipball/a576c01520d9761901f269c4934ba55448be4a54",
                "reference": "a576c01520d9761901f269c4934ba55448be4a54",
                "shasum": ""
            },
            "require": {
                "php": ">=7.1.3",
                "symfony/console": "^2.8|^3.4|^4.2|^5.0",
                "symfony/http-client": "^4.3|^5.0",
                "symfony/mime": "^4.3|^5.0",
                "symfony/polyfill-ctype": "^1.11"
            },
            "bin": [
                "security-checker"
            ],
            "type": "library",
            "extra": {
                "branch-alias": {
                    "dev-master": "6.0-dev"
                }
            },
            "autoload": {
                "psr-4": {
                    "SensioLabs\\Security\\": "SensioLabs/Security"
                }
            },
            "notification-url": "https://packagist.org/downloads/",
            "license": [
                "MIT"
            ],
            "authors": [
                {
                    "name": "Fabien Potencier",
                    "email": "fabien.potencier@gmail.com"
                }
            ],
            "description": "A security checker for your composer.lock",
            "time": "2019-11-01T13:20:14+00:00"
        },
        {
            "name": "shudrum/array-finder",
            "version": "v1.1.0",
            "source": {
                "type": "git",
                "url": "https://github.com/Shudrum/ArrayFinder.git",
                "reference": "42380f01017371b7a1e8e02b0bf12cb534e454d7"
            },
            "dist": {
                "type": "zip",
                "url": "https://api.github.com/repos/Shudrum/ArrayFinder/zipball/42380f01017371b7a1e8e02b0bf12cb534e454d7",
                "reference": "42380f01017371b7a1e8e02b0bf12cb534e454d7",
                "shasum": ""
            },
            "require": {
                "php": ">=5.4"
            },
            "type": "library",
            "autoload": {
                "psr-4": {
                    "Shudrum\\Component\\ArrayFinder\\": ""
                },
                "exclude-from-classmap": [
                    "/Tests/"
                ]
            },
            "notification-url": "https://packagist.org/downloads/",
            "license": [
                "MIT"
            ],
            "authors": [
                {
                    "name": "Julien Martin",
                    "email": "martin.julien82@gmail.com"
                }
            ],
            "description": "ArrayFinder component",
            "homepage": "https://github.com/Shudrum/ArrayFinder",
            "time": "2016-02-01T12:23:32+00:00"
        },
        {
            "name": "smarty/smarty",
            "version": "v3.1.36",
            "source": {
                "type": "git",
                "url": "https://github.com/smarty-php/smarty.git",
                "reference": "fd148f7ade295014fff77f89ee3d5b20d9d55451"
            },
            "dist": {
                "type": "zip",
                "url": "https://api.github.com/repos/smarty-php/smarty/zipball/fd148f7ade295014fff77f89ee3d5b20d9d55451",
                "reference": "fd148f7ade295014fff77f89ee3d5b20d9d55451",
                "shasum": ""
            },
            "require": {
                "php": ">=5.2"
            },
            "require-dev": {
                "phpunit/phpunit": "6.4.1",
                "smarty/smarty-lexer": "^3.1"
            },
            "type": "library",
            "extra": {
                "branch-alias": {
                    "dev-master": "3.1.x-dev"
                }
            },
            "autoload": {
                "classmap": [
                    "libs/"
                ]
            },
            "notification-url": "https://packagist.org/downloads/",
            "license": [
                "LGPL-3.0"
            ],
            "authors": [
                {
                    "name": "Monte Ohrt",
                    "email": "monte@ohrt.com"
                },
                {
                    "name": "Uwe Tews",
                    "email": "uwe.tews@googlemail.com"
                },
                {
                    "name": "Rodney Rehm",
                    "email": "rodney.rehm@medialize.de"
                }
            ],
            "description": "Smarty - the compiling PHP template engine",
            "homepage": "http://www.smarty.net",
            "keywords": [
                "templating"
            ],
            "time": "2020-04-14T14:44:26+00:00"
        },
        {
            "name": "soundasleep/html2text",
            "version": "0.5.0",
            "source": {
                "type": "git",
                "url": "https://github.com/soundasleep/html2text.git",
                "reference": "cdb89f6ffa2c4cc78f8ed9ea6ee0594a9133ccad"
            },
            "dist": {
                "type": "zip",
                "url": "https://api.github.com/repos/soundasleep/html2text/zipball/cdb89f6ffa2c4cc78f8ed9ea6ee0594a9133ccad",
                "reference": "cdb89f6ffa2c4cc78f8ed9ea6ee0594a9133ccad",
                "shasum": ""
            },
            "require": {
                "ext-dom": "*",
                "ext-libxml": "*",
                "php": ">=5.3.2"
            },
            "require-dev": {
                "phpunit/phpunit": ">=4.0",
                "soundasleep/component-tests": "dev-master"
            },
            "type": "library",
            "autoload": {
                "psr-4": {
                    "Html2Text\\": "src"
                }
            },
            "notification-url": "https://packagist.org/downloads/",
            "license": [
                "EPL-1.0"
            ],
            "authors": [
                {
                    "name": "Jevon Wright",
                    "homepage": "https://jevon.org",
                    "role": "Developer"
                }
            ],
            "description": "A PHP script to convert HTML into a plain text format",
            "homepage": "https://github.com/soundasleep/html2text",
            "keywords": [
                "email",
                "html",
                "php",
                "text"
            ],
            "time": "2017-04-19T22:01:50+00:00"
        },
        {
            "name": "swiftmailer/swiftmailer",
            "version": "v6.2.3",
            "source": {
                "type": "git",
                "url": "https://github.com/swiftmailer/swiftmailer.git",
                "reference": "149cfdf118b169f7840bbe3ef0d4bc795d1780c9"
            },
            "dist": {
                "type": "zip",
                "url": "https://api.github.com/repos/swiftmailer/swiftmailer/zipball/149cfdf118b169f7840bbe3ef0d4bc795d1780c9",
                "reference": "149cfdf118b169f7840bbe3ef0d4bc795d1780c9",
                "shasum": ""
            },
            "require": {
                "egulias/email-validator": "~2.0",
                "php": ">=7.0.0",
                "symfony/polyfill-iconv": "^1.0",
                "symfony/polyfill-intl-idn": "^1.10",
                "symfony/polyfill-mbstring": "^1.0"
            },
            "require-dev": {
                "mockery/mockery": "~0.9.1",
                "symfony/phpunit-bridge": "^3.4.19|^4.1.8"
            },
            "suggest": {
                "ext-intl": "Needed to support internationalized email addresses",
                "true/punycode": "Needed to support internationalized email addresses, if ext-intl is not installed"
            },
            "type": "library",
            "extra": {
                "branch-alias": {
                    "dev-master": "6.2-dev"
                }
            },
            "autoload": {
                "files": [
                    "lib/swift_required.php"
                ]
            },
            "notification-url": "https://packagist.org/downloads/",
            "license": [
                "MIT"
            ],
            "authors": [
                {
                    "name": "Chris Corbyn"
                },
                {
                    "name": "Fabien Potencier",
                    "email": "fabien@symfony.com"
                }
            ],
            "description": "Swiftmailer, free feature-rich PHP mailer",
            "homepage": "https://swiftmailer.symfony.com",
            "keywords": [
                "email",
                "mail",
                "mailer"
            ],
            "time": "2019-11-12T09:31:26+00:00"
        },
        {
            "name": "symfony/http-client",
            "version": "v4.4.11",
            "source": {
                "type": "git",
                "url": "https://github.com/symfony/http-client.git",
                "reference": "c71448cfd772db2334e30f993c9011e14677f604"
            },
            "dist": {
                "type": "zip",
                "url": "https://api.github.com/repos/symfony/http-client/zipball/c71448cfd772db2334e30f993c9011e14677f604",
                "reference": "c71448cfd772db2334e30f993c9011e14677f604",
                "shasum": ""
            },
            "require": {
                "php": ">=7.1.3",
                "psr/log": "^1.0",
                "symfony/http-client-contracts": "^1.1.8|^2",
                "symfony/polyfill-php73": "^1.11",
                "symfony/service-contracts": "^1.0|^2"
            },
            "provide": {
                "php-http/async-client-implementation": "*",
                "php-http/client-implementation": "*",
                "psr/http-client-implementation": "1.0",
                "symfony/http-client-implementation": "1.1"
            },
            "require-dev": {
                "guzzlehttp/promises": "^1.3.1",
                "nyholm/psr7": "^1.0",
                "php-http/httplug": "^1.0|^2.0",
                "psr/http-client": "^1.0",
                "symfony/dependency-injection": "^4.3|^5.0",
                "symfony/http-kernel": "^4.4",
                "symfony/process": "^4.2|^5.0"
            },
            "type": "library",
            "extra": {
                "branch-alias": {
                    "dev-master": "4.4-dev"
                }
            },
            "autoload": {
                "psr-4": {
                    "Symfony\\Component\\HttpClient\\": ""
                },
                "exclude-from-classmap": [
                    "/Tests/"
                ]
            },
            "notification-url": "https://packagist.org/downloads/",
            "license": [
                "MIT"
            ],
            "authors": [
                {
                    "name": "Nicolas Grekas",
                    "email": "p@tchwork.com"
                },
                {
                    "name": "Symfony Community",
                    "homepage": "https://symfony.com/contributors"
                }
            ],
            "description": "Symfony HttpClient component",
            "homepage": "https://symfony.com",
            "time": "2020-07-04T09:37:14+00:00"
        },
        {
            "name": "symfony/http-client-contracts",
            "version": "v1.1.9",
            "source": {
                "type": "git",
                "url": "https://github.com/symfony/http-client-contracts.git",
                "reference": "3281d24779c56fecc265a93126f1a02feced96eb"
            },
            "dist": {
                "type": "zip",
                "url": "https://api.github.com/repos/symfony/http-client-contracts/zipball/3281d24779c56fecc265a93126f1a02feced96eb",
                "reference": "3281d24779c56fecc265a93126f1a02feced96eb",
                "shasum": ""
            },
            "require": {
                "php": ">=7.1.3"
            },
            "suggest": {
                "symfony/http-client-implementation": ""
            },
            "type": "library",
            "extra": {
                "branch-alias": {
                    "dev-master": "1.1-dev"
                },
                "thanks": {
                    "name": "symfony/contracts",
                    "url": "https://github.com/symfony/contracts"
                }
            },
            "autoload": {
                "psr-4": {
                    "Symfony\\Contracts\\HttpClient\\": ""
                }
            },
            "notification-url": "https://packagist.org/downloads/",
            "license": [
                "MIT"
            ],
            "authors": [
                {
                    "name": "Nicolas Grekas",
                    "email": "p@tchwork.com"
                },
                {
                    "name": "Symfony Community",
                    "homepage": "https://symfony.com/contributors"
                }
            ],
            "description": "Generic abstractions related to HTTP clients",
            "homepage": "https://symfony.com",
            "keywords": [
                "abstractions",
                "contracts",
                "decoupling",
                "interfaces",
                "interoperability",
                "standards"
            ],
            "time": "2020-07-06T13:19:58+00:00"
        },
        {
            "name": "symfony/mime",
            "version": "v4.4.11",
            "source": {
                "type": "git",
                "url": "https://github.com/symfony/mime.git",
                "reference": "cb00d7210bc096f997e63189a62b5e35d72babac"
            },
            "dist": {
                "type": "zip",
                "url": "https://api.github.com/repos/symfony/mime/zipball/cb00d7210bc096f997e63189a62b5e35d72babac",
                "reference": "cb00d7210bc096f997e63189a62b5e35d72babac",
                "shasum": ""
            },
            "require": {
                "php": ">=7.1.3",
                "symfony/polyfill-intl-idn": "^1.10",
                "symfony/polyfill-mbstring": "^1.0"
            },
            "conflict": {
                "symfony/mailer": "<4.4"
            },
            "require-dev": {
                "egulias/email-validator": "^2.1.10",
                "symfony/dependency-injection": "^3.4|^4.1|^5.0"
            },
            "type": "library",
            "extra": {
                "branch-alias": {
                    "dev-master": "4.4-dev"
                }
            },
            "autoload": {
                "psr-4": {
                    "Symfony\\Component\\Mime\\": ""
                },
                "exclude-from-classmap": [
                    "/Tests/"
                ]
            },
            "notification-url": "https://packagist.org/downloads/",
            "license": [
                "MIT"
            ],
            "authors": [
                {
                    "name": "Fabien Potencier",
                    "email": "fabien@symfony.com"
                },
                {
                    "name": "Symfony Community",
                    "homepage": "https://symfony.com/contributors"
                }
            ],
            "description": "A library to manipulate MIME messages",
            "homepage": "https://symfony.com",
            "keywords": [
                "mime",
                "mime-type"
            ],
            "time": "2020-07-22T12:10:07+00:00"
        },
        {
            "name": "symfony/monolog-bundle",
            "version": "v3.5.0",
            "source": {
                "type": "git",
                "url": "https://github.com/symfony/monolog-bundle.git",
                "reference": "dd80460fcfe1fa2050a7103ad818e9d0686ce6fd"
            },
            "dist": {
                "type": "zip",
                "url": "https://api.github.com/repos/symfony/monolog-bundle/zipball/dd80460fcfe1fa2050a7103ad818e9d0686ce6fd",
                "reference": "dd80460fcfe1fa2050a7103ad818e9d0686ce6fd",
                "shasum": ""
            },
            "require": {
                "monolog/monolog": "~1.22 || ~2.0",
                "php": ">=5.6",
                "symfony/config": "~3.4 || ~4.0 || ^5.0",
                "symfony/dependency-injection": "~3.4.10 || ^4.0.10 || ^5.0",
                "symfony/http-kernel": "~3.4 || ~4.0 || ^5.0",
                "symfony/monolog-bridge": "~3.4 || ~4.0 || ^5.0"
            },
            "require-dev": {
                "symfony/console": "~3.4 || ~4.0 || ^5.0",
                "symfony/phpunit-bridge": "^3.4.19 || ^4.0 || ^5.0",
                "symfony/yaml": "~3.4 || ~4.0 || ^5.0"
            },
            "type": "symfony-bundle",
            "extra": {
                "branch-alias": {
                    "dev-master": "3.x-dev"
                }
            },
            "autoload": {
                "psr-4": {
                    "Symfony\\Bundle\\MonologBundle\\": ""
                },
                "exclude-from-classmap": [
                    "/Tests/"
                ]
            },
            "notification-url": "https://packagist.org/downloads/",
            "license": [
                "MIT"
            ],
            "authors": [
                {
                    "name": "Fabien Potencier",
                    "email": "fabien@symfony.com"
                },
                {
                    "name": "Symfony Community",
                    "homepage": "http://symfony.com/contributors"
                }
            ],
            "description": "Symfony MonologBundle",
            "homepage": "http://symfony.com",
            "keywords": [
                "log",
                "logging"
            ],
            "time": "2019-11-13T13:11:14+00:00"
        },
        {
            "name": "symfony/polyfill-apcu",
            "version": "v1.18.1",
            "source": {
                "type": "git",
                "url": "https://github.com/symfony/polyfill-apcu.git",
                "reference": "f1d94a98e364f4b84252331a40cb7987b847e241"
            },
            "dist": {
                "type": "zip",
                "url": "https://api.github.com/repos/symfony/polyfill-apcu/zipball/f1d94a98e364f4b84252331a40cb7987b847e241",
                "reference": "f1d94a98e364f4b84252331a40cb7987b847e241",
                "shasum": ""
            },
            "require": {
                "php": ">=5.3.3"
            },
            "type": "library",
            "extra": {
                "branch-alias": {
                    "dev-master": "1.18-dev"
                },
                "thanks": {
                    "name": "symfony/polyfill",
                    "url": "https://github.com/symfony/polyfill"
                }
            },
            "autoload": {
                "psr-4": {
                    "Symfony\\Polyfill\\Apcu\\": ""
                },
                "files": [
                    "bootstrap.php"
                ]
            },
            "notification-url": "https://packagist.org/downloads/",
            "license": [
                "MIT"
            ],
            "authors": [
                {
                    "name": "Nicolas Grekas",
                    "email": "p@tchwork.com"
                },
                {
                    "name": "Symfony Community",
                    "homepage": "https://symfony.com/contributors"
                }
            ],
            "description": "Symfony polyfill backporting apcu_* functions to lower PHP versions",
            "homepage": "https://symfony.com",
            "keywords": [
                "apcu",
                "compatibility",
                "polyfill",
                "portable",
                "shim"
            ],
            "time": "2020-07-14T12:35:20+00:00"
        },
        {
            "name": "symfony/polyfill-ctype",
            "version": "v1.18.1",
            "source": {
                "type": "git",
                "url": "https://github.com/symfony/polyfill-ctype.git",
                "reference": "1c302646f6efc070cd46856e600e5e0684d6b454"
            },
            "dist": {
                "type": "zip",
                "url": "https://api.github.com/repos/symfony/polyfill-ctype/zipball/1c302646f6efc070cd46856e600e5e0684d6b454",
                "reference": "1c302646f6efc070cd46856e600e5e0684d6b454",
                "shasum": ""
            },
            "require": {
                "php": ">=5.3.3"
            },
            "suggest": {
                "ext-ctype": "For best performance"
            },
            "type": "library",
            "extra": {
                "branch-alias": {
                    "dev-master": "1.18-dev"
                },
                "thanks": {
                    "name": "symfony/polyfill",
                    "url": "https://github.com/symfony/polyfill"
                }
            },
            "autoload": {
                "psr-4": {
                    "Symfony\\Polyfill\\Ctype\\": ""
                },
                "files": [
                    "bootstrap.php"
                ]
            },
            "notification-url": "https://packagist.org/downloads/",
            "license": [
                "MIT"
            ],
            "authors": [
                {
                    "name": "Gert de Pagter",
                    "email": "BackEndTea@gmail.com"
                },
                {
                    "name": "Symfony Community",
                    "homepage": "https://symfony.com/contributors"
                }
            ],
            "description": "Symfony polyfill for ctype functions",
            "homepage": "https://symfony.com",
            "keywords": [
                "compatibility",
                "ctype",
                "polyfill",
                "portable"
            ],
            "time": "2020-07-14T12:35:20+00:00"
        },
        {
            "name": "symfony/polyfill-iconv",
            "version": "v1.18.1",
            "source": {
                "type": "git",
                "url": "https://github.com/symfony/polyfill-iconv.git",
                "reference": "6c2f78eb8f5ab8eaea98f6d414a5915f2e0fce36"
            },
            "dist": {
                "type": "zip",
                "url": "https://api.github.com/repos/symfony/polyfill-iconv/zipball/6c2f78eb8f5ab8eaea98f6d414a5915f2e0fce36",
                "reference": "6c2f78eb8f5ab8eaea98f6d414a5915f2e0fce36",
                "shasum": ""
            },
            "require": {
                "php": ">=5.3.3"
            },
            "suggest": {
                "ext-iconv": "For best performance"
            },
            "type": "library",
            "extra": {
                "branch-alias": {
                    "dev-master": "1.18-dev"
                },
                "thanks": {
                    "name": "symfony/polyfill",
                    "url": "https://github.com/symfony/polyfill"
                }
            },
            "autoload": {
                "psr-4": {
                    "Symfony\\Polyfill\\Iconv\\": ""
                },
                "files": [
                    "bootstrap.php"
                ]
            },
            "notification-url": "https://packagist.org/downloads/",
            "license": [
                "MIT"
            ],
            "authors": [
                {
                    "name": "Nicolas Grekas",
                    "email": "p@tchwork.com"
                },
                {
                    "name": "Symfony Community",
                    "homepage": "https://symfony.com/contributors"
                }
            ],
            "description": "Symfony polyfill for the Iconv extension",
            "homepage": "https://symfony.com",
            "keywords": [
                "compatibility",
                "iconv",
                "polyfill",
                "portable",
                "shim"
            ],
            "time": "2020-07-14T12:35:20+00:00"
        },
        {
            "name": "symfony/polyfill-intl-icu",
            "version": "v1.18.1",
            "source": {
                "type": "git",
                "url": "https://github.com/symfony/polyfill-intl-icu.git",
                "reference": "4e45a6e39041a9cc78835b11abc47874ae302a55"
            },
            "dist": {
                "type": "zip",
                "url": "https://api.github.com/repos/symfony/polyfill-intl-icu/zipball/4e45a6e39041a9cc78835b11abc47874ae302a55",
                "reference": "4e45a6e39041a9cc78835b11abc47874ae302a55",
                "shasum": ""
            },
            "require": {
                "php": ">=5.3.3",
                "symfony/intl": "~2.3|~3.0|~4.0|~5.0"
            },
            "suggest": {
                "ext-intl": "For best performance"
            },
            "type": "library",
            "extra": {
                "branch-alias": {
                    "dev-master": "1.18-dev"
                },
                "thanks": {
                    "name": "symfony/polyfill",
                    "url": "https://github.com/symfony/polyfill"
                }
            },
            "autoload": {
                "files": [
                    "bootstrap.php"
                ]
            },
            "notification-url": "https://packagist.org/downloads/",
            "license": [
                "MIT"
            ],
            "authors": [
                {
                    "name": "Nicolas Grekas",
                    "email": "p@tchwork.com"
                },
                {
                    "name": "Symfony Community",
                    "homepage": "https://symfony.com/contributors"
                }
            ],
            "description": "Symfony polyfill for intl's ICU-related data and classes",
            "homepage": "https://symfony.com",
            "keywords": [
                "compatibility",
                "icu",
                "intl",
                "polyfill",
                "portable",
                "shim"
            ],
            "time": "2020-07-14T12:35:20+00:00"
        },
        {
            "name": "symfony/polyfill-intl-idn",
            "version": "v1.18.1",
            "source": {
                "type": "git",
                "url": "https://github.com/symfony/polyfill-intl-idn.git",
                "reference": "5dcab1bc7146cf8c1beaa4502a3d9be344334251"
            },
            "dist": {
                "type": "zip",
                "url": "https://api.github.com/repos/symfony/polyfill-intl-idn/zipball/5dcab1bc7146cf8c1beaa4502a3d9be344334251",
                "reference": "5dcab1bc7146cf8c1beaa4502a3d9be344334251",
                "shasum": ""
            },
            "require": {
                "php": ">=5.3.3",
                "symfony/polyfill-intl-normalizer": "^1.10",
                "symfony/polyfill-php70": "^1.10",
                "symfony/polyfill-php72": "^1.10"
            },
            "suggest": {
                "ext-intl": "For best performance"
            },
            "type": "library",
            "extra": {
                "branch-alias": {
                    "dev-master": "1.18-dev"
                },
                "thanks": {
                    "name": "symfony/polyfill",
                    "url": "https://github.com/symfony/polyfill"
                }
            },
            "autoload": {
                "psr-4": {
                    "Symfony\\Polyfill\\Intl\\Idn\\": ""
                },
                "files": [
                    "bootstrap.php"
                ]
            },
            "notification-url": "https://packagist.org/downloads/",
            "license": [
                "MIT"
            ],
            "authors": [
                {
                    "name": "Laurent Bassin",
                    "email": "laurent@bassin.info"
                },
                {
                    "name": "Trevor Rowbotham",
                    "email": "trevor.rowbotham@pm.me"
                },
                {
                    "name": "Symfony Community",
                    "homepage": "https://symfony.com/contributors"
                }
            ],
            "description": "Symfony polyfill for intl's idn_to_ascii and idn_to_utf8 functions",
            "homepage": "https://symfony.com",
            "keywords": [
                "compatibility",
                "idn",
                "intl",
                "polyfill",
                "portable",
                "shim"
            ],
            "time": "2020-08-04T06:02:08+00:00"
        },
        {
            "name": "symfony/polyfill-intl-normalizer",
            "version": "v1.18.1",
            "source": {
                "type": "git",
                "url": "https://github.com/symfony/polyfill-intl-normalizer.git",
                "reference": "37078a8dd4a2a1e9ab0231af7c6cb671b2ed5a7e"
            },
            "dist": {
                "type": "zip",
                "url": "https://api.github.com/repos/symfony/polyfill-intl-normalizer/zipball/37078a8dd4a2a1e9ab0231af7c6cb671b2ed5a7e",
                "reference": "37078a8dd4a2a1e9ab0231af7c6cb671b2ed5a7e",
                "shasum": ""
            },
            "require": {
                "php": ">=5.3.3"
            },
            "suggest": {
                "ext-intl": "For best performance"
            },
            "type": "library",
            "extra": {
                "branch-alias": {
                    "dev-master": "1.18-dev"
                },
                "thanks": {
                    "name": "symfony/polyfill",
                    "url": "https://github.com/symfony/polyfill"
                }
            },
            "autoload": {
                "psr-4": {
                    "Symfony\\Polyfill\\Intl\\Normalizer\\": ""
                },
                "files": [
                    "bootstrap.php"
                ],
                "classmap": [
                    "Resources/stubs"
                ]
            },
            "notification-url": "https://packagist.org/downloads/",
            "license": [
                "MIT"
            ],
            "authors": [
                {
                    "name": "Nicolas Grekas",
                    "email": "p@tchwork.com"
                },
                {
                    "name": "Symfony Community",
                    "homepage": "https://symfony.com/contributors"
                }
            ],
            "description": "Symfony polyfill for intl's Normalizer class and related functions",
            "homepage": "https://symfony.com",
            "keywords": [
                "compatibility",
                "intl",
                "normalizer",
                "polyfill",
                "portable",
                "shim"
            ],
            "time": "2020-07-14T12:35:20+00:00"
        },
        {
            "name": "symfony/polyfill-mbstring",
            "version": "v1.18.1",
            "source": {
                "type": "git",
                "url": "https://github.com/symfony/polyfill-mbstring.git",
                "reference": "a6977d63bf9a0ad4c65cd352709e230876f9904a"
            },
            "dist": {
                "type": "zip",
                "url": "https://api.github.com/repos/symfony/polyfill-mbstring/zipball/a6977d63bf9a0ad4c65cd352709e230876f9904a",
                "reference": "a6977d63bf9a0ad4c65cd352709e230876f9904a",
                "shasum": ""
            },
            "require": {
                "php": ">=5.3.3"
            },
            "suggest": {
                "ext-mbstring": "For best performance"
            },
            "type": "library",
            "extra": {
                "branch-alias": {
                    "dev-master": "1.18-dev"
                },
                "thanks": {
                    "name": "symfony/polyfill",
                    "url": "https://github.com/symfony/polyfill"
                }
            },
            "autoload": {
                "psr-4": {
                    "Symfony\\Polyfill\\Mbstring\\": ""
                },
                "files": [
                    "bootstrap.php"
                ]
            },
            "notification-url": "https://packagist.org/downloads/",
            "license": [
                "MIT"
            ],
            "authors": [
                {
                    "name": "Nicolas Grekas",
                    "email": "p@tchwork.com"
                },
                {
                    "name": "Symfony Community",
                    "homepage": "https://symfony.com/contributors"
                }
            ],
            "description": "Symfony polyfill for the Mbstring extension",
            "homepage": "https://symfony.com",
            "keywords": [
                "compatibility",
                "mbstring",
                "polyfill",
                "portable",
                "shim"
            ],
            "time": "2020-07-14T12:35:20+00:00"
        },
        {
            "name": "symfony/polyfill-php56",
            "version": "v1.18.1",
            "source": {
                "type": "git",
                "url": "https://github.com/symfony/polyfill-php56.git",
                "reference": "13df84e91cd168f247c2f2ec82cc0fa24901c011"
            },
            "dist": {
                "type": "zip",
                "url": "https://api.github.com/repos/symfony/polyfill-php56/zipball/13df84e91cd168f247c2f2ec82cc0fa24901c011",
                "reference": "13df84e91cd168f247c2f2ec82cc0fa24901c011",
                "shasum": ""
            },
            "require": {
                "php": ">=5.3.3",
                "symfony/polyfill-util": "~1.0"
            },
            "type": "library",
            "extra": {
                "branch-alias": {
                    "dev-master": "1.18-dev"
                },
                "thanks": {
                    "name": "symfony/polyfill",
                    "url": "https://github.com/symfony/polyfill"
                }
            },
            "autoload": {
                "psr-4": {
                    "Symfony\\Polyfill\\Php56\\": ""
                },
                "files": [
                    "bootstrap.php"
                ]
            },
            "notification-url": "https://packagist.org/downloads/",
            "license": [
                "MIT"
            ],
            "authors": [
                {
                    "name": "Nicolas Grekas",
                    "email": "p@tchwork.com"
                },
                {
                    "name": "Symfony Community",
                    "homepage": "https://symfony.com/contributors"
                }
            ],
            "description": "Symfony polyfill backporting some PHP 5.6+ features to lower PHP versions",
            "homepage": "https://symfony.com",
            "keywords": [
                "compatibility",
                "polyfill",
                "portable",
                "shim"
            ],
            "time": "2020-07-14T12:35:20+00:00"
        },
        {
            "name": "symfony/polyfill-php70",
            "version": "v1.18.1",
            "source": {
                "type": "git",
                "url": "https://github.com/symfony/polyfill-php70.git",
                "reference": "0dd93f2c578bdc9c72697eaa5f1dd25644e618d3"
            },
            "dist": {
                "type": "zip",
                "url": "https://api.github.com/repos/symfony/polyfill-php70/zipball/0dd93f2c578bdc9c72697eaa5f1dd25644e618d3",
                "reference": "0dd93f2c578bdc9c72697eaa5f1dd25644e618d3",
                "shasum": ""
            },
            "require": {
                "paragonie/random_compat": "~1.0|~2.0|~9.99",
                "php": ">=5.3.3"
            },
            "type": "library",
            "extra": {
                "branch-alias": {
                    "dev-master": "1.18-dev"
                },
                "thanks": {
                    "name": "symfony/polyfill",
                    "url": "https://github.com/symfony/polyfill"
                }
            },
            "autoload": {
                "psr-4": {
                    "Symfony\\Polyfill\\Php70\\": ""
                },
                "files": [
                    "bootstrap.php"
                ],
                "classmap": [
                    "Resources/stubs"
                ]
            },
            "notification-url": "https://packagist.org/downloads/",
            "license": [
                "MIT"
            ],
            "authors": [
                {
                    "name": "Nicolas Grekas",
                    "email": "p@tchwork.com"
                },
                {
                    "name": "Symfony Community",
                    "homepage": "https://symfony.com/contributors"
                }
            ],
            "description": "Symfony polyfill backporting some PHP 7.0+ features to lower PHP versions",
            "homepage": "https://symfony.com",
            "keywords": [
                "compatibility",
                "polyfill",
                "portable",
                "shim"
            ],
            "time": "2020-07-14T12:35:20+00:00"
        },
        {
            "name": "symfony/polyfill-php72",
            "version": "v1.18.1",
            "source": {
                "type": "git",
                "url": "https://github.com/symfony/polyfill-php72.git",
                "reference": "639447d008615574653fb3bc60d1986d7172eaae"
            },
            "dist": {
                "type": "zip",
                "url": "https://api.github.com/repos/symfony/polyfill-php72/zipball/639447d008615574653fb3bc60d1986d7172eaae",
                "reference": "639447d008615574653fb3bc60d1986d7172eaae",
                "shasum": ""
            },
            "require": {
                "php": ">=5.3.3"
            },
            "type": "library",
            "extra": {
                "branch-alias": {
                    "dev-master": "1.18-dev"
                },
                "thanks": {
                    "name": "symfony/polyfill",
                    "url": "https://github.com/symfony/polyfill"
                }
            },
            "autoload": {
                "psr-4": {
                    "Symfony\\Polyfill\\Php72\\": ""
                },
                "files": [
                    "bootstrap.php"
                ]
            },
            "notification-url": "https://packagist.org/downloads/",
            "license": [
                "MIT"
            ],
            "authors": [
                {
                    "name": "Nicolas Grekas",
                    "email": "p@tchwork.com"
                },
                {
                    "name": "Symfony Community",
                    "homepage": "https://symfony.com/contributors"
                }
            ],
            "description": "Symfony polyfill backporting some PHP 7.2+ features to lower PHP versions",
            "homepage": "https://symfony.com",
            "keywords": [
                "compatibility",
                "polyfill",
                "portable",
                "shim"
            ],
            "time": "2020-07-14T12:35:20+00:00"
        },
        {
            "name": "symfony/polyfill-php73",
            "version": "v1.18.1",
            "source": {
                "type": "git",
                "url": "https://github.com/symfony/polyfill-php73.git",
                "reference": "fffa1a52a023e782cdcc221d781fe1ec8f87fcca"
            },
            "dist": {
                "type": "zip",
                "url": "https://api.github.com/repos/symfony/polyfill-php73/zipball/fffa1a52a023e782cdcc221d781fe1ec8f87fcca",
                "reference": "fffa1a52a023e782cdcc221d781fe1ec8f87fcca",
                "shasum": ""
            },
            "require": {
                "php": ">=5.3.3"
            },
            "type": "library",
            "extra": {
                "branch-alias": {
                    "dev-master": "1.18-dev"
                },
                "thanks": {
                    "name": "symfony/polyfill",
                    "url": "https://github.com/symfony/polyfill"
                }
            },
            "autoload": {
                "psr-4": {
                    "Symfony\\Polyfill\\Php73\\": ""
                },
                "files": [
                    "bootstrap.php"
                ],
                "classmap": [
                    "Resources/stubs"
                ]
            },
            "notification-url": "https://packagist.org/downloads/",
            "license": [
                "MIT"
            ],
            "authors": [
                {
                    "name": "Nicolas Grekas",
                    "email": "p@tchwork.com"
                },
                {
                    "name": "Symfony Community",
                    "homepage": "https://symfony.com/contributors"
                }
            ],
            "description": "Symfony polyfill backporting some PHP 7.3+ features to lower PHP versions",
            "homepage": "https://symfony.com",
            "keywords": [
                "compatibility",
                "polyfill",
                "portable",
                "shim"
            ],
            "time": "2020-07-14T12:35:20+00:00"
        },
        {
            "name": "symfony/polyfill-util",
            "version": "v1.18.1",
            "source": {
                "type": "git",
                "url": "https://github.com/symfony/polyfill-util.git",
                "reference": "46b910c71e9828f8ec2aa7a0314de1130d9b295a"
            },
            "dist": {
                "type": "zip",
                "url": "https://api.github.com/repos/symfony/polyfill-util/zipball/46b910c71e9828f8ec2aa7a0314de1130d9b295a",
                "reference": "46b910c71e9828f8ec2aa7a0314de1130d9b295a",
                "shasum": ""
            },
            "require": {
                "php": ">=5.3.3"
            },
            "type": "library",
            "extra": {
                "branch-alias": {
                    "dev-master": "1.18-dev"
                },
                "thanks": {
                    "name": "symfony/polyfill",
                    "url": "https://github.com/symfony/polyfill"
                }
            },
            "autoload": {
                "psr-4": {
                    "Symfony\\Polyfill\\Util\\": ""
                }
            },
            "notification-url": "https://packagist.org/downloads/",
            "license": [
                "MIT"
            ],
            "authors": [
                {
                    "name": "Nicolas Grekas",
                    "email": "p@tchwork.com"
                },
                {
                    "name": "Symfony Community",
                    "homepage": "https://symfony.com/contributors"
                }
            ],
            "description": "Symfony utilities for portability of PHP codes",
            "homepage": "https://symfony.com",
            "keywords": [
                "compat",
                "compatibility",
                "polyfill",
                "shim"
            ],
            "time": "2020-07-14T12:35:20+00:00"
        },
        {
            "name": "symfony/service-contracts",
            "version": "v1.1.9",
            "source": {
                "type": "git",
                "url": "https://github.com/symfony/service-contracts.git",
                "reference": "b776d18b303a39f56c63747bcb977ad4b27aca26"
            },
            "dist": {
                "type": "zip",
                "url": "https://api.github.com/repos/symfony/service-contracts/zipball/b776d18b303a39f56c63747bcb977ad4b27aca26",
                "reference": "b776d18b303a39f56c63747bcb977ad4b27aca26",
                "shasum": ""
            },
            "require": {
                "php": ">=7.1.3",
                "psr/container": "^1.0"
            },
            "suggest": {
                "symfony/service-implementation": ""
            },
            "type": "library",
            "extra": {
                "branch-alias": {
                    "dev-master": "1.1-dev"
                },
                "thanks": {
                    "name": "symfony/contracts",
                    "url": "https://github.com/symfony/contracts"
                }
            },
            "autoload": {
                "psr-4": {
                    "Symfony\\Contracts\\Service\\": ""
                }
            },
            "notification-url": "https://packagist.org/downloads/",
            "license": [
                "MIT"
            ],
            "authors": [
                {
                    "name": "Nicolas Grekas",
                    "email": "p@tchwork.com"
                },
                {
                    "name": "Symfony Community",
                    "homepage": "https://symfony.com/contributors"
                }
            ],
            "description": "Generic abstractions related to writing services",
            "homepage": "https://symfony.com",
            "keywords": [
                "abstractions",
                "contracts",
                "decoupling",
                "interfaces",
                "interoperability",
                "standards"
            ],
            "time": "2020-07-06T13:19:58+00:00"
        },
        {
            "name": "symfony/swiftmailer-bundle",
            "version": "v3.2.6",
            "source": {
                "type": "git",
                "url": "https://github.com/symfony/swiftmailer-bundle.git",
                "reference": "7a83160b50a2479d37eb74ba71577380b9afe4f5"
            },
            "dist": {
                "type": "zip",
                "url": "https://api.github.com/repos/symfony/swiftmailer-bundle/zipball/7a83160b50a2479d37eb74ba71577380b9afe4f5",
                "reference": "7a83160b50a2479d37eb74ba71577380b9afe4f5",
                "shasum": ""
            },
            "require": {
                "php": ">=7.0.0",
                "swiftmailer/swiftmailer": "^6.1.3",
                "symfony/config": "~2.8|~3.3|~4.0",
                "symfony/dependency-injection": "~2.7|~3.3|~4.0",
                "symfony/http-kernel": "~2.7|~3.3|~4.0"
            },
            "require-dev": {
                "symfony/console": "~2.7|~3.3|~4.0",
                "symfony/framework-bundle": "~2.7|~3.3|~4.0",
                "symfony/phpunit-bridge": "~3.3|~4.0",
                "symfony/yaml": "~2.7|~3.3|~4.0"
            },
            "suggest": {
                "psr/log": "Allows logging"
            },
            "type": "symfony-bundle",
            "extra": {
                "branch-alias": {
                    "dev-master": "3.2-dev"
                }
            },
            "autoload": {
                "psr-4": {
                    "Symfony\\Bundle\\SwiftmailerBundle\\": ""
                },
                "exclude-from-classmap": [
                    "/Tests/"
                ]
            },
            "notification-url": "https://packagist.org/downloads/",
            "license": [
                "MIT"
            ],
            "authors": [
                {
                    "name": "Symfony Community",
                    "homepage": "http://symfony.com/contributors"
                },
                {
                    "name": "Fabien Potencier",
                    "email": "fabien@symfony.com"
                }
            ],
            "description": "Symfony SwiftmailerBundle",
            "homepage": "http://symfony.com",
            "time": "2019-04-18T15:52:54+00:00"
        },
        {
            "name": "symfony/symfony",
            "version": "v3.4.43",
            "source": {
                "type": "git",
                "url": "https://github.com/symfony/symfony.git",
                "reference": "21e652ffdb8c908c8606f923b903be5b8af21e01"
            },
            "dist": {
                "type": "zip",
                "url": "https://api.github.com/repos/symfony/symfony/zipball/21e652ffdb8c908c8606f923b903be5b8af21e01",
                "reference": "21e652ffdb8c908c8606f923b903be5b8af21e01",
                "shasum": ""
            },
            "require": {
                "doctrine/common": "~2.4",
                "ext-xml": "*",
                "fig/link-util": "^1.0",
                "php": "^5.5.9|>=7.0.8",
                "psr/cache": "~1.0",
                "psr/container": "^1.0",
                "psr/link": "^1.0",
                "psr/log": "~1.0",
                "psr/simple-cache": "^1.0",
                "symfony/polyfill-apcu": "~1.1",
                "symfony/polyfill-ctype": "~1.8",
                "symfony/polyfill-intl-icu": "~1.0",
                "symfony/polyfill-mbstring": "~1.0",
                "symfony/polyfill-php56": "~1.0",
                "symfony/polyfill-php70": "~1.6",
                "twig/twig": "^1.41|^2.10"
            },
            "conflict": {
                "monolog/monolog": ">=2",
                "phpdocumentor/reflection-docblock": "<3.0||>=3.2.0,<3.2.2",
                "phpdocumentor/type-resolver": "<0.3.0",
                "phpunit/phpunit": "<4.8.35|<5.4.3,>=5.0"
            },
            "provide": {
                "psr/cache-implementation": "1.0",
                "psr/container-implementation": "1.0",
                "psr/log-implementation": "1.0",
                "psr/simple-cache-implementation": "1.0"
            },
            "replace": {
                "symfony/asset": "self.version",
                "symfony/browser-kit": "self.version",
                "symfony/cache": "self.version",
                "symfony/class-loader": "self.version",
                "symfony/config": "self.version",
                "symfony/console": "self.version",
                "symfony/css-selector": "self.version",
                "symfony/debug": "self.version",
                "symfony/debug-bundle": "self.version",
                "symfony/dependency-injection": "self.version",
                "symfony/doctrine-bridge": "self.version",
                "symfony/dom-crawler": "self.version",
                "symfony/dotenv": "self.version",
                "symfony/event-dispatcher": "self.version",
                "symfony/expression-language": "self.version",
                "symfony/filesystem": "self.version",
                "symfony/finder": "self.version",
                "symfony/form": "self.version",
                "symfony/framework-bundle": "self.version",
                "symfony/http-foundation": "self.version",
                "symfony/http-kernel": "self.version",
                "symfony/inflector": "self.version",
                "symfony/intl": "self.version",
                "symfony/ldap": "self.version",
                "symfony/lock": "self.version",
                "symfony/monolog-bridge": "self.version",
                "symfony/options-resolver": "self.version",
                "symfony/process": "self.version",
                "symfony/property-access": "self.version",
                "symfony/property-info": "self.version",
                "symfony/proxy-manager-bridge": "self.version",
                "symfony/routing": "self.version",
                "symfony/security": "self.version",
                "symfony/security-bundle": "self.version",
                "symfony/security-core": "self.version",
                "symfony/security-csrf": "self.version",
                "symfony/security-guard": "self.version",
                "symfony/security-http": "self.version",
                "symfony/serializer": "self.version",
                "symfony/stopwatch": "self.version",
                "symfony/templating": "self.version",
                "symfony/translation": "self.version",
                "symfony/twig-bridge": "self.version",
                "symfony/twig-bundle": "self.version",
                "symfony/validator": "self.version",
                "symfony/var-dumper": "self.version",
                "symfony/web-link": "self.version",
                "symfony/web-profiler-bundle": "self.version",
                "symfony/web-server-bundle": "self.version",
                "symfony/workflow": "self.version",
                "symfony/yaml": "self.version"
            },
            "require-dev": {
                "cache/integration-tests": "dev-master",
                "doctrine/annotations": "~1.0",
                "doctrine/cache": "~1.6",
                "doctrine/data-fixtures": "^1.1",
                "doctrine/dbal": "~2.4",
                "doctrine/doctrine-bundle": "~1.4",
                "doctrine/orm": "~2.4,>=2.4.5",
                "egulias/email-validator": "~1.2,>=1.2.8|~2.0",
                "monolog/monolog": "~1.11",
                "ocramius/proxy-manager": "~0.4|~1.0|~2.0",
                "phpdocumentor/reflection-docblock": "^3.0|^4.0",
                "predis/predis": "~1.0",
                "symfony/phpunit-bridge": "^3.4.31|^4.3.4|~5.0",
                "symfony/security-acl": "~2.8|~3.0"
            },
            "type": "library",
            "extra": {
                "branch-alias": {
                    "dev-master": "3.4-dev"
                }
            },
            "autoload": {
                "psr-4": {
                    "Symfony\\Bridge\\Doctrine\\": "src/Symfony/Bridge/Doctrine/",
                    "Symfony\\Bridge\\Monolog\\": "src/Symfony/Bridge/Monolog/",
                    "Symfony\\Bridge\\ProxyManager\\": "src/Symfony/Bridge/ProxyManager/",
                    "Symfony\\Bridge\\Twig\\": "src/Symfony/Bridge/Twig/",
                    "Symfony\\Bundle\\": "src/Symfony/Bundle/",
                    "Symfony\\Component\\": "src/Symfony/Component/"
                },
                "classmap": [
                    "src/Symfony/Component/Intl/Resources/stubs"
                ],
                "exclude-from-classmap": [
                    "**/Tests/"
                ]
            },
            "notification-url": "https://packagist.org/downloads/",
            "license": [
                "MIT"
            ],
            "authors": [
                {
                    "name": "Fabien Potencier",
                    "email": "fabien@symfony.com"
                },
                {
                    "name": "Symfony Community",
                    "homepage": "https://symfony.com/contributors"
                }
            ],
            "description": "The Symfony PHP framework",
            "homepage": "https://symfony.com",
            "keywords": [
                "framework"
            ],
            "time": "2020-07-24T03:49:18+00:00"
        },
        {
            "name": "tecnickcom/tcpdf",
            "version": "6.3.5",
            "source": {
                "type": "git",
                "url": "https://github.com/tecnickcom/TCPDF.git",
                "reference": "19a535eaa7fb1c1cac499109deeb1a7a201b4549"
            },
            "dist": {
                "type": "zip",
                "url": "https://api.github.com/repos/tecnickcom/TCPDF/zipball/19a535eaa7fb1c1cac499109deeb1a7a201b4549",
                "reference": "19a535eaa7fb1c1cac499109deeb1a7a201b4549",
                "shasum": ""
            },
            "require": {
                "php": ">=5.3.0"
            },
            "type": "library",
            "autoload": {
                "classmap": [
                    "config",
                    "include",
                    "tcpdf.php",
                    "tcpdf_parser.php",
                    "tcpdf_import.php",
                    "tcpdf_barcodes_1d.php",
                    "tcpdf_barcodes_2d.php",
                    "include/tcpdf_colors.php",
                    "include/tcpdf_filters.php",
                    "include/tcpdf_font_data.php",
                    "include/tcpdf_fonts.php",
                    "include/tcpdf_images.php",
                    "include/tcpdf_static.php",
                    "include/barcodes/datamatrix.php",
                    "include/barcodes/pdf417.php",
                    "include/barcodes/qrcode.php"
                ]
            },
            "notification-url": "https://packagist.org/downloads/",
            "license": [
                "LGPL-3.0-only"
            ],
            "authors": [
                {
                    "name": "Nicola Asuni",
                    "email": "info@tecnick.com",
                    "role": "lead"
                }
            ],
            "description": "TCPDF is a PHP class for generating PDF documents and barcodes.",
            "homepage": "http://www.tcpdf.org/",
            "keywords": [
                "PDFD32000-2008",
                "TCPDF",
                "barcodes",
                "datamatrix",
                "pdf",
                "pdf417",
                "qrcode"
            ],
            "time": "2020-02-14T14:20:12+00:00"
        },
        {
            "name": "tijsverkoyen/css-to-inline-styles",
            "version": "2.2.3",
            "source": {
                "type": "git",
                "url": "https://github.com/tijsverkoyen/CssToInlineStyles.git",
                "reference": "b43b05cf43c1b6d849478965062b6ef73e223bb5"
            },
            "dist": {
                "type": "zip",
                "url": "https://api.github.com/repos/tijsverkoyen/CssToInlineStyles/zipball/b43b05cf43c1b6d849478965062b6ef73e223bb5",
                "reference": "b43b05cf43c1b6d849478965062b6ef73e223bb5",
                "shasum": ""
            },
            "require": {
                "ext-dom": "*",
                "ext-libxml": "*",
                "php": "^5.5 || ^7.0 || ^8.0",
                "symfony/css-selector": "^2.7 || ^3.0 || ^4.0 || ^5.0"
            },
            "require-dev": {
                "phpunit/phpunit": "^4.8.35 || ^5.7 || ^6.0 || ^7.5"
            },
            "type": "library",
            "extra": {
                "branch-alias": {
                    "dev-master": "2.2.x-dev"
                }
            },
            "autoload": {
                "psr-4": {
                    "TijsVerkoyen\\CssToInlineStyles\\": "src"
                }
            },
            "notification-url": "https://packagist.org/downloads/",
            "license": [
                "BSD-3-Clause"
            ],
            "authors": [
                {
                    "name": "Tijs Verkoyen",
                    "email": "css_to_inline_styles@verkoyen.eu",
                    "role": "Developer"
                }
            ],
            "description": "CssToInlineStyles is a class that enables you to convert HTML-pages/files into HTML-pages/files with inline styles. This is very useful when you're sending emails.",
            "homepage": "https://github.com/tijsverkoyen/CssToInlineStyles",
            "time": "2020-07-13T06:12:54+00:00"
        },
        {
            "name": "twig/twig",
            "version": "v1.43.1",
            "source": {
                "type": "git",
                "url": "https://github.com/twigphp/Twig.git",
                "reference": "2311602f6a208715252febe682fa7c38e56a3373"
            },
            "dist": {
                "type": "zip",
                "url": "https://api.github.com/repos/twigphp/Twig/zipball/2311602f6a208715252febe682fa7c38e56a3373",
                "reference": "2311602f6a208715252febe682fa7c38e56a3373",
                "shasum": ""
            },
            "require": {
                "php": ">=7.1.3",
                "symfony/polyfill-ctype": "^1.8"
            },
            "require-dev": {
                "psr/container": "^1.0",
                "symfony/phpunit-bridge": "^4.4.9|^5.0.9"
            },
            "type": "library",
            "extra": {
                "branch-alias": {
                    "dev-master": "1.43-dev"
                }
            },
            "autoload": {
                "psr-0": {
                    "Twig_": "lib/"
                },
                "psr-4": {
                    "Twig\\": "src/"
                }
            },
            "notification-url": "https://packagist.org/downloads/",
            "license": [
                "BSD-3-Clause"
            ],
            "authors": [
                {
                    "name": "Fabien Potencier",
                    "email": "fabien@symfony.com",
                    "homepage": "http://fabien.potencier.org",
                    "role": "Lead Developer"
                },
                {
                    "name": "Twig Team",
                    "role": "Contributors"
                },
                {
                    "name": "Armin Ronacher",
                    "email": "armin.ronacher@active-4.com",
                    "role": "Project Founder"
                }
            ],
            "description": "Twig, the flexible, fast, and secure template language for PHP",
            "homepage": "https://twig.symfony.com",
            "keywords": [
                "templating"
            ],
            "time": "2020-08-05T15:05:05+00:00"
        },
        {
            "name": "willdurand/jsonp-callback-validator",
            "version": "v1.1.0",
            "source": {
                "type": "git",
                "url": "https://github.com/willdurand/JsonpCallbackValidator.git",
                "reference": "1a7d388bb521959e612ef50c5c7b1691b097e909"
            },
            "dist": {
                "type": "zip",
                "url": "https://api.github.com/repos/willdurand/JsonpCallbackValidator/zipball/1a7d388bb521959e612ef50c5c7b1691b097e909",
                "reference": "1a7d388bb521959e612ef50c5c7b1691b097e909",
                "shasum": ""
            },
            "require": {
                "php": ">=5.3.0"
            },
            "require-dev": {
                "phpunit/phpunit": "~3.7"
            },
            "type": "library",
            "autoload": {
                "psr-0": {
                    "JsonpCallbackValidator": "src/"
                }
            },
            "notification-url": "https://packagist.org/downloads/",
            "license": [
                "MIT"
            ],
            "authors": [
                {
                    "name": "William Durand",
                    "email": "william.durand1@gmail.com",
                    "homepage": "http://www.willdurand.fr"
                }
            ],
            "description": "JSONP callback validator.",
            "time": "2014-01-20T22:35:06+00:00"
        }
    ],
    "packages-dev": [
        {
            "name": "behat/behat",
            "version": "v3.7.0",
            "source": {
                "type": "git",
                "url": "https://github.com/Behat/Behat.git",
                "reference": "08052f739619a9e9f62f457a67302f0715e6dd13"
            },
            "dist": {
                "type": "zip",
                "url": "https://api.github.com/repos/Behat/Behat/zipball/08052f739619a9e9f62f457a67302f0715e6dd13",
                "reference": "08052f739619a9e9f62f457a67302f0715e6dd13",
                "shasum": ""
            },
            "require": {
                "behat/gherkin": "^4.6.0",
                "behat/transliterator": "^1.2",
                "ext-mbstring": "*",
                "php": ">=5.3.3",
                "psr/container": "^1.0",
                "symfony/config": "^2.7.51 || ^3.0 || ^4.0 || ^5.0",
                "symfony/console": "^2.7.51 || ^2.8.33 || ^3.3.15 || ^3.4.3 || ^4.0.3 || ^5.0",
                "symfony/dependency-injection": "^2.7.51 || ^3.0 || ^4.0 || ^5.0",
                "symfony/event-dispatcher": "^2.7.51 || ^3.0 || ^4.0 || ^5.0",
                "symfony/translation": "^2.7.51 || ^3.0 || ^4.0 || ^5.0",
                "symfony/yaml": "^2.7.51 || ^3.0 || ^4.0 || ^5.0"
            },
            "require-dev": {
                "container-interop/container-interop": "^1.2",
                "herrera-io/box": "~1.6.1",
                "phpunit/phpunit": "^4.8.36 || ^6.5.14 || ^7.5.20",
                "symfony/process": "~2.5 || ^3.0 || ^4.0 || ^5.0"
            },
            "suggest": {
                "ext-dom": "Needed to output test results in JUnit format."
            },
            "bin": [
                "bin/behat"
            ],
            "type": "library",
            "extra": {
                "branch-alias": {
                    "dev-master": "3.6.x-dev"
                }
            },
            "autoload": {
                "psr-4": {
                    "Behat\\Behat\\": "src/Behat/Behat/",
                    "Behat\\Testwork\\": "src/Behat/Testwork/"
                }
            },
            "notification-url": "https://packagist.org/downloads/",
            "license": [
                "MIT"
            ],
            "authors": [
                {
                    "name": "Konstantin Kudryashov",
                    "email": "ever.zet@gmail.com",
                    "homepage": "http://everzet.com"
                }
            ],
            "description": "Scenario-oriented BDD framework for PHP 5.3",
            "homepage": "http://behat.org/",
            "keywords": [
                "Agile",
                "BDD",
                "ScenarioBDD",
                "Scrum",
                "StoryBDD",
                "User story",
                "business",
                "development",
                "documentation",
                "examples",
                "symfony",
                "testing"
            ],
            "time": "2020-06-03T13:08:44+00:00"
        },
        {
            "name": "behat/gherkin",
            "version": "v4.6.2",
            "source": {
                "type": "git",
                "url": "https://github.com/Behat/Gherkin.git",
                "reference": "51ac4500c4dc30cbaaabcd2f25694299df666a31"
            },
            "dist": {
                "type": "zip",
                "url": "https://api.github.com/repos/Behat/Gherkin/zipball/51ac4500c4dc30cbaaabcd2f25694299df666a31",
                "reference": "51ac4500c4dc30cbaaabcd2f25694299df666a31",
                "shasum": ""
            },
            "require": {
                "php": ">=5.3.1"
            },
            "require-dev": {
                "phpunit/phpunit": "~4.5|~5",
                "symfony/phpunit-bridge": "~2.7|~3|~4",
                "symfony/yaml": "~2.3|~3|~4"
            },
            "suggest": {
                "symfony/yaml": "If you want to parse features, represented in YAML files"
            },
            "type": "library",
            "extra": {
                "branch-alias": {
                    "dev-master": "4.4-dev"
                }
            },
            "autoload": {
                "psr-0": {
                    "Behat\\Gherkin": "src/"
                }
            },
            "notification-url": "https://packagist.org/downloads/",
            "license": [
                "MIT"
            ],
            "authors": [
                {
                    "name": "Konstantin Kudryashov",
                    "email": "ever.zet@gmail.com",
                    "homepage": "http://everzet.com"
                }
            ],
            "description": "Gherkin DSL parser for PHP 5.3",
            "homepage": "http://behat.org/",
            "keywords": [
                "BDD",
                "Behat",
                "Cucumber",
                "DSL",
                "gherkin",
                "parser"
            ],
            "time": "2020-03-17T14:03:26+00:00"
        },
        {
            "name": "behat/transliterator",
            "version": "v1.3.0",
            "source": {
                "type": "git",
                "url": "https://github.com/Behat/Transliterator.git",
                "reference": "3c4ec1d77c3d05caa1f0bf8fb3aae4845005c7fc"
            },
            "dist": {
                "type": "zip",
                "url": "https://api.github.com/repos/Behat/Transliterator/zipball/3c4ec1d77c3d05caa1f0bf8fb3aae4845005c7fc",
                "reference": "3c4ec1d77c3d05caa1f0bf8fb3aae4845005c7fc",
                "shasum": ""
            },
            "require": {
                "php": ">=5.3.3"
            },
            "require-dev": {
                "chuyskywalker/rolling-curl": "^3.1",
                "php-yaoi/php-yaoi": "^1.0",
                "phpunit/phpunit": "^4.8.36|^6.3"
            },
            "type": "library",
            "extra": {
                "branch-alias": {
                    "dev-master": "1.2-dev"
                }
            },
            "autoload": {
                "psr-4": {
                    "Behat\\Transliterator\\": "src/Behat/Transliterator"
                }
            },
            "notification-url": "https://packagist.org/downloads/",
            "license": [
                "Artistic-1.0"
            ],
            "description": "String transliterator",
            "keywords": [
                "i18n",
                "slug",
                "transliterator"
            ],
            "time": "2020-01-14T16:39:13+00:00"
        },
        {
            "name": "composer/semver",
            "version": "1.5.1",
            "source": {
                "type": "git",
                "url": "https://github.com/composer/semver.git",
                "reference": "c6bea70230ef4dd483e6bbcab6005f682ed3a8de"
            },
            "dist": {
                "type": "zip",
                "url": "https://api.github.com/repos/composer/semver/zipball/c6bea70230ef4dd483e6bbcab6005f682ed3a8de",
                "reference": "c6bea70230ef4dd483e6bbcab6005f682ed3a8de",
                "shasum": ""
            },
            "require": {
                "php": "^5.3.2 || ^7.0"
            },
            "require-dev": {
                "phpunit/phpunit": "^4.5 || ^5.0.5"
            },
            "type": "library",
            "extra": {
                "branch-alias": {
                    "dev-master": "1.x-dev"
                }
            },
            "autoload": {
                "psr-4": {
                    "Composer\\Semver\\": "src"
                }
            },
            "notification-url": "https://packagist.org/downloads/",
            "license": [
                "MIT"
            ],
            "authors": [
                {
                    "name": "Nils Adermann",
                    "email": "naderman@naderman.de",
                    "homepage": "http://www.naderman.de"
                },
                {
                    "name": "Jordi Boggiano",
                    "email": "j.boggiano@seld.be",
                    "homepage": "http://seld.be"
                },
                {
                    "name": "Rob Bast",
                    "email": "rob.bast@gmail.com",
                    "homepage": "http://robbast.nl"
                }
            ],
            "description": "Semver library that offers utilities, version constraint parsing and validation.",
            "keywords": [
                "semantic",
                "semver",
                "validation",
                "versioning"
            ],
            "time": "2020-01-13T12:06:48+00:00"
        },
        {
            "name": "composer/xdebug-handler",
            "version": "1.4.3",
            "source": {
                "type": "git",
                "url": "https://github.com/composer/xdebug-handler.git",
                "reference": "ebd27a9866ae8254e873866f795491f02418c5a5"
            },
            "dist": {
                "type": "zip",
                "url": "https://api.github.com/repos/composer/xdebug-handler/zipball/ebd27a9866ae8254e873866f795491f02418c5a5",
                "reference": "ebd27a9866ae8254e873866f795491f02418c5a5",
                "shasum": ""
            },
            "require": {
                "php": "^5.3.2 || ^7.0 || ^8.0",
                "psr/log": "^1.0"
            },
            "require-dev": {
                "phpunit/phpunit": "^4.8.35 || ^5.7 || 6.5 - 8"
            },
            "type": "library",
            "autoload": {
                "psr-4": {
                    "Composer\\XdebugHandler\\": "src"
                }
            },
            "notification-url": "https://packagist.org/downloads/",
            "license": [
                "MIT"
            ],
            "authors": [
                {
                    "name": "John Stevenson",
                    "email": "john-stevenson@blueyonder.co.uk"
                }
            ],
            "description": "Restarts a process without Xdebug.",
            "keywords": [
                "Xdebug",
                "performance"
            ],
<<<<<<< HEAD
            "time": "2020-08-19T10:27:58+00:00"
=======
            "time": "2019-11-06T16:40:04+00:00"
>>>>>>> 42b0acec
        },
        {
            "name": "friendsofphp/php-cs-fixer",
            "version": "v2.16.4",
            "source": {
                "type": "git",
                "url": "https://github.com/FriendsOfPHP/PHP-CS-Fixer.git",
                "reference": "1023c3458137ab052f6ff1e09621a721bfdeca13"
            },
            "dist": {
                "type": "zip",
                "url": "https://api.github.com/repos/FriendsOfPHP/PHP-CS-Fixer/zipball/1023c3458137ab052f6ff1e09621a721bfdeca13",
                "reference": "1023c3458137ab052f6ff1e09621a721bfdeca13",
                "shasum": ""
            },
            "require": {
                "composer/semver": "^1.4",
                "composer/xdebug-handler": "^1.2",
                "doctrine/annotations": "^1.2",
                "ext-json": "*",
                "ext-tokenizer": "*",
                "php": "^5.6 || ^7.0",
                "php-cs-fixer/diff": "^1.3",
                "symfony/console": "^3.4.17 || ^4.1.6 || ^5.0",
                "symfony/event-dispatcher": "^3.0 || ^4.0 || ^5.0",
                "symfony/filesystem": "^3.0 || ^4.0 || ^5.0",
                "symfony/finder": "^3.0 || ^4.0 || ^5.0",
                "symfony/options-resolver": "^3.0 || ^4.0 || ^5.0",
                "symfony/polyfill-php70": "^1.0",
                "symfony/polyfill-php72": "^1.4",
                "symfony/process": "^3.0 || ^4.0 || ^5.0",
                "symfony/stopwatch": "^3.0 || ^4.0 || ^5.0"
            },
            "require-dev": {
                "johnkary/phpunit-speedtrap": "^1.1 || ^2.0 || ^3.0",
                "justinrainbow/json-schema": "^5.0",
                "keradus/cli-executor": "^1.2",
                "mikey179/vfsstream": "^1.6",
                "php-coveralls/php-coveralls": "^2.1",
                "php-cs-fixer/accessible-object": "^1.0",
                "php-cs-fixer/phpunit-constraint-isidenticalstring": "^1.1",
                "php-cs-fixer/phpunit-constraint-xmlmatchesxsd": "^1.1",
                "phpunit/phpunit": "^5.7.27 || ^6.5.14 || ^7.1",
                "phpunitgoodpractices/traits": "^1.8",
                "symfony/phpunit-bridge": "^5.1",
                "symfony/yaml": "^3.0 || ^4.0 || ^5.0"
            },
            "suggest": {
                "ext-dom": "For handling output formats in XML",
                "ext-mbstring": "For handling non-UTF8 characters.",
                "php-cs-fixer/phpunit-constraint-isidenticalstring": "For IsIdenticalString constraint.",
                "php-cs-fixer/phpunit-constraint-xmlmatchesxsd": "For XmlMatchesXsd constraint.",
                "symfony/polyfill-mbstring": "When enabling `ext-mbstring` is not possible."
            },
            "bin": [
                "php-cs-fixer"
            ],
            "type": "application",
            "autoload": {
                "psr-4": {
                    "PhpCsFixer\\": "src/"
                },
                "classmap": [
                    "tests/Test/AbstractFixerTestCase.php",
                    "tests/Test/AbstractIntegrationCaseFactory.php",
                    "tests/Test/AbstractIntegrationTestCase.php",
                    "tests/Test/Assert/AssertTokensTrait.php",
                    "tests/Test/IntegrationCase.php",
                    "tests/Test/IntegrationCaseFactory.php",
                    "tests/Test/IntegrationCaseFactoryInterface.php",
                    "tests/Test/InternalIntegrationCaseFactory.php",
                    "tests/Test/IsIdenticalConstraint.php",
                    "tests/TestCase.php"
                ]
            },
            "notification-url": "https://packagist.org/downloads/",
            "license": [
                "MIT"
            ],
            "authors": [
                {
                    "name": "Fabien Potencier",
                    "email": "fabien@symfony.com"
                },
                {
                    "name": "Dariusz Rumiński",
                    "email": "dariusz.ruminski@gmail.com"
                }
            ],
            "description": "A tool to automatically fix PHP code style",
<<<<<<< HEAD
=======
            "support": {
                "issues": "https://github.com/FriendsOfPHP/PHP-CS-Fixer/issues",
                "source": "https://github.com/FriendsOfPHP/PHP-CS-Fixer/tree/v2.16.4"
            },
            "funding": [
                {
                    "url": "https://github.com/keradus",
                    "type": "github"
                }
            ],
>>>>>>> 42b0acec
            "time": "2020-06-27T23:57:46+00:00"
        },
        {
            "name": "johnkary/phpunit-speedtrap",
            "version": "v3.2.0",
            "source": {
                "type": "git",
                "url": "https://github.com/johnkary/phpunit-speedtrap.git",
                "reference": "8c0e149b80c6e86c33315f05699512678655c158"
            },
            "dist": {
                "type": "zip",
                "url": "https://api.github.com/repos/johnkary/phpunit-speedtrap/zipball/8c0e149b80c6e86c33315f05699512678655c158",
                "reference": "8c0e149b80c6e86c33315f05699512678655c158",
                "shasum": ""
            },
            "require": {
                "php": ">=7.1",
                "phpunit/phpunit": "^7.0 || ^8.0 || ^9.0"
            },
            "type": "library",
            "extra": {
                "branch-alias": {
                    "dev-master": "3.2-dev"
                }
            },
            "autoload": {
                "psr-4": {
                    "JohnKary\\PHPUnit\\Listener\\": "src/"
                }
            },
            "notification-url": "https://packagist.org/downloads/",
            "license": [
                "MIT"
            ],
            "authors": [
                {
                    "name": "John Kary",
                    "email": "john@johnkary.net"
                }
            ],
            "description": "Find and report on slow tests in your PHPUnit test suite",
            "homepage": "https://github.com/johnkary/phpunit-speedtrap",
            "keywords": [
                "phpunit",
                "profile",
                "slow"
            ],
            "time": "2020-02-12T16:19:51+00:00"
        },
        {
            "name": "mikey179/vfsstream",
            "version": "v1.6.8",
            "source": {
                "type": "git",
                "url": "https://github.com/bovigo/vfsStream.git",
                "reference": "231c73783ebb7dd9ec77916c10037eff5a2b6efe"
            },
            "dist": {
                "type": "zip",
                "url": "https://api.github.com/repos/bovigo/vfsStream/zipball/231c73783ebb7dd9ec77916c10037eff5a2b6efe",
                "reference": "231c73783ebb7dd9ec77916c10037eff5a2b6efe",
                "shasum": ""
            },
            "require": {
                "php": ">=5.3.0"
            },
            "require-dev": {
                "phpunit/phpunit": "^4.5|^5.0"
            },
            "type": "library",
            "extra": {
                "branch-alias": {
                    "dev-master": "1.6.x-dev"
                }
            },
            "autoload": {
                "psr-0": {
                    "org\\bovigo\\vfs\\": "src/main/php"
                }
            },
            "notification-url": "https://packagist.org/downloads/",
            "license": [
                "BSD-3-Clause"
            ],
            "authors": [
                {
                    "name": "Frank Kleine",
                    "homepage": "http://frankkleine.de/",
                    "role": "Developer"
                }
            ],
            "description": "Virtual file system to mock the real file system in unit tests.",
            "homepage": "http://vfs.bovigo.org/",
            "time": "2019-10-30T15:31:00+00:00"
        },
        {
            "name": "myclabs/deep-copy",
            "version": "1.10.1",
            "source": {
                "type": "git",
                "url": "https://github.com/myclabs/DeepCopy.git",
                "reference": "969b211f9a51aa1f6c01d1d2aef56d3bd91598e5"
            },
            "dist": {
                "type": "zip",
                "url": "https://api.github.com/repos/myclabs/DeepCopy/zipball/969b211f9a51aa1f6c01d1d2aef56d3bd91598e5",
                "reference": "969b211f9a51aa1f6c01d1d2aef56d3bd91598e5",
                "shasum": ""
            },
            "require": {
                "php": "^7.1 || ^8.0"
            },
            "replace": {
                "myclabs/deep-copy": "self.version"
            },
            "require-dev": {
                "doctrine/collections": "^1.0",
                "doctrine/common": "^2.6",
                "phpunit/phpunit": "^7.1"
            },
            "type": "library",
            "autoload": {
                "psr-4": {
                    "DeepCopy\\": "src/DeepCopy/"
                },
                "files": [
                    "src/DeepCopy/deep_copy.php"
                ]
            },
            "notification-url": "https://packagist.org/downloads/",
            "license": [
                "MIT"
            ],
            "description": "Create deep copies (clones) of your objects",
            "keywords": [
                "clone",
                "copy",
                "duplicate",
                "object",
                "object graph"
            ],
            "time": "2020-06-29T13:22:24+00:00"
        },
        {
            "name": "phake/phake",
            "version": "v3.1.8",
            "source": {
                "type": "git",
                "url": "https://github.com/mlively/Phake.git",
                "reference": "9f9dfb12c9ce6e38c73de9631ea2ab0f0ea36a65"
            },
            "dist": {
                "type": "zip",
                "url": "https://api.github.com/repos/mlively/Phake/zipball/9f9dfb12c9ce6e38c73de9631ea2ab0f0ea36a65",
                "reference": "9f9dfb12c9ce6e38c73de9631ea2ab0f0ea36a65",
                "shasum": ""
            },
            "require": {
                "php": ">=7",
                "sebastian/comparator": "^1.1|^2.0|^3.0|^4.0"
            },
            "require-dev": {
                "codeclimate/php-test-reporter": "dev-master",
                "doctrine/common": "2.3.*",
                "ext-soap": "*",
                "hamcrest/hamcrest-php": "1.1.*",
                "phpunit/phpunit": "^7.0"
            },
            "suggest": {
                "doctrine/common": "Allows mock annotations to use import statements for classes.",
                "hamcrest/hamcrest-php": "Use Hamcrest matchers."
            },
            "type": "library",
            "extra": {
                "branch-alias": {
                    "dev-master": "3.0.0-dev"
                }
            },
            "autoload": {
                "psr-0": {
                    "Phake": "src/"
                }
            },
            "notification-url": "https://packagist.org/downloads/",
            "license": [
                "BSD-3-Clause"
            ],
            "authors": [
                {
                    "name": "Mike Lively",
                    "email": "m@digitalsandwich.com"
                }
            ],
            "description": "The Phake mock testing library",
            "homepage": "https://github.com/mlively/Phake",
            "keywords": [
                "mock",
                "testing"
            ],
            "time": "2020-05-11T18:43:26+00:00"
        },
        {
            "name": "phar-io/manifest",
            "version": "1.0.3",
            "source": {
                "type": "git",
                "url": "https://github.com/phar-io/manifest.git",
                "reference": "7761fcacf03b4d4f16e7ccb606d4879ca431fcf4"
            },
            "dist": {
                "type": "zip",
                "url": "https://api.github.com/repos/phar-io/manifest/zipball/7761fcacf03b4d4f16e7ccb606d4879ca431fcf4",
                "reference": "7761fcacf03b4d4f16e7ccb606d4879ca431fcf4",
                "shasum": ""
            },
            "require": {
                "ext-dom": "*",
                "ext-phar": "*",
                "phar-io/version": "^2.0",
                "php": "^5.6 || ^7.0"
            },
            "type": "library",
            "extra": {
                "branch-alias": {
                    "dev-master": "1.0.x-dev"
                }
            },
            "autoload": {
                "classmap": [
                    "src/"
                ]
            },
            "notification-url": "https://packagist.org/downloads/",
            "license": [
                "BSD-3-Clause"
            ],
            "authors": [
                {
                    "name": "Arne Blankerts",
                    "email": "arne@blankerts.de",
                    "role": "Developer"
                },
                {
                    "name": "Sebastian Heuer",
                    "email": "sebastian@phpeople.de",
                    "role": "Developer"
                },
                {
                    "name": "Sebastian Bergmann",
                    "email": "sebastian@phpunit.de",
                    "role": "Developer"
                }
            ],
            "description": "Component for reading phar.io manifest information from a PHP Archive (PHAR)",
            "time": "2018-07-08T19:23:20+00:00"
        },
        {
            "name": "phar-io/version",
            "version": "2.0.1",
            "source": {
                "type": "git",
                "url": "https://github.com/phar-io/version.git",
                "reference": "45a2ec53a73c70ce41d55cedef9063630abaf1b6"
            },
            "dist": {
                "type": "zip",
                "url": "https://api.github.com/repos/phar-io/version/zipball/45a2ec53a73c70ce41d55cedef9063630abaf1b6",
                "reference": "45a2ec53a73c70ce41d55cedef9063630abaf1b6",
                "shasum": ""
            },
            "require": {
                "php": "^5.6 || ^7.0"
            },
            "type": "library",
            "autoload": {
                "classmap": [
                    "src/"
                ]
            },
            "notification-url": "https://packagist.org/downloads/",
            "license": [
                "BSD-3-Clause"
            ],
            "authors": [
                {
                    "name": "Arne Blankerts",
                    "email": "arne@blankerts.de",
                    "role": "Developer"
                },
                {
                    "name": "Sebastian Heuer",
                    "email": "sebastian@phpeople.de",
                    "role": "Developer"
                },
                {
                    "name": "Sebastian Bergmann",
                    "email": "sebastian@phpunit.de",
                    "role": "Developer"
                }
            ],
            "description": "Library for handling version information and constraints",
            "time": "2018-07-08T19:19:57+00:00"
        },
        {
            "name": "php-cs-fixer/diff",
            "version": "v1.3.0",
            "source": {
                "type": "git",
                "url": "https://github.com/PHP-CS-Fixer/diff.git",
                "reference": "78bb099e9c16361126c86ce82ec4405ebab8e756"
            },
            "dist": {
                "type": "zip",
                "url": "https://api.github.com/repos/PHP-CS-Fixer/diff/zipball/78bb099e9c16361126c86ce82ec4405ebab8e756",
                "reference": "78bb099e9c16361126c86ce82ec4405ebab8e756",
                "shasum": ""
            },
            "require": {
                "php": "^5.6 || ^7.0"
            },
            "require-dev": {
                "phpunit/phpunit": "^5.7.23 || ^6.4.3",
                "symfony/process": "^3.3"
            },
            "type": "library",
            "autoload": {
                "classmap": [
                    "src/"
                ]
            },
            "notification-url": "https://packagist.org/downloads/",
            "license": [
                "BSD-3-Clause"
            ],
            "authors": [
                {
                    "name": "Kore Nordmann",
                    "email": "mail@kore-nordmann.de"
                },
                {
                    "name": "Sebastian Bergmann",
                    "email": "sebastian@phpunit.de"
                },
                {
                    "name": "SpacePossum"
                }
            ],
            "description": "sebastian/diff v2 backport support for PHP5.6",
            "homepage": "https://github.com/PHP-CS-Fixer",
            "keywords": [
                "diff"
            ],
            "time": "2018-02-15T16:58:55+00:00"
        },
        {
            "name": "phpdocumentor/reflection-common",
            "version": "2.1.0",
            "source": {
                "type": "git",
                "url": "https://github.com/phpDocumentor/ReflectionCommon.git",
                "reference": "6568f4687e5b41b054365f9ae03fcb1ed5f2069b"
            },
            "dist": {
                "type": "zip",
                "url": "https://api.github.com/repos/phpDocumentor/ReflectionCommon/zipball/6568f4687e5b41b054365f9ae03fcb1ed5f2069b",
                "reference": "6568f4687e5b41b054365f9ae03fcb1ed5f2069b",
                "shasum": ""
            },
            "require": {
                "php": ">=7.1"
            },
            "type": "library",
            "extra": {
                "branch-alias": {
                    "dev-master": "2.x-dev"
                }
            },
            "autoload": {
                "psr-4": {
                    "phpDocumentor\\Reflection\\": "src/"
                }
            },
            "notification-url": "https://packagist.org/downloads/",
            "license": [
                "MIT"
            ],
            "authors": [
                {
                    "name": "Jaap van Otterdijk",
                    "email": "opensource@ijaap.nl"
                }
            ],
            "description": "Common reflection classes used by phpdocumentor to reflect the code structure",
            "homepage": "http://www.phpdoc.org",
            "keywords": [
                "FQSEN",
                "phpDocumentor",
                "phpdoc",
                "reflection",
                "static analysis"
            ],
            "time": "2020-04-27T09:25:28+00:00"
        },
        {
            "name": "phpdocumentor/reflection-docblock",
            "version": "4.3.4",
            "source": {
                "type": "git",
                "url": "https://github.com/phpDocumentor/ReflectionDocBlock.git",
                "reference": "da3fd972d6bafd628114f7e7e036f45944b62e9c"
            },
            "dist": {
                "type": "zip",
                "url": "https://api.github.com/repos/phpDocumentor/ReflectionDocBlock/zipball/da3fd972d6bafd628114f7e7e036f45944b62e9c",
                "reference": "da3fd972d6bafd628114f7e7e036f45944b62e9c",
                "shasum": ""
            },
            "require": {
                "php": "^7.0",
                "phpdocumentor/reflection-common": "^1.0.0 || ^2.0.0",
                "phpdocumentor/type-resolver": "~0.4 || ^1.0.0",
                "webmozart/assert": "^1.0"
            },
            "require-dev": {
                "doctrine/instantiator": "^1.0.5",
                "mockery/mockery": "^1.0",
                "phpdocumentor/type-resolver": "0.4.*",
                "phpunit/phpunit": "^6.4"
            },
            "type": "library",
            "extra": {
                "branch-alias": {
                    "dev-master": "4.x-dev"
                }
            },
            "autoload": {
                "psr-4": {
                    "phpDocumentor\\Reflection\\": [
                        "src/"
                    ]
                }
            },
            "notification-url": "https://packagist.org/downloads/",
            "license": [
                "MIT"
            ],
            "authors": [
                {
                    "name": "Mike van Riel",
                    "email": "me@mikevanriel.com"
                }
            ],
            "description": "With this component, a library can provide support for annotations via DocBlocks or otherwise retrieve information that is embedded in a DocBlock.",
            "time": "2019-12-28T18:55:12+00:00"
        },
        {
            "name": "phpdocumentor/type-resolver",
            "version": "1.0.1",
            "source": {
                "type": "git",
                "url": "https://github.com/phpDocumentor/TypeResolver.git",
                "reference": "2e32a6d48972b2c1976ed5d8967145b6cec4a4a9"
            },
            "dist": {
                "type": "zip",
                "url": "https://api.github.com/repos/phpDocumentor/TypeResolver/zipball/2e32a6d48972b2c1976ed5d8967145b6cec4a4a9",
                "reference": "2e32a6d48972b2c1976ed5d8967145b6cec4a4a9",
                "shasum": ""
            },
            "require": {
                "php": "^7.1",
                "phpdocumentor/reflection-common": "^2.0"
            },
            "require-dev": {
                "ext-tokenizer": "^7.1",
                "mockery/mockery": "~1",
                "phpunit/phpunit": "^7.0"
            },
            "type": "library",
            "extra": {
                "branch-alias": {
                    "dev-master": "1.x-dev"
                }
            },
            "autoload": {
                "psr-4": {
                    "phpDocumentor\\Reflection\\": "src"
                }
            },
            "notification-url": "https://packagist.org/downloads/",
            "license": [
                "MIT"
            ],
            "authors": [
                {
                    "name": "Mike van Riel",
                    "email": "me@mikevanriel.com"
                }
            ],
            "description": "A PSR-5 based resolver of Class names, Types and Structural Element Names",
            "time": "2019-08-22T18:11:29+00:00"
        },
        {
            "name": "phpspec/prophecy",
            "version": "v1.10.3",
            "source": {
                "type": "git",
                "url": "https://github.com/phpspec/prophecy.git",
                "reference": "451c3cd1418cf640de218914901e51b064abb093"
            },
            "dist": {
                "type": "zip",
                "url": "https://api.github.com/repos/phpspec/prophecy/zipball/451c3cd1418cf640de218914901e51b064abb093",
                "reference": "451c3cd1418cf640de218914901e51b064abb093",
                "shasum": ""
            },
            "require": {
                "doctrine/instantiator": "^1.0.2",
                "php": "^5.3|^7.0",
                "phpdocumentor/reflection-docblock": "^2.0|^3.0.2|^4.0|^5.0",
                "sebastian/comparator": "^1.2.3|^2.0|^3.0|^4.0",
                "sebastian/recursion-context": "^1.0|^2.0|^3.0|^4.0"
            },
            "require-dev": {
                "phpspec/phpspec": "^2.5 || ^3.2",
                "phpunit/phpunit": "^4.8.35 || ^5.7 || ^6.5 || ^7.1"
            },
            "type": "library",
            "extra": {
                "branch-alias": {
                    "dev-master": "1.10.x-dev"
                }
            },
            "autoload": {
                "psr-4": {
                    "Prophecy\\": "src/Prophecy"
                }
            },
            "notification-url": "https://packagist.org/downloads/",
            "license": [
                "MIT"
            ],
            "authors": [
                {
                    "name": "Konstantin Kudryashov",
                    "email": "ever.zet@gmail.com",
                    "homepage": "http://everzet.com"
                },
                {
                    "name": "Marcello Duarte",
                    "email": "marcello.duarte@gmail.com"
                }
            ],
            "description": "Highly opinionated mocking framework for PHP 5.3+",
            "homepage": "https://github.com/phpspec/prophecy",
            "keywords": [
                "Double",
                "Dummy",
                "fake",
                "mock",
                "spy",
                "stub"
            ],
            "time": "2020-03-05T15:02:03+00:00"
        },
        {
            "name": "phpstan/phpstan",
            "version": "0.12.48",
            "source": {
                "type": "git",
                "url": "https://github.com/phpstan/phpstan.git",
                "reference": "d364cfbac9ffd869570cdfea7eaa6541c3dac666"
            },
            "dist": {
                "type": "zip",
                "url": "https://api.github.com/repos/phpstan/phpstan/zipball/d364cfbac9ffd869570cdfea7eaa6541c3dac666",
                "reference": "d364cfbac9ffd869570cdfea7eaa6541c3dac666",
                "shasum": ""
            },
            "require": {
                "php": "^7.1|^8.0"
            },
            "conflict": {
                "phpstan/phpstan-shim": "*"
            },
            "bin": [
                "phpstan",
                "phpstan.phar"
            ],
            "type": "library",
            "extra": {
                "branch-alias": {
                    "dev-master": "0.12-dev"
                }
            },
            "autoload": {
                "files": [
                    "bootstrap.php"
                ]
            },
            "notification-url": "https://packagist.org/downloads/",
            "license": [
                "MIT"
            ],
            "description": "PHPStan - PHP Static Analysis Tool",
            "time": "2020-09-19T21:19:38+00:00"
        },
        {
            "name": "phpunit/php-code-coverage",
            "version": "6.1.4",
            "source": {
                "type": "git",
                "url": "https://github.com/sebastianbergmann/php-code-coverage.git",
                "reference": "807e6013b00af69b6c5d9ceb4282d0393dbb9d8d"
            },
            "dist": {
                "type": "zip",
                "url": "https://api.github.com/repos/sebastianbergmann/php-code-coverage/zipball/807e6013b00af69b6c5d9ceb4282d0393dbb9d8d",
                "reference": "807e6013b00af69b6c5d9ceb4282d0393dbb9d8d",
                "shasum": ""
            },
            "require": {
                "ext-dom": "*",
                "ext-xmlwriter": "*",
                "php": "^7.1",
                "phpunit/php-file-iterator": "^2.0",
                "phpunit/php-text-template": "^1.2.1",
                "phpunit/php-token-stream": "^3.0",
                "sebastian/code-unit-reverse-lookup": "^1.0.1",
                "sebastian/environment": "^3.1 || ^4.0",
                "sebastian/version": "^2.0.1",
                "theseer/tokenizer": "^1.1"
            },
            "require-dev": {
                "phpunit/phpunit": "^7.0"
            },
            "suggest": {
                "ext-xdebug": "^2.6.0"
            },
            "type": "library",
            "extra": {
                "branch-alias": {
                    "dev-master": "6.1-dev"
                }
            },
            "autoload": {
                "classmap": [
                    "src/"
                ]
            },
            "notification-url": "https://packagist.org/downloads/",
            "license": [
                "BSD-3-Clause"
            ],
            "authors": [
                {
                    "name": "Sebastian Bergmann",
                    "email": "sebastian@phpunit.de",
                    "role": "lead"
                }
            ],
            "description": "Library that provides collection, processing, and rendering functionality for PHP code coverage information.",
            "homepage": "https://github.com/sebastianbergmann/php-code-coverage",
            "keywords": [
                "coverage",
                "testing",
                "xunit"
            ],
            "time": "2018-10-31T16:06:48+00:00"
        },
        {
            "name": "phpunit/php-file-iterator",
            "version": "2.0.2",
            "source": {
                "type": "git",
                "url": "https://github.com/sebastianbergmann/php-file-iterator.git",
                "reference": "050bedf145a257b1ff02746c31894800e5122946"
            },
            "dist": {
                "type": "zip",
                "url": "https://api.github.com/repos/sebastianbergmann/php-file-iterator/zipball/050bedf145a257b1ff02746c31894800e5122946",
                "reference": "050bedf145a257b1ff02746c31894800e5122946",
                "shasum": ""
            },
            "require": {
                "php": "^7.1"
            },
            "require-dev": {
                "phpunit/phpunit": "^7.1"
            },
            "type": "library",
            "extra": {
                "branch-alias": {
                    "dev-master": "2.0.x-dev"
                }
            },
            "autoload": {
                "classmap": [
                    "src/"
                ]
            },
            "notification-url": "https://packagist.org/downloads/",
            "license": [
                "BSD-3-Clause"
            ],
            "authors": [
                {
                    "name": "Sebastian Bergmann",
                    "email": "sebastian@phpunit.de",
                    "role": "lead"
                }
            ],
            "description": "FilterIterator implementation that filters files based on a list of suffixes.",
            "homepage": "https://github.com/sebastianbergmann/php-file-iterator/",
            "keywords": [
                "filesystem",
                "iterator"
            ],
            "time": "2018-09-13T20:33:42+00:00"
        },
        {
            "name": "phpunit/php-text-template",
            "version": "1.2.1",
            "source": {
                "type": "git",
                "url": "https://github.com/sebastianbergmann/php-text-template.git",
                "reference": "31f8b717e51d9a2afca6c9f046f5d69fc27c8686"
            },
            "dist": {
                "type": "zip",
                "url": "https://api.github.com/repos/sebastianbergmann/php-text-template/zipball/31f8b717e51d9a2afca6c9f046f5d69fc27c8686",
                "reference": "31f8b717e51d9a2afca6c9f046f5d69fc27c8686",
                "shasum": ""
            },
            "require": {
                "php": ">=5.3.3"
            },
            "type": "library",
            "autoload": {
                "classmap": [
                    "src/"
                ]
            },
            "notification-url": "https://packagist.org/downloads/",
            "license": [
                "BSD-3-Clause"
            ],
            "authors": [
                {
                    "name": "Sebastian Bergmann",
                    "email": "sebastian@phpunit.de",
                    "role": "lead"
                }
            ],
            "description": "Simple template engine.",
            "homepage": "https://github.com/sebastianbergmann/php-text-template/",
            "keywords": [
                "template"
            ],
            "time": "2015-06-21T13:50:34+00:00"
        },
        {
            "name": "phpunit/php-timer",
            "version": "2.1.2",
            "source": {
                "type": "git",
                "url": "https://github.com/sebastianbergmann/php-timer.git",
                "reference": "1038454804406b0b5f5f520358e78c1c2f71501e"
            },
            "dist": {
                "type": "zip",
                "url": "https://api.github.com/repos/sebastianbergmann/php-timer/zipball/1038454804406b0b5f5f520358e78c1c2f71501e",
                "reference": "1038454804406b0b5f5f520358e78c1c2f71501e",
                "shasum": ""
            },
            "require": {
                "php": "^7.1"
            },
            "require-dev": {
                "phpunit/phpunit": "^7.0"
            },
            "type": "library",
            "extra": {
                "branch-alias": {
                    "dev-master": "2.1-dev"
                }
            },
            "autoload": {
                "classmap": [
                    "src/"
                ]
            },
            "notification-url": "https://packagist.org/downloads/",
            "license": [
                "BSD-3-Clause"
            ],
            "authors": [
                {
                    "name": "Sebastian Bergmann",
                    "email": "sebastian@phpunit.de",
                    "role": "lead"
                }
            ],
            "description": "Utility class for timing",
            "homepage": "https://github.com/sebastianbergmann/php-timer/",
            "keywords": [
                "timer"
            ],
            "time": "2019-06-07T04:22:29+00:00"
        },
        {
            "name": "phpunit/php-token-stream",
            "version": "3.1.1",
            "source": {
                "type": "git",
                "url": "https://github.com/sebastianbergmann/php-token-stream.git",
                "reference": "995192df77f63a59e47f025390d2d1fdf8f425ff"
            },
            "dist": {
                "type": "zip",
                "url": "https://api.github.com/repos/sebastianbergmann/php-token-stream/zipball/995192df77f63a59e47f025390d2d1fdf8f425ff",
                "reference": "995192df77f63a59e47f025390d2d1fdf8f425ff",
                "shasum": ""
            },
            "require": {
                "ext-tokenizer": "*",
                "php": "^7.1"
            },
            "require-dev": {
                "phpunit/phpunit": "^7.0"
            },
            "type": "library",
            "extra": {
                "branch-alias": {
                    "dev-master": "3.1-dev"
                }
            },
            "autoload": {
                "classmap": [
                    "src/"
                ]
            },
            "notification-url": "https://packagist.org/downloads/",
            "license": [
                "BSD-3-Clause"
            ],
            "authors": [
                {
                    "name": "Sebastian Bergmann",
                    "email": "sebastian@phpunit.de"
                }
            ],
            "description": "Wrapper around PHP's tokenizer extension.",
            "homepage": "https://github.com/sebastianbergmann/php-token-stream/",
            "keywords": [
                "tokenizer"
            ],
            "abandoned": true,
            "time": "2019-09-17T06:23:10+00:00"
        },
        {
            "name": "phpunit/phpunit",
            "version": "7.5.20",
            "source": {
                "type": "git",
                "url": "https://github.com/sebastianbergmann/phpunit.git",
                "reference": "9467db479d1b0487c99733bb1e7944d32deded2c"
            },
            "dist": {
                "type": "zip",
                "url": "https://api.github.com/repos/sebastianbergmann/phpunit/zipball/9467db479d1b0487c99733bb1e7944d32deded2c",
                "reference": "9467db479d1b0487c99733bb1e7944d32deded2c",
                "shasum": ""
            },
            "require": {
                "doctrine/instantiator": "^1.1",
                "ext-dom": "*",
                "ext-json": "*",
                "ext-libxml": "*",
                "ext-mbstring": "*",
                "ext-xml": "*",
                "myclabs/deep-copy": "^1.7",
                "phar-io/manifest": "^1.0.2",
                "phar-io/version": "^2.0",
                "php": "^7.1",
                "phpspec/prophecy": "^1.7",
                "phpunit/php-code-coverage": "^6.0.7",
                "phpunit/php-file-iterator": "^2.0.1",
                "phpunit/php-text-template": "^1.2.1",
                "phpunit/php-timer": "^2.1",
                "sebastian/comparator": "^3.0",
                "sebastian/diff": "^3.0",
                "sebastian/environment": "^4.0",
                "sebastian/exporter": "^3.1",
                "sebastian/global-state": "^2.0",
                "sebastian/object-enumerator": "^3.0.3",
                "sebastian/resource-operations": "^2.0",
                "sebastian/version": "^2.0.1"
            },
            "conflict": {
                "phpunit/phpunit-mock-objects": "*"
            },
            "require-dev": {
                "ext-pdo": "*"
            },
            "suggest": {
                "ext-soap": "*",
                "ext-xdebug": "*",
                "phpunit/php-invoker": "^2.0"
            },
            "bin": [
                "phpunit"
            ],
            "type": "library",
            "extra": {
                "branch-alias": {
                    "dev-master": "7.5-dev"
                }
            },
            "autoload": {
                "classmap": [
                    "src/"
                ]
            },
            "notification-url": "https://packagist.org/downloads/",
            "license": [
                "BSD-3-Clause"
            ],
            "authors": [
                {
                    "name": "Sebastian Bergmann",
                    "email": "sebastian@phpunit.de",
                    "role": "lead"
                }
            ],
            "description": "The PHP Unit Testing framework.",
            "homepage": "https://phpunit.de/",
            "keywords": [
                "phpunit",
                "testing",
                "xunit"
            ],
            "time": "2020-01-08T08:45:45+00:00"
        },
        {
            "name": "sebastian/code-unit-reverse-lookup",
            "version": "1.0.1",
            "source": {
                "type": "git",
                "url": "https://github.com/sebastianbergmann/code-unit-reverse-lookup.git",
                "reference": "4419fcdb5eabb9caa61a27c7a1db532a6b55dd18"
            },
            "dist": {
                "type": "zip",
                "url": "https://api.github.com/repos/sebastianbergmann/code-unit-reverse-lookup/zipball/4419fcdb5eabb9caa61a27c7a1db532a6b55dd18",
                "reference": "4419fcdb5eabb9caa61a27c7a1db532a6b55dd18",
                "shasum": ""
            },
            "require": {
                "php": "^5.6 || ^7.0"
            },
            "require-dev": {
                "phpunit/phpunit": "^5.7 || ^6.0"
            },
            "type": "library",
            "extra": {
                "branch-alias": {
                    "dev-master": "1.0.x-dev"
                }
            },
            "autoload": {
                "classmap": [
                    "src/"
                ]
            },
            "notification-url": "https://packagist.org/downloads/",
            "license": [
                "BSD-3-Clause"
            ],
            "authors": [
                {
                    "name": "Sebastian Bergmann",
                    "email": "sebastian@phpunit.de"
                }
            ],
            "description": "Looks up which function or method a line of code belongs to",
            "homepage": "https://github.com/sebastianbergmann/code-unit-reverse-lookup/",
            "time": "2017-03-04T06:30:41+00:00"
        },
        {
            "name": "sebastian/comparator",
            "version": "3.0.2",
            "source": {
                "type": "git",
                "url": "https://github.com/sebastianbergmann/comparator.git",
                "reference": "5de4fc177adf9bce8df98d8d141a7559d7ccf6da"
            },
            "dist": {
                "type": "zip",
                "url": "https://api.github.com/repos/sebastianbergmann/comparator/zipball/5de4fc177adf9bce8df98d8d141a7559d7ccf6da",
                "reference": "5de4fc177adf9bce8df98d8d141a7559d7ccf6da",
                "shasum": ""
            },
            "require": {
                "php": "^7.1",
                "sebastian/diff": "^3.0",
                "sebastian/exporter": "^3.1"
            },
            "require-dev": {
                "phpunit/phpunit": "^7.1"
            },
            "type": "library",
            "extra": {
                "branch-alias": {
                    "dev-master": "3.0-dev"
                }
            },
            "autoload": {
                "classmap": [
                    "src/"
                ]
            },
            "notification-url": "https://packagist.org/downloads/",
            "license": [
                "BSD-3-Clause"
            ],
            "authors": [
                {
                    "name": "Jeff Welch",
                    "email": "whatthejeff@gmail.com"
                },
                {
                    "name": "Volker Dusch",
                    "email": "github@wallbash.com"
                },
                {
                    "name": "Bernhard Schussek",
                    "email": "bschussek@2bepublished.at"
                },
                {
                    "name": "Sebastian Bergmann",
                    "email": "sebastian@phpunit.de"
                }
            ],
            "description": "Provides the functionality to compare PHP values for equality",
            "homepage": "https://github.com/sebastianbergmann/comparator",
            "keywords": [
                "comparator",
                "compare",
                "equality"
            ],
            "time": "2018-07-12T15:12:46+00:00"
        },
        {
            "name": "sebastian/diff",
            "version": "3.0.2",
            "source": {
                "type": "git",
                "url": "https://github.com/sebastianbergmann/diff.git",
                "reference": "720fcc7e9b5cf384ea68d9d930d480907a0c1a29"
            },
            "dist": {
                "type": "zip",
                "url": "https://api.github.com/repos/sebastianbergmann/diff/zipball/720fcc7e9b5cf384ea68d9d930d480907a0c1a29",
                "reference": "720fcc7e9b5cf384ea68d9d930d480907a0c1a29",
                "shasum": ""
            },
            "require": {
                "php": "^7.1"
            },
            "require-dev": {
                "phpunit/phpunit": "^7.5 || ^8.0",
                "symfony/process": "^2 || ^3.3 || ^4"
            },
            "type": "library",
            "extra": {
                "branch-alias": {
                    "dev-master": "3.0-dev"
                }
            },
            "autoload": {
                "classmap": [
                    "src/"
                ]
            },
            "notification-url": "https://packagist.org/downloads/",
            "license": [
                "BSD-3-Clause"
            ],
            "authors": [
                {
                    "name": "Kore Nordmann",
                    "email": "mail@kore-nordmann.de"
                },
                {
                    "name": "Sebastian Bergmann",
                    "email": "sebastian@phpunit.de"
                }
            ],
            "description": "Diff implementation",
            "homepage": "https://github.com/sebastianbergmann/diff",
            "keywords": [
                "diff",
                "udiff",
                "unidiff",
                "unified diff"
            ],
            "time": "2019-02-04T06:01:07+00:00"
        },
        {
            "name": "sebastian/environment",
            "version": "4.2.3",
            "source": {
                "type": "git",
                "url": "https://github.com/sebastianbergmann/environment.git",
                "reference": "464c90d7bdf5ad4e8a6aea15c091fec0603d4368"
            },
            "dist": {
                "type": "zip",
                "url": "https://api.github.com/repos/sebastianbergmann/environment/zipball/464c90d7bdf5ad4e8a6aea15c091fec0603d4368",
                "reference": "464c90d7bdf5ad4e8a6aea15c091fec0603d4368",
                "shasum": ""
            },
            "require": {
                "php": "^7.1"
            },
            "require-dev": {
                "phpunit/phpunit": "^7.5"
            },
            "suggest": {
                "ext-posix": "*"
            },
            "type": "library",
            "extra": {
                "branch-alias": {
                    "dev-master": "4.2-dev"
                }
            },
            "autoload": {
                "classmap": [
                    "src/"
                ]
            },
            "notification-url": "https://packagist.org/downloads/",
            "license": [
                "BSD-3-Clause"
            ],
            "authors": [
                {
                    "name": "Sebastian Bergmann",
                    "email": "sebastian@phpunit.de"
                }
            ],
            "description": "Provides functionality to handle HHVM/PHP environments",
            "homepage": "http://www.github.com/sebastianbergmann/environment",
            "keywords": [
                "Xdebug",
                "environment",
                "hhvm"
            ],
            "time": "2019-11-20T08:46:58+00:00"
        },
        {
            "name": "sebastian/exporter",
            "version": "3.1.2",
            "source": {
                "type": "git",
                "url": "https://github.com/sebastianbergmann/exporter.git",
                "reference": "68609e1261d215ea5b21b7987539cbfbe156ec3e"
            },
            "dist": {
                "type": "zip",
                "url": "https://api.github.com/repos/sebastianbergmann/exporter/zipball/68609e1261d215ea5b21b7987539cbfbe156ec3e",
                "reference": "68609e1261d215ea5b21b7987539cbfbe156ec3e",
                "shasum": ""
            },
            "require": {
                "php": "^7.0",
                "sebastian/recursion-context": "^3.0"
            },
            "require-dev": {
                "ext-mbstring": "*",
                "phpunit/phpunit": "^6.0"
            },
            "type": "library",
            "extra": {
                "branch-alias": {
                    "dev-master": "3.1.x-dev"
                }
            },
            "autoload": {
                "classmap": [
                    "src/"
                ]
            },
            "notification-url": "https://packagist.org/downloads/",
            "license": [
                "BSD-3-Clause"
            ],
            "authors": [
                {
                    "name": "Sebastian Bergmann",
                    "email": "sebastian@phpunit.de"
                },
                {
                    "name": "Jeff Welch",
                    "email": "whatthejeff@gmail.com"
                },
                {
                    "name": "Volker Dusch",
                    "email": "github@wallbash.com"
                },
                {
                    "name": "Adam Harvey",
                    "email": "aharvey@php.net"
                },
                {
                    "name": "Bernhard Schussek",
                    "email": "bschussek@gmail.com"
                }
            ],
            "description": "Provides the functionality to export PHP variables for visualization",
            "homepage": "http://www.github.com/sebastianbergmann/exporter",
            "keywords": [
                "export",
                "exporter"
            ],
            "time": "2019-09-14T09:02:43+00:00"
        },
        {
            "name": "sebastian/global-state",
            "version": "2.0.0",
            "source": {
                "type": "git",
                "url": "https://github.com/sebastianbergmann/global-state.git",
                "reference": "e8ba02eed7bbbb9e59e43dedd3dddeff4a56b0c4"
            },
            "dist": {
                "type": "zip",
                "url": "https://api.github.com/repos/sebastianbergmann/global-state/zipball/e8ba02eed7bbbb9e59e43dedd3dddeff4a56b0c4",
                "reference": "e8ba02eed7bbbb9e59e43dedd3dddeff4a56b0c4",
                "shasum": ""
            },
            "require": {
                "php": "^7.0"
            },
            "require-dev": {
                "phpunit/phpunit": "^6.0"
            },
            "suggest": {
                "ext-uopz": "*"
            },
            "type": "library",
            "extra": {
                "branch-alias": {
                    "dev-master": "2.0-dev"
                }
            },
            "autoload": {
                "classmap": [
                    "src/"
                ]
            },
            "notification-url": "https://packagist.org/downloads/",
            "license": [
                "BSD-3-Clause"
            ],
            "authors": [
                {
                    "name": "Sebastian Bergmann",
                    "email": "sebastian@phpunit.de"
                }
            ],
            "description": "Snapshotting of global state",
            "homepage": "http://www.github.com/sebastianbergmann/global-state",
            "keywords": [
                "global state"
            ],
            "time": "2017-04-27T15:39:26+00:00"
        },
        {
            "name": "sebastian/object-enumerator",
            "version": "3.0.3",
            "source": {
                "type": "git",
                "url": "https://github.com/sebastianbergmann/object-enumerator.git",
                "reference": "7cfd9e65d11ffb5af41198476395774d4c8a84c5"
            },
            "dist": {
                "type": "zip",
                "url": "https://api.github.com/repos/sebastianbergmann/object-enumerator/zipball/7cfd9e65d11ffb5af41198476395774d4c8a84c5",
                "reference": "7cfd9e65d11ffb5af41198476395774d4c8a84c5",
                "shasum": ""
            },
            "require": {
                "php": "^7.0",
                "sebastian/object-reflector": "^1.1.1",
                "sebastian/recursion-context": "^3.0"
            },
            "require-dev": {
                "phpunit/phpunit": "^6.0"
            },
            "type": "library",
            "extra": {
                "branch-alias": {
                    "dev-master": "3.0.x-dev"
                }
            },
            "autoload": {
                "classmap": [
                    "src/"
                ]
            },
            "notification-url": "https://packagist.org/downloads/",
            "license": [
                "BSD-3-Clause"
            ],
            "authors": [
                {
                    "name": "Sebastian Bergmann",
                    "email": "sebastian@phpunit.de"
                }
            ],
            "description": "Traverses array structures and object graphs to enumerate all referenced objects",
            "homepage": "https://github.com/sebastianbergmann/object-enumerator/",
            "time": "2017-08-03T12:35:26+00:00"
        },
        {
            "name": "sebastian/object-reflector",
            "version": "1.1.1",
            "source": {
                "type": "git",
                "url": "https://github.com/sebastianbergmann/object-reflector.git",
                "reference": "773f97c67f28de00d397be301821b06708fca0be"
            },
            "dist": {
                "type": "zip",
                "url": "https://api.github.com/repos/sebastianbergmann/object-reflector/zipball/773f97c67f28de00d397be301821b06708fca0be",
                "reference": "773f97c67f28de00d397be301821b06708fca0be",
                "shasum": ""
            },
            "require": {
                "php": "^7.0"
            },
            "require-dev": {
                "phpunit/phpunit": "^6.0"
            },
            "type": "library",
            "extra": {
                "branch-alias": {
                    "dev-master": "1.1-dev"
                }
            },
            "autoload": {
                "classmap": [
                    "src/"
                ]
            },
            "notification-url": "https://packagist.org/downloads/",
            "license": [
                "BSD-3-Clause"
            ],
            "authors": [
                {
                    "name": "Sebastian Bergmann",
                    "email": "sebastian@phpunit.de"
                }
            ],
            "description": "Allows reflection of object attributes, including inherited and non-public ones",
            "homepage": "https://github.com/sebastianbergmann/object-reflector/",
            "time": "2017-03-29T09:07:27+00:00"
        },
        {
            "name": "sebastian/recursion-context",
            "version": "3.0.0",
            "source": {
                "type": "git",
                "url": "https://github.com/sebastianbergmann/recursion-context.git",
                "reference": "5b0cd723502bac3b006cbf3dbf7a1e3fcefe4fa8"
            },
            "dist": {
                "type": "zip",
                "url": "https://api.github.com/repos/sebastianbergmann/recursion-context/zipball/5b0cd723502bac3b006cbf3dbf7a1e3fcefe4fa8",
                "reference": "5b0cd723502bac3b006cbf3dbf7a1e3fcefe4fa8",
                "shasum": ""
            },
            "require": {
                "php": "^7.0"
            },
            "require-dev": {
                "phpunit/phpunit": "^6.0"
            },
            "type": "library",
            "extra": {
                "branch-alias": {
                    "dev-master": "3.0.x-dev"
                }
            },
            "autoload": {
                "classmap": [
                    "src/"
                ]
            },
            "notification-url": "https://packagist.org/downloads/",
            "license": [
                "BSD-3-Clause"
            ],
            "authors": [
                {
                    "name": "Jeff Welch",
                    "email": "whatthejeff@gmail.com"
                },
                {
                    "name": "Sebastian Bergmann",
                    "email": "sebastian@phpunit.de"
                },
                {
                    "name": "Adam Harvey",
                    "email": "aharvey@php.net"
                }
            ],
            "description": "Provides functionality to recursively process PHP variables",
            "homepage": "http://www.github.com/sebastianbergmann/recursion-context",
            "time": "2017-03-03T06:23:57+00:00"
        },
        {
            "name": "sebastian/resource-operations",
            "version": "2.0.1",
            "source": {
                "type": "git",
                "url": "https://github.com/sebastianbergmann/resource-operations.git",
                "reference": "4d7a795d35b889bf80a0cc04e08d77cedfa917a9"
            },
            "dist": {
                "type": "zip",
                "url": "https://api.github.com/repos/sebastianbergmann/resource-operations/zipball/4d7a795d35b889bf80a0cc04e08d77cedfa917a9",
                "reference": "4d7a795d35b889bf80a0cc04e08d77cedfa917a9",
                "shasum": ""
            },
            "require": {
                "php": "^7.1"
            },
            "type": "library",
            "extra": {
                "branch-alias": {
                    "dev-master": "2.0-dev"
                }
            },
            "autoload": {
                "classmap": [
                    "src/"
                ]
            },
            "notification-url": "https://packagist.org/downloads/",
            "license": [
                "BSD-3-Clause"
            ],
            "authors": [
                {
                    "name": "Sebastian Bergmann",
                    "email": "sebastian@phpunit.de"
                }
            ],
            "description": "Provides a list of PHP built-in functions that operate on resources",
            "homepage": "https://www.github.com/sebastianbergmann/resource-operations",
            "time": "2018-10-04T04:07:39+00:00"
        },
        {
            "name": "sebastian/version",
            "version": "2.0.1",
            "source": {
                "type": "git",
                "url": "https://github.com/sebastianbergmann/version.git",
                "reference": "99732be0ddb3361e16ad77b68ba41efc8e979019"
            },
            "dist": {
                "type": "zip",
                "url": "https://api.github.com/repos/sebastianbergmann/version/zipball/99732be0ddb3361e16ad77b68ba41efc8e979019",
                "reference": "99732be0ddb3361e16ad77b68ba41efc8e979019",
                "shasum": ""
            },
            "require": {
                "php": ">=5.6"
            },
            "type": "library",
            "extra": {
                "branch-alias": {
                    "dev-master": "2.0.x-dev"
                }
            },
            "autoload": {
                "classmap": [
                    "src/"
                ]
            },
            "notification-url": "https://packagist.org/downloads/",
            "license": [
                "BSD-3-Clause"
            ],
            "authors": [
                {
                    "name": "Sebastian Bergmann",
                    "email": "sebastian@phpunit.de",
                    "role": "lead"
                }
            ],
            "description": "Library that helps with managing the version number of Git-hosted PHP projects",
            "homepage": "https://github.com/sebastianbergmann/version",
            "time": "2016-10-03T07:35:21+00:00"
        },
        {
            "name": "symfony/phpunit-bridge",
            "version": "v3.4.43",
            "source": {
                "type": "git",
                "url": "https://github.com/symfony/phpunit-bridge.git",
                "reference": "03f831108f7cea087be83cc6dd07d3419542a5ba"
            },
            "dist": {
                "type": "zip",
                "url": "https://api.github.com/repos/symfony/phpunit-bridge/zipball/03f831108f7cea087be83cc6dd07d3419542a5ba",
                "reference": "03f831108f7cea087be83cc6dd07d3419542a5ba",
                "shasum": ""
            },
            "require": {
                "php": ">=5.3.3"
            },
            "conflict": {
                "phpunit/phpunit": "<4.8.35|<5.4.3,>=5.0|<6.4,>=6.0|9.1.2"
            },
            "suggest": {
                "symfony/debug": "For tracking deprecated interfaces usages at runtime with DebugClassLoader"
            },
            "bin": [
                "bin/simple-phpunit"
            ],
            "type": "symfony-bridge",
            "extra": {
                "branch-alias": {
                    "dev-master": "3.4-dev"
                },
                "thanks": {
                    "name": "phpunit/phpunit",
                    "url": "https://github.com/sebastianbergmann/phpunit"
                }
            },
            "autoload": {
                "files": [
                    "bootstrap.php"
                ],
                "psr-4": {
                    "Symfony\\Bridge\\PhpUnit\\": ""
                },
                "exclude-from-classmap": [
                    "/Tests/"
                ]
            },
            "notification-url": "https://packagist.org/downloads/",
            "license": [
                "MIT"
            ],
            "authors": [
                {
                    "name": "Nicolas Grekas",
                    "email": "p@tchwork.com"
                },
                {
                    "name": "Symfony Community",
                    "homepage": "https://symfony.com/contributors"
                }
            ],
            "description": "Symfony PHPUnit Bridge",
            "homepage": "https://symfony.com",
            "time": "2020-07-22T22:00:00+00:00"
        },
        {
            "name": "theseer/tokenizer",
            "version": "1.1.3",
            "source": {
                "type": "git",
                "url": "https://github.com/theseer/tokenizer.git",
                "reference": "11336f6f84e16a720dae9d8e6ed5019efa85a0f9"
            },
            "dist": {
                "type": "zip",
                "url": "https://api.github.com/repos/theseer/tokenizer/zipball/11336f6f84e16a720dae9d8e6ed5019efa85a0f9",
                "reference": "11336f6f84e16a720dae9d8e6ed5019efa85a0f9",
                "shasum": ""
            },
            "require": {
                "ext-dom": "*",
                "ext-tokenizer": "*",
                "ext-xmlwriter": "*",
                "php": "^7.0"
            },
            "type": "library",
            "autoload": {
                "classmap": [
                    "src/"
                ]
            },
            "notification-url": "https://packagist.org/downloads/",
            "license": [
                "BSD-3-Clause"
            ],
            "authors": [
                {
                    "name": "Arne Blankerts",
                    "email": "arne@blankerts.de",
                    "role": "Developer"
                }
            ],
            "description": "A small library for converting tokenized PHP source code into XML and potentially other formats",
            "time": "2019-06-13T22:48:21+00:00"
        },
        {
            "name": "webmozart/assert",
            "version": "1.9.1",
            "source": {
                "type": "git",
                "url": "https://github.com/webmozart/assert.git",
                "reference": "bafc69caeb4d49c39fd0779086c03a3738cbb389"
            },
            "dist": {
                "type": "zip",
                "url": "https://api.github.com/repos/webmozart/assert/zipball/bafc69caeb4d49c39fd0779086c03a3738cbb389",
                "reference": "bafc69caeb4d49c39fd0779086c03a3738cbb389",
                "shasum": ""
            },
            "require": {
                "php": "^5.3.3 || ^7.0 || ^8.0",
                "symfony/polyfill-ctype": "^1.8"
            },
            "conflict": {
                "phpstan/phpstan": "<0.12.20",
                "vimeo/psalm": "<3.9.1"
            },
            "require-dev": {
                "phpunit/phpunit": "^4.8.36 || ^7.5.13"
            },
            "type": "library",
            "autoload": {
                "psr-4": {
                    "Webmozart\\Assert\\": "src/"
                }
            },
            "notification-url": "https://packagist.org/downloads/",
            "license": [
                "MIT"
            ],
            "authors": [
                {
                    "name": "Bernhard Schussek",
                    "email": "bschussek@gmail.com"
                }
            ],
            "description": "Assertions to validate method input/output with nice error messages.",
            "keywords": [
                "assert",
                "check",
                "validate"
            ],
            "time": "2020-07-08T17:02:28+00:00"
        }
    ],
    "aliases": [],
    "minimum-stability": "stable",
    "stability-flags": {
        "cssjanus/cssjanus": 20,
        "phake/phake": 0
    },
    "prefer-stable": false,
    "prefer-lowest": false,
    "platform": {
        "php": ">=7.1.3",
        "ext-curl": "*",
        "ext-fileinfo": "*",
        "ext-intl": "*",
        "ext-mbstring": "*",
        "ext-zip": "*",
        "ext-iconv": "*",
        "ext-json": "*",
        "ext-gd": "*",
        "ext-dom": "*"
    },
    "platform-dev": [],
    "platform-overrides": {
        "php": "7.1.3"
    },
    "plugin-api-version": "2.0.0"
}<|MERGE_RESOLUTION|>--- conflicted
+++ resolved
@@ -241,8 +241,6 @@
                 "zend",
                 "zikula"
             ],
-<<<<<<< HEAD
-=======
             "support": {
                 "issues": "https://github.com/composer/installers/issues",
                 "source": "https://github.com/composer/installers/tree/v1.9.0"
@@ -257,7 +255,6 @@
                     "type": "tidelift"
                 }
             ],
->>>>>>> 42b0acec
             "time": "2020-04-07T06:57:05+00:00"
         },
         {
@@ -8426,11 +8423,7 @@
                 "Xdebug",
                 "performance"
             ],
-<<<<<<< HEAD
             "time": "2020-08-19T10:27:58+00:00"
-=======
-            "time": "2019-11-06T16:40:04+00:00"
->>>>>>> 42b0acec
         },
         {
             "name": "friendsofphp/php-cs-fixer",
@@ -8521,8 +8514,6 @@
                 }
             ],
             "description": "A tool to automatically fix PHP code style",
-<<<<<<< HEAD
-=======
             "support": {
                 "issues": "https://github.com/FriendsOfPHP/PHP-CS-Fixer/issues",
                 "source": "https://github.com/FriendsOfPHP/PHP-CS-Fixer/tree/v2.16.4"
@@ -8533,7 +8524,6 @@
                     "type": "github"
                 }
             ],
->>>>>>> 42b0acec
             "time": "2020-06-27T23:57:46+00:00"
         },
         {
