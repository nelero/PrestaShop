--- conflicted
+++ resolved
@@ -7534,12 +7534,11 @@
             ],
             "support": {
                 "issues": "https://github.com/PrestaShop/TranslationToolsBundle/issues",
-                "source": "https://github.com/PrestaShop/TranslationToolsBundle/tree/v5.0.0"
-            },
-            "time": "2021-07-22T12:25:06+00:00"
-        },
-        {
-<<<<<<< HEAD
+                "source": "https://github.com/PrestaShop/TranslationToolsBundle/tree/v4.0.4"
+            },
+            "time": "2020-11-13T08:11:44+00:00"
+        },
+        {
             "name": "psr/cache",
             "version": "1.0.1",
             "source": {
@@ -7551,19 +7550,6 @@
                 "type": "zip",
                 "url": "https://api.github.com/repos/php-fig/cache/zipball/d11b50ad223250cf17b86e38383413f5a6764bf8",
                 "reference": "d11b50ad223250cf17b86e38383413f5a6764bf8",
-=======
-            "name": "prestashop/welcome",
-            "version": "v6.0.7",
-            "source": {
-                "type": "git",
-                "url": "https://github.com/PrestaShop/welcome.git",
-                "reference": "3223b2e34ea2ec6e4477b0217566ab828cdb3d58"
-            },
-            "dist": {
-                "type": "zip",
-                "url": "https://api.github.com/repos/PrestaShop/welcome/zipball/3223b2e34ea2ec6e4477b0217566ab828cdb3d58",
-                "reference": "3223b2e34ea2ec6e4477b0217566ab828cdb3d58",
->>>>>>> ecc6a4d4
                 "shasum": ""
             },
             "require": {
@@ -7644,16 +7630,10 @@
                 "psr"
             ],
             "support": {
-<<<<<<< HEAD
                 "issues": "https://github.com/php-fig/container/issues",
                 "source": "https://github.com/php-fig/container/tree/1.1.1"
             },
             "time": "2021-03-05T17:36:06+00:00"
-=======
-                "source": "https://github.com/PrestaShop/welcome/tree/v6.0.7"
-            },
-            "time": "2021-08-30T16:15:05+00:00"
->>>>>>> ecc6a4d4
         },
         {
             "name": "psr/http-client",
