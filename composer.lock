{
    "_readme": [
        "This file locks the dependencies of your project to a known state",
        "Read more about it at https://getcomposer.org/doc/01-basic-usage.md#installing-dependencies",
        "This file is @generated automatically"
    ],
    "content-hash": "07eb940a744e1755a89916e002ea1903",
    "packages": [
        {
            "name": "beberlei/doctrineextensions",
            "version": "v1.3.0",
            "source": {
                "type": "git",
                "url": "https://github.com/beberlei/DoctrineExtensions.git",
                "reference": "008f162f191584a6c37c03a803f718802ba9dd9a"
            },
            "dist": {
                "type": "zip",
                "url": "https://api.github.com/repos/beberlei/DoctrineExtensions/zipball/008f162f191584a6c37c03a803f718802ba9dd9a",
                "reference": "008f162f191584a6c37c03a803f718802ba9dd9a",
                "shasum": ""
            },
            "require": {
                "doctrine/orm": "^2.7",
                "php": "^7.2 || ^8.0"
            },
            "require-dev": {
                "friendsofphp/php-cs-fixer": "^2.14",
                "nesbot/carbon": "*",
                "phpunit/phpunit": "^7.0 || ^8.0 || ^9.0",
                "symfony/yaml": "^4.2 || ^5.0",
                "zf1/zend-date": "^1.12",
                "zf1/zend-registry": "^1.12"
            },
            "type": "library",
            "autoload": {
                "psr-4": {
                    "DoctrineExtensions\\": "src/"
                }
            },
            "notification-url": "https://packagist.org/downloads/",
            "license": [
                "BSD-3-Clause"
            ],
            "authors": [
                {
                    "name": "Benjamin Eberlei",
                    "email": "kontakt@beberlei.de"
                },
                {
                    "name": "Steve Lacey",
                    "email": "steve@steve.ly"
                }
            ],
            "description": "A set of extensions to Doctrine 2 that add support for additional query functions available in MySQL, Oracle, PostgreSQL and SQLite.",
            "keywords": [
                "database",
                "doctrine",
                "orm"
            ],
            "support": {
                "source": "https://github.com/beberlei/DoctrineExtensions/tree/v1.3.0"
            },
            "time": "2020-11-29T07:37:23+00:00"
        },
        {
            "name": "bjeavons/zxcvbn-php",
            "version": "1.3.1",
            "source": {
                "type": "git",
                "url": "https://github.com/bjeavons/zxcvbn-php.git",
                "reference": "994928ae5b17ecff8baa2406832d37bdf01116c0"
            },
            "dist": {
                "type": "zip",
                "url": "https://api.github.com/repos/bjeavons/zxcvbn-php/zipball/994928ae5b17ecff8baa2406832d37bdf01116c0",
                "reference": "994928ae5b17ecff8baa2406832d37bdf01116c0",
                "shasum": ""
            },
            "require": {
                "ext-json": "*",
                "php": "^7.2 | ^8.0 | ^8.1",
                "symfony/polyfill-mbstring": ">=1.3.1"
            },
            "require-dev": {
                "php-coveralls/php-coveralls": "*",
                "phpunit/phpunit": "^8.5",
                "squizlabs/php_codesniffer": "3.*"
            },
            "suggest": {
                "ext-gmp": "Required for optimized binomial calculations (also requires PHP >= 7.3)"
            },
            "type": "library",
            "autoload": {
                "psr-4": {
                    "ZxcvbnPhp\\": "src/"
                }
            },
            "notification-url": "https://packagist.org/downloads/",
            "license": [
                "MIT"
            ],
            "authors": [
                {
                    "name": "See contributors",
                    "homepage": "https://github.com/bjeavons/zxcvbn-php"
                }
            ],
            "description": "Realistic password strength estimation PHP library based on Zxcvbn JS",
            "homepage": "https://github.com/bjeavons/zxcvbn-php",
            "keywords": [
                "password",
                "zxcvbn"
            ],
            "support": {
                "issues": "https://github.com/bjeavons/zxcvbn-php/issues",
                "source": "https://github.com/bjeavons/zxcvbn-php/tree/1.3.1"
            },
            "time": "2021-12-21T18:37:02+00:00"
        },
        {
            "name": "composer/ca-bundle",
            "version": "1.3.1",
            "source": {
                "type": "git",
                "url": "https://github.com/composer/ca-bundle.git",
                "reference": "4c679186f2aca4ab6a0f1b0b9cf9252decb44d0b"
            },
            "dist": {
                "type": "zip",
                "url": "https://api.github.com/repos/composer/ca-bundle/zipball/4c679186f2aca4ab6a0f1b0b9cf9252decb44d0b",
                "reference": "4c679186f2aca4ab6a0f1b0b9cf9252decb44d0b",
                "shasum": ""
            },
            "require": {
                "ext-openssl": "*",
                "ext-pcre": "*",
                "php": "^5.3.2 || ^7.0 || ^8.0"
            },
            "require-dev": {
                "phpstan/phpstan": "^0.12.55",
                "psr/log": "^1.0",
                "symfony/phpunit-bridge": "^4.2 || ^5",
                "symfony/process": "^2.5 || ^3.0 || ^4.0 || ^5.0 || ^6.0"
            },
            "type": "library",
            "extra": {
                "branch-alias": {
                    "dev-main": "1.x-dev"
                }
            },
            "autoload": {
                "psr-4": {
                    "Composer\\CaBundle\\": "src"
                }
            },
            "notification-url": "https://packagist.org/downloads/",
            "license": [
                "MIT"
            ],
            "authors": [
                {
                    "name": "Jordi Boggiano",
                    "email": "j.boggiano@seld.be",
                    "homepage": "http://seld.be"
                }
            ],
            "description": "Lets you find a path to the system CA bundle, and includes a fallback to the Mozilla CA bundle.",
            "keywords": [
                "cabundle",
                "cacert",
                "certificate",
                "ssl",
                "tls"
            ],
            "support": {
                "irc": "irc://irc.freenode.org/composer",
                "issues": "https://github.com/composer/ca-bundle/issues",
                "source": "https://github.com/composer/ca-bundle/tree/1.3.1"
            },
            "funding": [
                {
                    "url": "https://packagist.com",
                    "type": "custom"
                },
                {
                    "url": "https://github.com/composer",
                    "type": "github"
                },
                {
                    "url": "https://tidelift.com/funding/github/packagist/composer/composer",
                    "type": "tidelift"
                }
            ],
            "time": "2021-10-28T20:44:15+00:00"
        },
        {
            "name": "composer/installers",
            "version": "v1.12.0",
            "source": {
                "type": "git",
                "url": "https://github.com/composer/installers.git",
                "reference": "d20a64ed3c94748397ff5973488761b22f6d3f19"
            },
            "dist": {
                "type": "zip",
                "url": "https://api.github.com/repos/composer/installers/zipball/d20a64ed3c94748397ff5973488761b22f6d3f19",
                "reference": "d20a64ed3c94748397ff5973488761b22f6d3f19",
                "shasum": ""
            },
            "require": {
                "composer-plugin-api": "^1.0 || ^2.0"
            },
            "replace": {
                "roundcube/plugin-installer": "*",
                "shama/baton": "*"
            },
            "require-dev": {
                "composer/composer": "1.6.* || ^2.0",
                "composer/semver": "^1 || ^3",
                "phpstan/phpstan": "^0.12.55",
                "phpstan/phpstan-phpunit": "^0.12.16",
                "symfony/phpunit-bridge": "^4.2 || ^5",
                "symfony/process": "^2.3"
            },
            "type": "composer-plugin",
            "extra": {
                "class": "Composer\\Installers\\Plugin",
                "branch-alias": {
                    "dev-main": "1.x-dev"
                }
            },
            "autoload": {
                "psr-4": {
                    "Composer\\Installers\\": "src/Composer/Installers"
                }
            },
            "notification-url": "https://packagist.org/downloads/",
            "license": [
                "MIT"
            ],
            "authors": [
                {
                    "name": "Kyle Robinson Young",
                    "email": "kyle@dontkry.com",
                    "homepage": "https://github.com/shama"
                }
            ],
            "description": "A multi-framework Composer library installer",
            "homepage": "https://composer.github.io/installers/",
            "keywords": [
                "Craft",
                "Dolibarr",
                "Eliasis",
                "Hurad",
                "ImageCMS",
                "Kanboard",
                "Lan Management System",
                "MODX Evo",
                "MantisBT",
                "Mautic",
                "Maya",
                "OXID",
                "Plentymarkets",
                "Porto",
                "RadPHP",
                "SMF",
                "Starbug",
                "Thelia",
                "Whmcs",
                "WolfCMS",
                "agl",
                "aimeos",
                "annotatecms",
                "attogram",
                "bitrix",
                "cakephp",
                "chef",
                "cockpit",
                "codeigniter",
                "concrete5",
                "croogo",
                "dokuwiki",
                "drupal",
                "eZ Platform",
                "elgg",
                "expressionengine",
                "fuelphp",
                "grav",
                "installer",
                "itop",
                "joomla",
                "known",
                "kohana",
                "laravel",
                "lavalite",
                "lithium",
                "magento",
                "majima",
                "mako",
                "mediawiki",
                "miaoxing",
                "modulework",
                "modx",
                "moodle",
                "osclass",
                "pantheon",
                "phpbb",
                "piwik",
                "ppi",
                "processwire",
                "puppet",
                "pxcms",
                "reindex",
                "roundcube",
                "shopware",
                "silverstripe",
                "sydes",
                "sylius",
                "symfony",
                "tastyigniter",
                "typo3",
                "wordpress",
                "yawik",
                "zend",
                "zikula"
            ],
            "support": {
                "issues": "https://github.com/composer/installers/issues",
                "source": "https://github.com/composer/installers/tree/v1.12.0"
            },
            "funding": [
                {
                    "url": "https://packagist.com",
                    "type": "custom"
                },
                {
                    "url": "https://github.com/composer",
                    "type": "github"
                },
                {
                    "url": "https://tidelift.com/funding/github/packagist/composer/composer",
                    "type": "tidelift"
                }
            ],
            "time": "2021-09-13T08:19:44+00:00"
        },
        {
            "name": "cssjanus/cssjanus",
            "version": "v2.1.0",
            "source": {
                "type": "git",
                "url": "https://github.com/cssjanus/php-cssjanus.git",
                "reference": "de7483c0805750a6462b372eab55d022d555df02"
            },
            "dist": {
                "type": "zip",
                "url": "https://api.github.com/repos/cssjanus/php-cssjanus/zipball/de7483c0805750a6462b372eab55d022d555df02",
                "reference": "de7483c0805750a6462b372eab55d022d555df02",
                "shasum": ""
            },
            "require": {
                "php": ">=7.2.0"
            },
            "require-dev": {
                "mediawiki/mediawiki-phan-config": "0.10.6",
                "php-parallel-lint/php-parallel-lint": "^1.3.0",
                "phpunit/phpunit": "^8.5.15",
                "squizlabs/php_codesniffer": "^3.6.0"
            },
            "type": "library",
            "autoload": {
                "psr-0": {
                    "": "src/"
                }
            },
            "notification-url": "https://packagist.org/downloads/",
            "license": [
                "Apache-2.0"
            ],
            "authors": [
                {
                    "name": "Roan Kattouw"
                },
                {
                    "name": "Trevor Parscal"
                },
                {
                    "name": "Timo Tijhof"
                }
            ],
            "description": "Convert CSS stylesheets between left-to-right and right-to-left.",
            "support": {
                "issues": "https://github.com/cssjanus/php-cssjanus/issues",
                "source": "https://github.com/cssjanus/php-cssjanus/tree/v2.1.0"
            },
            "time": "2021-09-09T17:58:26+00:00"
        },
        {
            "name": "curl/curl",
            "version": "2.3.3",
            "source": {
                "type": "git",
                "url": "https://github.com/php-mod/curl.git",
                "reference": "ec22ad27dead47093f0944f5e651df4b12846f5a"
            },
            "dist": {
                "type": "zip",
                "url": "https://api.github.com/repos/php-mod/curl/zipball/ec22ad27dead47093f0944f5e651df4b12846f5a",
                "reference": "ec22ad27dead47093f0944f5e651df4b12846f5a",
                "shasum": ""
            },
            "require": {
                "ext-curl": "*",
                "php": "^5.6 | ^7.0 | ^8.0"
            },
            "require-dev": {
                "yoast/phpunit-polyfills": "^0.2.0"
            },
            "type": "library",
            "autoload": {
                "psr-0": {
                    "Curl": "src/"
                }
            },
            "notification-url": "https://packagist.org/downloads/",
            "license": [
                "MIT"
            ],
            "authors": [
                {
                    "name": "php-curl-class",
                    "homepage": "https://github.com/php-curl-class"
                },
                {
                    "name": "Hassan Amouhzi",
                    "email": "hassan@anezi.net",
                    "homepage": "http://hassan.amouhzi.com"
                },
                {
                    "name": "user52",
                    "homepage": "https://github.com/user52"
                }
            ],
            "description": "cURL class for PHP",
            "homepage": "https://github.com/php-mod/curl",
            "keywords": [
                "curl",
                "dot"
            ],
            "support": {
                "issues": "https://github.com/php-mod/curl/issues",
                "source": "https://github.com/php-mod/curl/tree/2.3.3"
            },
            "time": "2021-11-30T20:19:35+00:00"
        },
        {
            "name": "defuse/php-encryption",
            "version": "v2.3.1",
            "source": {
                "type": "git",
                "url": "https://github.com/defuse/php-encryption.git",
                "reference": "77880488b9954b7884c25555c2a0ea9e7053f9d2"
            },
            "dist": {
                "type": "zip",
                "url": "https://api.github.com/repos/defuse/php-encryption/zipball/77880488b9954b7884c25555c2a0ea9e7053f9d2",
                "reference": "77880488b9954b7884c25555c2a0ea9e7053f9d2",
                "shasum": ""
            },
            "require": {
                "ext-openssl": "*",
                "paragonie/random_compat": ">= 2",
                "php": ">=5.6.0"
            },
            "require-dev": {
                "phpunit/phpunit": "^4|^5|^6|^7|^8|^9"
            },
            "bin": [
                "bin/generate-defuse-key"
            ],
            "type": "library",
            "autoload": {
                "psr-4": {
                    "Defuse\\Crypto\\": "src"
                }
            },
            "notification-url": "https://packagist.org/downloads/",
            "license": [
                "MIT"
            ],
            "authors": [
                {
                    "name": "Taylor Hornby",
                    "email": "taylor@defuse.ca",
                    "homepage": "https://defuse.ca/"
                },
                {
                    "name": "Scott Arciszewski",
                    "email": "info@paragonie.com",
                    "homepage": "https://paragonie.com"
                }
            ],
            "description": "Secure PHP Encryption Library",
            "keywords": [
                "aes",
                "authenticated encryption",
                "cipher",
                "crypto",
                "cryptography",
                "encrypt",
                "encryption",
                "openssl",
                "security",
                "symmetric key cryptography"
            ],
            "support": {
                "issues": "https://github.com/defuse/php-encryption/issues",
                "source": "https://github.com/defuse/php-encryption/tree/v2.3.1"
            },
            "time": "2021-04-09T23:57:26+00:00"
        },
        {
            "name": "doctrine/annotations",
            "version": "1.13.3",
            "source": {
                "type": "git",
                "url": "https://github.com/doctrine/annotations.git",
                "reference": "648b0343343565c4a056bfc8392201385e8d89f0"
            },
            "dist": {
                "type": "zip",
                "url": "https://api.github.com/repos/doctrine/annotations/zipball/648b0343343565c4a056bfc8392201385e8d89f0",
                "reference": "648b0343343565c4a056bfc8392201385e8d89f0",
                "shasum": ""
            },
            "require": {
                "doctrine/lexer": "1.*",
                "ext-tokenizer": "*",
                "php": "^7.1 || ^8.0",
                "psr/cache": "^1 || ^2 || ^3"
            },
            "require-dev": {
                "doctrine/cache": "^1.11 || ^2.0",
                "doctrine/coding-standard": "^6.0 || ^8.1",
                "phpstan/phpstan": "^1.4.10 || ^1.8.0",
                "phpunit/phpunit": "^7.5 || ^8.0 || ^9.1.5",
                "symfony/cache": "^4.4 || ^5.2",
                "vimeo/psalm": "^4.10"
            },
            "type": "library",
            "autoload": {
                "psr-4": {
                    "Doctrine\\Common\\Annotations\\": "lib/Doctrine/Common/Annotations"
                }
            },
            "notification-url": "https://packagist.org/downloads/",
            "license": [
                "MIT"
            ],
            "authors": [
                {
                    "name": "Guilherme Blanco",
                    "email": "guilhermeblanco@gmail.com"
                },
                {
                    "name": "Roman Borschel",
                    "email": "roman@code-factory.org"
                },
                {
                    "name": "Benjamin Eberlei",
                    "email": "kontakt@beberlei.de"
                },
                {
                    "name": "Jonathan Wage",
                    "email": "jonwage@gmail.com"
                },
                {
                    "name": "Johannes Schmitt",
                    "email": "schmittjoh@gmail.com"
                }
            ],
            "description": "Docblock Annotations Parser",
            "homepage": "https://www.doctrine-project.org/projects/annotations.html",
            "keywords": [
                "annotations",
                "docblock",
                "parser"
            ],
            "support": {
                "issues": "https://github.com/doctrine/annotations/issues",
                "source": "https://github.com/doctrine/annotations/tree/1.13.3"
            },
            "time": "2022-07-02T10:48:51+00:00"
        },
        {
            "name": "doctrine/cache",
            "version": "2.1.1",
            "source": {
                "type": "git",
                "url": "https://github.com/doctrine/cache.git",
                "reference": "331b4d5dbaeab3827976273e9356b3b453c300ce"
            },
            "dist": {
                "type": "zip",
                "url": "https://api.github.com/repos/doctrine/cache/zipball/331b4d5dbaeab3827976273e9356b3b453c300ce",
                "reference": "331b4d5dbaeab3827976273e9356b3b453c300ce",
                "shasum": ""
            },
            "require": {
                "php": "~7.1 || ^8.0"
            },
            "conflict": {
                "doctrine/common": ">2.2,<2.4"
            },
            "require-dev": {
                "alcaeus/mongo-php-adapter": "^1.1",
                "cache/integration-tests": "dev-master",
                "doctrine/coding-standard": "^8.0",
                "mongodb/mongodb": "^1.1",
                "phpunit/phpunit": "^7.0 || ^8.0 || ^9.0",
                "predis/predis": "~1.0",
                "psr/cache": "^1.0 || ^2.0 || ^3.0",
                "symfony/cache": "^4.4 || ^5.2 || ^6.0@dev",
                "symfony/var-exporter": "^4.4 || ^5.2 || ^6.0@dev"
            },
            "suggest": {
                "alcaeus/mongo-php-adapter": "Required to use legacy MongoDB driver"
            },
            "type": "library",
            "autoload": {
                "psr-4": {
                    "Doctrine\\Common\\Cache\\": "lib/Doctrine/Common/Cache"
                }
            },
            "notification-url": "https://packagist.org/downloads/",
            "license": [
                "MIT"
            ],
            "authors": [
                {
                    "name": "Guilherme Blanco",
                    "email": "guilhermeblanco@gmail.com"
                },
                {
                    "name": "Roman Borschel",
                    "email": "roman@code-factory.org"
                },
                {
                    "name": "Benjamin Eberlei",
                    "email": "kontakt@beberlei.de"
                },
                {
                    "name": "Jonathan Wage",
                    "email": "jonwage@gmail.com"
                },
                {
                    "name": "Johannes Schmitt",
                    "email": "schmittjoh@gmail.com"
                }
            ],
            "description": "PHP Doctrine Cache library is a popular cache implementation that supports many different drivers such as redis, memcache, apc, mongodb and others.",
            "homepage": "https://www.doctrine-project.org/projects/cache.html",
            "keywords": [
                "abstraction",
                "apcu",
                "cache",
                "caching",
                "couchdb",
                "memcached",
                "php",
                "redis",
                "xcache"
            ],
            "support": {
                "issues": "https://github.com/doctrine/cache/issues",
                "source": "https://github.com/doctrine/cache/tree/2.1.1"
            },
            "funding": [
                {
                    "url": "https://www.doctrine-project.org/sponsorship.html",
                    "type": "custom"
                },
                {
                    "url": "https://www.patreon.com/phpdoctrine",
                    "type": "patreon"
                },
                {
                    "url": "https://tidelift.com/funding/github/packagist/doctrine%2Fcache",
                    "type": "tidelift"
                }
            ],
            "time": "2021-07-17T14:49:29+00:00"
        },
        {
            "name": "doctrine/collections",
            "version": "1.6.8",
            "source": {
                "type": "git",
                "url": "https://github.com/doctrine/collections.git",
                "reference": "1958a744696c6bb3bb0d28db2611dc11610e78af"
            },
            "dist": {
                "type": "zip",
                "url": "https://api.github.com/repos/doctrine/collections/zipball/1958a744696c6bb3bb0d28db2611dc11610e78af",
                "reference": "1958a744696c6bb3bb0d28db2611dc11610e78af",
                "shasum": ""
            },
            "require": {
                "php": "^7.1.3 || ^8.0"
            },
            "require-dev": {
                "doctrine/coding-standard": "^9.0",
                "phpstan/phpstan": "^0.12",
                "phpunit/phpunit": "^7.5 || ^8.5 || ^9.1.5",
                "vimeo/psalm": "^4.2.1"
            },
            "type": "library",
            "autoload": {
                "psr-4": {
                    "Doctrine\\Common\\Collections\\": "lib/Doctrine/Common/Collections"
                }
            },
            "notification-url": "https://packagist.org/downloads/",
            "license": [
                "MIT"
            ],
            "authors": [
                {
                    "name": "Guilherme Blanco",
                    "email": "guilhermeblanco@gmail.com"
                },
                {
                    "name": "Roman Borschel",
                    "email": "roman@code-factory.org"
                },
                {
                    "name": "Benjamin Eberlei",
                    "email": "kontakt@beberlei.de"
                },
                {
                    "name": "Jonathan Wage",
                    "email": "jonwage@gmail.com"
                },
                {
                    "name": "Johannes Schmitt",
                    "email": "schmittjoh@gmail.com"
                }
            ],
            "description": "PHP Doctrine Collections library that adds additional functionality on top of PHP arrays.",
            "homepage": "https://www.doctrine-project.org/projects/collections.html",
            "keywords": [
                "array",
                "collections",
                "iterators",
                "php"
            ],
            "support": {
                "issues": "https://github.com/doctrine/collections/issues",
                "source": "https://github.com/doctrine/collections/tree/1.6.8"
            },
            "time": "2021-08-10T18:51:53+00:00"
        },
        {
            "name": "doctrine/common",
            "version": "3.3.0",
            "source": {
                "type": "git",
                "url": "https://github.com/doctrine/common.git",
                "reference": "c824e95d4c83b7102d8bc60595445a6f7d540f96"
            },
            "dist": {
                "type": "zip",
                "url": "https://api.github.com/repos/doctrine/common/zipball/c824e95d4c83b7102d8bc60595445a6f7d540f96",
                "reference": "c824e95d4c83b7102d8bc60595445a6f7d540f96",
                "shasum": ""
            },
            "require": {
                "doctrine/persistence": "^2.0 || ^3.0",
                "php": "^7.1 || ^8.0"
            },
            "require-dev": {
                "doctrine/coding-standard": "^9.0",
                "phpstan/phpstan": "^1.4.1",
                "phpstan/phpstan-phpunit": "^1",
                "phpunit/phpunit": "^7.5.20 || ^8.5 || ^9.0",
                "squizlabs/php_codesniffer": "^3.0",
                "symfony/phpunit-bridge": "^4.0.5",
                "vimeo/psalm": "^4.4"
            },
            "type": "library",
            "autoload": {
                "psr-4": {
                    "Doctrine\\Common\\": "lib/Doctrine/Common"
                }
            },
            "notification-url": "https://packagist.org/downloads/",
            "license": [
                "MIT"
            ],
            "authors": [
                {
                    "name": "Guilherme Blanco",
                    "email": "guilhermeblanco@gmail.com"
                },
                {
                    "name": "Roman Borschel",
                    "email": "roman@code-factory.org"
                },
                {
                    "name": "Benjamin Eberlei",
                    "email": "kontakt@beberlei.de"
                },
                {
                    "name": "Jonathan Wage",
                    "email": "jonwage@gmail.com"
                },
                {
                    "name": "Johannes Schmitt",
                    "email": "schmittjoh@gmail.com"
                },
                {
                    "name": "Marco Pivetta",
                    "email": "ocramius@gmail.com"
                }
            ],
            "description": "PHP Doctrine Common project is a library that provides additional functionality that other Doctrine projects depend on such as better reflection support, proxies and much more.",
            "homepage": "https://www.doctrine-project.org/projects/common.html",
            "keywords": [
                "common",
                "doctrine",
                "php"
            ],
            "support": {
                "issues": "https://github.com/doctrine/common/issues",
                "source": "https://github.com/doctrine/common/tree/3.3.0"
            },
            "funding": [
                {
                    "url": "https://www.doctrine-project.org/sponsorship.html",
                    "type": "custom"
                },
                {
                    "url": "https://www.patreon.com/phpdoctrine",
                    "type": "patreon"
                },
                {
                    "url": "https://tidelift.com/funding/github/packagist/doctrine%2Fcommon",
                    "type": "tidelift"
                }
            ],
            "time": "2022-02-05T18:28:51+00:00"
        },
        {
            "name": "doctrine/dbal",
            "version": "2.13.8",
            "source": {
                "type": "git",
                "url": "https://github.com/doctrine/dbal.git",
                "reference": "dc9b3c3c8592c935a6e590441f9abc0f9eba335b"
            },
            "dist": {
                "type": "zip",
                "url": "https://api.github.com/repos/doctrine/dbal/zipball/dc9b3c3c8592c935a6e590441f9abc0f9eba335b",
                "reference": "dc9b3c3c8592c935a6e590441f9abc0f9eba335b",
                "shasum": ""
            },
            "require": {
                "doctrine/cache": "^1.0|^2.0",
                "doctrine/deprecations": "^0.5.3",
                "doctrine/event-manager": "^1.0",
                "ext-pdo": "*",
                "php": "^7.1 || ^8"
            },
            "require-dev": {
                "doctrine/coding-standard": "9.0.0",
                "jetbrains/phpstorm-stubs": "2021.1",
                "phpstan/phpstan": "1.4.6",
                "phpunit/phpunit": "^7.5.20|^8.5|9.5.16",
                "psalm/plugin-phpunit": "0.16.1",
                "squizlabs/php_codesniffer": "3.6.2",
                "symfony/cache": "^4.4",
                "symfony/console": "^2.0.5|^3.0|^4.0|^5.0",
                "vimeo/psalm": "4.22.0"
            },
            "suggest": {
                "symfony/console": "For helpful console commands such as SQL execution and import of files."
            },
            "bin": [
                "bin/doctrine-dbal"
            ],
            "type": "library",
            "autoload": {
                "psr-4": {
                    "Doctrine\\DBAL\\": "lib/Doctrine/DBAL"
                }
            },
            "notification-url": "https://packagist.org/downloads/",
            "license": [
                "MIT"
            ],
            "authors": [
                {
                    "name": "Guilherme Blanco",
                    "email": "guilhermeblanco@gmail.com"
                },
                {
                    "name": "Roman Borschel",
                    "email": "roman@code-factory.org"
                },
                {
                    "name": "Benjamin Eberlei",
                    "email": "kontakt@beberlei.de"
                },
                {
                    "name": "Jonathan Wage",
                    "email": "jonwage@gmail.com"
                }
            ],
            "description": "Powerful PHP database abstraction layer (DBAL) with many features for database schema introspection and management.",
            "homepage": "https://www.doctrine-project.org/projects/dbal.html",
            "keywords": [
                "abstraction",
                "database",
                "db2",
                "dbal",
                "mariadb",
                "mssql",
                "mysql",
                "oci8",
                "oracle",
                "pdo",
                "pgsql",
                "postgresql",
                "queryobject",
                "sasql",
                "sql",
                "sqlanywhere",
                "sqlite",
                "sqlserver",
                "sqlsrv"
            ],
            "support": {
                "issues": "https://github.com/doctrine/dbal/issues",
                "source": "https://github.com/doctrine/dbal/tree/2.13.8"
            },
            "funding": [
                {
                    "url": "https://www.doctrine-project.org/sponsorship.html",
                    "type": "custom"
                },
                {
                    "url": "https://www.patreon.com/phpdoctrine",
                    "type": "patreon"
                },
                {
                    "url": "https://tidelift.com/funding/github/packagist/doctrine%2Fdbal",
                    "type": "tidelift"
                }
            ],
            "time": "2022-03-09T15:25:46+00:00"
        },
        {
            "name": "doctrine/deprecations",
            "version": "v0.5.3",
            "source": {
                "type": "git",
                "url": "https://github.com/doctrine/deprecations.git",
                "reference": "9504165960a1f83cc1480e2be1dd0a0478561314"
            },
            "dist": {
                "type": "zip",
                "url": "https://api.github.com/repos/doctrine/deprecations/zipball/9504165960a1f83cc1480e2be1dd0a0478561314",
                "reference": "9504165960a1f83cc1480e2be1dd0a0478561314",
                "shasum": ""
            },
            "require": {
                "php": "^7.1|^8.0"
            },
            "require-dev": {
                "doctrine/coding-standard": "^6.0|^7.0|^8.0",
                "phpunit/phpunit": "^7.0|^8.0|^9.0",
                "psr/log": "^1.0"
            },
            "suggest": {
                "psr/log": "Allows logging deprecations via PSR-3 logger implementation"
            },
            "type": "library",
            "autoload": {
                "psr-4": {
                    "Doctrine\\Deprecations\\": "lib/Doctrine/Deprecations"
                }
            },
            "notification-url": "https://packagist.org/downloads/",
            "license": [
                "MIT"
            ],
            "description": "A small layer on top of trigger_error(E_USER_DEPRECATED) or PSR-3 logging with options to disable all deprecations or selectively for packages.",
            "homepage": "https://www.doctrine-project.org/",
            "support": {
                "issues": "https://github.com/doctrine/deprecations/issues",
                "source": "https://github.com/doctrine/deprecations/tree/v0.5.3"
            },
            "time": "2021-03-21T12:59:47+00:00"
        },
        {
            "name": "doctrine/doctrine-bundle",
            "version": "2.6.3",
            "source": {
                "type": "git",
                "url": "https://github.com/doctrine/DoctrineBundle.git",
                "reference": "527970d22b8ca6472ebd88d7c42e512550bd874e"
            },
            "dist": {
                "type": "zip",
                "url": "https://api.github.com/repos/doctrine/DoctrineBundle/zipball/527970d22b8ca6472ebd88d7c42e512550bd874e",
                "reference": "527970d22b8ca6472ebd88d7c42e512550bd874e",
                "shasum": ""
            },
            "require": {
                "doctrine/annotations": "^1",
                "doctrine/cache": "^1.11 || ^2.0",
                "doctrine/dbal": "^2.13.1|^3.3.2",
                "doctrine/persistence": "^2.2|^3",
                "doctrine/sql-formatter": "^1.0.1",
                "php": "^7.1 || ^8.0",
                "symfony/cache": "^4.3.3|^5.0|^6.0",
                "symfony/config": "^4.4.3|^5.0|^6.0",
                "symfony/console": "^3.4.30|^4.3.3|^5.0|^6.0",
                "symfony/dependency-injection": "^4.4.18|^5.0|^6.0",
                "symfony/deprecation-contracts": "^2.1|^3",
                "symfony/doctrine-bridge": "^4.4.22|^5.2.7|^6.0",
                "symfony/framework-bundle": "^3.4.30|^4.3.3|^5.0|^6.0",
                "symfony/service-contracts": "^1.1.1|^2.0|^3"
            },
            "conflict": {
                "doctrine/orm": "<2.10|>=3.0",
                "twig/twig": "<1.34|>=2.0,<2.4"
            },
            "require-dev": {
                "doctrine/coding-standard": "^9.0",
                "doctrine/orm": "^2.10 || ^3.0",
                "friendsofphp/proxy-manager-lts": "^1.0",
                "phpunit/phpunit": "^7.5 || ^8.0 || ^9.3 || ^10.0",
                "psalm/plugin-phpunit": "^0.16.1",
                "psalm/plugin-symfony": "^3",
                "psr/log": "^1.1.4|^2.0|^3.0",
                "symfony/phpunit-bridge": "^5.2|^6.0",
                "symfony/property-info": "^4.3.3|^5.0|^6.0",
                "symfony/proxy-manager-bridge": "^3.4|^4.3.3|^5.0|^6.0",
                "symfony/security-bundle": "^4.4|^5.0|^6.0",
                "symfony/twig-bridge": "^3.4.30|^4.3.3|^5.0|^6.0",
                "symfony/validator": "^3.4.30|^4.3.3|^5.0|^6.0",
                "symfony/web-profiler-bundle": "^3.4.30|^4.3.3|^5.0|^6.0",
                "symfony/yaml": "^3.4.30|^4.3.3|^5.0|^6.0",
                "twig/twig": "^1.34|^2.12|^3.0",
                "vimeo/psalm": "^4.7"
            },
            "suggest": {
                "doctrine/orm": "The Doctrine ORM integration is optional in the bundle.",
                "ext-pdo": "*",
                "symfony/web-profiler-bundle": "To use the data collector."
            },
            "type": "symfony-bundle",
            "autoload": {
                "psr-4": {
                    "Doctrine\\Bundle\\DoctrineBundle\\": ""
                }
            },
            "notification-url": "https://packagist.org/downloads/",
            "license": [
                "MIT"
            ],
            "authors": [
                {
                    "name": "Fabien Potencier",
                    "email": "fabien@symfony.com"
                },
                {
                    "name": "Benjamin Eberlei",
                    "email": "kontakt@beberlei.de"
                },
                {
                    "name": "Symfony Community",
                    "homepage": "https://symfony.com/contributors"
                },
                {
                    "name": "Doctrine Project",
                    "homepage": "https://www.doctrine-project.org/"
                }
            ],
            "description": "Symfony DoctrineBundle",
            "homepage": "https://www.doctrine-project.org",
            "keywords": [
                "database",
                "dbal",
                "orm",
                "persistence"
            ],
            "support": {
                "issues": "https://github.com/doctrine/DoctrineBundle/issues",
                "source": "https://github.com/doctrine/DoctrineBundle/tree/2.6.3"
            },
            "funding": [
                {
                    "url": "https://www.doctrine-project.org/sponsorship.html",
                    "type": "custom"
                },
                {
                    "url": "https://www.patreon.com/phpdoctrine",
                    "type": "patreon"
                },
                {
                    "url": "https://tidelift.com/funding/github/packagist/doctrine%2Fdoctrine-bundle",
                    "type": "tidelift"
                }
            ],
            "time": "2022-04-22T09:59:53+00:00"
        },
        {
            "name": "doctrine/event-manager",
            "version": "1.1.1",
            "source": {
                "type": "git",
                "url": "https://github.com/doctrine/event-manager.git",
                "reference": "41370af6a30faa9dc0368c4a6814d596e81aba7f"
            },
            "dist": {
                "type": "zip",
                "url": "https://api.github.com/repos/doctrine/event-manager/zipball/41370af6a30faa9dc0368c4a6814d596e81aba7f",
                "reference": "41370af6a30faa9dc0368c4a6814d596e81aba7f",
                "shasum": ""
            },
            "require": {
                "php": "^7.1 || ^8.0"
            },
            "conflict": {
                "doctrine/common": "<2.9@dev"
            },
            "require-dev": {
                "doctrine/coding-standard": "^6.0",
                "phpunit/phpunit": "^7.0"
            },
            "type": "library",
            "extra": {
                "branch-alias": {
                    "dev-master": "1.0.x-dev"
                }
            },
            "autoload": {
                "psr-4": {
                    "Doctrine\\Common\\": "lib/Doctrine/Common"
                }
            },
            "notification-url": "https://packagist.org/downloads/",
            "license": [
                "MIT"
            ],
            "authors": [
                {
                    "name": "Guilherme Blanco",
                    "email": "guilhermeblanco@gmail.com"
                },
                {
                    "name": "Roman Borschel",
                    "email": "roman@code-factory.org"
                },
                {
                    "name": "Benjamin Eberlei",
                    "email": "kontakt@beberlei.de"
                },
                {
                    "name": "Jonathan Wage",
                    "email": "jonwage@gmail.com"
                },
                {
                    "name": "Johannes Schmitt",
                    "email": "schmittjoh@gmail.com"
                },
                {
                    "name": "Marco Pivetta",
                    "email": "ocramius@gmail.com"
                }
            ],
            "description": "The Doctrine Event Manager is a simple PHP event system that was built to be used with the various Doctrine projects.",
            "homepage": "https://www.doctrine-project.org/projects/event-manager.html",
            "keywords": [
                "event",
                "event dispatcher",
                "event manager",
                "event system",
                "events"
            ],
            "support": {
                "issues": "https://github.com/doctrine/event-manager/issues",
                "source": "https://github.com/doctrine/event-manager/tree/1.1.x"
            },
            "funding": [
                {
                    "url": "https://www.doctrine-project.org/sponsorship.html",
                    "type": "custom"
                },
                {
                    "url": "https://www.patreon.com/phpdoctrine",
                    "type": "patreon"
                },
                {
                    "url": "https://tidelift.com/funding/github/packagist/doctrine%2Fevent-manager",
                    "type": "tidelift"
                }
            ],
            "time": "2020-05-29T18:28:51+00:00"
        },
        {
            "name": "doctrine/inflector",
            "version": "2.0.4",
            "source": {
                "type": "git",
                "url": "https://github.com/doctrine/inflector.git",
                "reference": "8b7ff3e4b7de6b2c84da85637b59fd2880ecaa89"
            },
            "dist": {
                "type": "zip",
                "url": "https://api.github.com/repos/doctrine/inflector/zipball/8b7ff3e4b7de6b2c84da85637b59fd2880ecaa89",
                "reference": "8b7ff3e4b7de6b2c84da85637b59fd2880ecaa89",
                "shasum": ""
            },
            "require": {
                "php": "^7.2 || ^8.0"
            },
            "require-dev": {
                "doctrine/coding-standard": "^8.2",
                "phpstan/phpstan": "^0.12",
                "phpstan/phpstan-phpunit": "^0.12",
                "phpstan/phpstan-strict-rules": "^0.12",
                "phpunit/phpunit": "^7.0 || ^8.0 || ^9.0",
                "vimeo/psalm": "^4.10"
            },
            "type": "library",
            "autoload": {
                "psr-4": {
                    "Doctrine\\Inflector\\": "lib/Doctrine/Inflector"
                }
            },
            "notification-url": "https://packagist.org/downloads/",
            "license": [
                "MIT"
            ],
            "authors": [
                {
                    "name": "Guilherme Blanco",
                    "email": "guilhermeblanco@gmail.com"
                },
                {
                    "name": "Roman Borschel",
                    "email": "roman@code-factory.org"
                },
                {
                    "name": "Benjamin Eberlei",
                    "email": "kontakt@beberlei.de"
                },
                {
                    "name": "Jonathan Wage",
                    "email": "jonwage@gmail.com"
                },
                {
                    "name": "Johannes Schmitt",
                    "email": "schmittjoh@gmail.com"
                }
            ],
            "description": "PHP Doctrine Inflector is a small library that can perform string manipulations with regard to upper/lowercase and singular/plural forms of words.",
            "homepage": "https://www.doctrine-project.org/projects/inflector.html",
            "keywords": [
                "inflection",
                "inflector",
                "lowercase",
                "manipulation",
                "php",
                "plural",
                "singular",
                "strings",
                "uppercase",
                "words"
            ],
            "support": {
                "issues": "https://github.com/doctrine/inflector/issues",
                "source": "https://github.com/doctrine/inflector/tree/2.0.4"
            },
            "funding": [
                {
                    "url": "https://www.doctrine-project.org/sponsorship.html",
                    "type": "custom"
                },
                {
                    "url": "https://www.patreon.com/phpdoctrine",
                    "type": "patreon"
                },
                {
                    "url": "https://tidelift.com/funding/github/packagist/doctrine%2Finflector",
                    "type": "tidelift"
                }
            ],
            "time": "2021-10-22T20:16:43+00:00"
        },
        {
            "name": "doctrine/instantiator",
            "version": "1.4.1",
            "source": {
                "type": "git",
                "url": "https://github.com/doctrine/instantiator.git",
                "reference": "10dcfce151b967d20fde1b34ae6640712c3891bc"
            },
            "dist": {
                "type": "zip",
                "url": "https://api.github.com/repos/doctrine/instantiator/zipball/10dcfce151b967d20fde1b34ae6640712c3891bc",
                "reference": "10dcfce151b967d20fde1b34ae6640712c3891bc",
                "shasum": ""
            },
            "require": {
                "php": "^7.1 || ^8.0"
            },
            "require-dev": {
                "doctrine/coding-standard": "^9",
                "ext-pdo": "*",
                "ext-phar": "*",
                "phpbench/phpbench": "^0.16 || ^1",
                "phpstan/phpstan": "^1.4",
                "phpstan/phpstan-phpunit": "^1",
                "phpunit/phpunit": "^7.5 || ^8.5 || ^9.5",
                "vimeo/psalm": "^4.22"
            },
            "type": "library",
            "autoload": {
                "psr-4": {
                    "Doctrine\\Instantiator\\": "src/Doctrine/Instantiator/"
                }
            },
            "notification-url": "https://packagist.org/downloads/",
            "license": [
                "MIT"
            ],
            "authors": [
                {
                    "name": "Marco Pivetta",
                    "email": "ocramius@gmail.com",
                    "homepage": "https://ocramius.github.io/"
                }
            ],
            "description": "A small, lightweight utility to instantiate objects in PHP without invoking their constructors",
            "homepage": "https://www.doctrine-project.org/projects/instantiator.html",
            "keywords": [
                "constructor",
                "instantiate"
            ],
            "support": {
                "issues": "https://github.com/doctrine/instantiator/issues",
                "source": "https://github.com/doctrine/instantiator/tree/1.4.1"
            },
            "funding": [
                {
                    "url": "https://www.doctrine-project.org/sponsorship.html",
                    "type": "custom"
                },
                {
                    "url": "https://www.patreon.com/phpdoctrine",
                    "type": "patreon"
                },
                {
                    "url": "https://tidelift.com/funding/github/packagist/doctrine%2Finstantiator",
                    "type": "tidelift"
                }
            ],
            "time": "2022-03-03T08:28:38+00:00"
        },
        {
            "name": "doctrine/lexer",
            "version": "1.2.3",
            "source": {
                "type": "git",
                "url": "https://github.com/doctrine/lexer.git",
                "reference": "c268e882d4dbdd85e36e4ad69e02dc284f89d229"
            },
            "dist": {
                "type": "zip",
                "url": "https://api.github.com/repos/doctrine/lexer/zipball/c268e882d4dbdd85e36e4ad69e02dc284f89d229",
                "reference": "c268e882d4dbdd85e36e4ad69e02dc284f89d229",
                "shasum": ""
            },
            "require": {
                "php": "^7.1 || ^8.0"
            },
            "require-dev": {
                "doctrine/coding-standard": "^9.0",
                "phpstan/phpstan": "^1.3",
                "phpunit/phpunit": "^7.5 || ^8.5 || ^9.5",
                "vimeo/psalm": "^4.11"
            },
            "type": "library",
            "autoload": {
                "psr-4": {
                    "Doctrine\\Common\\Lexer\\": "lib/Doctrine/Common/Lexer"
                }
            },
            "notification-url": "https://packagist.org/downloads/",
            "license": [
                "MIT"
            ],
            "authors": [
                {
                    "name": "Guilherme Blanco",
                    "email": "guilhermeblanco@gmail.com"
                },
                {
                    "name": "Roman Borschel",
                    "email": "roman@code-factory.org"
                },
                {
                    "name": "Johannes Schmitt",
                    "email": "schmittjoh@gmail.com"
                }
            ],
            "description": "PHP Doctrine Lexer parser library that can be used in Top-Down, Recursive Descent Parsers.",
            "homepage": "https://www.doctrine-project.org/projects/lexer.html",
            "keywords": [
                "annotations",
                "docblock",
                "lexer",
                "parser",
                "php"
            ],
            "support": {
                "issues": "https://github.com/doctrine/lexer/issues",
                "source": "https://github.com/doctrine/lexer/tree/1.2.3"
            },
            "funding": [
                {
                    "url": "https://www.doctrine-project.org/sponsorship.html",
                    "type": "custom"
                },
                {
                    "url": "https://www.patreon.com/phpdoctrine",
                    "type": "patreon"
                },
                {
                    "url": "https://tidelift.com/funding/github/packagist/doctrine%2Flexer",
                    "type": "tidelift"
                }
            ],
            "time": "2022-02-28T11:07:21+00:00"
        },
        {
            "name": "doctrine/orm",
            "version": "2.12.1",
            "source": {
                "type": "git",
                "url": "https://github.com/doctrine/orm.git",
                "reference": "2e4a8722721b934149ff53b191522a6829b6d73b"
            },
            "dist": {
                "type": "zip",
                "url": "https://api.github.com/repos/doctrine/orm/zipball/2e4a8722721b934149ff53b191522a6829b6d73b",
                "reference": "2e4a8722721b934149ff53b191522a6829b6d73b",
                "shasum": ""
            },
            "require": {
                "composer-runtime-api": "^2",
                "doctrine/cache": "^1.12.1 || ^2.1.1",
                "doctrine/collections": "^1.5",
                "doctrine/common": "^3.0.3",
                "doctrine/dbal": "^2.13.1 || ^3.2",
                "doctrine/deprecations": "^0.5.3",
                "doctrine/event-manager": "^1.1",
                "doctrine/inflector": "^1.4 || ^2.0",
                "doctrine/instantiator": "^1.3",
                "doctrine/lexer": "^1.2.3",
                "doctrine/persistence": "^2.4 || ^3",
                "ext-ctype": "*",
                "php": "^7.1 || ^8.0",
                "psr/cache": "^1 || ^2 || ^3",
                "symfony/console": "^3.0 || ^4.0 || ^5.0 || ^6.0",
                "symfony/polyfill-php72": "^1.23",
                "symfony/polyfill-php80": "^1.16"
            },
            "conflict": {
                "doctrine/annotations": "<1.13 || >= 2.0"
            },
            "require-dev": {
                "doctrine/annotations": "^1.13",
                "doctrine/coding-standard": "^9.0",
                "phpbench/phpbench": "^0.16.10 || ^1.0",
                "phpstan/phpstan": "~1.4.10 || 1.5.0",
                "phpunit/phpunit": "^7.5 || ^8.5 || ^9.4",
                "psr/log": "^1 || ^2 || ^3",
                "squizlabs/php_codesniffer": "3.6.2",
                "symfony/cache": "^4.4 || ^5.4 || ^6.0",
                "symfony/yaml": "^3.4 || ^4.0 || ^5.0 || ^6.0",
                "vimeo/psalm": "4.22.0"
            },
            "suggest": {
                "symfony/cache": "Provides cache support for Setup Tool with doctrine/cache 2.0",
                "symfony/yaml": "If you want to use YAML Metadata Mapping Driver"
            },
            "bin": [
                "bin/doctrine"
            ],
            "type": "library",
            "autoload": {
                "psr-4": {
                    "Doctrine\\ORM\\": "lib/Doctrine/ORM"
                }
            },
            "notification-url": "https://packagist.org/downloads/",
            "license": [
                "MIT"
            ],
            "authors": [
                {
                    "name": "Guilherme Blanco",
                    "email": "guilhermeblanco@gmail.com"
                },
                {
                    "name": "Roman Borschel",
                    "email": "roman@code-factory.org"
                },
                {
                    "name": "Benjamin Eberlei",
                    "email": "kontakt@beberlei.de"
                },
                {
                    "name": "Jonathan Wage",
                    "email": "jonwage@gmail.com"
                },
                {
                    "name": "Marco Pivetta",
                    "email": "ocramius@gmail.com"
                }
            ],
            "description": "Object-Relational-Mapper for PHP",
            "homepage": "https://www.doctrine-project.org/projects/orm.html",
            "keywords": [
                "database",
                "orm"
            ],
            "support": {
                "issues": "https://github.com/doctrine/orm/issues",
                "source": "https://github.com/doctrine/orm/tree/2.12.1"
            },
            "time": "2022-04-22T17:46:03+00:00"
        },
        {
            "name": "doctrine/persistence",
            "version": "3.0.0",
            "source": {
                "type": "git",
                "url": "https://github.com/doctrine/persistence.git",
                "reference": "e6103cb9e0982a4312e05ad94bb7be3f8e2d5869"
            },
            "dist": {
                "type": "zip",
                "url": "https://api.github.com/repos/doctrine/persistence/zipball/e6103cb9e0982a4312e05ad94bb7be3f8e2d5869",
                "reference": "e6103cb9e0982a4312e05ad94bb7be3f8e2d5869",
                "shasum": ""
            },
            "require": {
                "doctrine/collections": "^1.0",
                "doctrine/event-manager": "^1.0",
                "php": "^7.2 || ^8.0",
                "psr/cache": "^1.0 || ^2.0 || ^3.0"
            },
            "conflict": {
                "doctrine/annotations": "<1.7 || >=2.0",
                "doctrine/common": "<2.10"
            },
            "require-dev": {
                "composer/package-versions-deprecated": "^1.11",
                "doctrine/annotations": "^1.7",
                "doctrine/coding-standard": "^9.0",
                "doctrine/common": "^3.0",
                "phpstan/phpstan": "1.5.0",
                "phpstan/phpstan-phpunit": "^1",
                "phpstan/phpstan-strict-rules": "^1.1",
                "phpunit/phpunit": "^8.5 || ^9.5",
                "symfony/cache": "^4.4 || ^5.4 || ^6.0",
                "vimeo/psalm": "4.22.0"
            },
            "type": "library",
            "autoload": {
                "psr-4": {
                    "Doctrine\\Persistence\\": "src/Persistence"
                }
            },
            "notification-url": "https://packagist.org/downloads/",
            "license": [
                "MIT"
            ],
            "authors": [
                {
                    "name": "Guilherme Blanco",
                    "email": "guilhermeblanco@gmail.com"
                },
                {
                    "name": "Roman Borschel",
                    "email": "roman@code-factory.org"
                },
                {
                    "name": "Benjamin Eberlei",
                    "email": "kontakt@beberlei.de"
                },
                {
                    "name": "Jonathan Wage",
                    "email": "jonwage@gmail.com"
                },
                {
                    "name": "Johannes Schmitt",
                    "email": "schmittjoh@gmail.com"
                },
                {
                    "name": "Marco Pivetta",
                    "email": "ocramius@gmail.com"
                }
            ],
            "description": "The Doctrine Persistence project is a set of shared interfaces and functionality that the different Doctrine object mappers share.",
            "homepage": "https://www.doctrine-project.org/projects/persistence.html",
            "keywords": [
                "mapper",
                "object",
                "odm",
                "orm",
                "persistence"
            ],
            "support": {
                "issues": "https://github.com/doctrine/persistence/issues",
                "source": "https://github.com/doctrine/persistence/tree/3.0.0"
            },
            "funding": [
                {
                    "url": "https://www.doctrine-project.org/sponsorship.html",
                    "type": "custom"
                },
                {
                    "url": "https://www.patreon.com/phpdoctrine",
                    "type": "patreon"
                },
                {
                    "url": "https://tidelift.com/funding/github/packagist/doctrine%2Fpersistence",
                    "type": "tidelift"
                }
            ],
            "time": "2022-04-15T10:39:55+00:00"
        },
        {
            "name": "doctrine/sql-formatter",
            "version": "1.1.2",
            "source": {
                "type": "git",
                "url": "https://github.com/doctrine/sql-formatter.git",
                "reference": "20c39c2de286a9d3262cc8ed282a4ae60e265894"
            },
            "dist": {
                "type": "zip",
                "url": "https://api.github.com/repos/doctrine/sql-formatter/zipball/20c39c2de286a9d3262cc8ed282a4ae60e265894",
                "reference": "20c39c2de286a9d3262cc8ed282a4ae60e265894",
                "shasum": ""
            },
            "require": {
                "php": "^7.1 || ^8.0"
            },
            "require-dev": {
                "bamarni/composer-bin-plugin": "^1.4"
            },
            "bin": [
                "bin/sql-formatter"
            ],
            "type": "library",
            "autoload": {
                "psr-4": {
                    "Doctrine\\SqlFormatter\\": "src"
                }
            },
            "notification-url": "https://packagist.org/downloads/",
            "license": [
                "MIT"
            ],
            "authors": [
                {
                    "name": "Jeremy Dorn",
                    "email": "jeremy@jeremydorn.com",
                    "homepage": "http://jeremydorn.com/"
                }
            ],
            "description": "a PHP SQL highlighting library",
            "homepage": "https://github.com/doctrine/sql-formatter/",
            "keywords": [
                "highlight",
                "sql"
            ],
            "support": {
                "issues": "https://github.com/doctrine/sql-formatter/issues",
                "source": "https://github.com/doctrine/sql-formatter/tree/1.1.2"
            },
            "time": "2021-11-05T11:11:14+00:00"
        },
        {
            "name": "egulias/email-validator",
            "version": "3.1.2",
            "source": {
                "type": "git",
                "url": "https://github.com/egulias/EmailValidator.git",
                "reference": "ee0db30118f661fb166bcffbf5d82032df484697"
            },
            "dist": {
                "type": "zip",
                "url": "https://api.github.com/repos/egulias/EmailValidator/zipball/ee0db30118f661fb166bcffbf5d82032df484697",
                "reference": "ee0db30118f661fb166bcffbf5d82032df484697",
                "shasum": ""
            },
            "require": {
                "doctrine/lexer": "^1.2",
                "php": ">=7.2",
                "symfony/polyfill-intl-idn": "^1.15"
            },
            "require-dev": {
                "php-coveralls/php-coveralls": "^2.2",
                "phpunit/phpunit": "^8.5.8|^9.3.3",
                "vimeo/psalm": "^4"
            },
            "suggest": {
                "ext-intl": "PHP Internationalization Libraries are required to use the SpoofChecking validation"
            },
            "type": "library",
            "extra": {
                "branch-alias": {
                    "dev-master": "3.0.x-dev"
                }
            },
            "autoload": {
                "psr-4": {
                    "Egulias\\EmailValidator\\": "src"
                }
            },
            "notification-url": "https://packagist.org/downloads/",
            "license": [
                "MIT"
            ],
            "authors": [
                {
                    "name": "Eduardo Gulias Davis"
                }
            ],
            "description": "A library for validating emails against several RFCs",
            "homepage": "https://github.com/egulias/EmailValidator",
            "keywords": [
                "email",
                "emailvalidation",
                "emailvalidator",
                "validation",
                "validator"
            ],
            "support": {
                "issues": "https://github.com/egulias/EmailValidator/issues",
                "source": "https://github.com/egulias/EmailValidator/tree/3.1.2"
            },
            "funding": [
                {
                    "url": "https://github.com/egulias",
                    "type": "github"
                }
            ],
            "time": "2021-10-11T09:18:27+00:00"
        },
        {
            "name": "ezyang/htmlpurifier",
            "version": "dev-master",
            "source": {
                "type": "git",
                "url": "https://github.com/ezyang/htmlpurifier.git",
                "reference": "1dd3e52365c32a142fb7c9c9f8f038f18e353270"
            },
            "dist": {
                "type": "zip",
                "url": "https://api.github.com/repos/ezyang/htmlpurifier/zipball/1dd3e52365c32a142fb7c9c9f8f038f18e353270",
                "reference": "1dd3e52365c32a142fb7c9c9f8f038f18e353270",
                "shasum": ""
            },
            "require": {
                "php": ">=5.2"
            },
            "default-branch": true,
            "type": "library",
            "autoload": {
                "files": [
                    "library/HTMLPurifier.composer.php"
                ],
                "psr-0": {
                    "HTMLPurifier": "library/"
                },
                "exclude-from-classmap": [
                    "/library/HTMLPurifier/Language/"
                ]
            },
            "notification-url": "https://packagist.org/downloads/",
            "license": [
                "LGPL-2.1-or-later"
            ],
            "authors": [
                {
                    "name": "Edward Z. Yang",
                    "email": "admin@htmlpurifier.org",
                    "homepage": "http://ezyang.com"
                }
            ],
            "description": "Standards compliant HTML filter written in PHP",
            "homepage": "http://htmlpurifier.org/",
            "keywords": [
                "html"
            ],
            "support": {
                "issues": "https://github.com/ezyang/htmlpurifier/issues",
                "source": "https://github.com/ezyang/htmlpurifier/tree/master"
            },
            "time": "2022-04-08T17:48:12+00:00"
        },
        {
            "name": "friendsofphp/proxy-manager-lts",
            "version": "v1.0.10",
            "source": {
                "type": "git",
                "url": "https://github.com/FriendsOfPHP/proxy-manager-lts.git",
                "reference": "88dda72c48633326c81a01b861c8b6a923948f56"
            },
            "dist": {
                "type": "zip",
                "url": "https://api.github.com/repos/FriendsOfPHP/proxy-manager-lts/zipball/88dda72c48633326c81a01b861c8b6a923948f56",
                "reference": "88dda72c48633326c81a01b861c8b6a923948f56",
                "shasum": ""
            },
            "require": {
                "laminas/laminas-code": "~3.4.1|^4.0",
                "php": ">=7.1",
                "symfony/filesystem": "^4.4.17|^5.0|^6.0"
            },
            "conflict": {
                "laminas/laminas-stdlib": "<3.2.1",
                "zendframework/zend-stdlib": "<3.2.1"
            },
            "replace": {
                "ocramius/proxy-manager": "^2.1"
            },
            "require-dev": {
                "ext-phar": "*",
                "symfony/phpunit-bridge": "^5.4|^6.0"
            },
            "type": "library",
            "extra": {
                "thanks": {
                    "name": "ocramius/proxy-manager",
                    "url": "https://github.com/Ocramius/ProxyManager"
                }
            },
            "autoload": {
                "psr-4": {
                    "ProxyManager\\": "src/ProxyManager"
                }
            },
            "notification-url": "https://packagist.org/downloads/",
            "license": [
                "MIT"
            ],
            "authors": [
                {
                    "name": "Marco Pivetta",
                    "email": "ocramius@gmail.com",
                    "homepage": "https://ocramius.github.io/"
                },
                {
                    "name": "Nicolas Grekas",
                    "email": "p@tchwork.com"
                }
            ],
            "description": "Adding support for a wider range of PHP versions to ocramius/proxy-manager",
            "homepage": "https://github.com/FriendsOfPHP/proxy-manager-lts",
            "keywords": [
                "aop",
                "lazy loading",
                "proxy",
                "proxy pattern",
                "service proxies"
            ],
            "support": {
                "issues": "https://github.com/FriendsOfPHP/proxy-manager-lts/issues",
                "source": "https://github.com/FriendsOfPHP/proxy-manager-lts/tree/v1.0.10"
            },
            "funding": [
                {
                    "url": "https://github.com/Ocramius",
                    "type": "github"
                },
                {
                    "url": "https://tidelift.com/funding/github/packagist/ocramius/proxy-manager",
                    "type": "tidelift"
                }
            ],
            "time": "2022-05-01T10:41:21+00:00"
        },
        {
            "name": "friendsofsymfony/jsrouting-bundle",
            "version": "2.8.0",
            "source": {
                "type": "git",
                "url": "https://github.com/FriendsOfSymfony/FOSJsRoutingBundle.git",
                "reference": "c978fabc6a21a77052ff3fe927b41111ec944f0d"
            },
            "dist": {
                "type": "zip",
                "url": "https://api.github.com/repos/FriendsOfSymfony/FOSJsRoutingBundle/zipball/c978fabc6a21a77052ff3fe927b41111ec944f0d",
                "reference": "c978fabc6a21a77052ff3fe927b41111ec944f0d",
                "shasum": ""
            },
            "require": {
                "php": "^7.1|^8.0",
                "symfony/console": "~3.4|^4.4.20|^5.0",
                "symfony/framework-bundle": "~3.4|^4.4.20|^5.0",
                "symfony/serializer": "~3.4|^4.4.20|^5.0",
                "willdurand/jsonp-callback-validator": "~1.1"
            },
            "require-dev": {
                "symfony/expression-language": "~3.4|^4.4.20|^5.0",
                "symfony/phpunit-bridge": "^5.3"
            },
            "type": "symfony-bundle",
            "extra": {
                "branch-alias": {
                    "dev-master": "2.x-dev"
                }
            },
            "autoload": {
                "psr-4": {
                    "FOS\\JsRoutingBundle\\": ""
                },
                "exclude-from-classmap": [
                    "/Tests/"
                ]
            },
            "notification-url": "https://packagist.org/downloads/",
            "license": [
                "MIT"
            ],
            "authors": [
                {
                    "name": "William Durand",
                    "email": "will+git@drnd.me"
                },
                {
                    "name": "FriendsOfSymfony Community",
                    "homepage": "https://github.com/friendsofsymfony/FOSJsRoutingBundle/contributors"
                }
            ],
            "description": "A pretty nice way to expose your Symfony2 routing to client applications.",
            "homepage": "http://friendsofsymfony.github.com",
            "keywords": [
                "Js Routing",
                "javascript",
                "routing"
            ],
            "support": {
                "issues": "https://github.com/FriendsOfSymfony/FOSJsRoutingBundle/issues",
                "source": "https://github.com/FriendsOfSymfony/FOSJsRoutingBundle/tree/2.8.0"
            },
            "time": "2021-12-15T08:51:04+00:00"
        },
        {
            "name": "geoip2/geoip2",
            "version": "v2.4.5",
            "source": {
                "type": "git",
                "url": "https://github.com/maxmind/GeoIP2-php.git",
                "reference": "b28a0ed0190cd76c878ed7002a5d1bb8c5f4c175"
            },
            "dist": {
                "type": "zip",
                "url": "https://api.github.com/repos/maxmind/GeoIP2-php/zipball/b28a0ed0190cd76c878ed7002a5d1bb8c5f4c175",
                "reference": "b28a0ed0190cd76c878ed7002a5d1bb8c5f4c175",
                "shasum": ""
            },
            "require": {
                "maxmind-db/reader": "~1.0",
                "maxmind/web-service-common": "~0.3",
                "php": ">=5.3.1"
            },
            "require-dev": {
                "phpunit/phpunit": "4.2.*",
                "squizlabs/php_codesniffer": "2.*"
            },
            "type": "library",
            "autoload": {
                "psr-4": {
                    "GeoIp2\\": "src"
                }
            },
            "notification-url": "https://packagist.org/downloads/",
            "license": [
                "Apache-2.0"
            ],
            "authors": [
                {
                    "name": "Gregory J. Oschwald",
                    "email": "goschwald@maxmind.com",
                    "homepage": "http://www.maxmind.com/"
                }
            ],
            "description": "MaxMind GeoIP2 PHP API",
            "homepage": "https://github.com/maxmind/GeoIP2-php",
            "keywords": [
                "IP",
                "geoip",
                "geoip2",
                "geolocation",
                "maxmind"
            ],
            "support": {
                "issues": "https://github.com/maxmind/GeoIP2-php/issues",
                "source": "https://github.com/maxmind/GeoIP2-php/tree/master"
            },
            "time": "2017-01-31T17:28:48+00:00"
        },
        {
            "name": "greenlion/php-sql-parser",
            "version": "v4.5.0",
            "source": {
                "type": "git",
                "url": "https://github.com/greenlion/PHP-SQL-Parser.git",
                "reference": "a5d5c292d97271c95140192e6f0e962916e39b50"
            },
            "dist": {
                "type": "zip",
                "url": "https://api.github.com/repos/greenlion/PHP-SQL-Parser/zipball/a5d5c292d97271c95140192e6f0e962916e39b50",
                "reference": "a5d5c292d97271c95140192e6f0e962916e39b50",
                "shasum": ""
            },
            "require": {
                "php": ">=5.3.2"
            },
            "require-dev": {
                "analog/analog": "^1.0.6",
                "phpunit/phpunit": "^9.5.13",
                "squizlabs/php_codesniffer": "^1.5.1"
            },
            "type": "library",
            "autoload": {
                "psr-0": {
                    "PHPSQLParser\\": "src/"
                }
            },
            "notification-url": "https://packagist.org/downloads/",
            "license": [
                "BSD-3-Clause"
            ],
            "authors": [
                {
                    "name": "Justin Swanhart",
                    "email": "greenlion@gmail.com",
                    "homepage": "http://code.google.com/u/greenlion@gmail.com/",
                    "role": "Owner"
                },
                {
                    "name": "André Rothe",
                    "email": "phosco@gmx.de",
                    "homepage": "https://www.phosco.info",
                    "role": "Committer"
                }
            ],
            "description": "A pure PHP SQL (non validating) parser w/ focus on MySQL dialect of SQL",
            "homepage": "https://github.com/greenlion/PHP-SQL-Parser",
            "keywords": [
                "creator",
                "mysql",
                "parser",
                "sql"
            ],
            "support": {
                "issues": "https://github.com/greenlion/PHP-SQL-Parser/issues",
                "source": "https://github.com/greenlion/PHP-SQL-Parser"
            },
            "time": "2022-02-01T09:26:56+00:00"
        },
        {
            "name": "guzzlehttp/guzzle",
            "version": "7.5.0",
            "source": {
                "type": "git",
                "url": "https://github.com/guzzle/guzzle.git",
                "reference": "b50a2a1251152e43f6a37f0fa053e730a67d25ba"
            },
            "dist": {
                "type": "zip",
                "url": "https://api.github.com/repos/guzzle/guzzle/zipball/b50a2a1251152e43f6a37f0fa053e730a67d25ba",
                "reference": "b50a2a1251152e43f6a37f0fa053e730a67d25ba",
                "shasum": ""
            },
            "require": {
                "ext-json": "*",
                "guzzlehttp/promises": "^1.5",
                "guzzlehttp/psr7": "^1.9 || ^2.4",
                "php": "^7.2.5 || ^8.0",
                "psr/http-client": "^1.0",
                "symfony/deprecation-contracts": "^2.2 || ^3.0"
            },
            "provide": {
                "psr/http-client-implementation": "1.0"
            },
            "require-dev": {
                "bamarni/composer-bin-plugin": "^1.8.1",
                "ext-curl": "*",
                "php-http/client-integration-tests": "^3.0",
                "phpunit/phpunit": "^8.5.29 || ^9.5.23",
                "psr/log": "^1.1 || ^2.0 || ^3.0"
            },
            "suggest": {
                "ext-curl": "Required for CURL handler support",
                "ext-intl": "Required for Internationalized Domain Name (IDN) support",
                "psr/log": "Required for using the Log middleware"
            },
            "type": "library",
            "extra": {
                "bamarni-bin": {
                    "bin-links": true,
                    "forward-command": false
                },
                "branch-alias": {
                    "dev-master": "7.5-dev"
                }
            },
            "autoload": {
                "files": [
                    "src/functions_include.php"
                ],
                "psr-4": {
                    "GuzzleHttp\\": "src/"
                }
            },
            "notification-url": "https://packagist.org/downloads/",
            "license": [
                "MIT"
            ],
            "authors": [
                {
                    "name": "Graham Campbell",
                    "email": "hello@gjcampbell.co.uk",
                    "homepage": "https://github.com/GrahamCampbell"
                },
                {
                    "name": "Michael Dowling",
                    "email": "mtdowling@gmail.com",
                    "homepage": "https://github.com/mtdowling"
                },
                {
                    "name": "Jeremy Lindblom",
                    "email": "jeremeamia@gmail.com",
                    "homepage": "https://github.com/jeremeamia"
                },
                {
                    "name": "George Mponos",
                    "email": "gmponos@gmail.com",
                    "homepage": "https://github.com/gmponos"
                },
                {
                    "name": "Tobias Nyholm",
                    "email": "tobias.nyholm@gmail.com",
                    "homepage": "https://github.com/Nyholm"
                },
                {
                    "name": "Márk Sági-Kazár",
                    "email": "mark.sagikazar@gmail.com",
                    "homepage": "https://github.com/sagikazarmark"
                },
                {
                    "name": "Tobias Schultze",
                    "email": "webmaster@tubo-world.de",
                    "homepage": "https://github.com/Tobion"
                }
            ],
            "description": "Guzzle is a PHP HTTP client library",
            "keywords": [
                "client",
                "curl",
                "framework",
                "http",
                "http client",
                "psr-18",
                "psr-7",
                "rest",
                "web service"
            ],
            "support": {
                "issues": "https://github.com/guzzle/guzzle/issues",
                "source": "https://github.com/guzzle/guzzle/tree/7.5.0"
            },
            "funding": [
                {
                    "url": "https://github.com/GrahamCampbell",
                    "type": "github"
                },
                {
                    "url": "https://github.com/Nyholm",
                    "type": "github"
                },
                {
                    "url": "https://tidelift.com/funding/github/packagist/guzzlehttp/guzzle",
                    "type": "tidelift"
                }
            ],
            "time": "2022-08-28T15:39:27+00:00"
        },
        {
            "name": "guzzlehttp/promises",
            "version": "1.5.1",
            "source": {
                "type": "git",
                "url": "https://github.com/guzzle/promises.git",
                "reference": "fe752aedc9fd8fcca3fe7ad05d419d32998a06da"
            },
            "dist": {
                "type": "zip",
                "url": "https://api.github.com/repos/guzzle/promises/zipball/fe752aedc9fd8fcca3fe7ad05d419d32998a06da",
                "reference": "fe752aedc9fd8fcca3fe7ad05d419d32998a06da",
                "shasum": ""
            },
            "require": {
                "php": ">=5.5"
            },
            "require-dev": {
                "symfony/phpunit-bridge": "^4.4 || ^5.1"
            },
            "type": "library",
            "extra": {
                "branch-alias": {
                    "dev-master": "1.5-dev"
                }
            },
            "autoload": {
                "files": [
                    "src/functions_include.php"
                ],
                "psr-4": {
                    "GuzzleHttp\\Promise\\": "src/"
                }
            },
            "notification-url": "https://packagist.org/downloads/",
            "license": [
                "MIT"
            ],
            "authors": [
                {
                    "name": "Graham Campbell",
                    "email": "hello@gjcampbell.co.uk",
                    "homepage": "https://github.com/GrahamCampbell"
                },
                {
                    "name": "Michael Dowling",
                    "email": "mtdowling@gmail.com",
                    "homepage": "https://github.com/mtdowling"
                },
                {
                    "name": "Tobias Nyholm",
                    "email": "tobias.nyholm@gmail.com",
                    "homepage": "https://github.com/Nyholm"
                },
                {
                    "name": "Tobias Schultze",
                    "email": "webmaster@tubo-world.de",
                    "homepage": "https://github.com/Tobion"
                }
            ],
            "description": "Guzzle promises library",
            "keywords": [
                "promise"
            ],
            "support": {
                "issues": "https://github.com/guzzle/promises/issues",
                "source": "https://github.com/guzzle/promises/tree/1.5.1"
            },
            "funding": [
                {
                    "url": "https://github.com/GrahamCampbell",
                    "type": "github"
                },
                {
                    "url": "https://github.com/Nyholm",
                    "type": "github"
                },
                {
                    "url": "https://tidelift.com/funding/github/packagist/guzzlehttp/promises",
                    "type": "tidelift"
                }
            ],
            "time": "2021-10-22T20:56:57+00:00"
        },
        {
            "name": "guzzlehttp/psr7",
            "version": "2.4.1",
            "source": {
                "type": "git",
                "url": "https://github.com/guzzle/psr7.git",
                "reference": "69568e4293f4fa993f3b0e51c9723e1e17c41379"
            },
            "dist": {
                "type": "zip",
                "url": "https://api.github.com/repos/guzzle/psr7/zipball/69568e4293f4fa993f3b0e51c9723e1e17c41379",
                "reference": "69568e4293f4fa993f3b0e51c9723e1e17c41379",
                "shasum": ""
            },
            "require": {
                "php": "^7.2.5 || ^8.0",
                "psr/http-factory": "^1.0",
                "psr/http-message": "^1.0",
                "ralouphie/getallheaders": "^3.0"
            },
            "provide": {
                "psr/http-factory-implementation": "1.0",
                "psr/http-message-implementation": "1.0"
            },
            "require-dev": {
                "bamarni/composer-bin-plugin": "^1.8.1",
                "http-interop/http-factory-tests": "^0.9",
                "phpunit/phpunit": "^8.5.29 || ^9.5.23"
            },
            "suggest": {
                "laminas/laminas-httphandlerrunner": "Emit PSR-7 responses"
            },
            "type": "library",
            "extra": {
                "bamarni-bin": {
                    "bin-links": true,
                    "forward-command": false
                },
                "branch-alias": {
                    "dev-master": "2.4-dev"
                }
            },
            "autoload": {
                "psr-4": {
                    "GuzzleHttp\\Psr7\\": "src/"
                }
            },
            "notification-url": "https://packagist.org/downloads/",
            "license": [
                "MIT"
            ],
            "authors": [
                {
                    "name": "Graham Campbell",
                    "email": "hello@gjcampbell.co.uk",
                    "homepage": "https://github.com/GrahamCampbell"
                },
                {
                    "name": "Michael Dowling",
                    "email": "mtdowling@gmail.com",
                    "homepage": "https://github.com/mtdowling"
                },
                {
                    "name": "George Mponos",
                    "email": "gmponos@gmail.com",
                    "homepage": "https://github.com/gmponos"
                },
                {
                    "name": "Tobias Nyholm",
                    "email": "tobias.nyholm@gmail.com",
                    "homepage": "https://github.com/Nyholm"
                },
                {
                    "name": "Márk Sági-Kazár",
                    "email": "mark.sagikazar@gmail.com",
                    "homepage": "https://github.com/sagikazarmark"
                },
                {
                    "name": "Tobias Schultze",
                    "email": "webmaster@tubo-world.de",
                    "homepage": "https://github.com/Tobion"
                },
                {
                    "name": "Márk Sági-Kazár",
                    "email": "mark.sagikazar@gmail.com",
                    "homepage": "https://sagikazarmark.hu"
                }
            ],
            "description": "PSR-7 message implementation that also provides common utility methods",
            "keywords": [
                "http",
                "message",
                "psr-7",
                "request",
                "response",
                "stream",
                "uri",
                "url"
            ],
            "support": {
                "issues": "https://github.com/guzzle/psr7/issues",
                "source": "https://github.com/guzzle/psr7/tree/2.4.1"
            },
            "funding": [
                {
                    "url": "https://github.com/GrahamCampbell",
                    "type": "github"
                },
                {
                    "url": "https://github.com/Nyholm",
                    "type": "github"
                },
                {
                    "url": "https://tidelift.com/funding/github/packagist/guzzlehttp/psr7",
                    "type": "tidelift"
                }
            ],
            "time": "2022-08-28T14:45:39+00:00"
        },
        {
            "name": "incenteev/composer-parameter-handler",
            "version": "v2.1.4",
            "source": {
                "type": "git",
                "url": "https://github.com/Incenteev/ParameterHandler.git",
                "reference": "084befb11ec21faeadcddefb88b66132775ff59b"
            },
            "dist": {
                "type": "zip",
                "url": "https://api.github.com/repos/Incenteev/ParameterHandler/zipball/084befb11ec21faeadcddefb88b66132775ff59b",
                "reference": "084befb11ec21faeadcddefb88b66132775ff59b",
                "shasum": ""
            },
            "require": {
                "php": ">=5.3.3",
                "symfony/yaml": "^2.3 || ^3.0 || ^4.0 || ^5.0"
            },
            "require-dev": {
                "composer/composer": "^1.0@dev",
                "symfony/filesystem": "^2.3 || ^3 || ^4 || ^5",
                "symfony/phpunit-bridge": "^4.0 || ^5.0"
            },
            "type": "library",
            "extra": {
                "branch-alias": {
                    "dev-master": "2.1.x-dev"
                }
            },
            "autoload": {
                "psr-4": {
                    "Incenteev\\ParameterHandler\\": ""
                }
            },
            "notification-url": "https://packagist.org/downloads/",
            "license": [
                "MIT"
            ],
            "authors": [
                {
                    "name": "Christophe Coevoet",
                    "email": "stof@notk.org"
                }
            ],
            "description": "Composer script handling your ignored parameter file",
            "homepage": "https://github.com/Incenteev/ParameterHandler",
            "keywords": [
                "parameters management"
            ],
            "support": {
                "issues": "https://github.com/Incenteev/ParameterHandler/issues",
                "source": "https://github.com/Incenteev/ParameterHandler/tree/v2.1.4"
            },
            "time": "2020-03-17T21:10:00+00:00"
        },
        {
            "name": "intervention/httpauth",
            "version": "3.0.1",
            "source": {
                "type": "git",
                "url": "https://github.com/Intervention/httpauth.git",
                "reference": "825202e88c0918f5249bd5af6ff1fb8ef6e3271e"
            },
            "dist": {
                "type": "zip",
                "url": "https://api.github.com/repos/Intervention/httpauth/zipball/825202e88c0918f5249bd5af6ff1fb8ef6e3271e",
                "reference": "825202e88c0918f5249bd5af6ff1fb8ef6e3271e",
                "shasum": ""
            },
            "require": {
                "php": "^7.2"
            },
            "require-dev": {
                "phpstan/phpstan": "^0.12.11",
                "phpunit/phpunit": "^8.0"
            },
            "type": "library",
            "extra": {
                "laravel": {
                    "providers": [
                        "Intervention\\HttpAuth\\Laravel\\HttpAuthServiceProvider"
                    ],
                    "aliases": {
                        "HttpAuth": "Intervention\\HttpAuth\\Laravel\\Facades\\HttpAuth"
                    }
                }
            },
            "autoload": {
                "psr-4": {
                    "Intervention\\HttpAuth\\": "src/"
                }
            },
            "notification-url": "https://packagist.org/downloads/",
            "license": [
                "MIT"
            ],
            "authors": [
                {
                    "name": "Oliver Vogel",
                    "email": "oliver@olivervogel.com",
                    "homepage": "https://olivervogel.com/"
                }
            ],
            "description": "HTTP authentication (Basic & Digest) including ServiceProviders for easy Laravel integration",
            "homepage": "https://github.com/Intervention/httpauth",
            "keywords": [
                "Authentication",
                "http",
                "laravel"
            ],
            "support": {
                "issues": "https://github.com/Intervention/httpauth/issues",
                "source": "https://github.com/Intervention/httpauth/tree/3.0.1"
            },
            "time": "2020-03-09T16:18:28+00:00"
        },
        {
            "name": "ircmaxell/password-compat",
            "version": "v1.0.4",
            "source": {
                "type": "git",
                "url": "https://github.com/ircmaxell/password_compat.git",
                "reference": "5c5cde8822a69545767f7c7f3058cb15ff84614c"
            },
            "dist": {
                "type": "zip",
                "url": "https://api.github.com/repos/ircmaxell/password_compat/zipball/5c5cde8822a69545767f7c7f3058cb15ff84614c",
                "reference": "5c5cde8822a69545767f7c7f3058cb15ff84614c",
                "shasum": ""
            },
            "require-dev": {
                "phpunit/phpunit": "4.*"
            },
            "type": "library",
            "autoload": {
                "files": [
                    "lib/password.php"
                ]
            },
            "notification-url": "https://packagist.org/downloads/",
            "license": [
                "MIT"
            ],
            "authors": [
                {
                    "name": "Anthony Ferrara",
                    "email": "ircmaxell@php.net",
                    "homepage": "http://blog.ircmaxell.com"
                }
            ],
            "description": "A compatibility library for the proposed simplified password hashing algorithm: https://wiki.php.net/rfc/password_hash",
            "homepage": "https://github.com/ircmaxell/password_compat",
            "keywords": [
                "hashing",
                "password"
            ],
            "support": {
                "issues": "https://github.com/ircmaxell/password_compat/issues",
                "source": "https://github.com/ircmaxell/password_compat/tree/v1.0"
            },
            "time": "2014-11-20T16:49:30+00:00"
        },
        {
            "name": "ircmaxell/random-lib",
            "version": "v1.2.0",
            "source": {
                "type": "git",
                "url": "https://github.com/ircmaxell/RandomLib.git",
                "reference": "e9e0204f40e49fa4419946c677eccd3fa25b8cf4"
            },
            "dist": {
                "type": "zip",
                "url": "https://api.github.com/repos/ircmaxell/RandomLib/zipball/e9e0204f40e49fa4419946c677eccd3fa25b8cf4",
                "reference": "e9e0204f40e49fa4419946c677eccd3fa25b8cf4",
                "shasum": ""
            },
            "require": {
                "ircmaxell/security-lib": "^1.1",
                "php": ">=5.3.2"
            },
            "require-dev": {
                "friendsofphp/php-cs-fixer": "^1.11",
                "mikey179/vfsstream": "^1.6",
                "phpunit/phpunit": "^4.8|^5.0"
            },
            "type": "library",
            "extra": {
                "branch-alias": {
                    "dev-master": "1.1.x-dev"
                }
            },
            "autoload": {
                "psr-0": {
                    "RandomLib": "lib"
                }
            },
            "notification-url": "https://packagist.org/downloads/",
            "license": [
                "MIT"
            ],
            "authors": [
                {
                    "name": "Anthony Ferrara",
                    "email": "ircmaxell@ircmaxell.com",
                    "homepage": "http://blog.ircmaxell.com"
                }
            ],
            "description": "A Library For Generating Secure Random Numbers",
            "homepage": "https://github.com/ircmaxell/RandomLib",
            "keywords": [
                "cryptography",
                "random",
                "random-numbers",
                "random-strings"
            ],
            "support": {
                "issues": "https://github.com/ircmaxell/RandomLib/issues",
                "source": "https://github.com/ircmaxell/RandomLib/tree/master"
            },
            "time": "2016-09-07T15:52:06+00:00"
        },
        {
            "name": "ircmaxell/security-lib",
            "version": "v1.1.0",
            "source": {
                "type": "git",
                "url": "https://github.com/ircmaxell/SecurityLib.git",
                "reference": "f3db6de12c20c9bcd1aa3db4353a1bbe0e44e1b5"
            },
            "dist": {
                "type": "zip",
                "url": "https://api.github.com/repos/ircmaxell/SecurityLib/zipball/f3db6de12c20c9bcd1aa3db4353a1bbe0e44e1b5",
                "reference": "f3db6de12c20c9bcd1aa3db4353a1bbe0e44e1b5",
                "shasum": ""
            },
            "require": {
                "php": ">=5.3.2"
            },
            "require-dev": {
                "mikey179/vfsstream": "1.1.*"
            },
            "type": "library",
            "extra": {
                "branch-alias": {
                    "dev-master": "1.0.x-dev"
                }
            },
            "autoload": {
                "psr-0": {
                    "SecurityLib": "lib"
                }
            },
            "notification-url": "https://packagist.org/downloads/",
            "license": [
                "MIT"
            ],
            "authors": [
                {
                    "name": "Anthony Ferrara",
                    "email": "ircmaxell@ircmaxell.com",
                    "homepage": "http://blog.ircmaxell.com"
                }
            ],
            "description": "A Base Security Library",
            "homepage": "https://github.com/ircmaxell/SecurityLib",
            "support": {
                "issues": "https://github.com/ircmaxell/SecurityLib/issues",
                "source": "https://github.com/ircmaxell/SecurityLib/tree/master"
            },
            "time": "2015-03-20T14:31:23+00:00"
        },
        {
            "name": "jakeasmith/http_build_url",
            "version": "1.0.1",
            "source": {
                "type": "git",
                "url": "https://github.com/jakeasmith/http_build_url.git",
                "reference": "93c273e77cb1edead0cf8bcf8cd2003428e74e37"
            },
            "dist": {
                "type": "zip",
                "url": "https://api.github.com/repos/jakeasmith/http_build_url/zipball/93c273e77cb1edead0cf8bcf8cd2003428e74e37",
                "reference": "93c273e77cb1edead0cf8bcf8cd2003428e74e37",
                "shasum": ""
            },
            "type": "library",
            "autoload": {
                "files": [
                    "src/http_build_url.php"
                ]
            },
            "notification-url": "https://packagist.org/downloads/",
            "license": [
                "MIT"
            ],
            "authors": [
                {
                    "name": "Jake A. Smith",
                    "email": "theman@jakeasmith.com"
                }
            ],
            "description": "Provides functionality for http_build_url() to environments without pecl_http.",
            "support": {
                "issues": "https://github.com/jakeasmith/http_build_url/issues",
                "source": "https://github.com/jakeasmith/http_build_url"
            },
            "time": "2017-05-01T15:36:40+00:00"
        },
        {
            "name": "league/tactician",
            "version": "v1.1.0",
            "source": {
                "type": "git",
                "url": "https://github.com/thephpleague/tactician.git",
                "reference": "e79f763170f3d5922ec29e85cffca0bac5cd8975"
            },
            "dist": {
                "type": "zip",
                "url": "https://api.github.com/repos/thephpleague/tactician/zipball/e79f763170f3d5922ec29e85cffca0bac5cd8975",
                "reference": "e79f763170f3d5922ec29e85cffca0bac5cd8975",
                "shasum": ""
            },
            "require": {
                "php": ">=7.1"
            },
            "require-dev": {
                "mockery/mockery": "^1.3",
                "phpunit/phpunit": "^7.5.20 || ^9.3.8",
                "squizlabs/php_codesniffer": "^3.5.8"
            },
            "type": "library",
            "extra": {
                "branch-alias": {
                    "dev-master": "2.0-dev"
                }
            },
            "autoload": {
                "psr-4": {
                    "League\\Tactician\\": "src"
                }
            },
            "notification-url": "https://packagist.org/downloads/",
            "license": [
                "MIT"
            ],
            "authors": [
                {
                    "name": "Ross Tuck",
                    "homepage": "http://tactician.thephpleague.com"
                }
            ],
            "description": "A small, flexible command bus. Handy for building service layers.",
            "keywords": [
                "command",
                "command bus",
                "service layer"
            ],
            "support": {
                "issues": "https://github.com/thephpleague/tactician/issues",
                "source": "https://github.com/thephpleague/tactician/tree/v1.1.0"
            },
            "time": "2021-02-14T15:29:04+00:00"
        },
        {
            "name": "league/tactician-bundle",
            "version": "v1.3.2",
            "source": {
                "type": "git",
                "url": "https://github.com/thephpleague/tactician-bundle.git",
                "reference": "069c665b47530ada5a8442ba9dbbe1ff6704a1b7"
            },
            "dist": {
                "type": "zip",
                "url": "https://api.github.com/repos/thephpleague/tactician-bundle/zipball/069c665b47530ada5a8442ba9dbbe1ff6704a1b7",
                "reference": "069c665b47530ada5a8442ba9dbbe1ff6704a1b7",
                "shasum": ""
            },
            "require": {
                "league/tactician": "^1.0",
                "league/tactician-container": "^2.0",
                "league/tactician-logger": "^0.10|^0.11",
                "php": ">=7.2",
                "symfony/config": "^3.4|^4.4|^5.0|^6.0",
                "symfony/dependency-injection": "^3.4|^4.4|^5.0|^6.0",
                "symfony/http-kernel": "^3.4|^4.4|^5.0|^6.0",
                "symfony/yaml": "^3.4|^4.4|^5.0|^6.0"
            },
            "require-dev": {
                "matthiasnoback/symfony-config-test": "^4.2.1",
                "matthiasnoback/symfony-dependency-injection-test": "^4.2.1",
                "mockery/mockery": "~1.0",
                "phpunit/phpunit": "~8.5",
                "symfony/console": "^3.4|^4.4|^5.0|^6.0",
                "symfony/framework-bundle": "^3.4.31|^4.4|^5.0|^6.0",
                "symfony/security-bundle": "^3.4|^4.4|^5.0|^6.0",
                "symfony/security-core": "^3.4|^4.4|^5.0|^6.0",
                "symfony/validator": "^3.4|^4.4|^5.0|^6.0"
            },
            "suggest": {
                "league/tactician-doctrine": "For doctrine transaction middleware",
                "symfony/console": "For debugging command-to-handler routing using the tactician:debug console command",
                "symfony/security": "For command security middleware",
                "symfony/validator": "For command validator middleware"
            },
            "type": "symfony-bundle",
            "extra": {
                "branch-alias": {
                    "dev-master": "1.0-dev"
                }
            },
            "autoload": {
                "psr-4": {
                    "League\\Tactician\\Bundle\\": "src/"
                }
            },
            "notification-url": "https://packagist.org/downloads/",
            "license": [
                "MIT"
            ],
            "authors": [
                {
                    "name": "Rafael Dohms",
                    "homepage": "http://doh.ms"
                },
                {
                    "name": "Richard Tuin",
                    "homepage": "http://www.rtuin.nl/"
                },
                {
                    "name": "Xander Smalbil",
                    "email": "xander@videofunk.nl"
                },
                {
                    "name": "Ross Tuck",
                    "email": "me@rosstuck.com"
                }
            ],
            "description": "Bundle to integrate Tactician with Symfony projects",
            "keywords": [
                "bundle",
                "symfony",
                "tactician"
            ],
            "support": {
                "issues": "https://github.com/thephpleague/tactician-bundle/issues",
                "source": "https://github.com/thephpleague/tactician-bundle/tree/v1.3.2"
            },
            "time": "2021-12-16T20:04:25+00:00"
        },
        {
            "name": "league/tactician-container",
            "version": "2.0.0",
            "source": {
                "type": "git",
                "url": "https://github.com/thephpleague/tactician-container.git",
                "reference": "d1a5d884e072b8cafbff802d07766076eb2ffcb0"
            },
            "dist": {
                "type": "zip",
                "url": "https://api.github.com/repos/thephpleague/tactician-container/zipball/d1a5d884e072b8cafbff802d07766076eb2ffcb0",
                "reference": "d1a5d884e072b8cafbff802d07766076eb2ffcb0",
                "shasum": ""
            },
            "require": {
                "league/tactician": "^1.0",
                "php": ">=5.5",
                "psr/container": "^1.0"
            },
            "require-dev": {
                "league/container": "~2.3",
                "phpunit/phpunit": "~4.3",
                "squizlabs/php_codesniffer": "~2.0"
            },
            "type": "library",
            "autoload": {
                "psr-4": {
                    "League\\Tactician\\Container\\": "src/"
                }
            },
            "notification-url": "https://packagist.org/downloads/",
            "license": [
                "MIT"
            ],
            "authors": [
                {
                    "name": "Nigel Greenway",
                    "homepage": "http://futurepixels.co.uk"
                }
            ],
            "description": "Tactician integration for any container implementing PSR-11",
            "keywords": [
                "container",
                "container-interop",
                "di",
                "interoperable",
                "league",
                "tactician"
            ],
            "support": {
                "issues": "https://github.com/thephpleague/tactician-container/issues",
                "source": "https://github.com/thephpleague/tactician-container/tree/master"
            },
            "time": "2017-04-13T06:27:12+00:00"
        },
        {
            "name": "league/tactician-logger",
            "version": "v0.10.0",
            "source": {
                "type": "git",
                "url": "https://github.com/thephpleague/tactician-logger.git",
                "reference": "3ff9ee04e4cbec100af827f829ed4c7ff7c08442"
            },
            "dist": {
                "type": "zip",
                "url": "https://api.github.com/repos/thephpleague/tactician-logger/zipball/3ff9ee04e4cbec100af827f829ed4c7ff7c08442",
                "reference": "3ff9ee04e4cbec100af827f829ed4c7ff7c08442",
                "shasum": ""
            },
            "require": {
                "league/tactician": "^1.0",
                "php": ">=5.5.0",
                "psr/log": "~1.0"
            },
            "require-dev": {
                "mockery/mockery": "^0.9",
                "phpunit/phpunit": "4.*",
                "squizlabs/php_codesniffer": "~2.3"
            },
            "type": "library",
            "autoload": {
                "psr-4": {
                    "League\\Tactician\\Logger\\": "src"
                }
            },
            "notification-url": "https://packagist.org/downloads/",
            "license": [
                "MIT"
            ],
            "authors": [
                {
                    "name": "Ross Tuck"
                }
            ],
            "description": "Adds PSR-3 logging support to the Tactician command bus",
            "homepage": "https://github.com/thephpleague/tactician-logger",
            "keywords": [
                "log",
                "logging",
                "tactician"
            ],
            "support": {
                "issues": "https://github.com/thephpleague/tactician-logger/issues",
                "source": "https://github.com/thephpleague/tactician-logger/tree/master"
            },
            "time": "2016-08-23T05:50:38+00:00"
        },
        {
            "name": "maennchen/zipstream-php",
            "version": "2.1.0",
            "source": {
                "type": "git",
                "url": "https://github.com/maennchen/ZipStream-PHP.git",
                "reference": "c4c5803cc1f93df3d2448478ef79394a5981cc58"
            },
            "dist": {
                "type": "zip",
                "url": "https://api.github.com/repos/maennchen/ZipStream-PHP/zipball/c4c5803cc1f93df3d2448478ef79394a5981cc58",
                "reference": "c4c5803cc1f93df3d2448478ef79394a5981cc58",
                "shasum": ""
            },
            "require": {
                "myclabs/php-enum": "^1.5",
                "php": ">= 7.1",
                "psr/http-message": "^1.0",
                "symfony/polyfill-mbstring": "^1.0"
            },
            "require-dev": {
                "ext-zip": "*",
                "guzzlehttp/guzzle": ">= 6.3",
                "mikey179/vfsstream": "^1.6",
                "phpunit/phpunit": ">= 7.5"
            },
            "type": "library",
            "autoload": {
                "psr-4": {
                    "ZipStream\\": "src/"
                }
            },
            "notification-url": "https://packagist.org/downloads/",
            "license": [
                "MIT"
            ],
            "authors": [
                {
                    "name": "Paul Duncan",
                    "email": "pabs@pablotron.org"
                },
                {
                    "name": "Jonatan Männchen",
                    "email": "jonatan@maennchen.ch"
                },
                {
                    "name": "Jesse Donat",
                    "email": "donatj@gmail.com"
                },
                {
                    "name": "András Kolesár",
                    "email": "kolesar@kolesar.hu"
                }
            ],
            "description": "ZipStream is a library for dynamically streaming dynamic zip files from PHP without writing to the disk at all on the server.",
            "keywords": [
                "stream",
                "zip"
            ],
            "support": {
                "issues": "https://github.com/maennchen/ZipStream-PHP/issues",
                "source": "https://github.com/maennchen/ZipStream-PHP/tree/master"
            },
            "funding": [
                {
                    "url": "https://opencollective.com/zipstream",
                    "type": "open_collective"
                }
            ],
            "time": "2020-05-30T13:11:16+00:00"
        },
        {
            "name": "marcusschwarz/lesserphp",
            "version": "v0.5.5",
            "source": {
                "type": "git",
                "url": "https://github.com/MarcusSchwarz/lesserphp.git",
                "reference": "77ba82b5218ff228267d3b0e5ec8697be75e86a7"
            },
            "dist": {
                "type": "zip",
                "url": "https://api.github.com/repos/MarcusSchwarz/lesserphp/zipball/77ba82b5218ff228267d3b0e5ec8697be75e86a7",
                "reference": "77ba82b5218ff228267d3b0e5ec8697be75e86a7",
                "shasum": ""
            },
            "require-dev": {
                "phpunit/phpunit": ">=4.8.35 <8"
            },
            "bin": [
                "plessc"
            ],
            "type": "library",
            "extra": {
                "branch-alias": {
                    "dev-master": "0.5.1-dev"
                }
            },
            "autoload": {
                "classmap": [
                    "lessc.inc.php"
                ]
            },
            "notification-url": "https://packagist.org/downloads/",
            "license": [
                "MIT",
                "GPL-3.0"
            ],
            "authors": [
                {
                    "name": "Leaf Corcoran",
                    "email": "leafot@gmail.com",
                    "homepage": "http://leafo.net"
                },
                {
                    "name": "Marcus Schwarz",
                    "email": "github@maswaba.de",
                    "homepage": "https://www.maswaba.de"
                }
            ],
            "description": "lesserphp is a compiler for LESS written in PHP based on leafo's lessphp.",
            "homepage": "http://leafo.net/lessphp/",
            "support": {
                "issues": "https://github.com/MarcusSchwarz/lesserphp/issues",
                "source": "https://github.com/MarcusSchwarz/lesserphp/tree/v0.5.5"
            },
            "time": "2021-03-10T17:56:57+00:00"
        },
        {
            "name": "markbaker/complex",
            "version": "3.0.1",
            "source": {
                "type": "git",
                "url": "https://github.com/MarkBaker/PHPComplex.git",
                "reference": "ab8bc271e404909db09ff2d5ffa1e538085c0f22"
            },
            "dist": {
                "type": "zip",
                "url": "https://api.github.com/repos/MarkBaker/PHPComplex/zipball/ab8bc271e404909db09ff2d5ffa1e538085c0f22",
                "reference": "ab8bc271e404909db09ff2d5ffa1e538085c0f22",
                "shasum": ""
            },
            "require": {
                "php": "^7.2 || ^8.0"
            },
            "require-dev": {
                "dealerdirect/phpcodesniffer-composer-installer": "^0.7.0",
                "phpcompatibility/php-compatibility": "^9.0",
                "phpunit/phpunit": "^7.0 || ^8.0 || ^9.3",
                "squizlabs/php_codesniffer": "^3.4"
            },
            "type": "library",
            "autoload": {
                "psr-4": {
                    "Complex\\": "classes/src/"
                }
            },
            "notification-url": "https://packagist.org/downloads/",
            "license": [
                "MIT"
            ],
            "authors": [
                {
                    "name": "Mark Baker",
                    "email": "mark@lange.demon.co.uk"
                }
            ],
            "description": "PHP Class for working with complex numbers",
            "homepage": "https://github.com/MarkBaker/PHPComplex",
            "keywords": [
                "complex",
                "mathematics"
            ],
            "support": {
                "issues": "https://github.com/MarkBaker/PHPComplex/issues",
                "source": "https://github.com/MarkBaker/PHPComplex/tree/3.0.1"
            },
            "time": "2021-06-29T15:32:53+00:00"
        },
        {
            "name": "markbaker/matrix",
            "version": "3.0.0",
            "source": {
                "type": "git",
                "url": "https://github.com/MarkBaker/PHPMatrix.git",
                "reference": "c66aefcafb4f6c269510e9ac46b82619a904c576"
            },
            "dist": {
                "type": "zip",
                "url": "https://api.github.com/repos/MarkBaker/PHPMatrix/zipball/c66aefcafb4f6c269510e9ac46b82619a904c576",
                "reference": "c66aefcafb4f6c269510e9ac46b82619a904c576",
                "shasum": ""
            },
            "require": {
                "php": "^7.1 || ^8.0"
            },
            "require-dev": {
                "dealerdirect/phpcodesniffer-composer-installer": "^0.7.0",
                "phpcompatibility/php-compatibility": "^9.0",
                "phpdocumentor/phpdocumentor": "2.*",
                "phploc/phploc": "^4.0",
                "phpmd/phpmd": "2.*",
                "phpunit/phpunit": "^7.0 || ^8.0 || ^9.3",
                "sebastian/phpcpd": "^4.0",
                "squizlabs/php_codesniffer": "^3.4"
            },
            "type": "library",
            "autoload": {
                "psr-4": {
                    "Matrix\\": "classes/src/"
                }
            },
            "notification-url": "https://packagist.org/downloads/",
            "license": [
                "MIT"
            ],
            "authors": [
                {
                    "name": "Mark Baker",
                    "email": "mark@demon-angel.eu"
                }
            ],
            "description": "PHP Class for working with matrices",
            "homepage": "https://github.com/MarkBaker/PHPMatrix",
            "keywords": [
                "mathematics",
                "matrix",
                "vector"
            ],
            "support": {
                "issues": "https://github.com/MarkBaker/PHPMatrix/issues",
                "source": "https://github.com/MarkBaker/PHPMatrix/tree/3.0.0"
            },
            "time": "2021-07-01T19:01:15+00:00"
        },
        {
            "name": "martinlindhe/php-mb-helpers",
            "version": "0.1.7",
            "source": {
                "type": "git",
                "url": "https://github.com/martinlindhe/php-mb-helpers.git",
                "reference": "d12570aff7f44f17c1e8b2da59795fe847a7a7c6"
            },
            "dist": {
                "type": "zip",
                "url": "https://api.github.com/repos/martinlindhe/php-mb-helpers/zipball/d12570aff7f44f17c1e8b2da59795fe847a7a7c6",
                "reference": "d12570aff7f44f17c1e8b2da59795fe847a7a7c6",
                "shasum": ""
            },
            "require": {
                "php": ">=5.3.0"
            },
            "require-dev": {
                "phpunit/phpunit": "~4.6"
            },
            "type": "library",
            "autoload": {
                "files": [
                    "src/mb_helpers.php"
                ]
            },
            "notification-url": "https://packagist.org/downloads/",
            "license": [
                "MIT"
            ],
            "authors": [
                {
                    "name": "Martin Lindhe",
                    "email": "martin@ubique.se"
                }
            ],
            "description": "Provides mb_ucwords(), mb_ucfirst(), mb_strrev(), mb_str_pad(), mb_count_chars(), mb_str_split()",
            "homepage": "https://github.com/martinlindhe/php-mb-helpers",
            "support": {
                "issues": "https://github.com/martinlindhe/php-mb-helpers/issues",
                "source": "https://github.com/martinlindhe/php-mb-helpers/tree/0.1.7"
            },
            "time": "2021-03-17T22:34:41+00:00"
        },
        {
            "name": "matthiasmullie/minify",
            "version": "1.3.68",
            "source": {
                "type": "git",
                "url": "https://github.com/matthiasmullie/minify.git",
                "reference": "c00fb02f71b2ef0a5f53fe18c5a8b9aa30f48297"
            },
            "dist": {
                "type": "zip",
                "url": "https://api.github.com/repos/matthiasmullie/minify/zipball/c00fb02f71b2ef0a5f53fe18c5a8b9aa30f48297",
                "reference": "c00fb02f71b2ef0a5f53fe18c5a8b9aa30f48297",
                "shasum": ""
            },
            "require": {
                "ext-pcre": "*",
                "matthiasmullie/path-converter": "~1.1",
                "php": ">=5.3.0"
            },
            "require-dev": {
                "friendsofphp/php-cs-fixer": "~2.0",
                "matthiasmullie/scrapbook": "dev-master",
                "phpunit/phpunit": ">=4.8"
            },
            "suggest": {
                "psr/cache-implementation": "Cache implementation to use with Minify::cache"
            },
            "bin": [
                "bin/minifycss",
                "bin/minifyjs"
            ],
            "type": "library",
            "autoload": {
                "psr-4": {
                    "MatthiasMullie\\Minify\\": "src/"
                }
            },
            "notification-url": "https://packagist.org/downloads/",
            "license": [
                "MIT"
            ],
            "authors": [
                {
                    "name": "Matthias Mullie",
                    "email": "minify@mullie.eu",
                    "homepage": "http://www.mullie.eu",
                    "role": "Developer"
                }
            ],
            "description": "CSS & JavaScript minifier, in PHP. Removes whitespace, strips comments, combines files (incl. @import statements and small assets in CSS files), and optimizes/shortens a few common programming patterns.",
            "homepage": "http://www.minifier.org",
            "keywords": [
                "JS",
                "css",
                "javascript",
                "minifier",
                "minify"
            ],
            "support": {
                "issues": "https://github.com/matthiasmullie/minify/issues",
                "source": "https://github.com/matthiasmullie/minify/tree/1.3.68"
            },
            "funding": [
                {
                    "url": "https://github.com/matthiasmullie",
                    "type": "github"
                }
            ],
            "time": "2022-04-19T08:28:56+00:00"
        },
        {
            "name": "matthiasmullie/path-converter",
            "version": "1.1.3",
            "source": {
                "type": "git",
                "url": "https://github.com/matthiasmullie/path-converter.git",
                "reference": "e7d13b2c7e2f2268e1424aaed02085518afa02d9"
            },
            "dist": {
                "type": "zip",
                "url": "https://api.github.com/repos/matthiasmullie/path-converter/zipball/e7d13b2c7e2f2268e1424aaed02085518afa02d9",
                "reference": "e7d13b2c7e2f2268e1424aaed02085518afa02d9",
                "shasum": ""
            },
            "require": {
                "ext-pcre": "*",
                "php": ">=5.3.0"
            },
            "require-dev": {
                "phpunit/phpunit": "~4.8"
            },
            "type": "library",
            "autoload": {
                "psr-4": {
                    "MatthiasMullie\\PathConverter\\": "src/"
                }
            },
            "notification-url": "https://packagist.org/downloads/",
            "license": [
                "MIT"
            ],
            "authors": [
                {
                    "name": "Matthias Mullie",
                    "email": "pathconverter@mullie.eu",
                    "homepage": "http://www.mullie.eu",
                    "role": "Developer"
                }
            ],
            "description": "Relative path converter",
            "homepage": "http://github.com/matthiasmullie/path-converter",
            "keywords": [
                "converter",
                "path",
                "paths",
                "relative"
            ],
            "support": {
                "issues": "https://github.com/matthiasmullie/path-converter/issues",
                "source": "https://github.com/matthiasmullie/path-converter/tree/1.1.3"
            },
            "time": "2019-02-05T23:41:09+00:00"
        },
        {
            "name": "maxmind-db/reader",
            "version": "v1.11.0",
            "source": {
                "type": "git",
                "url": "https://github.com/maxmind/MaxMind-DB-Reader-php.git",
                "reference": "b1f3c0699525336d09cc5161a2861268d9f2ae5b"
            },
            "dist": {
                "type": "zip",
                "url": "https://api.github.com/repos/maxmind/MaxMind-DB-Reader-php/zipball/b1f3c0699525336d09cc5161a2861268d9f2ae5b",
                "reference": "b1f3c0699525336d09cc5161a2861268d9f2ae5b",
                "shasum": ""
            },
            "require": {
                "php": ">=7.2"
            },
            "conflict": {
                "ext-maxminddb": "<1.10.1,>=2.0.0"
            },
            "require-dev": {
                "friendsofphp/php-cs-fixer": "3.*",
                "php-coveralls/php-coveralls": "^2.1",
                "phpstan/phpstan": "*",
                "phpunit/phpcov": ">=6.0.0",
                "phpunit/phpunit": ">=8.0.0,<10.0.0",
                "squizlabs/php_codesniffer": "3.*"
            },
            "suggest": {
                "ext-bcmath": "bcmath or gmp is required for decoding larger integers with the pure PHP decoder",
                "ext-gmp": "bcmath or gmp is required for decoding larger integers with the pure PHP decoder",
                "ext-maxminddb": "A C-based database decoder that provides significantly faster lookups"
            },
            "type": "library",
            "autoload": {
                "psr-4": {
                    "MaxMind\\Db\\": "src/MaxMind/Db"
                }
            },
            "notification-url": "https://packagist.org/downloads/",
            "license": [
                "Apache-2.0"
            ],
            "authors": [
                {
                    "name": "Gregory J. Oschwald",
                    "email": "goschwald@maxmind.com",
                    "homepage": "https://www.maxmind.com/"
                }
            ],
            "description": "MaxMind DB Reader API",
            "homepage": "https://github.com/maxmind/MaxMind-DB-Reader-php",
            "keywords": [
                "database",
                "geoip",
                "geoip2",
                "geolocation",
                "maxmind"
            ],
            "support": {
                "issues": "https://github.com/maxmind/MaxMind-DB-Reader-php/issues",
                "source": "https://github.com/maxmind/MaxMind-DB-Reader-php/tree/v1.11.0"
            },
            "time": "2021-10-18T15:23:10+00:00"
        },
        {
            "name": "maxmind/web-service-common",
            "version": "v0.9.0",
            "source": {
                "type": "git",
                "url": "https://github.com/maxmind/web-service-common-php.git",
                "reference": "4dc5a3e8df38aea4ca3b1096cee3a038094e9b53"
            },
            "dist": {
                "type": "zip",
                "url": "https://api.github.com/repos/maxmind/web-service-common-php/zipball/4dc5a3e8df38aea4ca3b1096cee3a038094e9b53",
                "reference": "4dc5a3e8df38aea4ca3b1096cee3a038094e9b53",
                "shasum": ""
            },
            "require": {
                "composer/ca-bundle": "^1.0.3",
                "ext-curl": "*",
                "ext-json": "*",
                "php": ">=7.2"
            },
            "require-dev": {
                "friendsofphp/php-cs-fixer": "3.*",
                "phpstan/phpstan": "*",
                "phpunit/phpunit": "^8.0 || ^9.0",
                "squizlabs/php_codesniffer": "3.*"
            },
            "type": "library",
            "autoload": {
                "psr-4": {
                    "MaxMind\\Exception\\": "src/Exception",
                    "MaxMind\\WebService\\": "src/WebService"
                }
            },
            "notification-url": "https://packagist.org/downloads/",
            "license": [
                "Apache-2.0"
            ],
            "authors": [
                {
                    "name": "Gregory Oschwald",
                    "email": "goschwald@maxmind.com"
                }
            ],
            "description": "Internal MaxMind Web Service API",
            "homepage": "https://github.com/maxmind/web-service-common-php",
            "support": {
                "issues": "https://github.com/maxmind/web-service-common-php/issues",
                "source": "https://github.com/maxmind/web-service-common-php/tree/v0.9.0"
            },
            "time": "2022-03-28T17:43:20+00:00"
        },
        {
            "name": "mobiledetect/mobiledetectlib",
            "version": "2.8.39",
            "source": {
                "type": "git",
                "url": "https://github.com/serbanghita/Mobile-Detect.git",
                "reference": "0fd6753003fc870f6e229bae869cc1337c99bc45"
            },
            "dist": {
                "type": "zip",
                "url": "https://api.github.com/repos/serbanghita/Mobile-Detect/zipball/0fd6753003fc870f6e229bae869cc1337c99bc45",
                "reference": "0fd6753003fc870f6e229bae869cc1337c99bc45",
                "shasum": ""
            },
            "require": {
                "php": ">=5.0.0"
            },
            "require-dev": {
                "phpunit/phpunit": "~4.8.35||~5.7"
            },
            "type": "library",
            "autoload": {
                "psr-0": {
                    "Detection": "namespaced/"
                },
                "classmap": [
                    "Mobile_Detect.php"
                ]
            },
            "notification-url": "https://packagist.org/downloads/",
            "license": [
                "MIT"
            ],
            "authors": [
                {
                    "name": "Serban Ghita",
                    "email": "serbanghita@gmail.com",
                    "homepage": "http://mobiledetect.net",
                    "role": "Developer"
                }
            ],
            "description": "Mobile_Detect is a lightweight PHP class for detecting mobile devices. It uses the User-Agent string combined with specific HTTP headers to detect the mobile environment.",
            "homepage": "https://github.com/serbanghita/Mobile-Detect",
            "keywords": [
                "detect mobile devices",
                "mobile",
                "mobile detect",
                "mobile detector",
                "php mobile detect"
            ],
            "support": {
                "issues": "https://github.com/serbanghita/Mobile-Detect/issues",
                "source": "https://github.com/serbanghita/Mobile-Detect/tree/2.8.39"
            },
            "time": "2022-02-17T19:24:25+00:00"
        },
        {
            "name": "monolog/monolog",
            "version": "1.27.0",
            "source": {
                "type": "git",
                "url": "https://github.com/Seldaek/monolog.git",
                "reference": "52ebd235c1f7e0d5e1b16464b695a28335f8e44a"
            },
            "dist": {
                "type": "zip",
                "url": "https://api.github.com/repos/Seldaek/monolog/zipball/52ebd235c1f7e0d5e1b16464b695a28335f8e44a",
                "reference": "52ebd235c1f7e0d5e1b16464b695a28335f8e44a",
                "shasum": ""
            },
            "require": {
                "php": ">=5.3.0",
                "psr/log": "~1.0"
            },
            "provide": {
                "psr/log-implementation": "1.0.0"
            },
            "require-dev": {
                "aws/aws-sdk-php": "^2.4.9 || ^3.0",
                "doctrine/couchdb": "~1.0@dev",
                "graylog2/gelf-php": "~1.0",
                "php-amqplib/php-amqplib": "~2.4",
                "php-console/php-console": "^3.1.3",
                "phpstan/phpstan": "^0.12.59",
                "phpunit/phpunit": "~4.5",
                "ruflin/elastica": ">=0.90 <3.0",
                "sentry/sentry": "^0.13",
                "swiftmailer/swiftmailer": "^5.3|^6.0"
            },
            "suggest": {
                "aws/aws-sdk-php": "Allow sending log messages to AWS services like DynamoDB",
                "doctrine/couchdb": "Allow sending log messages to a CouchDB server",
                "ext-amqp": "Allow sending log messages to an AMQP server (1.0+ required)",
                "ext-mongo": "Allow sending log messages to a MongoDB server",
                "graylog2/gelf-php": "Allow sending log messages to a GrayLog2 server",
                "mongodb/mongodb": "Allow sending log messages to a MongoDB server via PHP Driver",
                "php-amqplib/php-amqplib": "Allow sending log messages to an AMQP server using php-amqplib",
                "php-console/php-console": "Allow sending log messages to Google Chrome",
                "rollbar/rollbar": "Allow sending log messages to Rollbar",
                "ruflin/elastica": "Allow sending log messages to an Elastic Search server",
                "sentry/sentry": "Allow sending log messages to a Sentry server"
            },
            "type": "library",
            "autoload": {
                "psr-4": {
                    "Monolog\\": "src/Monolog"
                }
            },
            "notification-url": "https://packagist.org/downloads/",
            "license": [
                "MIT"
            ],
            "authors": [
                {
                    "name": "Jordi Boggiano",
                    "email": "j.boggiano@seld.be",
                    "homepage": "http://seld.be"
                }
            ],
            "description": "Sends your logs to files, sockets, inboxes, databases and various web services",
            "homepage": "http://github.com/Seldaek/monolog",
            "keywords": [
                "log",
                "logging",
                "psr-3"
            ],
            "support": {
                "issues": "https://github.com/Seldaek/monolog/issues",
                "source": "https://github.com/Seldaek/monolog/tree/1.27.0"
            },
            "funding": [
                {
                    "url": "https://github.com/Seldaek",
                    "type": "github"
                },
                {
                    "url": "https://tidelift.com/funding/github/packagist/monolog/monolog",
                    "type": "tidelift"
                }
            ],
            "time": "2022-03-13T20:29:46+00:00"
        },
        {
            "name": "mrclay/jsmin-php",
            "version": "2.4.1",
            "source": {
                "type": "git",
                "url": "https://github.com/mrclay/jsmin-php.git",
                "reference": "208e4122f8a273314e81c6b3bee897b5f3c1dc70"
            },
            "dist": {
                "type": "zip",
                "url": "https://api.github.com/repos/mrclay/jsmin-php/zipball/208e4122f8a273314e81c6b3bee897b5f3c1dc70",
                "reference": "208e4122f8a273314e81c6b3bee897b5f3c1dc70",
                "shasum": ""
            },
            "require": {
                "ext-pcre": "*",
                "php": ">=5.3.0"
            },
            "require-dev": {
                "phpunit/phpunit": "4.2"
            },
            "type": "library",
            "autoload": {
                "psr-0": {
                    "JSMin\\": "src/"
                }
            },
            "notification-url": "https://packagist.org/downloads/",
            "license": [
                "MIT"
            ],
            "authors": [
                {
                    "name": "Stephen Clay",
                    "email": "steve@mrclay.org",
                    "role": "Developer"
                },
                {
                    "name": "Ryan Grove",
                    "email": "ryan@wonko.com",
                    "role": "Developer"
                }
            ],
            "description": "Provides a modified port of Douglas Crockford's jsmin.c, which removes unnecessary whitespace from JavaScript files.",
            "homepage": "https://github.com/mrclay/jsmin-php/",
            "keywords": [
                "compress",
                "jsmin",
                "minify"
            ],
            "support": {
                "email": "minify@googlegroups.com",
                "issues": "https://github.com/mrclay/jsmin-php/issues",
                "source": "https://github.com/mrclay/jsmin-php/tree/2.4.1"
            },
            "time": "2022-03-26T14:41:59+00:00"
        },
        {
            "name": "mrclay/minify",
            "version": "3.0.11",
            "source": {
                "type": "git",
                "url": "https://github.com/mrclay/minify.git",
                "reference": "f1572a580a8ab29c5c7df4319c4787c74f7dcb3e"
            },
            "dist": {
                "type": "zip",
                "url": "https://api.github.com/repos/mrclay/minify/zipball/f1572a580a8ab29c5c7df4319c4787c74f7dcb3e",
                "reference": "f1572a580a8ab29c5c7df4319c4787c74f7dcb3e",
                "shasum": ""
            },
            "require": {
                "ext-pcre": "*",
                "intervention/httpauth": "^2.0|^3.0",
                "marcusschwarz/lesserphp": "^0.5.1",
                "monolog/monolog": "~1.1|~2.0",
                "mrclay/jsmin-php": "~2",
                "mrclay/props-dic": "^2.2|^3.0",
                "php": "^5.3.0 || ^7.0 || ^8.0",
                "tubalmartin/cssmin": "~4"
            },
            "require-dev": {
                "firephp/firephp-core": "~0.4.0",
                "leafo/scssphp": "^0.3 || ^0.6 || ^0.7",
                "meenie/javascript-packer": "~1.1",
                "phpunit/phpunit": "^4.8.36",
                "tedivm/jshrink": "~1.1.0"
            },
            "suggest": {
                "firephp/firephp-core": "Use FirePHP for Log messages",
                "meenie/javascript-packer": "Keep track of the Packer PHP port using Composer"
            },
            "type": "library",
            "extra": {
                "branch-alias": {
                    "dev-master": "3.0.x-dev"
                }
            },
            "autoload": {
                "classmap": [
                    "lib/"
                ]
            },
            "notification-url": "https://packagist.org/downloads/",
            "license": [
                "BSD-3-Clause"
            ],
            "authors": [
                {
                    "name": "Stephen Clay",
                    "email": "steve@mrclay.org",
                    "role": "Developer"
                }
            ],
            "description": "Minify is a PHP app that helps you follow several rules for client-side performance. It combines multiple CSS or Javascript files, removes unnecessary whitespace and comments, and serves them with gzip encoding and optimal client-side cache headers",
            "homepage": "https://github.com/mrclay/minify",
            "support": {
                "email": "minify@googlegroups.com",
                "issues": "https://github.com/mrclay/minify/issues",
                "source": "https://github.com/mrclay/minify/tree/3.0.11",
                "wiki": "https://github.com/mrclay/minify/blob/master/docs"
            },
            "time": "2021-03-11T11:58:14+00:00"
        },
        {
            "name": "mrclay/props-dic",
            "version": "3.0.0",
            "source": {
                "type": "git",
                "url": "https://github.com/mrclay/Props.git",
                "reference": "0b0fd254e33e2d60bc2bcd7867f2ab3cdd05a843"
            },
            "dist": {
                "type": "zip",
                "url": "https://api.github.com/repos/mrclay/Props/zipball/0b0fd254e33e2d60bc2bcd7867f2ab3cdd05a843",
                "reference": "0b0fd254e33e2d60bc2bcd7867f2ab3cdd05a843",
                "shasum": ""
            },
            "require": {
                "php": ">=5.3.3",
                "pimple/pimple": "~3.0",
                "psr/container": "^1.0"
            },
            "require-dev": {
                "phpunit/phpunit": "~4.8"
            },
            "type": "library",
            "autoload": {
                "psr-0": {
                    "Props\\": [
                        "src/"
                    ]
                }
            },
            "notification-url": "https://packagist.org/downloads/",
            "license": [
                "MIT"
            ],
            "authors": [
                {
                    "name": "Steve Clay",
                    "email": "steve@mrclay.org",
                    "homepage": "http://www.mrclay.org/"
                }
            ],
            "description": "Props is a simple DI container that allows retrieving values via custom property and method names",
            "keywords": [
                "container",
                "dependency injection",
                "dependency injection container",
                "di",
                "di container"
            ],
            "support": {
                "issues": "https://github.com/mrclay/Props/issues",
                "source": "https://github.com/mrclay/Props/tree/master"
            },
            "time": "2019-11-26T17:56:10+00:00"
        },
        {
            "name": "myclabs/php-enum",
            "version": "1.7.7",
            "source": {
                "type": "git",
                "url": "https://github.com/myclabs/php-enum.git",
                "reference": "d178027d1e679832db9f38248fcc7200647dc2b7"
            },
            "dist": {
                "type": "zip",
                "url": "https://api.github.com/repos/myclabs/php-enum/zipball/d178027d1e679832db9f38248fcc7200647dc2b7",
                "reference": "d178027d1e679832db9f38248fcc7200647dc2b7",
                "shasum": ""
            },
            "require": {
                "ext-json": "*",
                "php": ">=7.1"
            },
            "require-dev": {
                "phpunit/phpunit": "^7",
                "squizlabs/php_codesniffer": "1.*",
                "vimeo/psalm": "^3.8"
            },
            "type": "library",
            "autoload": {
                "psr-4": {
                    "MyCLabs\\Enum\\": "src/"
                }
            },
            "notification-url": "https://packagist.org/downloads/",
            "license": [
                "MIT"
            ],
            "authors": [
                {
                    "name": "PHP Enum contributors",
                    "homepage": "https://github.com/myclabs/php-enum/graphs/contributors"
                }
            ],
            "description": "PHP Enum implementation",
            "homepage": "http://github.com/myclabs/php-enum",
            "keywords": [
                "enum"
            ],
            "support": {
                "issues": "https://github.com/myclabs/php-enum/issues",
                "source": "https://github.com/myclabs/php-enum/tree/1.7.7"
            },
            "funding": [
                {
                    "url": "https://github.com/mnapoli",
                    "type": "github"
                },
                {
                    "url": "https://tidelift.com/funding/github/packagist/myclabs/php-enum",
                    "type": "tidelift"
                }
            ],
            "time": "2020-11-14T18:14:52+00:00"
        },
        {
            "name": "nikic/php-parser",
            "version": "v4.13.2",
            "source": {
                "type": "git",
                "url": "https://github.com/nikic/PHP-Parser.git",
                "reference": "210577fe3cf7badcc5814d99455df46564f3c077"
            },
            "dist": {
                "type": "zip",
                "url": "https://api.github.com/repos/nikic/PHP-Parser/zipball/210577fe3cf7badcc5814d99455df46564f3c077",
                "reference": "210577fe3cf7badcc5814d99455df46564f3c077",
                "shasum": ""
            },
            "require": {
                "ext-tokenizer": "*",
                "php": ">=7.0"
            },
            "require-dev": {
                "ircmaxell/php-yacc": "^0.0.7",
                "phpunit/phpunit": "^6.5 || ^7.0 || ^8.0 || ^9.0"
            },
            "bin": [
                "bin/php-parse"
            ],
            "type": "library",
            "extra": {
                "branch-alias": {
                    "dev-master": "4.9-dev"
                }
            },
            "autoload": {
                "psr-4": {
                    "PhpParser\\": "lib/PhpParser"
                }
            },
            "notification-url": "https://packagist.org/downloads/",
            "license": [
                "BSD-3-Clause"
            ],
            "authors": [
                {
                    "name": "Nikita Popov"
                }
            ],
            "description": "A PHP parser written in PHP",
            "keywords": [
                "parser",
                "php"
            ],
            "support": {
                "issues": "https://github.com/nikic/PHP-Parser/issues",
                "source": "https://github.com/nikic/PHP-Parser/tree/v4.13.2"
            },
            "time": "2021-11-30T19:35:32+00:00"
        },
        {
            "name": "paragonie/random_compat",
            "version": "v9.99.100",
            "source": {
                "type": "git",
                "url": "https://github.com/paragonie/random_compat.git",
                "reference": "996434e5492cb4c3edcb9168db6fbb1359ef965a"
            },
            "dist": {
                "type": "zip",
                "url": "https://api.github.com/repos/paragonie/random_compat/zipball/996434e5492cb4c3edcb9168db6fbb1359ef965a",
                "reference": "996434e5492cb4c3edcb9168db6fbb1359ef965a",
                "shasum": ""
            },
            "require": {
                "php": ">= 7"
            },
            "require-dev": {
                "phpunit/phpunit": "4.*|5.*",
                "vimeo/psalm": "^1"
            },
            "suggest": {
                "ext-libsodium": "Provides a modern crypto API that can be used to generate random bytes."
            },
            "type": "library",
            "notification-url": "https://packagist.org/downloads/",
            "license": [
                "MIT"
            ],
            "authors": [
                {
                    "name": "Paragon Initiative Enterprises",
                    "email": "security@paragonie.com",
                    "homepage": "https://paragonie.com"
                }
            ],
            "description": "PHP 5.x polyfill for random_bytes() and random_int() from PHP 7",
            "keywords": [
                "csprng",
                "polyfill",
                "pseudorandom",
                "random"
            ],
            "support": {
                "email": "info@paragonie.com",
                "issues": "https://github.com/paragonie/random_compat/issues",
                "source": "https://github.com/paragonie/random_compat"
            },
            "time": "2020-10-15T08:29:30+00:00"
        },
        {
            "name": "pear/archive_tar",
            "version": "1.4.14",
            "source": {
                "type": "git",
                "url": "https://github.com/pear/Archive_Tar.git",
                "reference": "4d761c5334c790e45ef3245f0864b8955c562caa"
            },
            "dist": {
                "type": "zip",
                "url": "https://api.github.com/repos/pear/Archive_Tar/zipball/4d761c5334c790e45ef3245f0864b8955c562caa",
                "reference": "4d761c5334c790e45ef3245f0864b8955c562caa",
                "shasum": ""
            },
            "require": {
                "pear/pear-core-minimal": "^1.10.0alpha2",
                "php": ">=5.2.0"
            },
            "require-dev": {
                "phpunit/phpunit": "*"
            },
            "suggest": {
                "ext-bz2": "Bz2 compression support.",
                "ext-xz": "Lzma2 compression support.",
                "ext-zlib": "Gzip compression support."
            },
            "type": "library",
            "extra": {
                "branch-alias": {
                    "dev-master": "1.4.x-dev"
                }
            },
            "autoload": {
                "psr-0": {
                    "Archive_Tar": ""
                }
            },
            "notification-url": "https://packagist.org/downloads/",
            "include-path": [
                "./"
            ],
            "license": [
                "BSD-3-Clause"
            ],
            "authors": [
                {
                    "name": "Vincent Blavet",
                    "email": "vincent@phpconcept.net"
                },
                {
                    "name": "Greg Beaver",
                    "email": "greg@chiaraquartet.net"
                },
                {
                    "name": "Michiel Rook",
                    "email": "mrook@php.net"
                }
            ],
            "description": "Tar file management class with compression support (gzip, bzip2, lzma2)",
            "homepage": "https://github.com/pear/Archive_Tar",
            "keywords": [
                "archive",
                "tar"
            ],
            "support": {
                "issues": "http://pear.php.net/bugs/search.php?cmd=display&package_name[]=Archive_Tar",
                "source": "https://github.com/pear/Archive_Tar"
            },
            "funding": [
                {
                    "url": "https://github.com/mrook",
                    "type": "github"
                },
                {
                    "url": "https://www.patreon.com/michielrook",
                    "type": "patreon"
                }
            ],
            "time": "2021-07-20T13:53:39+00:00"
        },
        {
            "name": "pear/console_getopt",
            "version": "v1.4.3",
            "source": {
                "type": "git",
                "url": "https://github.com/pear/Console_Getopt.git",
                "reference": "a41f8d3e668987609178c7c4a9fe48fecac53fa0"
            },
            "dist": {
                "type": "zip",
                "url": "https://api.github.com/repos/pear/Console_Getopt/zipball/a41f8d3e668987609178c7c4a9fe48fecac53fa0",
                "reference": "a41f8d3e668987609178c7c4a9fe48fecac53fa0",
                "shasum": ""
            },
            "type": "library",
            "autoload": {
                "psr-0": {
                    "Console": "./"
                }
            },
            "notification-url": "https://packagist.org/downloads/",
            "include-path": [
                "./"
            ],
            "license": [
                "BSD-2-Clause"
            ],
            "authors": [
                {
                    "name": "Andrei Zmievski",
                    "email": "andrei@php.net",
                    "role": "Lead"
                },
                {
                    "name": "Stig Bakken",
                    "email": "stig@php.net",
                    "role": "Developer"
                },
                {
                    "name": "Greg Beaver",
                    "email": "cellog@php.net",
                    "role": "Helper"
                }
            ],
            "description": "More info available on: http://pear.php.net/package/Console_Getopt",
            "support": {
                "issues": "http://pear.php.net/bugs/search.php?cmd=display&package_name[]=Console_Getopt",
                "source": "https://github.com/pear/Console_Getopt"
            },
            "time": "2019-11-20T18:27:48+00:00"
        },
        {
            "name": "pear/pear-core-minimal",
            "version": "v1.10.11",
            "source": {
                "type": "git",
                "url": "https://github.com/pear/pear-core-minimal.git",
                "reference": "68d0d32ada737153b7e93b8d3c710ebe70ac867d"
            },
            "dist": {
                "type": "zip",
                "url": "https://api.github.com/repos/pear/pear-core-minimal/zipball/68d0d32ada737153b7e93b8d3c710ebe70ac867d",
                "reference": "68d0d32ada737153b7e93b8d3c710ebe70ac867d",
                "shasum": ""
            },
            "require": {
                "pear/console_getopt": "~1.4",
                "pear/pear_exception": "~1.0"
            },
            "replace": {
                "rsky/pear-core-min": "self.version"
            },
            "type": "library",
            "autoload": {
                "psr-0": {
                    "": "src/"
                }
            },
            "notification-url": "https://packagist.org/downloads/",
            "include-path": [
                "src/"
            ],
            "license": [
                "BSD-3-Clause"
            ],
            "authors": [
                {
                    "name": "Christian Weiske",
                    "email": "cweiske@php.net",
                    "role": "Lead"
                }
            ],
            "description": "Minimal set of PEAR core files to be used as composer dependency",
            "support": {
                "issues": "http://pear.php.net/bugs/search.php?cmd=display&package_name[]=PEAR",
                "source": "https://github.com/pear/pear-core-minimal"
            },
            "time": "2021-08-10T22:31:03+00:00"
        },
        {
            "name": "pear/pear_exception",
            "version": "v1.0.2",
            "source": {
                "type": "git",
                "url": "https://github.com/pear/PEAR_Exception.git",
                "reference": "b14fbe2ddb0b9f94f5b24cf08783d599f776fff0"
            },
            "dist": {
                "type": "zip",
                "url": "https://api.github.com/repos/pear/PEAR_Exception/zipball/b14fbe2ddb0b9f94f5b24cf08783d599f776fff0",
                "reference": "b14fbe2ddb0b9f94f5b24cf08783d599f776fff0",
                "shasum": ""
            },
            "require": {
                "php": ">=5.2.0"
            },
            "require-dev": {
                "phpunit/phpunit": "<9"
            },
            "type": "class",
            "extra": {
                "branch-alias": {
                    "dev-master": "1.0.x-dev"
                }
            },
            "autoload": {
                "classmap": [
                    "PEAR/"
                ]
            },
            "notification-url": "https://packagist.org/downloads/",
            "include-path": [
                "."
            ],
            "license": [
                "BSD-2-Clause"
            ],
            "authors": [
                {
                    "name": "Helgi Thormar",
                    "email": "dufuz@php.net"
                },
                {
                    "name": "Greg Beaver",
                    "email": "cellog@php.net"
                }
            ],
            "description": "The PEAR Exception base class.",
            "homepage": "https://github.com/pear/PEAR_Exception",
            "keywords": [
                "exception"
            ],
            "support": {
                "issues": "http://pear.php.net/bugs/search.php?cmd=display&package_name[]=PEAR_Exception",
                "source": "https://github.com/pear/PEAR_Exception"
            },
            "time": "2021-03-21T15:43:46+00:00"
        },
        {
            "name": "pelago/emogrifier",
            "version": "v5.0.1",
            "source": {
                "type": "git",
                "url": "https://github.com/MyIntervals/emogrifier.git",
                "reference": "37595a9bb62c3c25969bdd9e8d7dd24c3ac62bc9"
            },
            "dist": {
                "type": "zip",
                "url": "https://api.github.com/repos/MyIntervals/emogrifier/zipball/37595a9bb62c3c25969bdd9e8d7dd24c3ac62bc9",
                "reference": "37595a9bb62c3c25969bdd9e8d7dd24c3ac62bc9",
                "shasum": ""
            },
            "require": {
                "ext-dom": "*",
                "ext-libxml": "*",
                "php": "~7.1.0 || ~7.2.0 || ~7.3.0 || ~7.4.0 || ~8.0.0",
                "symfony/css-selector": "^3.4.32 || ^4.4 || ^5.1"
            },
            "require-dev": {
                "php-parallel-lint/php-parallel-lint": "^1.2.0",
                "rawr/cross-data-providers": "^2.3.0",
                "slevomat/coding-standard": "^6.4.1",
                "squizlabs/php_codesniffer": "^3.5.8"
            },
            "type": "library",
            "extra": {
                "branch-alias": {
                    "dev-main": "6.0.x-dev"
                }
            },
            "autoload": {
                "psr-4": {
                    "Pelago\\Emogrifier\\": "src/"
                }
            },
            "notification-url": "https://packagist.org/downloads/",
            "license": [
                "MIT"
            ],
            "authors": [
                {
                    "name": "Oliver Klee",
                    "email": "github@oliverklee.de"
                },
                {
                    "name": "Zoli Szabó",
                    "email": "zoli.szabo+github@gmail.com"
                },
                {
                    "name": "John Reeve",
                    "email": "jreeve@pelagodesign.com"
                },
                {
                    "name": "Jake Hotson",
                    "email": "jake@qzdesign.co.uk"
                },
                {
                    "name": "Cameron Brooks"
                },
                {
                    "name": "Jaime Prado"
                }
            ],
            "description": "Converts CSS styles into inline style attributes in your HTML code",
            "homepage": "https://www.myintervals.com/emogrifier.php",
            "keywords": [
                "css",
                "email",
                "pre-processing"
            ],
            "support": {
                "issues": "https://github.com/MyIntervals/emogrifier/issues",
                "source": "https://github.com/MyIntervals/emogrifier"
            },
            "time": "2021-04-06T08:18:22+00:00"
        },
        {
            "name": "phpoffice/phpspreadsheet",
            "version": "1.19.0",
            "source": {
                "type": "git",
                "url": "https://github.com/PHPOffice/PhpSpreadsheet.git",
                "reference": "a9ab55bfae02eecffb3df669a2e19ba0e2f04bbf"
            },
            "dist": {
                "type": "zip",
                "url": "https://api.github.com/repos/PHPOffice/PhpSpreadsheet/zipball/a9ab55bfae02eecffb3df669a2e19ba0e2f04bbf",
                "reference": "a9ab55bfae02eecffb3df669a2e19ba0e2f04bbf",
                "shasum": ""
            },
            "require": {
                "ext-ctype": "*",
                "ext-dom": "*",
                "ext-fileinfo": "*",
                "ext-gd": "*",
                "ext-iconv": "*",
                "ext-libxml": "*",
                "ext-mbstring": "*",
                "ext-simplexml": "*",
                "ext-xml": "*",
                "ext-xmlreader": "*",
                "ext-xmlwriter": "*",
                "ext-zip": "*",
                "ext-zlib": "*",
                "ezyang/htmlpurifier": "^4.13",
                "maennchen/zipstream-php": "^2.1",
                "markbaker/complex": "^3.0",
                "markbaker/matrix": "^3.0",
                "php": "^7.2 || ^8.0",
                "psr/http-client": "^1.0",
                "psr/http-factory": "^1.0",
                "psr/simple-cache": "^1.0"
            },
            "require-dev": {
                "dealerdirect/phpcodesniffer-composer-installer": "dev-master",
                "dompdf/dompdf": "^1.0",
                "friendsofphp/php-cs-fixer": "^2.18",
                "jpgraph/jpgraph": "^4.0",
                "mpdf/mpdf": "^8.0",
                "phpcompatibility/php-compatibility": "^9.3",
                "phpstan/phpstan": "^0.12.82",
                "phpstan/phpstan-phpunit": "^0.12.18",
                "phpunit/phpunit": "^8.5",
                "squizlabs/php_codesniffer": "^3.5",
                "tecnickcom/tcpdf": "^6.3"
            },
            "suggest": {
                "dompdf/dompdf": "Option for rendering PDF with PDF Writer (doesn't yet support PHP8)",
                "jpgraph/jpgraph": "Option for rendering charts, or including charts with PDF or HTML Writers",
                "mpdf/mpdf": "Option for rendering PDF with PDF Writer",
                "tecnickcom/tcpdf": "Option for rendering PDF with PDF Writer (doesn't yet support PHP8)"
            },
            "type": "library",
            "autoload": {
                "psr-4": {
                    "PhpOffice\\PhpSpreadsheet\\": "src/PhpSpreadsheet"
                }
            },
            "notification-url": "https://packagist.org/downloads/",
            "license": [
                "MIT"
            ],
            "authors": [
                {
                    "name": "Maarten Balliauw",
                    "homepage": "https://blog.maartenballiauw.be"
                },
                {
                    "name": "Mark Baker",
                    "homepage": "https://markbakeruk.net"
                },
                {
                    "name": "Franck Lefevre",
                    "homepage": "https://rootslabs.net"
                },
                {
                    "name": "Erik Tilt"
                },
                {
                    "name": "Adrien Crivelli"
                }
            ],
            "description": "PHPSpreadsheet - Read, Create and Write Spreadsheet documents in PHP - Spreadsheet engine",
            "homepage": "https://github.com/PHPOffice/PhpSpreadsheet",
            "keywords": [
                "OpenXML",
                "excel",
                "gnumeric",
                "ods",
                "php",
                "spreadsheet",
                "xls",
                "xlsx"
            ],
            "support": {
                "issues": "https://github.com/PHPOffice/PhpSpreadsheet/issues",
                "source": "https://github.com/PHPOffice/PhpSpreadsheet/tree/1.19.0"
            },
            "time": "2021-10-31T15:09:20+00:00"
        },
        {
            "name": "pimple/pimple",
            "version": "v3.5.0",
            "source": {
                "type": "git",
                "url": "https://github.com/silexphp/Pimple.git",
                "reference": "a94b3a4db7fb774b3d78dad2315ddc07629e1bed"
            },
            "dist": {
                "type": "zip",
                "url": "https://api.github.com/repos/silexphp/Pimple/zipball/a94b3a4db7fb774b3d78dad2315ddc07629e1bed",
                "reference": "a94b3a4db7fb774b3d78dad2315ddc07629e1bed",
                "shasum": ""
            },
            "require": {
                "php": ">=7.2.5",
                "psr/container": "^1.1 || ^2.0"
            },
            "require-dev": {
                "symfony/phpunit-bridge": "^5.4@dev"
            },
            "type": "library",
            "extra": {
                "branch-alias": {
                    "dev-master": "3.4.x-dev"
                }
            },
            "autoload": {
                "psr-0": {
                    "Pimple": "src/"
                }
            },
            "notification-url": "https://packagist.org/downloads/",
            "license": [
                "MIT"
            ],
            "authors": [
                {
                    "name": "Fabien Potencier",
                    "email": "fabien@symfony.com"
                }
            ],
            "description": "Pimple, a simple Dependency Injection Container",
            "homepage": "https://pimple.symfony.com",
            "keywords": [
                "container",
                "dependency injection"
            ],
            "support": {
                "source": "https://github.com/silexphp/Pimple/tree/v3.5.0"
            },
            "time": "2021-10-28T11:13:42+00:00"
        },
        {
            "name": "prestashop/blockreassurance",
            "version": "v5.1.1",
            "source": {
                "type": "git",
                "url": "https://github.com/PrestaShop/blockreassurance.git",
                "reference": "7ec28ecf52fcc0ca9787a81edb00f9e7e85d4400"
            },
            "dist": {
                "type": "zip",
                "url": "https://api.github.com/repos/PrestaShop/blockreassurance/zipball/7ec28ecf52fcc0ca9787a81edb00f9e7e85d4400",
                "reference": "7ec28ecf52fcc0ca9787a81edb00f9e7e85d4400",
                "shasum": ""
            },
            "require": {
                "php": ">=5.6.0"
            },
            "require-dev": {
                "prestashop/php-dev-tools": "^3.4"
            },
            "type": "prestashop-module",
            "autoload": {
                "psr-4": {
                    "PrestaShop\\Module\\BlockReassurance\\": "src/"
                },
                "classmap": [
                    "blockreassurance.php",
                    "classes/ReassuranceActivity.php"
                ],
                "exclude-from-classmap": []
            },
            "notification-url": "https://packagist.org/downloads/",
            "license": [
                "AFL-3.0"
            ],
            "authors": [
                {
                    "name": "PrestaShop SA",
                    "email": "contact@prestashop.com"
                }
            ],
            "description": "PrestaShop module blockreassurance",
            "homepage": "https://github.com/PrestaShop/blockreassurance",
            "support": {
                "source": "https://github.com/PrestaShop/blockreassurance/tree/v5.1.1"
            },
            "time": "2022-04-08T15:28:20+00:00"
        },
        {
            "name": "prestashop/blockwishlist",
            "version": "v2.1.2",
            "source": {
                "type": "git",
                "url": "https://github.com/PrestaShop/blockwishlist.git",
                "reference": "5d84188d2c37f8df66438eaae643bd192781c208"
            },
            "dist": {
                "type": "zip",
                "url": "https://api.github.com/repos/PrestaShop/blockwishlist/zipball/5d84188d2c37f8df66438eaae643bd192781c208",
                "reference": "5d84188d2c37f8df66438eaae643bd192781c208",
                "shasum": ""
            },
            "require-dev": {
                "prestashop/php-dev-tools": "~3.0"
            },
            "type": "prestashop-module",
            "autoload": {
                "psr-4": {
                    "PrestaShop\\Module\\BlockWishList\\": "src/"
                },
                "classmap": [
                    "blockwishlist.php",
                    "controllers",
                    "classes"
                ]
            },
            "notification-url": "https://packagist.org/downloads/",
            "license": [
                "AFL-3.0"
            ],
            "authors": [
                {
                    "name": "PrestaShop SA",
                    "email": "contact@prestashop.com"
                }
            ],
            "description": "PrestaShop module blockwishlist",
            "homepage": "https://github.com/PrestaShop/blockwishlist",
            "support": {
                "source": "https://github.com/PrestaShop/blockwishlist/tree/v2.1.2"
            },
            "time": "2022-08-01T14:47:51+00:00"
        },
        {
            "name": "prestashop/circuit-breaker",
            "version": "v4.0.1",
            "source": {
                "type": "git",
                "url": "https://github.com/PrestaShop/circuit-breaker.git",
                "reference": "8dff14c1411448d4d64b740d12100637ad64f5c7"
            },
            "dist": {
                "type": "zip",
                "url": "https://api.github.com/repos/PrestaShop/circuit-breaker/zipball/8dff14c1411448d4d64b740d12100637ad64f5c7",
                "reference": "8dff14c1411448d4d64b740d12100637ad64f5c7",
                "shasum": ""
            },
            "require": {
                "guzzlehttp/guzzle": "^7.3"
            },
            "require-dev": {
                "doctrine/cache": "^1.10.2",
                "phpunit/phpunit": "^8",
                "prestashop/php-dev-tools": "^4.1",
                "psr/simple-cache": "^1.0",
                "symfony/cache": "^4.4",
                "symfony/event-dispatcher": "^4.4"
            },
            "suggest": {
                "doctrine/cache": "Allows use of Doctrine Cache adapters to store transactions",
                "ext-apcu": "Allows use of APCu adapter (performant) to store transactions",
                "symfony/cache": "Allows use of Symfony Cache adapters to store transactions"
            },
            "type": "library",
            "autoload": {
                "psr-4": {
                    "PrestaShop\\CircuitBreaker\\": "src/"
                }
            },
            "notification-url": "https://packagist.org/downloads/",
            "license": [
                "MIT"
            ],
            "authors": [
                {
                    "name": "PrestaShop SA",
                    "email": "contact@prestashop.com"
                },
                {
                    "name": "PrestaShop Community",
                    "homepage": "http://contributors.prestashop.com/"
                }
            ],
            "description": "A circuit breaker implementation for PHP",
            "support": {
                "issues": "https://github.com/PrestaShop/circuit-breaker/issues",
                "source": "https://github.com/PrestaShop/circuit-breaker/tree/v4.0.1"
            },
            "time": "2021-10-12T15:22:50+00:00"
        },
        {
            "name": "prestashop/classic",
<<<<<<< HEAD
            "version": "2.0.3",
            "source": {
                "type": "git",
                "url": "https://github.com/PrestaShop/classic-theme.git",
                "reference": "0fd4551507398105f90424616d4bdef811b0d65a"
            },
            "dist": {
                "type": "zip",
                "url": "https://api.github.com/repos/PrestaShop/classic-theme/zipball/0fd4551507398105f90424616d4bdef811b0d65a",
                "reference": "0fd4551507398105f90424616d4bdef811b0d65a",
=======
            "version": "2.0.5",
            "source": {
                "type": "git",
                "url": "https://github.com/PrestaShop/classic-theme.git",
                "reference": "1de4376cbe5125e78ef15ec269b7acfa23840402"
            },
            "dist": {
                "type": "zip",
                "url": "https://api.github.com/repos/PrestaShop/classic-theme/zipball/1de4376cbe5125e78ef15ec269b7acfa23840402",
                "reference": "1de4376cbe5125e78ef15ec269b7acfa23840402",
>>>>>>> 0f806abc
                "shasum": ""
            },
            "require-dev": {
                "symfony/console": "~4.4 || ^5.0",
                "symfony/yaml": "~4.4 || ^5.0"
            },
            "type": "prestashop-theme",
            "notification-url": "https://packagist.org/downloads/",
            "license": [
                "AFL-3.0"
            ],
            "authors": [
                {
                    "name": "PrestaShop SA",
                    "email": "contact@prestashop.com"
                },
                {
                    "name": "PrestaShop Community",
                    "homepage": "https://contributors.prestashop.com/"
                }
            ],
            "description": "Classic theme for PrestaShop 1.7",
            "support": {
<<<<<<< HEAD
                "source": "https://github.com/PrestaShop/classic-theme/tree/2.0.3"
            },
            "time": "2022-10-17T07:43:52+00:00"
=======
                "source": "https://github.com/PrestaShop/classic-theme/tree/2.0.5"
            },
            "time": "2022-10-19T16:36:35+00:00"
>>>>>>> 0f806abc
        },
        {
            "name": "prestashop/contactform",
            "version": "v4.3.0",
            "source": {
                "type": "git",
                "url": "https://github.com/PrestaShop/contactform.git",
                "reference": "849aae54ec564aca94877b9bee50e71bb0468edb"
            },
            "dist": {
                "type": "zip",
                "url": "https://api.github.com/repos/PrestaShop/contactform/zipball/849aae54ec564aca94877b9bee50e71bb0468edb",
                "reference": "849aae54ec564aca94877b9bee50e71bb0468edb",
                "shasum": ""
            },
            "require": {
                "jakeasmith/http_build_url": "^1",
                "php": ">=5.4.0"
            },
            "type": "prestashop-module",
            "notification-url": "https://packagist.org/downloads/",
            "license": [
                "AFL-3.0"
            ],
            "authors": [
                {
                    "name": "PrestaShop SA",
                    "email": "contact@prestashop.com"
                }
            ],
            "description": "PrestaShop module contactform",
            "homepage": "https://github.com/PrestaShop/contactform",
            "support": {
                "source": "https://github.com/PrestaShop/contactform/tree/v4.3.0"
            },
            "time": "2020-09-15T09:37:15+00:00"
        },
        {
            "name": "prestashop/dashactivity",
            "version": "v2.0.2",
            "source": {
                "type": "git",
                "url": "https://github.com/PrestaShop/dashactivity.git",
                "reference": "8d41fab7a58cdaeabc0248f6fd571da32d7615d4"
            },
            "dist": {
                "type": "zip",
                "url": "https://api.github.com/repos/PrestaShop/dashactivity/zipball/8d41fab7a58cdaeabc0248f6fd571da32d7615d4",
                "reference": "8d41fab7a58cdaeabc0248f6fd571da32d7615d4",
                "shasum": ""
            },
            "require": {
                "php": ">=5.4"
            },
            "type": "prestashop-module",
            "notification-url": "https://packagist.org/downloads/",
            "license": [
                "AFL - Academic Free License (AFL 3.0)"
            ],
            "authors": [
                {
                    "name": "PrestaShop SA",
                    "email": "contact@prestashop.com"
                }
            ],
            "description": "PrestaShop module dashactivity",
            "homepage": "https://github.com/PrestaShop/dashactivity",
            "support": {
                "source": "https://github.com/PrestaShop/dashactivity/tree/master"
            },
            "time": "2017-12-08T11:06:01+00:00"
        },
        {
            "name": "prestashop/dashgoals",
            "version": "v2.0.2",
            "source": {
                "type": "git",
                "url": "https://github.com/PrestaShop/dashgoals.git",
                "reference": "2a8d41bcc9f2b09924b5e82407bcd6d61ea61ab6"
            },
            "dist": {
                "type": "zip",
                "url": "https://api.github.com/repos/PrestaShop/dashgoals/zipball/2a8d41bcc9f2b09924b5e82407bcd6d61ea61ab6",
                "reference": "2a8d41bcc9f2b09924b5e82407bcd6d61ea61ab6",
                "shasum": ""
            },
            "require": {
                "php": ">=5.4"
            },
            "type": "prestashop-module",
            "notification-url": "https://packagist.org/downloads/",
            "license": [
                "AFL-3.0"
            ],
            "authors": [
                {
                    "name": "PrestaShop SA",
                    "email": "contact@prestashop.com"
                }
            ],
            "description": "PrestaShop module dashgoals",
            "homepage": "https://github.com/PrestaShop/dashgoals",
            "support": {
                "source": "https://github.com/PrestaShop/dashgoals/tree/v2.0.2"
            },
            "time": "2018-01-29T17:51:57+00:00"
        },
        {
            "name": "prestashop/dashproducts",
            "version": "v2.1.1",
            "source": {
                "type": "git",
                "url": "https://github.com/PrestaShop/dashproducts.git",
                "reference": "22652ff141bfc3d5563918210f9b58305c80f4d7"
            },
            "dist": {
                "type": "zip",
                "url": "https://api.github.com/repos/PrestaShop/dashproducts/zipball/22652ff141bfc3d5563918210f9b58305c80f4d7",
                "reference": "22652ff141bfc3d5563918210f9b58305c80f4d7",
                "shasum": ""
            },
            "require": {
                "php": ">=5.4"
            },
            "type": "prestashop-module",
            "notification-url": "https://packagist.org/downloads/",
            "license": [
                "AFL-3.0"
            ],
            "authors": [
                {
                    "name": "PrestaShop SA",
                    "email": "contact@prestashop.com"
                }
            ],
            "description": "PrestaShop module dashproducts",
            "homepage": "https://github.com/PrestaShop/dashproducts",
            "support": {
                "source": "https://github.com/PrestaShop/dashproducts/tree/v2.1.1"
            },
            "time": "2020-09-28T11:23:29+00:00"
        },
        {
            "name": "prestashop/dashtrends",
            "version": "v2.0.3",
            "source": {
                "type": "git",
                "url": "https://github.com/PrestaShop/dashtrends.git",
                "reference": "da68ea81c2d0d13d9fd851934c75927fe222d5e3"
            },
            "dist": {
                "type": "zip",
                "url": "https://api.github.com/repos/PrestaShop/dashtrends/zipball/da68ea81c2d0d13d9fd851934c75927fe222d5e3",
                "reference": "da68ea81c2d0d13d9fd851934c75927fe222d5e3",
                "shasum": ""
            },
            "require": {
                "php": ">=5.4"
            },
            "require-dev": {
                "prestashop/php-dev-tools": "~3.0"
            },
            "type": "prestashop-module",
            "autoload": {
                "classmap": [
                    "dashtrends.php"
                ]
            },
            "notification-url": "https://packagist.org/downloads/",
            "license": [
                "AFL-3.0"
            ],
            "authors": [
                {
                    "name": "PrestaShop SA",
                    "email": "contact@prestashop.com"
                }
            ],
            "description": "PrestaShop module dashtrends",
            "homepage": "https://github.com/PrestaShop/dashtrends",
            "support": {
                "source": "https://github.com/PrestaShop/dashtrends/tree/v2.0.3"
            },
            "time": "2020-10-14T13:35:03+00:00"
        },
        {
            "name": "prestashop/decimal",
            "version": "1.5.0",
            "source": {
                "type": "git",
                "url": "https://github.com/PrestaShop/decimal.git",
                "reference": "b5afdcc4b03140f838bb7b256aec6c21fd83951b"
            },
            "dist": {
                "type": "zip",
                "url": "https://api.github.com/repos/PrestaShop/decimal/zipball/b5afdcc4b03140f838bb7b256aec6c21fd83951b",
                "reference": "b5afdcc4b03140f838bb7b256aec6c21fd83951b",
                "shasum": ""
            },
            "require": {
                "php": ">=7.2"
            },
            "require-dev": {
                "phpstan/phpstan": "^0.12.99",
                "phpunit/phpunit": "8.*",
                "prestashop/php-dev-tools": "^4.1"
            },
            "type": "library",
            "autoload": {
                "psr-4": {
                    "PrestaShop\\Decimal\\": "src"
                }
            },
            "notification-url": "https://packagist.org/downloads/",
            "license": [
                "MIT"
            ],
            "authors": [
                {
                    "name": "PrestaShop SA",
                    "email": "contact@prestashop.com"
                }
            ],
            "description": "Object-oriented wrapper/shim for BC Math PHP extension. Allows for arbitrary-precision math operations.",
            "homepage": "https://github.com/prestashop/decimal",
            "keywords": [
                "bcmath",
                "decimal",
                "math",
                "precision",
                "prestashop"
            ],
            "support": {
                "issues": "https://github.com/PrestaShop/decimal/issues",
                "source": "https://github.com/PrestaShop/decimal/tree/1.5.0"
            },
            "time": "2022-02-02T09:04:37+00:00"
        },
        {
            "name": "prestashop/graphnvd3",
            "version": "v2.0.2",
            "source": {
                "type": "git",
                "url": "https://github.com/PrestaShop/graphnvd3.git",
                "reference": "ba9d68f6a66aca7b8750977d034e2adcceaa4167"
            },
            "dist": {
                "type": "zip",
                "url": "https://api.github.com/repos/PrestaShop/graphnvd3/zipball/ba9d68f6a66aca7b8750977d034e2adcceaa4167",
                "reference": "ba9d68f6a66aca7b8750977d034e2adcceaa4167",
                "shasum": ""
            },
            "require": {
                "php": ">=5.3.2"
            },
            "type": "prestashop-module",
            "notification-url": "https://packagist.org/downloads/",
            "license": [
                "AFL-3.0"
            ],
            "authors": [
                {
                    "name": "PrestaShop SA",
                    "email": "contact@prestashop.com"
                }
            ],
            "description": "PrestaShop module graphnvd3",
            "homepage": "https://github.com/PrestaShop/graphnvd3",
            "support": {
                "source": "https://github.com/PrestaShop/graphnvd3/tree/v2.0.2"
            },
            "time": "2021-11-19T14:55:33+00:00"
        },
        {
            "name": "prestashop/gridhtml",
            "version": "v2.0.2",
            "source": {
                "type": "git",
                "url": "https://github.com/PrestaShop/gridhtml.git",
                "reference": "184ed2be93b84dea56c98a9042cafd66ac48458b"
            },
            "dist": {
                "type": "zip",
                "url": "https://api.github.com/repos/PrestaShop/gridhtml/zipball/184ed2be93b84dea56c98a9042cafd66ac48458b",
                "reference": "184ed2be93b84dea56c98a9042cafd66ac48458b",
                "shasum": ""
            },
            "require": {
                "php": ">=5.3.2"
            },
            "require-dev": {
                "prestashop/php-dev-tools": "^3.4"
            },
            "type": "prestashop-module",
            "notification-url": "https://packagist.org/downloads/",
            "license": [
                "AFL-3.0"
            ],
            "authors": [
                {
                    "name": "PrestaShop SA",
                    "email": "contact@prestashop.com"
                }
            ],
            "description": "PrestaShop module gridhtml",
            "homepage": "https://github.com/PrestaShop/gridhtml",
            "support": {
                "source": "https://github.com/PrestaShop/gridhtml/tree/v2.0.2"
            },
            "time": "2021-11-19T15:48:55+00:00"
        },
        {
            "name": "prestashop/gsitemap",
            "version": "v4.2.0",
            "source": {
                "type": "git",
                "url": "https://github.com/PrestaShop/gsitemap.git",
                "reference": "b67dda02a8b6488eb4e2a67080357ac3f9e57057"
            },
            "dist": {
                "type": "zip",
                "url": "https://api.github.com/repos/PrestaShop/gsitemap/zipball/b67dda02a8b6488eb4e2a67080357ac3f9e57057",
                "reference": "b67dda02a8b6488eb4e2a67080357ac3f9e57057",
                "shasum": ""
            },
            "require": {
                "php": ">=5.6.0"
            },
            "type": "prestashop-module",
            "notification-url": "https://packagist.org/downloads/",
            "license": [
                "AFL-3.0"
            ],
            "authors": [
                {
                    "name": "PrestaShop SA",
                    "email": "contact@prestashop.com"
                }
            ],
            "description": "PrestaShop module gsitemap",
            "homepage": "https://github.com/PrestaShop/gsitemap",
            "support": {
                "source": "https://github.com/PrestaShop/gsitemap/tree/v4.2.0"
            },
            "time": "2020-06-23T05:58:30+00:00"
        },
        {
            "name": "prestashop/laminas-code-lts",
            "version": "dev-4.5-lts",
            "source": {
                "type": "git",
                "url": "https://github.com/PrestaShop/laminas-code-lts.git",
                "reference": "3dbe7f7f48a5d877e02cc70e4f58cb0e1e5cca82"
            },
            "dist": {
                "type": "zip",
                "url": "https://api.github.com/repos/PrestaShop/laminas-code-lts/zipball/3dbe7f7f48a5d877e02cc70e4f58cb0e1e5cca82",
                "reference": "3dbe7f7f48a5d877e02cc70e4f58cb0e1e5cca82",
                "shasum": ""
            },
            "require": {
                "php": ">=7.2, <8.2"
            },
            "replace": {
                "laminas/laminas-code": "^4.5"
            },
            "require-dev": {
                "doctrine/annotations": "^1.13.2",
                "ext-phar": "*",
                "laminas/laminas-coding-standard": "^2.1.0",
                "laminas/laminas-stdlib": "^3.2.1",
                "phpunit/phpunit": "^8.5.26",
                "psalm/plugin-phpunit": "^0.16.1",
                "vimeo/psalm": "^4.13.1"
            },
            "suggest": {
                "doctrine/annotations": "Doctrine\\Common\\Annotations >=1.0 for annotation features",
                "laminas/laminas-stdlib": "Laminas\\Stdlib component"
            },
            "default-branch": true,
            "type": "library",
            "extra": {
                "thanks": {
                    "name": "laminas/laminas-code",
                    "url": "https://github.com/laminas/laminas-code"
                }
            },
            "autoload": {
                "files": [
                    "polyfill/ReflectionEnumPolyfill.php"
                ],
                "psr-4": {
                    "Laminas\\Code\\": "src/"
                }
            },
            "notification-url": "https://packagist.org/downloads/",
            "license": [
                "BSD-3-Clause"
            ],
            "description": "Adding support for a wider range of PHP versions to laminas/laminas-code",
            "homepage": "https://github.com/prestashop/laminas-code-lts",
            "keywords": [
                "code",
                "laminas",
                "laminasframework"
            ],
            "support": {
                "chat": "https://laminas.dev/chat",
                "docs": "https://docs.laminas.dev/laminas-code/",
                "forum": "https://discourse.laminas.dev",
                "issues": "https://github.com/laminas/laminas-code/issues",
                "rss": "https://github.com/laminas/laminas-code/releases.atom",
                "source": "https://github.com/laminas/laminas-code"
            },
            "time": "2022-05-03T11:51:53+00:00"
        },
        {
            "name": "prestashop/pagesnotfound",
            "version": "v2.0.2",
            "source": {
                "type": "git",
                "url": "https://github.com/PrestaShop/pagesnotfound.git",
                "reference": "ac5b640daa39356c8ca96679cbe58e83964b41d2"
            },
            "dist": {
                "type": "zip",
                "url": "https://api.github.com/repos/PrestaShop/pagesnotfound/zipball/ac5b640daa39356c8ca96679cbe58e83964b41d2",
                "reference": "ac5b640daa39356c8ca96679cbe58e83964b41d2",
                "shasum": ""
            },
            "require": {
                "php": ">=5.3.2"
            },
            "type": "prestashop-module",
            "notification-url": "https://packagist.org/downloads/",
            "license": [
                "AFL-3.0"
            ],
            "authors": [
                {
                    "name": "PrestaShop SA",
                    "email": "contact@prestashop.com"
                }
            ],
            "description": "PrestaShop module pagesnotfound",
            "homepage": "https://github.com/PrestaShop/pagesnotfound",
            "support": {
                "source": "https://github.com/PrestaShop/pagesnotfound/tree/v2.0.2"
            },
            "time": "2022-01-11T07:53:21+00:00"
        },
        {
            "name": "prestashop/productcomments",
            "version": "v5.0.2",
            "source": {
                "type": "git",
                "url": "https://github.com/PrestaShop/productcomments.git",
                "reference": "e1b9d0333dc186c6e3f1b721d5feeef13e450ef8"
            },
            "dist": {
                "type": "zip",
                "url": "https://api.github.com/repos/PrestaShop/productcomments/zipball/e1b9d0333dc186c6e3f1b721d5feeef13e450ef8",
                "reference": "e1b9d0333dc186c6e3f1b721d5feeef13e450ef8",
                "shasum": ""
            },
            "require": {
                "php": ">=5.6.0"
            },
            "require-dev": {
                "prestashop/php-dev-tools": "^3.4"
            },
            "type": "prestashop-module",
            "autoload": {
                "psr-4": {
                    "PrestaShop\\Module\\ProductComment\\": "src/"
                },
                "classmap": [
                    "productcomments.php"
                ],
                "exclude-from-classmap": []
            },
            "notification-url": "https://packagist.org/downloads/",
            "license": [
                "AFL-3.0"
            ],
            "authors": [
                {
                    "name": "PrestaShop SA",
                    "email": "contact@prestashop.com"
                }
            ],
            "description": "PrestaShop module productcomments",
            "homepage": "https://github.com/PrestaShop/productcomments",
            "support": {
                "source": "https://github.com/PrestaShop/productcomments/tree/v5.0.2"
            },
            "time": "2022-08-31T12:30:46+00:00"
        },
        {
            "name": "prestashop/ps_banner",
            "version": "v2.1.2",
            "source": {
                "type": "git",
                "url": "https://github.com/PrestaShop/ps_banner.git",
                "reference": "1eceeb26a551001ba531c95b2645aa272a9e6278"
            },
            "dist": {
                "type": "zip",
                "url": "https://api.github.com/repos/PrestaShop/ps_banner/zipball/1eceeb26a551001ba531c95b2645aa272a9e6278",
                "reference": "1eceeb26a551001ba531c95b2645aa272a9e6278",
                "shasum": ""
            },
            "require": {
                "php": ">=5.4"
            },
            "require-dev": {
                "prestashop/php-dev-tools": "~3.0"
            },
            "type": "prestashop-module",
            "autoload": {
                "classmap": [
                    "ps_banner.php"
                ]
            },
            "notification-url": "https://packagist.org/downloads/",
            "license": [
                "AFL-3.0"
            ],
            "authors": [
                {
                    "name": "PrestaShop SA",
                    "email": "contact@prestashop.com"
                }
            ],
            "description": "PrestaShop module ps_banner",
            "homepage": "https://github.com/PrestaShop/ps_banner",
            "support": {
                "source": "https://github.com/PrestaShop/ps_banner/tree/v2.1.2"
            },
            "time": "2022-07-18T14:20:33+00:00"
        },
        {
            "name": "prestashop/ps_bestsellers",
            "version": "v1.0.3",
            "source": {
                "type": "git",
                "url": "https://github.com/PrestaShop/ps_bestsellers.git",
                "reference": "202054bc2f0fa320fba7a14354d5532618466245"
            },
            "dist": {
                "type": "zip",
                "url": "https://api.github.com/repos/PrestaShop/ps_bestsellers/zipball/202054bc2f0fa320fba7a14354d5532618466245",
                "reference": "202054bc2f0fa320fba7a14354d5532618466245",
                "shasum": ""
            },
            "require": {
                "php": ">=5.4.0"
            },
            "type": "prestashop-module",
            "notification-url": "https://packagist.org/downloads/",
            "license": [
                "AFL - Academic Free License (AFL 3.0)"
            ],
            "authors": [
                {
                    "name": "PrestaShop SA",
                    "email": "contact@prestashop.com"
                }
            ],
            "description": "PrestaShop - Best Sellers",
            "homepage": "https://github.com/PrestaShop/ps_bestsellers",
            "support": {
                "issues": "https://github.com/PrestaShop/ps_bestsellers/issues",
                "source": "https://github.com/PrestaShop/ps_bestsellers/tree/v1.0.3"
            },
            "time": "2016-11-15T10:30:43+00:00"
        },
        {
            "name": "prestashop/ps_brandlist",
            "version": "v1.0.3",
            "source": {
                "type": "git",
                "url": "https://github.com/PrestaShop/ps_brandlist.git",
                "reference": "890837532c14e8576a79df94d66d36dc46349b05"
            },
            "dist": {
                "type": "zip",
                "url": "https://api.github.com/repos/PrestaShop/ps_brandlist/zipball/890837532c14e8576a79df94d66d36dc46349b05",
                "reference": "890837532c14e8576a79df94d66d36dc46349b05",
                "shasum": ""
            },
            "require": {
                "php": ">=5.4.0"
            },
            "type": "prestashop-module",
            "notification-url": "https://packagist.org/downloads/",
            "license": [
                "AFL-3.0"
            ],
            "authors": [
                {
                    "name": "PrestaShop SA",
                    "email": "contact@prestashop.com"
                }
            ],
            "description": "PrestaShop - Brand list",
            "homepage": "https://github.com/PrestaShop/ps_brandlist",
            "support": {
                "issues": "https://github.com/PrestaShop/ps_brandlist/issues",
                "source": "https://github.com/PrestaShop/ps_brandlist/tree/v1.0.3"
            },
            "time": "2022-01-20T14:52:25+00:00"
        },
        {
            "name": "prestashop/ps_cashondelivery",
            "version": "v2.0.1",
            "source": {
                "type": "git",
                "url": "https://github.com/PrestaShop/ps_cashondelivery.git",
                "reference": "1f80133e367cdffb5f3321ff1b47d014b537223c"
            },
            "dist": {
                "type": "zip",
                "url": "https://api.github.com/repos/PrestaShop/ps_cashondelivery/zipball/1f80133e367cdffb5f3321ff1b47d014b537223c",
                "reference": "1f80133e367cdffb5f3321ff1b47d014b537223c",
                "shasum": ""
            },
            "require": {
                "php": ">=5.6"
            },
            "require-dev": {
                "prestashop/php-dev-tools": "~3.0"
            },
            "type": "prestashop-module",
            "autoload": {
                "classmap": [
                    "ps_cashondelivery.php",
                    "controllers"
                ]
            },
            "notification-url": "https://packagist.org/downloads/",
            "license": [
                "AFL-3.0"
            ],
            "authors": [
                {
                    "name": "PrestaShop SA",
                    "email": "contact@prestashop.com"
                }
            ],
            "description": "PrestaShop module ps_cashondelivery",
            "homepage": "https://github.com/PrestaShop/ps_cashondelivery",
            "support": {
                "source": "https://github.com/PrestaShop/ps_cashondelivery/tree/v2.0.1"
            },
            "time": "2022-07-15T15:20:08+00:00"
        },
        {
            "name": "prestashop/ps_categoryproducts",
            "version": "v1.0.4",
            "source": {
                "type": "git",
                "url": "https://github.com/PrestaShop/ps_categoryproducts.git",
                "reference": "84c308c249bfd8ecb710450614c4d291e8799d3a"
            },
            "dist": {
                "type": "zip",
                "url": "https://api.github.com/repos/PrestaShop/ps_categoryproducts/zipball/84c308c249bfd8ecb710450614c4d291e8799d3a",
                "reference": "84c308c249bfd8ecb710450614c4d291e8799d3a",
                "shasum": ""
            },
            "require": {
                "php": ">=5.4"
            },
            "type": "prestashop-module",
            "notification-url": "https://packagist.org/downloads/",
            "license": [
                "AFL - Academic Free License (AFL 3.0)"
            ],
            "authors": [
                {
                    "name": "PrestaShop SA",
                    "email": "contact@prestashop.com"
                }
            ],
            "description": "PrestaShop module ps_categoryproducts",
            "homepage": "https://github.com/PrestaShop/ps_categoryproducts",
            "support": {
                "issues": "https://github.com/PrestaShop/ps_categoryproducts/issues",
                "source": "https://github.com/PrestaShop/ps_categoryproducts/tree/master"
            },
            "time": "2018-12-13T11:37:48+00:00"
        },
        {
            "name": "prestashop/ps_categorytree",
            "version": "v2.0.2",
            "source": {
                "type": "git",
                "url": "https://github.com/PrestaShop/ps_categorytree.git",
                "reference": "70a8504d2fd1396359efa0184497c4082afe2ebd"
            },
            "dist": {
                "type": "zip",
                "url": "https://api.github.com/repos/PrestaShop/ps_categorytree/zipball/70a8504d2fd1396359efa0184497c4082afe2ebd",
                "reference": "70a8504d2fd1396359efa0184497c4082afe2ebd",
                "shasum": ""
            },
            "require": {
                "php": ">=5.4"
            },
            "require-dev": {
                "prestashop/php-dev-tools": "~3.0"
            },
            "type": "prestashop-module",
            "autoload": {
                "classmap": [
                    "ps_categorytree.php"
                ]
            },
            "notification-url": "https://packagist.org/downloads/",
            "license": [
                "AFL-3.0"
            ],
            "authors": [
                {
                    "name": "PrestaShop SA",
                    "email": "contact@prestashop.com"
                }
            ],
            "description": "PrestaShop category tree links",
            "homepage": "https://github.com/PrestaShop/ps_categorytree",
            "support": {
                "source": "https://github.com/PrestaShop/ps_categorytree/tree/v2.0.2"
            },
            "time": "2021-02-16T14:53:25+00:00"
        },
        {
            "name": "prestashop/ps_checkpayment",
            "version": "v2.0.5",
            "source": {
                "type": "git",
                "url": "https://github.com/PrestaShop/ps_checkpayment.git",
                "reference": "6239ecbe75c427f81536ed2df8b56421ab2fa9b2"
            },
            "dist": {
                "type": "zip",
                "url": "https://api.github.com/repos/PrestaShop/ps_checkpayment/zipball/6239ecbe75c427f81536ed2df8b56421ab2fa9b2",
                "reference": "6239ecbe75c427f81536ed2df8b56421ab2fa9b2",
                "shasum": ""
            },
            "require": {
                "php": ">=5.4"
            },
            "require-dev": {
                "prestashop/php-dev-tools": "~3.0"
            },
            "type": "prestashop-module",
            "autoload": {
                "classmap": [
                    "ps_checkpayment.php",
                    "controllers/"
                ]
            },
            "notification-url": "https://packagist.org/downloads/",
            "license": [
                "AFL-3.0"
            ],
            "authors": [
                {
                    "name": "PrestaShop SA",
                    "email": "contact@prestashop.com"
                }
            ],
            "description": "PrestaShop module ps_checkpayment",
            "homepage": "https://github.com/PrestaShop/ps_checkpayment",
            "support": {
                "source": "https://github.com/PrestaShop/ps_checkpayment/tree/v2.0.5"
            },
            "time": "2020-10-16T07:20:00+00:00"
        },
        {
            "name": "prestashop/ps_contactinfo",
            "version": "v3.3.0",
            "source": {
                "type": "git",
                "url": "https://github.com/PrestaShop/ps_contactinfo.git",
                "reference": "1c74f18a12118cbb7622e79044c48aaa55ce93c3"
            },
            "dist": {
                "type": "zip",
                "url": "https://api.github.com/repos/PrestaShop/ps_contactinfo/zipball/1c74f18a12118cbb7622e79044c48aaa55ce93c3",
                "reference": "1c74f18a12118cbb7622e79044c48aaa55ce93c3",
                "shasum": ""
            },
            "require": {
                "php": ">=5.4"
            },
            "type": "prestashop-module",
            "notification-url": "https://packagist.org/downloads/",
            "license": [
                "AFL-3.0"
            ],
            "authors": [
                {
                    "name": "PrestaShop SA",
                    "email": "contact@prestashop.com"
                }
            ],
            "description": "PrestaShop module ps_contactinfo",
            "homepage": "https://github.com/PrestaShop/ps_contactinfo",
            "support": {
                "source": "https://github.com/PrestaShop/ps_contactinfo/tree/master"
            },
            "time": "2020-05-28T12:57:52+00:00"
        },
        {
            "name": "prestashop/ps_crossselling",
            "version": "v2.0.1",
            "source": {
                "type": "git",
                "url": "https://github.com/PrestaShop/ps_crossselling.git",
                "reference": "0912b4eddef88ca2b3f23bccdee168ebd6bf507f"
            },
            "dist": {
                "type": "zip",
                "url": "https://api.github.com/repos/PrestaShop/ps_crossselling/zipball/0912b4eddef88ca2b3f23bccdee168ebd6bf507f",
                "reference": "0912b4eddef88ca2b3f23bccdee168ebd6bf507f",
                "shasum": ""
            },
            "require": {
                "php": ">=5.4"
            },
            "require-dev": {
                "prestashop/php-dev-tools": "~3.0"
            },
            "type": "prestashop-module",
            "autoload": {
                "classmap": [
                    "ps_crossselling.php"
                ]
            },
            "notification-url": "https://packagist.org/downloads/",
            "license": [
                "AFL-3.0"
            ],
            "authors": [
                {
                    "name": "PrestaShop SA",
                    "email": "contact@prestashop.com"
                }
            ],
            "description": "PrestaShop - Cross selling",
            "homepage": "https://github.com/PrestaShop/ps_crossselling",
            "support": {
                "source": "https://github.com/PrestaShop/ps_crossselling/tree/v2.0.1"
            },
            "time": "2021-01-07T15:27:15+00:00"
        },
        {
            "name": "prestashop/ps_currencyselector",
            "version": "v2.0.1",
            "source": {
                "type": "git",
                "url": "https://github.com/PrestaShop/ps_currencyselector.git",
                "reference": "6e2b87c4fbddf757af0233ab419e8a4a76d4daf0"
            },
            "dist": {
                "type": "zip",
                "url": "https://api.github.com/repos/PrestaShop/ps_currencyselector/zipball/6e2b87c4fbddf757af0233ab419e8a4a76d4daf0",
                "reference": "6e2b87c4fbddf757af0233ab419e8a4a76d4daf0",
                "shasum": ""
            },
            "require": {
                "php": ">=5.4"
            },
            "require-dev": {
                "friendsofphp/php-cs-fixer": "^2.15.1",
                "prestashop/php-dev-tools": "^2"
            },
            "type": "prestashop-module",
            "notification-url": "https://packagist.org/downloads/",
            "license": [
                "AFL-3.0"
            ],
            "authors": [
                {
                    "name": "PrestaShop SA",
                    "email": "contact@prestashop.com"
                }
            ],
            "description": "PrestaShop module ps_currencyselector",
            "homepage": "https://github.com/PrestaShop/ps_currencyselector",
            "support": {
                "source": "https://github.com/PrestaShop/ps_currencyselector/tree/master"
            },
            "time": "2019-12-31T16:04:31+00:00"
        },
        {
            "name": "prestashop/ps_customeraccountlinks",
            "version": "v3.1.1",
            "source": {
                "type": "git",
                "url": "https://github.com/PrestaShop/ps_customeraccountlinks.git",
                "reference": "d11934ba345af11e51ed7ebc82d1cb4593d21379"
            },
            "dist": {
                "type": "zip",
                "url": "https://api.github.com/repos/PrestaShop/ps_customeraccountlinks/zipball/d11934ba345af11e51ed7ebc82d1cb4593d21379",
                "reference": "d11934ba345af11e51ed7ebc82d1cb4593d21379",
                "shasum": ""
            },
            "require": {
                "php": ">=5.4"
            },
            "require-dev": {
                "prestashop/php-dev-tools": "~3.0"
            },
            "type": "prestashop-module",
            "autoload": {
                "classmap": [
                    "ps_customeraccountlinks.php"
                ]
            },
            "notification-url": "https://packagist.org/downloads/",
            "license": [
                "AFL-3.0"
            ],
            "authors": [
                {
                    "name": "PrestaShop SA",
                    "email": "contact@prestashop.com"
                }
            ],
            "description": "PrestaShop module ps_customeraccountlinks",
            "homepage": "https://github.com/PrestaShop/ps_customeraccountlinks",
            "support": {
                "source": "https://github.com/PrestaShop/ps_customeraccountlinks/tree/v3.1.1"
            },
            "time": "2021-01-08T13:24:35+00:00"
        },
        {
            "name": "prestashop/ps_customersignin",
            "version": "v2.0.5",
            "source": {
                "type": "git",
                "url": "https://github.com/PrestaShop/ps_customersignin.git",
                "reference": "88016f3c1b4ba61a3f881bb295fefe4eef7edc92"
            },
            "dist": {
                "type": "zip",
                "url": "https://api.github.com/repos/PrestaShop/ps_customersignin/zipball/88016f3c1b4ba61a3f881bb295fefe4eef7edc92",
                "reference": "88016f3c1b4ba61a3f881bb295fefe4eef7edc92",
                "shasum": ""
            },
            "require": {
                "php": ">=5.4"
            },
            "require-dev": {
                "prestashop/php-dev-tools": "~3.0"
            },
            "type": "prestashop-module",
            "autoload": {
                "classmap": [
                    "ps_customersignin.php"
                ]
            },
            "notification-url": "https://packagist.org/downloads/",
            "license": [
                "AFL-3.0"
            ],
            "authors": [
                {
                    "name": "PrestaShop SA",
                    "email": "contact@prestashop.com"
                }
            ],
            "description": "PrestaShop - Customer 'Sign in' link",
            "homepage": "https://github.com/PrestaShop/ps_customersignin",
            "support": {
                "source": "https://github.com/PrestaShop/ps_customersignin/tree/v2.0.5"
            },
            "time": "2022-08-16T19:43:00+00:00"
        },
        {
            "name": "prestashop/ps_customtext",
            "version": "v4.2.0",
            "source": {
                "type": "git",
                "url": "https://github.com/PrestaShop/ps_customtext.git",
                "reference": "fb555e29708a3b94784da48f6e2c3fcea8bf9480"
            },
            "dist": {
                "type": "zip",
                "url": "https://api.github.com/repos/PrestaShop/ps_customtext/zipball/fb555e29708a3b94784da48f6e2c3fcea8bf9480",
                "reference": "fb555e29708a3b94784da48f6e2c3fcea8bf9480",
                "shasum": ""
            },
            "require": {
                "php": ">=5.4"
            },
            "require-dev": {
                "prestashop/php-dev-tools": "~3.0"
            },
            "type": "prestashop-module",
            "autoload": {
                "classmap": [
                    "ps_customtext.php",
                    "classes/"
                ]
            },
            "notification-url": "https://packagist.org/downloads/",
            "license": [
                "AFL-3.0"
            ],
            "authors": [
                {
                    "name": "PrestaShop SA",
                    "email": "contact@prestashop.com"
                }
            ],
            "description": "PrestaShop module ps_customtext",
            "homepage": "https://github.com/PrestaShop/ps_customtext",
            "support": {
                "source": "https://github.com/PrestaShop/ps_customtext/tree/v4.2.0"
            },
            "time": "2021-10-26T13:46:46+00:00"
        },
        {
            "name": "prestashop/ps_dataprivacy",
            "version": "v2.1.0",
            "source": {
                "type": "git",
                "url": "https://github.com/PrestaShop/ps_dataprivacy.git",
                "reference": "0a1380ea25c2b1285788cb2d5d6246b374500bd2"
            },
            "dist": {
                "type": "zip",
                "url": "https://api.github.com/repos/PrestaShop/ps_dataprivacy/zipball/0a1380ea25c2b1285788cb2d5d6246b374500bd2",
                "reference": "0a1380ea25c2b1285788cb2d5d6246b374500bd2",
                "shasum": ""
            },
            "require": {
                "php": ">=5.4.0"
            },
            "require-dev": {
                "prestashop/php-dev-tools": "^3.4"
            },
            "type": "prestashop-module",
            "notification-url": "https://packagist.org/downloads/",
            "license": [
                "AFL-3.0"
            ],
            "authors": [
                {
                    "name": "PrestaShop SA",
                    "email": "contact@prestashop.com"
                }
            ],
            "description": "PrestaShop - Data privacy",
            "homepage": "https://github.com/PrestaShop/ps_dataprivacy",
            "support": {
                "source": "https://github.com/PrestaShop/ps_dataprivacy/tree/v2.1.0"
            },
            "time": "2021-12-31T10:42:45+00:00"
        },
        {
            "name": "prestashop/ps_distributionapiclient",
            "version": "v1.0.2",
            "source": {
                "type": "git",
                "url": "https://github.com/PrestaShop/ps_distributionapiclient.git",
                "reference": "32f8f833d73cedfab4b72791de6f8e20c1946195"
            },
            "dist": {
                "type": "zip",
                "url": "https://api.github.com/repos/PrestaShop/ps_distributionapiclient/zipball/32f8f833d73cedfab4b72791de6f8e20c1946195",
                "reference": "32f8f833d73cedfab4b72791de6f8e20c1946195",
                "shasum": ""
            },
            "require": {
                "doctrine/cache": "^2.1",
                "php": ">=7.2.5",
                "prestashop/circuit-breaker": "^4.0"
            },
            "require-dev": {
                "phpstan/phpstan": "^1.4",
                "phpunit/phpunit": "^8.5",
                "prestashop/php-dev-tools": "^4.2"
            },
            "type": "prestashop-module",
            "autoload": {
                "psr-4": {
                    "PrestaShop\\Module\\DistributionApiClient\\": "src/"
                },
                "classmap": [
                    "ps_distributionapiclient.php"
                ]
            },
            "notification-url": "https://packagist.org/downloads/",
            "license": [
                "AFL-3.0"
            ],
            "authors": [
                {
                    "name": "PrestaShop SA",
                    "email": "contact@prestashop.com"
                }
            ],
            "description": "PrestaShop - Modules from distribution API",
            "homepage": "https://github.com/PrestaShop/ps_distributionapiclient",
            "support": {
                "issues": "https://github.com/PrestaShop/ps_distributionapiclient/issues",
                "source": "https://github.com/PrestaShop/ps_distributionapiclient/tree/v1.0.2"
            },
            "time": "2022-09-01T11:18:00+00:00"
        },
        {
            "name": "prestashop/ps_emailalerts",
            "version": "v2.3.3",
            "source": {
                "type": "git",
                "url": "https://github.com/PrestaShop/ps_emailalerts.git",
                "reference": "654f9509da88dda9e5e1703fc0b34ad8b4622c29"
            },
            "dist": {
                "type": "zip",
                "url": "https://api.github.com/repos/PrestaShop/ps_emailalerts/zipball/654f9509da88dda9e5e1703fc0b34ad8b4622c29",
                "reference": "654f9509da88dda9e5e1703fc0b34ad8b4622c29",
                "shasum": ""
            },
            "require": {
                "php": ">=5.6"
            },
            "require-dev": {
                "prestashop/php-dev-tools": "^3.16"
            },
            "type": "prestashop-module",
            "notification-url": "https://packagist.org/downloads/",
            "license": [
                "AFL-3.0"
            ],
            "authors": [
                {
                    "name": "PrestaShop SA",
                    "email": "contact@prestashop.com"
                }
            ],
            "description": "PrestaShop module ps_emailalerts",
            "homepage": "https://github.com/PrestaShop/ps_emailalerts",
            "support": {
                "source": "https://github.com/PrestaShop/ps_emailalerts/tree/v2.3.3"
            },
            "time": "2022-03-11T08:17:10+00:00"
        },
        {
            "name": "prestashop/ps_emailsubscription",
            "version": "v2.7.0",
            "source": {
                "type": "git",
                "url": "https://github.com/PrestaShop/ps_emailsubscription.git",
                "reference": "db945167758ec163b9db60b99c3fe4ca363155c2"
            },
            "dist": {
                "type": "zip",
                "url": "https://api.github.com/repos/PrestaShop/ps_emailsubscription/zipball/db945167758ec163b9db60b99c3fe4ca363155c2",
                "reference": "db945167758ec163b9db60b99c3fe4ca363155c2",
                "shasum": ""
            },
            "require": {
                "php": ">=5.4"
            },
            "require-dev": {
                "prestashop/php-dev-tools": "^3.4"
            },
            "type": "prestashop-module",
            "autoload": {
                "classmap": [
                    "ps_emailsubscription.php"
                ]
            },
            "notification-url": "https://packagist.org/downloads/",
            "license": [
                "AFL-3.0"
            ],
            "authors": [
                {
                    "name": "PrestaShop SA",
                    "email": "contact@prestashop.com"
                }
            ],
            "description": "PrestaShop module ps_emailsubscription",
            "homepage": "https://github.com/PrestaShop/ps_emailsubscription",
            "support": {
                "source": "https://github.com/PrestaShop/ps_emailsubscription/tree/v2.7.0"
            },
            "time": "2021-07-08T15:24:45+00:00"
        },
        {
            "name": "prestashop/ps_facetedsearch",
            "version": "v3.8.0",
            "source": {
                "type": "git",
                "url": "https://github.com/PrestaShop/ps_facetedsearch.git",
                "reference": "db0fccc1e762beb021f1ba2dce87837e3d2621c1"
            },
            "dist": {
                "type": "zip",
                "url": "https://api.github.com/repos/PrestaShop/ps_facetedsearch/zipball/db0fccc1e762beb021f1ba2dce87837e3d2621c1",
                "reference": "db0fccc1e762beb021f1ba2dce87837e3d2621c1",
                "shasum": ""
            },
            "require": {
                "doctrine/collections": "^1.4",
                "php": ">=5.6"
            },
            "require-dev": {
                "mockery/mockery": "^1.2",
                "phpunit/phpunit": "~5.7",
                "prestashop/php-dev-tools": "^3.4"
            },
            "type": "prestashop-module",
            "autoload": {
                "psr-4": {
                    "PrestaShop\\Module\\FacetedSearch\\": "src/",
                    "PrestaShop\\Module\\FacetedSearch\\Tests\\": "tests/php/FacetedSearch",
                    "PrestaShop\\Module\\FacetedSearch\\Controller\\": "src/Controller/"
                },
                "classmap": [
                    "ps_facetedsearch.php"
                ]
            },
            "notification-url": "https://packagist.org/downloads/",
            "license": [
                "AFL-3.0"
            ],
            "authors": [
                {
                    "name": "PrestaShop SA",
                    "email": "contact@prestashop.com"
                }
            ],
            "description": "PrestaShop module ps_facetedsearch",
            "homepage": "https://github.com/PrestaShop/ps_facetedsearch",
            "support": {
                "source": "https://github.com/PrestaShop/ps_facetedsearch/tree/v3.8.0"
            },
            "time": "2022-04-14T14:43:51+00:00"
        },
        {
            "name": "prestashop/ps_faviconnotificationbo",
            "version": "v2.1.1",
            "source": {
                "type": "git",
                "url": "https://github.com/PrestaShop/ps_faviconnotificationbo.git",
                "reference": "47f67bbcf2ee3802d2ed492821a056b9513200d8"
            },
            "dist": {
                "type": "zip",
                "url": "https://api.github.com/repos/PrestaShop/ps_faviconnotificationbo/zipball/47f67bbcf2ee3802d2ed492821a056b9513200d8",
                "reference": "47f67bbcf2ee3802d2ed492821a056b9513200d8",
                "shasum": ""
            },
            "require": {
                "php": ">=5.6"
            },
            "require-dev": {
                "prestashop/php-dev-tools": "^3.4"
            },
            "type": "prestashop-module",
            "autoload": {
                "classmap": [
                    "controllers",
                    "ps_faviconnotificationbo.php"
                ]
            },
            "notification-url": "https://packagist.org/downloads/",
            "license": [
                "AFL-3.0"
            ],
            "authors": [
                {
                    "name": "PrestaShop SA",
                    "email": "contact@prestashop.com"
                }
            ],
            "description": "PrestaShop - Favicon notification BO",
            "homepage": "https://github.com/PrestaShop/ps_faviconnotificationbo",
            "support": {
                "source": "https://github.com/PrestaShop/ps_faviconnotificationbo/tree/v2.1.1"
            },
            "time": "2021-10-22T18:08:46+00:00"
        },
        {
            "name": "prestashop/ps_featuredproducts",
            "version": "v2.1.2",
            "source": {
                "type": "git",
                "url": "https://github.com/PrestaShop/ps_featuredproducts.git",
                "reference": "44e6567bd0419537d61389741c7e68ef90d8caf3"
            },
            "dist": {
                "type": "zip",
                "url": "https://api.github.com/repos/PrestaShop/ps_featuredproducts/zipball/44e6567bd0419537d61389741c7e68ef90d8caf3",
                "reference": "44e6567bd0419537d61389741c7e68ef90d8caf3",
                "shasum": ""
            },
            "require": {
                "php": ">=5.4.0"
            },
            "require-dev": {
                "prestashop/php-dev-tools": "^3.4"
            },
            "type": "prestashop-module",
            "autoload": {
                "classmap": [
                    "ps_featuredproducts.php"
                ],
                "exclude-from-classmap": []
            },
            "notification-url": "https://packagist.org/downloads/",
            "license": [
                "AFL-3.0"
            ],
            "authors": [
                {
                    "name": "PrestaShop SA",
                    "email": "contact@prestashop.com"
                }
            ],
            "description": "PrestaShop - Featured products",
            "homepage": "https://github.com/PrestaShop/ps_featuredproducts",
            "support": {
                "source": "https://github.com/PrestaShop/ps_featuredproducts/tree/v2.1.2"
            },
            "time": "2021-12-14T09:04:39+00:00"
        },
        {
            "name": "prestashop/ps_googleanalytics",
            "version": "v4.1.2",
            "source": {
                "type": "git",
                "url": "https://github.com/PrestaShop/ps_googleanalytics.git",
                "reference": "ced588980dcc3eeff06a2a8e275cf76c27a35e9e"
            },
            "dist": {
                "type": "zip",
                "url": "https://api.github.com/repos/PrestaShop/ps_googleanalytics/zipball/ced588980dcc3eeff06a2a8e275cf76c27a35e9e",
                "reference": "ced588980dcc3eeff06a2a8e275cf76c27a35e9e",
                "shasum": ""
            },
            "require": {
                "php": ">=5.6"
            },
            "require-dev": {
                "prestashop/php-dev-tools": "3.*"
            },
            "type": "prestashop-module",
            "autoload": {
                "classmap": [
                    "ps_googleanalytics.php",
                    "controllers",
                    "classes"
                ]
            },
            "notification-url": "https://packagist.org/downloads/",
            "license": [
                "AFL-3.0"
            ],
            "authors": [
                {
                    "name": "PrestaShop SA",
                    "email": "contact@prestashop.com"
                }
            ],
            "description": "PrestaShop module ps_googleanalytics",
            "homepage": "https://github.com/PrestaShop/ps_googleanalytics",
            "support": {
                "source": "https://github.com/PrestaShop/ps_googleanalytics/tree/v4.1.2"
            },
            "time": "2022-03-24T08:50:37+00:00"
        },
        {
            "name": "prestashop/ps_imageslider",
            "version": "v3.1.1",
            "source": {
                "type": "git",
                "url": "https://github.com/PrestaShop/ps_imageslider.git",
                "reference": "ffc08180dc69d114cbc4b6b66af80796c664937c"
            },
            "dist": {
                "type": "zip",
                "url": "https://api.github.com/repos/PrestaShop/ps_imageslider/zipball/ffc08180dc69d114cbc4b6b66af80796c664937c",
                "reference": "ffc08180dc69d114cbc4b6b66af80796c664937c",
                "shasum": ""
            },
            "require": {
                "php": ">=5.4.0"
            },
            "require-dev": {
                "prestashop/php-dev-tools": "^3.4"
            },
            "type": "prestashop-module",
            "autoload": {
                "classmap": [
                    "ps_imageslider.php"
                ]
            },
            "notification-url": "https://packagist.org/downloads/",
            "license": [
                "AFL-3.0"
            ],
            "authors": [
                {
                    "name": "PrestaShop SA",
                    "email": "contact@prestashop.com"
                }
            ],
            "description": "PrestaShop - Image slider",
            "homepage": "https://github.com/PrestaShop/ps_imageslider",
            "support": {
                "source": "https://github.com/PrestaShop/ps_imageslider/tree/v3.1.1"
            },
            "time": "2022-04-27T09:46:05+00:00"
        },
        {
            "name": "prestashop/ps_languageselector",
            "version": "v2.1.0",
            "source": {
                "type": "git",
                "url": "https://github.com/PrestaShop/ps_languageselector.git",
                "reference": "22d69b4dbc1a12ab2692d91962d8993d6e64557f"
            },
            "dist": {
                "type": "zip",
                "url": "https://api.github.com/repos/PrestaShop/ps_languageselector/zipball/22d69b4dbc1a12ab2692d91962d8993d6e64557f",
                "reference": "22d69b4dbc1a12ab2692d91962d8993d6e64557f",
                "shasum": ""
            },
            "require": {
                "php": ">=5.4"
            },
            "type": "prestashop-module",
            "notification-url": "https://packagist.org/downloads/",
            "license": [
                "AFL-3.0"
            ],
            "authors": [
                {
                    "name": "PrestaShop SA",
                    "email": "contact@prestashop.com"
                }
            ],
            "description": "PrestaShop module ps_languageselector",
            "homepage": "https://github.com/PrestaShop/ps_languageselector",
            "support": {
                "source": "https://github.com/PrestaShop/ps_languageselector/tree/v2.1.0"
            },
            "time": "2020-06-26T07:00:29+00:00"
        },
        {
            "name": "prestashop/ps_linklist",
            "version": "v5.0.5",
            "source": {
                "type": "git",
                "url": "https://github.com/PrestaShop/ps_linklist.git",
                "reference": "f27df3c4b7035557544bb3d8366024c6b175b2c8"
            },
            "dist": {
                "type": "zip",
                "url": "https://api.github.com/repos/PrestaShop/ps_linklist/zipball/f27df3c4b7035557544bb3d8366024c6b175b2c8",
                "reference": "f27df3c4b7035557544bb3d8366024c6b175b2c8",
                "shasum": ""
            },
            "require": {
                "php": ">=5.6.0"
            },
            "require-dev": {
                "prestashop/php-dev-tools": "^3.4"
            },
            "type": "prestashop-module",
            "autoload": {
                "psr-4": {
                    "PrestaShop\\Module\\LinkList\\": "src/"
                },
                "classmap": [
                    "ps_linklist.php"
                ],
                "exclude-from-classmap": []
            },
            "notification-url": "https://packagist.org/downloads/",
            "license": [
                "AFL-3.0"
            ],
            "authors": [
                {
                    "name": "PrestaShop SA",
                    "email": "contact@prestashop.com"
                }
            ],
            "description": "PrestaShop - Link list",
            "homepage": "https://github.com/PrestaShop/ps_linklist",
            "support": {
                "source": "https://github.com/PrestaShop/ps_linklist/tree/v5.0.5"
            },
            "time": "2022-09-02T15:51:11+00:00"
        },
        {
            "name": "prestashop/ps_mainmenu",
            "version": "v2.3.1",
            "source": {
                "type": "git",
                "url": "https://github.com/PrestaShop/ps_mainmenu.git",
                "reference": "64dcfbdad19ee20b644b32ea19dafb90c0a66cc2"
            },
            "dist": {
                "type": "zip",
                "url": "https://api.github.com/repos/PrestaShop/ps_mainmenu/zipball/64dcfbdad19ee20b644b32ea19dafb90c0a66cc2",
                "reference": "64dcfbdad19ee20b644b32ea19dafb90c0a66cc2",
                "shasum": ""
            },
            "require": {
                "php": ">=5.4.0"
            },
            "require-dev": {
                "prestashop/php-dev-tools": "^3.4"
            },
            "type": "prestashop-module",
            "autoload": {
                "classmap": [
                    "ps_mainmenu.php"
                ]
            },
            "notification-url": "https://packagist.org/downloads/",
            "license": [
                "AFL-3.0"
            ],
            "authors": [
                {
                    "name": "PrestaShop SA",
                    "email": "contact@prestashop.com"
                }
            ],
            "description": "PrestaShop - Main menu",
            "homepage": "https://github.com/PrestaShop/ps_mainmenu",
            "support": {
                "source": "https://github.com/PrestaShop/ps_mainmenu/tree/v2.3.1"
            },
            "time": "2021-10-27T13:44:04+00:00"
        },
        {
            "name": "prestashop/ps_newproducts",
            "version": "v1.0.1",
            "source": {
                "type": "git",
                "url": "https://github.com/PrestaShop/ps_newproducts.git",
                "reference": "e092cccc304d3ac5a2566db3adacf22c27fc7c51"
            },
            "dist": {
                "type": "zip",
                "url": "https://api.github.com/repos/PrestaShop/ps_newproducts/zipball/e092cccc304d3ac5a2566db3adacf22c27fc7c51",
                "reference": "e092cccc304d3ac5a2566db3adacf22c27fc7c51",
                "shasum": ""
            },
            "require": {
                "php": ">=5.4.0"
            },
            "type": "prestashop-module",
            "notification-url": "https://packagist.org/downloads/",
            "license": [
                "AFL - Academic Free License (AFL 3.0)"
            ],
            "authors": [
                {
                    "name": "PrestaShop SA",
                    "email": "contact@prestashop.com"
                }
            ],
            "description": "PrestaShop - New products",
            "homepage": "https://github.com/PrestaShop/ps_newproducts",
            "support": {
                "issues": "https://github.com/PrestaShop/ps_newproducts/issues",
                "source": "https://github.com/PrestaShop/ps_newproducts/tree/v1.0.1"
            },
            "time": "2016-11-15T10:46:28+00:00"
        },
        {
            "name": "prestashop/ps_searchbar",
            "version": "v2.1.3",
            "source": {
                "type": "git",
                "url": "https://github.com/PrestaShop/ps_searchbar.git",
                "reference": "e02b6b2b5e6084227f3a2b7cc9272867a23843f1"
            },
            "dist": {
                "type": "zip",
                "url": "https://api.github.com/repos/PrestaShop/ps_searchbar/zipball/e02b6b2b5e6084227f3a2b7cc9272867a23843f1",
                "reference": "e02b6b2b5e6084227f3a2b7cc9272867a23843f1",
                "shasum": ""
            },
            "require": {
                "php": ">=5.4"
            },
            "require-dev": {
                "prestashop/php-dev-tools": "^3.4"
            },
            "type": "prestashop-module",
            "notification-url": "https://packagist.org/downloads/",
            "license": [
                "AFL-3.0"
            ],
            "authors": [
                {
                    "name": "PrestaShop SA",
                    "email": "contact@prestashop.com"
                }
            ],
            "description": "PrestaShop module ps_searchbar",
            "homepage": "https://github.com/PrestaShop/ps_searchbar",
            "support": {
                "source": "https://github.com/PrestaShop/ps_searchbar/tree/v2.1.3"
            },
            "time": "2022-04-13T10:56:58+00:00"
        },
        {
            "name": "prestashop/ps_sharebuttons",
            "version": "v2.1.1",
            "source": {
                "type": "git",
                "url": "https://github.com/PrestaShop/ps_sharebuttons.git",
                "reference": "698f3875c5040f16ff6b2a2e549efc306f9d920e"
            },
            "dist": {
                "type": "zip",
                "url": "https://api.github.com/repos/PrestaShop/ps_sharebuttons/zipball/698f3875c5040f16ff6b2a2e549efc306f9d920e",
                "reference": "698f3875c5040f16ff6b2a2e549efc306f9d920e",
                "shasum": ""
            },
            "require": {
                "php": ">=5.4"
            },
            "type": "prestashop-module",
            "notification-url": "https://packagist.org/downloads/",
            "license": [
                "AFL-3.0"
            ],
            "authors": [
                {
                    "name": "PrestaShop SA",
                    "email": "contact@prestashop.com"
                }
            ],
            "description": "PrestaShop module ps_sharebuttons",
            "homepage": "https://github.com/PrestaShop/ps_sharebuttons",
            "support": {
                "source": "https://github.com/PrestaShop/ps_sharebuttons/tree/v2.1.1"
            },
            "time": "2021-04-01T13:36:26+00:00"
        },
        {
            "name": "prestashop/ps_shoppingcart",
            "version": "v2.0.5",
            "source": {
                "type": "git",
                "url": "https://github.com/PrestaShop/ps_shoppingcart.git",
                "reference": "114e39589e84536af46cc344e05c0e8bc37355e3"
            },
            "dist": {
                "type": "zip",
                "url": "https://api.github.com/repos/PrestaShop/ps_shoppingcart/zipball/114e39589e84536af46cc344e05c0e8bc37355e3",
                "reference": "114e39589e84536af46cc344e05c0e8bc37355e3",
                "shasum": ""
            },
            "require": {
                "php": ">=5.4"
            },
            "require-dev": {
                "prestashop/php-dev-tools": "~3.0"
            },
            "type": "prestashop-module",
            "autoload": {
                "classmap": [
                    "ps_shoppingcart.php",
                    "controllers/"
                ]
            },
            "notification-url": "https://packagist.org/downloads/",
            "license": [
                "AFL-3.0"
            ],
            "authors": [
                {
                    "name": "PrestaShop SA",
                    "email": "contact@prestashop.com"
                }
            ],
            "description": "PrestaShop module ps_shoppingcart",
            "homepage": "https://github.com/PrestaShop/ps_shoppingcart",
            "support": {
                "source": "https://github.com/PrestaShop/ps_shoppingcart/tree/v2.0.5"
            },
            "time": "2021-12-15T08:46:24+00:00"
        },
        {
            "name": "prestashop/ps_socialfollow",
            "version": "v2.2.0",
            "source": {
                "type": "git",
                "url": "https://github.com/PrestaShop/ps_socialfollow.git",
                "reference": "3b537198d70f935e8c658d57f3e0c98306125838"
            },
            "dist": {
                "type": "zip",
                "url": "https://api.github.com/repos/PrestaShop/ps_socialfollow/zipball/3b537198d70f935e8c658d57f3e0c98306125838",
                "reference": "3b537198d70f935e8c658d57f3e0c98306125838",
                "shasum": ""
            },
            "require": {
                "php": ">=5.6"
            },
            "type": "prestashop-module",
            "notification-url": "https://packagist.org/downloads/",
            "license": [
                "AFL-3.0"
            ],
            "authors": [
                {
                    "name": "PrestaShop SA",
                    "email": "contact@prestashop.com"
                }
            ],
            "description": "PrestaShop module ps_socialfollow",
            "homepage": "https://github.com/PrestaShop/ps_socialfollow",
            "support": {
                "issues": "https://github.com/PrestaShop/ps_socialfollow/issues",
                "source": "https://github.com/PrestaShop/ps_socialfollow/tree/v2.2.0"
            },
            "time": "2021-07-28T07:38:05+00:00"
        },
        {
            "name": "prestashop/ps_specials",
            "version": "v1.0.1",
            "source": {
                "type": "git",
                "url": "https://github.com/PrestaShop/ps_specials.git",
                "reference": "536b20a64a8aa7c4eec096ae2adbeb414a94c5ca"
            },
            "dist": {
                "type": "zip",
                "url": "https://api.github.com/repos/PrestaShop/ps_specials/zipball/536b20a64a8aa7c4eec096ae2adbeb414a94c5ca",
                "reference": "536b20a64a8aa7c4eec096ae2adbeb414a94c5ca",
                "shasum": ""
            },
            "require": {
                "php": ">=5.4.0"
            },
            "type": "prestashop-module",
            "notification-url": "https://packagist.org/downloads/",
            "license": [
                "AFL - Academic Free License (AFL 3.0)"
            ],
            "authors": [
                {
                    "name": "PrestaShop SA",
                    "email": "contact@prestashop.com"
                }
            ],
            "description": "PrestaShop - Specials",
            "homepage": "https://github.com/PrestaShop/ps_specials",
            "support": {
                "issues": "https://github.com/PrestaShop/ps_specials/issues",
                "source": "https://github.com/PrestaShop/ps_specials/tree/v1.0.1"
            },
            "time": "2016-11-15T10:55:06+00:00"
        },
        {
            "name": "prestashop/ps_supplierlist",
            "version": "v1.0.4",
            "source": {
                "type": "git",
                "url": "https://github.com/PrestaShop/ps_supplierlist.git",
                "reference": "b2848891f60f5343e4a0f0231d75ad777c2c5dbf"
            },
            "dist": {
                "type": "zip",
                "url": "https://api.github.com/repos/PrestaShop/ps_supplierlist/zipball/b2848891f60f5343e4a0f0231d75ad777c2c5dbf",
                "reference": "b2848891f60f5343e4a0f0231d75ad777c2c5dbf",
                "shasum": ""
            },
            "require": {
                "php": ">=5.4.0"
            },
            "type": "prestashop-module",
            "notification-url": "https://packagist.org/downloads/",
            "license": [
                "AFL-3.0"
            ],
            "authors": [
                {
                    "name": "PrestaShop SA",
                    "email": "contact@prestashop.com"
                }
            ],
            "description": "PrestaShop - Supplier List",
            "homepage": "https://github.com/PrestaShop/ps_supplierlist",
            "support": {
                "issues": "https://github.com/PrestaShop/ps_supplierlist/issues",
                "source": "https://github.com/PrestaShop/ps_supplierlist/tree/v1.0.4"
            },
            "time": "2021-11-25T10:48:12+00:00"
        },
        {
            "name": "prestashop/ps_themecusto",
            "version": "v1.2.1",
            "source": {
                "type": "git",
                "url": "https://github.com/PrestaShop/ps_themecusto.git",
                "reference": "f9e401ed96a4f4f7f60811a7110d6fe5127d9305"
            },
            "dist": {
                "type": "zip",
                "url": "https://api.github.com/repos/PrestaShop/ps_themecusto/zipball/f9e401ed96a4f4f7f60811a7110d6fe5127d9305",
                "reference": "f9e401ed96a4f4f7f60811a7110d6fe5127d9305",
                "shasum": ""
            },
            "require": {
                "php": ">=5.3.2"
            },
            "require-dev": {
                "prestashop/php-dev-tools": "^3.4"
            },
            "type": "prestashop-module",
            "autoload": {
                "classmap": [
                    "ps_themecusto.php",
                    "controllers",
                    "classes"
                ]
            },
            "notification-url": "https://packagist.org/downloads/",
            "license": [
                "AFL-3.0"
            ],
            "authors": [
                {
                    "name": "PrestaShop SA",
                    "email": "contact@prestashop.com"
                }
            ],
            "description": "PrestaShop module ps_themecusto",
            "homepage": "https://github.com/PrestaShop/ps_themecusto",
            "support": {
                "source": "https://github.com/PrestaShop/ps_themecusto/tree/v1.2.1"
            },
            "time": "2021-01-19T08:41:00+00:00"
        },
        {
            "name": "prestashop/ps_viewedproduct",
            "version": "v1.2.2",
            "source": {
                "type": "git",
                "url": "https://github.com/PrestaShop/ps_viewedproduct.git",
                "reference": "2ea78388b13a49c18ce409870f32a44e88934456"
            },
            "dist": {
                "type": "zip",
                "url": "https://api.github.com/repos/PrestaShop/ps_viewedproduct/zipball/2ea78388b13a49c18ce409870f32a44e88934456",
                "reference": "2ea78388b13a49c18ce409870f32a44e88934456",
                "shasum": ""
            },
            "require": {
                "php": ">=5.4.0"
            },
            "type": "prestashop-module",
            "notification-url": "https://packagist.org/downloads/",
            "license": [
                "AFL-3.0"
            ],
            "authors": [
                {
                    "name": "PrestaShop SA",
                    "email": "contact@prestashop.com"
                }
            ],
            "description": "PrestaShop - Viewed Products",
            "homepage": "https://github.com/PrestaShop/ps_viewedproduct",
            "support": {
                "source": "https://github.com/PrestaShop/ps_viewedproduct/tree/v1.2.2"
            },
            "time": "2021-10-26T14:04:09+00:00"
        },
        {
            "name": "prestashop/ps_wirepayment",
            "version": "v2.1.3",
            "source": {
                "type": "git",
                "url": "https://github.com/PrestaShop/ps_wirepayment.git",
                "reference": "951906f13fa533bda005342bfea23844e6b719bc"
            },
            "dist": {
                "type": "zip",
                "url": "https://api.github.com/repos/PrestaShop/ps_wirepayment/zipball/951906f13fa533bda005342bfea23844e6b719bc",
                "reference": "951906f13fa533bda005342bfea23844e6b719bc",
                "shasum": ""
            },
            "require": {
                "php": ">=5.4"
            },
            "require-dev": {
                "prestashop/php-dev-tools": "^3.4"
            },
            "type": "prestashop-module",
            "autoload": {
                "classmap": [
                    "ps_wirepayment.php"
                ],
                "exclude-from-classmap": []
            },
            "notification-url": "https://packagist.org/downloads/",
            "license": [
                "AFL-3.0"
            ],
            "authors": [
                {
                    "name": "PrestaShop SA",
                    "email": "contact@prestashop.com"
                }
            ],
            "description": "PrestaShop module ps_wirepayment",
            "homepage": "https://github.com/PrestaShop/ps_wirepayment",
            "support": {
                "source": "https://github.com/PrestaShop/ps_wirepayment/tree/v2.1.3"
            },
            "time": "2022-05-19T15:13:42+00:00"
        },
        {
            "name": "prestashop/psgdpr",
            "version": "v1.4.2",
            "source": {
                "type": "git",
                "url": "https://github.com/PrestaShop/psgdpr.git",
                "reference": "3ef26082ed457f70e21fd550e942e7aaabbce779"
            },
            "dist": {
                "type": "zip",
                "url": "https://api.github.com/repos/PrestaShop/psgdpr/zipball/3ef26082ed457f70e21fd550e942e7aaabbce779",
                "reference": "3ef26082ed457f70e21fd550e942e7aaabbce779",
                "shasum": ""
            },
            "require-dev": {
                "prestashop/php-dev-tools": "^3.4"
            },
            "type": "prestashop-module",
            "autoload": {
                "classmap": [
                    "classes",
                    "controllers",
                    "psgdpr.php"
                ]
            },
            "notification-url": "https://packagist.org/downloads/",
            "license": [
                "AFL-3.0"
            ],
            "authors": [
                {
                    "name": "PrestaShop SA",
                    "email": "contact@prestashop.com"
                }
            ],
            "description": "PrestaShop module psgdpr",
            "homepage": "https://github.com/PrestaShopCorp/psgdpr",
            "support": {
                "source": "https://github.com/PrestaShop/psgdpr/tree/v1.4.2"
            },
            "time": "2022-04-19T15:10:59+00:00"
        },
        {
            "name": "prestashop/statsbestcategories",
            "version": "v2.0.1",
            "source": {
                "type": "git",
                "url": "https://github.com/PrestaShop/statsbestcategories.git",
                "reference": "fee7b7c679ec6cdec8fe643f8dbc4399f6008e60"
            },
            "dist": {
                "type": "zip",
                "url": "https://api.github.com/repos/PrestaShop/statsbestcategories/zipball/fee7b7c679ec6cdec8fe643f8dbc4399f6008e60",
                "reference": "fee7b7c679ec6cdec8fe643f8dbc4399f6008e60",
                "shasum": ""
            },
            "require": {
                "php": ">=5.4"
            },
            "type": "prestashop-module",
            "notification-url": "https://packagist.org/downloads/",
            "license": [
                "AFL-3.0"
            ],
            "authors": [
                {
                    "name": "PrestaShop SA",
                    "email": "contact@prestashop.com"
                }
            ],
            "description": "PrestaShop module statsbestcategories",
            "homepage": "https://github.com/PrestaShop/statsbestcategories",
            "support": {
                "source": "https://github.com/PrestaShop/statsbestcategories/tree/v2.0.1"
            },
            "time": "2022-01-06T18:39:43+00:00"
        },
        {
            "name": "prestashop/statsbestcustomers",
            "version": "v2.0.3",
            "source": {
                "type": "git",
                "url": "https://github.com/PrestaShop/statsbestcustomers.git",
                "reference": "979518b00f321f1429ca8e251416bf2d2281a931"
            },
            "dist": {
                "type": "zip",
                "url": "https://api.github.com/repos/PrestaShop/statsbestcustomers/zipball/979518b00f321f1429ca8e251416bf2d2281a931",
                "reference": "979518b00f321f1429ca8e251416bf2d2281a931",
                "shasum": ""
            },
            "require": {
                "php": ">=5.4"
            },
            "require-dev": {
                "prestashop/php-dev-tools": "^3.4"
            },
            "type": "prestashop-module",
            "notification-url": "https://packagist.org/downloads/",
            "license": [
                "AFL-3.0"
            ],
            "authors": [
                {
                    "name": "PrestaShop SA",
                    "email": "contact@prestashop.com"
                }
            ],
            "description": "PrestaShop module statsbestcustomers",
            "homepage": "https://github.com/PrestaShop/statsbestcustomers",
            "support": {
                "source": "https://github.com/PrestaShop/statsbestcustomers/tree/v2.0.3"
            },
            "time": "2021-11-26T08:43:37+00:00"
        },
        {
            "name": "prestashop/statsbestmanufacturers",
            "version": "v2.0.0",
            "source": {
                "type": "git",
                "url": "https://github.com/PrestaShop/statsbestmanufacturers.git",
                "reference": "b9897beda6084d08f489d4d00995a085b8e76739"
            },
            "dist": {
                "type": "zip",
                "url": "https://api.github.com/repos/PrestaShop/statsbestmanufacturers/zipball/b9897beda6084d08f489d4d00995a085b8e76739",
                "reference": "b9897beda6084d08f489d4d00995a085b8e76739",
                "shasum": ""
            },
            "require": {
                "php": ">=5.4"
            },
            "type": "prestashop-module",
            "notification-url": "https://packagist.org/downloads/",
            "license": [
                "AFL - Academic Free License (AFL 3.0)"
            ],
            "authors": [
                {
                    "name": "PrestaShop SA",
                    "email": "contact@prestashop.com"
                }
            ],
            "description": "PrestaShop module statsbestmanufacturers",
            "homepage": "https://github.com/PrestaShop/statsbestmanufacturers",
            "support": {
                "source": "https://github.com/PrestaShop/statsbestmanufacturers/tree/dev"
            },
            "time": "2017-01-31T17:03:07+00:00"
        },
        {
            "name": "prestashop/statsbestproducts",
            "version": "v2.0.1",
            "source": {
                "type": "git",
                "url": "https://github.com/PrestaShop/statsbestproducts.git",
                "reference": "0f5e03455cce6f6b0798948a67c26b413227d25a"
            },
            "dist": {
                "type": "zip",
                "url": "https://api.github.com/repos/PrestaShop/statsbestproducts/zipball/0f5e03455cce6f6b0798948a67c26b413227d25a",
                "reference": "0f5e03455cce6f6b0798948a67c26b413227d25a",
                "shasum": ""
            },
            "require": {
                "php": ">=5.4"
            },
            "type": "prestashop-module",
            "notification-url": "https://packagist.org/downloads/",
            "license": [
                "AFL-3.0"
            ],
            "authors": [
                {
                    "name": "PrestaShop SA",
                    "email": "contact@prestashop.com"
                }
            ],
            "description": "PrestaShop module statsbestproducts",
            "homepage": "https://github.com/PrestaShop/statsbestproducts",
            "support": {
                "source": "https://github.com/PrestaShop/statsbestproducts/tree/v2.0.1"
            },
            "time": "2022-01-11T07:52:37+00:00"
        },
        {
            "name": "prestashop/statsbestsuppliers",
            "version": "v2.0.0",
            "source": {
                "type": "git",
                "url": "https://github.com/PrestaShop/statsbestsuppliers.git",
                "reference": "7e46e732b8a77dc989f5891ff9d3616d1c5fd46f"
            },
            "dist": {
                "type": "zip",
                "url": "https://api.github.com/repos/PrestaShop/statsbestsuppliers/zipball/7e46e732b8a77dc989f5891ff9d3616d1c5fd46f",
                "reference": "7e46e732b8a77dc989f5891ff9d3616d1c5fd46f",
                "shasum": ""
            },
            "require": {
                "php": ">=5.4"
            },
            "type": "prestashop-module",
            "notification-url": "https://packagist.org/downloads/",
            "license": [
                "AFL - Academic Free License (AFL 3.0)"
            ],
            "authors": [
                {
                    "name": "PrestaShop SA",
                    "email": "contact@prestashop.com"
                }
            ],
            "description": "PrestaShop module statsbestsuppliers",
            "homepage": "https://github.com/PrestaShop/statsbestsuppliers",
            "support": {
                "source": "https://github.com/PrestaShop/statsbestsuppliers/tree/dev"
            },
            "time": "2017-01-30T16:34:19+00:00"
        },
        {
            "name": "prestashop/statsbestvouchers",
            "version": "v2.0.1",
            "source": {
                "type": "git",
                "url": "https://github.com/PrestaShop/statsbestvouchers.git",
                "reference": "9b9a8e1af451541e021c2af17c60e943fe594559"
            },
            "dist": {
                "type": "zip",
                "url": "https://api.github.com/repos/PrestaShop/statsbestvouchers/zipball/9b9a8e1af451541e021c2af17c60e943fe594559",
                "reference": "9b9a8e1af451541e021c2af17c60e943fe594559",
                "shasum": ""
            },
            "require": {
                "php": ">=5.4"
            },
            "type": "prestashop-module",
            "notification-url": "https://packagist.org/downloads/",
            "license": [
                "AFL-3.0"
            ],
            "authors": [
                {
                    "name": "PrestaShop SA",
                    "email": "contact@prestashop.com"
                }
            ],
            "description": "PrestaShop module statsbestvouchers",
            "homepage": "https://github.com/PrestaShop/statsbestvouchers",
            "support": {
                "source": "https://github.com/PrestaShop/statsbestvouchers/tree/v2.0.1"
            },
            "time": "2022-01-10T14:25:22+00:00"
        },
        {
            "name": "prestashop/statscarrier",
            "version": "v2.0.1",
            "source": {
                "type": "git",
                "url": "https://github.com/PrestaShop/statscarrier.git",
                "reference": "9f4cc5c7dbcc6f08be0aa2e7e6dc333d1ea665dc"
            },
            "dist": {
                "type": "zip",
                "url": "https://api.github.com/repos/PrestaShop/statscarrier/zipball/9f4cc5c7dbcc6f08be0aa2e7e6dc333d1ea665dc",
                "reference": "9f4cc5c7dbcc6f08be0aa2e7e6dc333d1ea665dc",
                "shasum": ""
            },
            "require": {
                "php": ">=5.4"
            },
            "type": "prestashop-module",
            "notification-url": "https://packagist.org/downloads/",
            "license": [
                "AFL-3.0"
            ],
            "authors": [
                {
                    "name": "PrestaShop SA",
                    "email": "contact@prestashop.com"
                }
            ],
            "description": "PrestaShop module statscarrier",
            "homepage": "https://github.com/PrestaShop/statscarrier",
            "support": {
                "source": "https://github.com/PrestaShop/statscarrier/tree/v2.0.1"
            },
            "time": "2022-01-11T07:50:23+00:00"
        },
        {
            "name": "prestashop/statscatalog",
            "version": "v2.0.2",
            "source": {
                "type": "git",
                "url": "https://github.com/PrestaShop/statscatalog.git",
                "reference": "eea71b6b598c27fe4de71956ff9b485ec78de97e"
            },
            "dist": {
                "type": "zip",
                "url": "https://api.github.com/repos/PrestaShop/statscatalog/zipball/eea71b6b598c27fe4de71956ff9b485ec78de97e",
                "reference": "eea71b6b598c27fe4de71956ff9b485ec78de97e",
                "shasum": ""
            },
            "require": {
                "php": ">=5.4"
            },
            "require-dev": {
                "prestashop/php-dev-tools": "^3.4"
            },
            "type": "prestashop-module",
            "notification-url": "https://packagist.org/downloads/",
            "license": [
                "AFL-3.0"
            ],
            "authors": [
                {
                    "name": "PrestaShop SA",
                    "email": "contact@prestashop.com"
                }
            ],
            "description": "PrestaShop module statscatalog",
            "homepage": "https://github.com/PrestaShop/statscatalog",
            "support": {
                "source": "https://github.com/PrestaShop/statscatalog/tree/v2.0.2"
            },
            "time": "2021-10-27T15:24:39+00:00"
        },
        {
            "name": "prestashop/statscheckup",
            "version": "v2.0.2",
            "source": {
                "type": "git",
                "url": "https://github.com/PrestaShop/statscheckup.git",
                "reference": "ef485adc627745c7e0fa25ad8082c6f4b96dc3cf"
            },
            "dist": {
                "type": "zip",
                "url": "https://api.github.com/repos/PrestaShop/statscheckup/zipball/ef485adc627745c7e0fa25ad8082c6f4b96dc3cf",
                "reference": "ef485adc627745c7e0fa25ad8082c6f4b96dc3cf",
                "shasum": ""
            },
            "require": {
                "php": ">=5.4"
            },
            "type": "prestashop-module",
            "notification-url": "https://packagist.org/downloads/",
            "license": [
                "AFL-3.0"
            ],
            "authors": [
                {
                    "name": "PrestaShop SA",
                    "email": "contact@prestashop.com"
                }
            ],
            "description": "PrestaShop module statscheckup",
            "homepage": "https://github.com/PrestaShop/statscheckup",
            "support": {
                "source": "https://github.com/PrestaShop/statscheckup/tree/v2.0.2"
            },
            "time": "2022-01-04T15:20:35+00:00"
        },
        {
            "name": "prestashop/statsdata",
            "version": "v2.1.0",
            "source": {
                "type": "git",
                "url": "https://github.com/PrestaShop/statsdata.git",
                "reference": "4de78d4c0b096f2d6768f5c96856ea8eabd8358c"
            },
            "dist": {
                "type": "zip",
                "url": "https://api.github.com/repos/PrestaShop/statsdata/zipball/4de78d4c0b096f2d6768f5c96856ea8eabd8358c",
                "reference": "4de78d4c0b096f2d6768f5c96856ea8eabd8358c",
                "shasum": ""
            },
            "require": {
                "php": ">=5.4"
            },
            "type": "prestashop-module",
            "notification-url": "https://packagist.org/downloads/",
            "license": [
                "AFL-3.0"
            ],
            "authors": [
                {
                    "name": "PrestaShop SA",
                    "email": "contact@prestashop.com"
                }
            ],
            "description": "PrestaShop module statsdata",
            "homepage": "https://github.com/PrestaShop/statsdata",
            "support": {
                "source": "https://github.com/PrestaShop/statsdata/tree/master"
            },
            "time": "2020-07-15T13:10:39+00:00"
        },
        {
            "name": "prestashop/statsforecast",
            "version": "v2.0.4",
            "source": {
                "type": "git",
                "url": "https://github.com/PrestaShop/statsforecast.git",
                "reference": "9f2ab9f6ca1bf35ee5f108c5f2ed346d3f8b9b73"
            },
            "dist": {
                "type": "zip",
                "url": "https://api.github.com/repos/PrestaShop/statsforecast/zipball/9f2ab9f6ca1bf35ee5f108c5f2ed346d3f8b9b73",
                "reference": "9f2ab9f6ca1bf35ee5f108c5f2ed346d3f8b9b73",
                "shasum": ""
            },
            "require": {
                "php": ">=5.4"
            },
            "type": "prestashop-module",
            "notification-url": "https://packagist.org/downloads/",
            "license": [
                "AFL-3.0"
            ],
            "authors": [
                {
                    "name": "PrestaShop SA",
                    "email": "contact@prestashop.com"
                }
            ],
            "description": "PrestaShop module statsforecast",
            "homepage": "https://github.com/PrestaShop/statsforecast",
            "support": {
                "source": "https://github.com/PrestaShop/statsforecast/tree/v2.0.4"
            },
            "time": "2022-02-03T14:49:26+00:00"
        },
        {
            "name": "prestashop/statsnewsletter",
            "version": "v2.0.3",
            "source": {
                "type": "git",
                "url": "https://github.com/PrestaShop/statsnewsletter.git",
                "reference": "cca041983fee792469f865c9709f8f1a4cd4591c"
            },
            "dist": {
                "type": "zip",
                "url": "https://api.github.com/repos/PrestaShop/statsnewsletter/zipball/cca041983fee792469f865c9709f8f1a4cd4591c",
                "reference": "cca041983fee792469f865c9709f8f1a4cd4591c",
                "shasum": ""
            },
            "require": {
                "php": ">=5.4"
            },
            "type": "prestashop-module",
            "notification-url": "https://packagist.org/downloads/",
            "license": [
                "AFL-3.0"
            ],
            "authors": [
                {
                    "name": "PrestaShop SA",
                    "email": "contact@prestashop.com"
                }
            ],
            "description": "PrestaShop module statsnewsletter",
            "homepage": "https://github.com/PrestaShop/statsnewsletter",
            "support": {
                "source": "https://github.com/PrestaShop/statsnewsletter/tree/v2.0.3"
            },
            "time": "2022-01-11T16:01:42+00:00"
        },
        {
            "name": "prestashop/statspersonalinfos",
            "version": "v2.0.4",
            "source": {
                "type": "git",
                "url": "https://github.com/PrestaShop/statspersonalinfos.git",
                "reference": "f0dfeccf98e831287db9a66bee6785135fbba643"
            },
            "dist": {
                "type": "zip",
                "url": "https://api.github.com/repos/PrestaShop/statspersonalinfos/zipball/f0dfeccf98e831287db9a66bee6785135fbba643",
                "reference": "f0dfeccf98e831287db9a66bee6785135fbba643",
                "shasum": ""
            },
            "require": {
                "php": ">=5.4"
            },
            "type": "prestashop-module",
            "notification-url": "https://packagist.org/downloads/",
            "license": [
                "AFL-3.0"
            ],
            "authors": [
                {
                    "name": "PrestaShop SA",
                    "email": "contact@prestashop.com"
                }
            ],
            "description": "PrestaShop module statspersonalinfos",
            "homepage": "https://github.com/PrestaShop/statspersonalinfos",
            "support": {
                "source": "https://github.com/PrestaShop/statspersonalinfos/tree/v2.0.4"
            },
            "time": "2022-01-10T14:47:14+00:00"
        },
        {
            "name": "prestashop/statsproduct",
            "version": "v2.1.1",
            "source": {
                "type": "git",
                "url": "https://github.com/PrestaShop/statsproduct.git",
                "reference": "804f5a33ac45e41525613a1c87ff73928a2a4126"
            },
            "dist": {
                "type": "zip",
                "url": "https://api.github.com/repos/PrestaShop/statsproduct/zipball/804f5a33ac45e41525613a1c87ff73928a2a4126",
                "reference": "804f5a33ac45e41525613a1c87ff73928a2a4126",
                "shasum": ""
            },
            "require": {
                "php": ">=5.4"
            },
            "type": "prestashop-module",
            "notification-url": "https://packagist.org/downloads/",
            "license": [
                "AFL-3.0"
            ],
            "authors": [
                {
                    "name": "PrestaShop SA",
                    "email": "contact@prestashop.com"
                }
            ],
            "description": "PrestaShop module statsproduct",
            "homepage": "https://github.com/PrestaShop/statsproduct",
            "support": {
                "source": "https://github.com/PrestaShop/statsproduct/tree/v2.1.1"
            },
            "time": "2022-01-04T12:54:39+00:00"
        },
        {
            "name": "prestashop/statsregistrations",
            "version": "v2.0.1",
            "source": {
                "type": "git",
                "url": "https://github.com/PrestaShop/statsregistrations.git",
                "reference": "efdc328afa96ffed859fb8333a3a18b9a86e1c4a"
            },
            "dist": {
                "type": "zip",
                "url": "https://api.github.com/repos/PrestaShop/statsregistrations/zipball/efdc328afa96ffed859fb8333a3a18b9a86e1c4a",
                "reference": "efdc328afa96ffed859fb8333a3a18b9a86e1c4a",
                "shasum": ""
            },
            "require": {
                "php": ">=5.4"
            },
            "type": "prestashop-module",
            "notification-url": "https://packagist.org/downloads/",
            "license": [
                "AFL-3.0"
            ],
            "authors": [
                {
                    "name": "PrestaShop SA",
                    "email": "contact@prestashop.com"
                }
            ],
            "description": "PrestaShop module statsregistrations",
            "homepage": "https://github.com/PrestaShop/statsregistrations",
            "support": {
                "source": "https://github.com/PrestaShop/statsregistrations/tree/v2.0.1"
            },
            "time": "2022-01-04T13:38:03+00:00"
        },
        {
            "name": "prestashop/statssales",
            "version": "v2.1.0",
            "source": {
                "type": "git",
                "url": "https://github.com/PrestaShop/statssales.git",
                "reference": "35a14881b522bf442ff295dff1d673c90c9e8f10"
            },
            "dist": {
                "type": "zip",
                "url": "https://api.github.com/repos/PrestaShop/statssales/zipball/35a14881b522bf442ff295dff1d673c90c9e8f10",
                "reference": "35a14881b522bf442ff295dff1d673c90c9e8f10",
                "shasum": ""
            },
            "require": {
                "php": ">=5.4"
            },
            "require-dev": {
                "prestashop/php-dev-tools": "^3.4"
            },
            "type": "prestashop-module",
            "notification-url": "https://packagist.org/downloads/",
            "license": [
                "AFL-3.0"
            ],
            "authors": [
                {
                    "name": "PrestaShop SA",
                    "email": "contact@prestashop.com"
                }
            ],
            "description": "PrestaShop module statssales",
            "homepage": "https://github.com/PrestaShop/statssales",
            "support": {
                "source": "https://github.com/PrestaShop/statssales/tree/v2.1.0"
            },
            "time": "2022-04-08T12:58:57+00:00"
        },
        {
            "name": "prestashop/statssearch",
            "version": "v2.0.2",
            "source": {
                "type": "git",
                "url": "https://github.com/PrestaShop/statssearch.git",
                "reference": "10fe164304f1cf3d230f04c917d53e8859fed203"
            },
            "dist": {
                "type": "zip",
                "url": "https://api.github.com/repos/PrestaShop/statssearch/zipball/10fe164304f1cf3d230f04c917d53e8859fed203",
                "reference": "10fe164304f1cf3d230f04c917d53e8859fed203",
                "shasum": ""
            },
            "require": {
                "php": ">=5.4"
            },
            "type": "prestashop-module",
            "notification-url": "https://packagist.org/downloads/",
            "license": [
                "AFL-3.0"
            ],
            "authors": [
                {
                    "name": "PrestaShop SA",
                    "email": "contact@prestashop.com"
                }
            ],
            "description": "PrestaShop module statssearch",
            "homepage": "https://github.com/PrestaShop/statssearch",
            "support": {
                "source": "https://github.com/PrestaShop/statssearch/tree/v2.0.2"
            },
            "time": "2022-01-11T07:51:12+00:00"
        },
        {
            "name": "prestashop/statsstock",
            "version": "v2.0.0",
            "source": {
                "type": "git",
                "url": "https://github.com/PrestaShop/statsstock.git",
                "reference": "1b60aae430151943d6e4b0068a3e30ab2cc5843e"
            },
            "dist": {
                "type": "zip",
                "url": "https://api.github.com/repos/PrestaShop/statsstock/zipball/1b60aae430151943d6e4b0068a3e30ab2cc5843e",
                "reference": "1b60aae430151943d6e4b0068a3e30ab2cc5843e",
                "shasum": ""
            },
            "require": {
                "php": ">=5.4"
            },
            "type": "prestashop-module",
            "notification-url": "https://packagist.org/downloads/",
            "license": [
                "AFL - Academic Free License (AFL 3.0)"
            ],
            "authors": [
                {
                    "name": "PrestaShop SA",
                    "email": "contact@prestashop.com"
                }
            ],
            "description": "PrestaShop module statsstock",
            "homepage": "https://github.com/PrestaShop/statsstock",
            "support": {
                "source": "https://github.com/PrestaShop/statsstock/tree/dev"
            },
            "time": "2017-01-31T17:24:06+00:00"
        },
        {
            "name": "prestashop/translationtools-bundle",
            "version": "v5.0.4",
            "source": {
                "type": "git",
                "url": "https://github.com/PrestaShop/TranslationToolsBundle.git",
                "reference": "4aaef89ee0b4913157a76559bed52f4f35b2fb70"
            },
            "dist": {
                "type": "zip",
                "url": "https://api.github.com/repos/PrestaShop/TranslationToolsBundle/zipball/4aaef89ee0b4913157a76559bed52f4f35b2fb70",
                "reference": "4aaef89ee0b4913157a76559bed52f4f35b2fb70",
                "shasum": ""
            },
            "require": {
                "nikic/php-parser": "^4",
                "php": ">=7.2",
                "smarty/smarty": "^3.1 || ^4.0",
                "symfony/twig-bridge": "^3.4 || ^4.4 || ^5.0",
                "twig/twig": "^1.38 || ^2.7 || ^3.0"
            },
            "require-dev": {
                "doctrine/common": "^2.10.0",
                "friendsofphp/php-cs-fixer": "^3.2",
                "phpunit/phpunit": "^7.5 || ^8.5",
                "symfony/framework-bundle": "^3.4 || ^4.4 || ^5.0",
                "symfony/symfony": "^4",
                "symfony/translation": "^3.4 || ^4.4 || ^5.0",
                "symfony/twig-bundle": "^4"
            },
            "type": "bundle",
            "autoload": {
                "psr-4": {
                    "PrestaShop\\TranslationToolsBundle\\": ""
                }
            },
            "notification-url": "https://packagist.org/downloads/",
            "license": [
                "MIT"
            ],
            "authors": [
                {
                    "name": "PrestaShop SA",
                    "email": "contact@prestashop.com"
                },
                {
                    "name": "PrestaShop Community",
                    "homepage": "https://contributors.prestashop.com/"
                }
            ],
            "description": "Translation tools for PrestaShop",
            "keywords": [
                "parser",
                "prestashop",
                "translation"
            ],
            "support": {
                "issues": "https://github.com/PrestaShop/TranslationToolsBundle/issues",
                "source": "https://github.com/PrestaShop/TranslationToolsBundle/tree/v5.0.4"
            },
            "time": "2022-09-01T08:33:26+00:00"
        },
        {
            "name": "psr/cache",
            "version": "1.0.1",
            "source": {
                "type": "git",
                "url": "https://github.com/php-fig/cache.git",
                "reference": "d11b50ad223250cf17b86e38383413f5a6764bf8"
            },
            "dist": {
                "type": "zip",
                "url": "https://api.github.com/repos/php-fig/cache/zipball/d11b50ad223250cf17b86e38383413f5a6764bf8",
                "reference": "d11b50ad223250cf17b86e38383413f5a6764bf8",
                "shasum": ""
            },
            "require": {
                "php": ">=5.3.0"
            },
            "type": "library",
            "extra": {
                "branch-alias": {
                    "dev-master": "1.0.x-dev"
                }
            },
            "autoload": {
                "psr-4": {
                    "Psr\\Cache\\": "src/"
                }
            },
            "notification-url": "https://packagist.org/downloads/",
            "license": [
                "MIT"
            ],
            "authors": [
                {
                    "name": "PHP-FIG",
                    "homepage": "http://www.php-fig.org/"
                }
            ],
            "description": "Common interface for caching libraries",
            "keywords": [
                "cache",
                "psr",
                "psr-6"
            ],
            "support": {
                "source": "https://github.com/php-fig/cache/tree/master"
            },
            "time": "2016-08-06T20:24:11+00:00"
        },
        {
            "name": "psr/container",
            "version": "1.1.1",
            "source": {
                "type": "git",
                "url": "https://github.com/php-fig/container.git",
                "reference": "8622567409010282b7aeebe4bb841fe98b58dcaf"
            },
            "dist": {
                "type": "zip",
                "url": "https://api.github.com/repos/php-fig/container/zipball/8622567409010282b7aeebe4bb841fe98b58dcaf",
                "reference": "8622567409010282b7aeebe4bb841fe98b58dcaf",
                "shasum": ""
            },
            "require": {
                "php": ">=7.2.0"
            },
            "type": "library",
            "autoload": {
                "psr-4": {
                    "Psr\\Container\\": "src/"
                }
            },
            "notification-url": "https://packagist.org/downloads/",
            "license": [
                "MIT"
            ],
            "authors": [
                {
                    "name": "PHP-FIG",
                    "homepage": "https://www.php-fig.org/"
                }
            ],
            "description": "Common Container Interface (PHP FIG PSR-11)",
            "homepage": "https://github.com/php-fig/container",
            "keywords": [
                "PSR-11",
                "container",
                "container-interface",
                "container-interop",
                "psr"
            ],
            "support": {
                "issues": "https://github.com/php-fig/container/issues",
                "source": "https://github.com/php-fig/container/tree/1.1.1"
            },
            "time": "2021-03-05T17:36:06+00:00"
        },
        {
            "name": "psr/http-client",
            "version": "1.0.1",
            "source": {
                "type": "git",
                "url": "https://github.com/php-fig/http-client.git",
                "reference": "2dfb5f6c5eff0e91e20e913f8c5452ed95b86621"
            },
            "dist": {
                "type": "zip",
                "url": "https://api.github.com/repos/php-fig/http-client/zipball/2dfb5f6c5eff0e91e20e913f8c5452ed95b86621",
                "reference": "2dfb5f6c5eff0e91e20e913f8c5452ed95b86621",
                "shasum": ""
            },
            "require": {
                "php": "^7.0 || ^8.0",
                "psr/http-message": "^1.0"
            },
            "type": "library",
            "extra": {
                "branch-alias": {
                    "dev-master": "1.0.x-dev"
                }
            },
            "autoload": {
                "psr-4": {
                    "Psr\\Http\\Client\\": "src/"
                }
            },
            "notification-url": "https://packagist.org/downloads/",
            "license": [
                "MIT"
            ],
            "authors": [
                {
                    "name": "PHP-FIG",
                    "homepage": "http://www.php-fig.org/"
                }
            ],
            "description": "Common interface for HTTP clients",
            "homepage": "https://github.com/php-fig/http-client",
            "keywords": [
                "http",
                "http-client",
                "psr",
                "psr-18"
            ],
            "support": {
                "source": "https://github.com/php-fig/http-client/tree/master"
            },
            "time": "2020-06-29T06:28:15+00:00"
        },
        {
            "name": "psr/http-factory",
            "version": "1.0.1",
            "source": {
                "type": "git",
                "url": "https://github.com/php-fig/http-factory.git",
                "reference": "12ac7fcd07e5b077433f5f2bee95b3a771bf61be"
            },
            "dist": {
                "type": "zip",
                "url": "https://api.github.com/repos/php-fig/http-factory/zipball/12ac7fcd07e5b077433f5f2bee95b3a771bf61be",
                "reference": "12ac7fcd07e5b077433f5f2bee95b3a771bf61be",
                "shasum": ""
            },
            "require": {
                "php": ">=7.0.0",
                "psr/http-message": "^1.0"
            },
            "type": "library",
            "extra": {
                "branch-alias": {
                    "dev-master": "1.0.x-dev"
                }
            },
            "autoload": {
                "psr-4": {
                    "Psr\\Http\\Message\\": "src/"
                }
            },
            "notification-url": "https://packagist.org/downloads/",
            "license": [
                "MIT"
            ],
            "authors": [
                {
                    "name": "PHP-FIG",
                    "homepage": "http://www.php-fig.org/"
                }
            ],
            "description": "Common interfaces for PSR-7 HTTP message factories",
            "keywords": [
                "factory",
                "http",
                "message",
                "psr",
                "psr-17",
                "psr-7",
                "request",
                "response"
            ],
            "support": {
                "source": "https://github.com/php-fig/http-factory/tree/master"
            },
            "time": "2019-04-30T12:38:16+00:00"
        },
        {
            "name": "psr/http-message",
            "version": "1.0.1",
            "source": {
                "type": "git",
                "url": "https://github.com/php-fig/http-message.git",
                "reference": "f6561bf28d520154e4b0ec72be95418abe6d9363"
            },
            "dist": {
                "type": "zip",
                "url": "https://api.github.com/repos/php-fig/http-message/zipball/f6561bf28d520154e4b0ec72be95418abe6d9363",
                "reference": "f6561bf28d520154e4b0ec72be95418abe6d9363",
                "shasum": ""
            },
            "require": {
                "php": ">=5.3.0"
            },
            "type": "library",
            "extra": {
                "branch-alias": {
                    "dev-master": "1.0.x-dev"
                }
            },
            "autoload": {
                "psr-4": {
                    "Psr\\Http\\Message\\": "src/"
                }
            },
            "notification-url": "https://packagist.org/downloads/",
            "license": [
                "MIT"
            ],
            "authors": [
                {
                    "name": "PHP-FIG",
                    "homepage": "http://www.php-fig.org/"
                }
            ],
            "description": "Common interface for HTTP messages",
            "homepage": "https://github.com/php-fig/http-message",
            "keywords": [
                "http",
                "http-message",
                "psr",
                "psr-7",
                "request",
                "response"
            ],
            "support": {
                "source": "https://github.com/php-fig/http-message/tree/master"
            },
            "time": "2016-08-06T14:39:51+00:00"
        },
        {
            "name": "psr/link",
            "version": "1.0.0",
            "source": {
                "type": "git",
                "url": "https://github.com/php-fig/link.git",
                "reference": "eea8e8662d5cd3ae4517c9b864493f59fca95562"
            },
            "dist": {
                "type": "zip",
                "url": "https://api.github.com/repos/php-fig/link/zipball/eea8e8662d5cd3ae4517c9b864493f59fca95562",
                "reference": "eea8e8662d5cd3ae4517c9b864493f59fca95562",
                "shasum": ""
            },
            "require": {
                "php": ">=5.3.0"
            },
            "type": "library",
            "extra": {
                "branch-alias": {
                    "dev-master": "1.0.x-dev"
                }
            },
            "autoload": {
                "psr-4": {
                    "Psr\\Link\\": "src/"
                }
            },
            "notification-url": "https://packagist.org/downloads/",
            "license": [
                "MIT"
            ],
            "authors": [
                {
                    "name": "PHP-FIG",
                    "homepage": "http://www.php-fig.org/"
                }
            ],
            "description": "Common interfaces for HTTP links",
            "keywords": [
                "http",
                "http-link",
                "link",
                "psr",
                "psr-13",
                "rest"
            ],
            "support": {
                "source": "https://github.com/php-fig/link/tree/master"
            },
            "time": "2016-10-28T16:06:13+00:00"
        },
        {
            "name": "psr/log",
            "version": "1.1.4",
            "source": {
                "type": "git",
                "url": "https://github.com/php-fig/log.git",
                "reference": "d49695b909c3b7628b6289db5479a1c204601f11"
            },
            "dist": {
                "type": "zip",
                "url": "https://api.github.com/repos/php-fig/log/zipball/d49695b909c3b7628b6289db5479a1c204601f11",
                "reference": "d49695b909c3b7628b6289db5479a1c204601f11",
                "shasum": ""
            },
            "require": {
                "php": ">=5.3.0"
            },
            "type": "library",
            "extra": {
                "branch-alias": {
                    "dev-master": "1.1.x-dev"
                }
            },
            "autoload": {
                "psr-4": {
                    "Psr\\Log\\": "Psr/Log/"
                }
            },
            "notification-url": "https://packagist.org/downloads/",
            "license": [
                "MIT"
            ],
            "authors": [
                {
                    "name": "PHP-FIG",
                    "homepage": "https://www.php-fig.org/"
                }
            ],
            "description": "Common interface for logging libraries",
            "homepage": "https://github.com/php-fig/log",
            "keywords": [
                "log",
                "psr",
                "psr-3"
            ],
            "support": {
                "source": "https://github.com/php-fig/log/tree/1.1.4"
            },
            "time": "2021-05-03T11:20:27+00:00"
        },
        {
            "name": "psr/simple-cache",
            "version": "1.0.1",
            "source": {
                "type": "git",
                "url": "https://github.com/php-fig/simple-cache.git",
                "reference": "408d5eafb83c57f6365a3ca330ff23aa4a5fa39b"
            },
            "dist": {
                "type": "zip",
                "url": "https://api.github.com/repos/php-fig/simple-cache/zipball/408d5eafb83c57f6365a3ca330ff23aa4a5fa39b",
                "reference": "408d5eafb83c57f6365a3ca330ff23aa4a5fa39b",
                "shasum": ""
            },
            "require": {
                "php": ">=5.3.0"
            },
            "type": "library",
            "extra": {
                "branch-alias": {
                    "dev-master": "1.0.x-dev"
                }
            },
            "autoload": {
                "psr-4": {
                    "Psr\\SimpleCache\\": "src/"
                }
            },
            "notification-url": "https://packagist.org/downloads/",
            "license": [
                "MIT"
            ],
            "authors": [
                {
                    "name": "PHP-FIG",
                    "homepage": "http://www.php-fig.org/"
                }
            ],
            "description": "Common interfaces for simple caching",
            "keywords": [
                "cache",
                "caching",
                "psr",
                "psr-16",
                "simple-cache"
            ],
            "support": {
                "source": "https://github.com/php-fig/simple-cache/tree/master"
            },
            "time": "2017-10-23T01:57:42+00:00"
        },
        {
            "name": "ralouphie/getallheaders",
            "version": "3.0.3",
            "source": {
                "type": "git",
                "url": "https://github.com/ralouphie/getallheaders.git",
                "reference": "120b605dfeb996808c31b6477290a714d356e822"
            },
            "dist": {
                "type": "zip",
                "url": "https://api.github.com/repos/ralouphie/getallheaders/zipball/120b605dfeb996808c31b6477290a714d356e822",
                "reference": "120b605dfeb996808c31b6477290a714d356e822",
                "shasum": ""
            },
            "require": {
                "php": ">=5.6"
            },
            "require-dev": {
                "php-coveralls/php-coveralls": "^2.1",
                "phpunit/phpunit": "^5 || ^6.5"
            },
            "type": "library",
            "autoload": {
                "files": [
                    "src/getallheaders.php"
                ]
            },
            "notification-url": "https://packagist.org/downloads/",
            "license": [
                "MIT"
            ],
            "authors": [
                {
                    "name": "Ralph Khattar",
                    "email": "ralph.khattar@gmail.com"
                }
            ],
            "description": "A polyfill for getallheaders.",
            "support": {
                "issues": "https://github.com/ralouphie/getallheaders/issues",
                "source": "https://github.com/ralouphie/getallheaders/tree/develop"
            },
            "time": "2019-03-08T08:55:37+00:00"
        },
        {
            "name": "sensio/framework-extra-bundle",
            "version": "v5.6.1",
            "source": {
                "type": "git",
                "url": "https://github.com/sensiolabs/SensioFrameworkExtraBundle.git",
                "reference": "430d14c01836b77c28092883d195a43ce413ee32"
            },
            "dist": {
                "type": "zip",
                "url": "https://api.github.com/repos/sensiolabs/SensioFrameworkExtraBundle/zipball/430d14c01836b77c28092883d195a43ce413ee32",
                "reference": "430d14c01836b77c28092883d195a43ce413ee32",
                "shasum": ""
            },
            "require": {
                "doctrine/annotations": "^1.0",
                "php": ">=7.2.5",
                "symfony/config": "^4.4|^5.0",
                "symfony/dependency-injection": "^4.4|^5.0",
                "symfony/framework-bundle": "^4.4|^5.0",
                "symfony/http-kernel": "^4.4|^5.0"
            },
            "conflict": {
                "doctrine/doctrine-cache-bundle": "<1.3.1",
                "doctrine/persistence": "<1.3"
            },
            "require-dev": {
                "doctrine/dbal": "^2.10|^3.0",
                "doctrine/doctrine-bundle": "^1.11|^2.0",
                "doctrine/orm": "^2.5",
                "nyholm/psr7": "^1.1",
                "symfony/browser-kit": "^4.4|^5.0",
                "symfony/doctrine-bridge": "^4.4|^5.0",
                "symfony/dom-crawler": "^4.4|^5.0",
                "symfony/expression-language": "^4.4|^5.0",
                "symfony/finder": "^4.4|^5.0",
                "symfony/monolog-bridge": "^4.0|^5.0",
                "symfony/monolog-bundle": "^3.2",
                "symfony/phpunit-bridge": "^4.4.9|^5.0.9",
                "symfony/psr-http-message-bridge": "^1.1",
                "symfony/security-bundle": "^4.4|^5.0",
                "symfony/twig-bundle": "^4.4|^5.0",
                "symfony/yaml": "^4.4|^5.0",
                "twig/twig": "^1.34|^2.4|^3.0"
            },
            "type": "symfony-bundle",
            "extra": {
                "branch-alias": {
                    "dev-master": "5.6.x-dev"
                }
            },
            "autoload": {
                "psr-4": {
                    "Sensio\\Bundle\\FrameworkExtraBundle\\": "src/"
                },
                "exclude-from-classmap": [
                    "/tests/"
                ]
            },
            "notification-url": "https://packagist.org/downloads/",
            "license": [
                "MIT"
            ],
            "authors": [
                {
                    "name": "Fabien Potencier",
                    "email": "fabien@symfony.com"
                }
            ],
            "description": "This bundle provides a way to configure your controllers with annotations",
            "keywords": [
                "annotations",
                "controllers"
            ],
            "support": {
                "issues": "https://github.com/sensiolabs/SensioFrameworkExtraBundle/issues",
                "source": "https://github.com/sensiolabs/SensioFrameworkExtraBundle/tree/v5.6.1"
            },
            "time": "2020-08-25T19:10:18+00:00"
        },
        {
            "name": "smarty/smarty",
            "version": "v4.2.1",
            "source": {
                "type": "git",
                "url": "https://github.com/smarty-php/smarty.git",
                "reference": "ffa2b81a8e354a49fd8a2f24742dc9dc399e8007"
            },
            "dist": {
                "type": "zip",
                "url": "https://api.github.com/repos/smarty-php/smarty/zipball/ffa2b81a8e354a49fd8a2f24742dc9dc399e8007",
                "reference": "ffa2b81a8e354a49fd8a2f24742dc9dc399e8007",
                "shasum": ""
            },
            "require": {
                "php": "^7.1 || ^8.0"
            },
            "require-dev": {
                "phpunit/phpunit": "^8.5 || ^7.5",
                "smarty/smarty-lexer": "^3.1"
            },
            "type": "library",
            "extra": {
                "branch-alias": {
                    "dev-master": "4.0.x-dev"
                }
            },
            "autoload": {
                "classmap": [
                    "libs/"
                ]
            },
            "notification-url": "https://packagist.org/downloads/",
            "license": [
                "LGPL-3.0"
            ],
            "authors": [
                {
                    "name": "Monte Ohrt",
                    "email": "monte@ohrt.com"
                },
                {
                    "name": "Uwe Tews",
                    "email": "uwe.tews@googlemail.com"
                },
                {
                    "name": "Rodney Rehm",
                    "email": "rodney.rehm@medialize.de"
                },
                {
                    "name": "Simon Wisselink",
                    "homepage": "https://www.iwink.nl/"
                }
            ],
            "description": "Smarty - the compiling PHP template engine",
            "homepage": "https://smarty-php.github.io/smarty/",
            "keywords": [
                "templating"
            ],
            "support": {
                "forum": "https://github.com/smarty-php/smarty/discussions",
                "issues": "https://github.com/smarty-php/smarty/issues",
                "source": "https://github.com/smarty-php/smarty/tree/v4.2.1"
            },
            "time": "2022-09-14T10:59:01+00:00"
        },
        {
            "name": "soundasleep/html2text",
            "version": "0.5.0",
            "source": {
                "type": "git",
                "url": "https://github.com/soundasleep/html2text.git",
                "reference": "cdb89f6ffa2c4cc78f8ed9ea6ee0594a9133ccad"
            },
            "dist": {
                "type": "zip",
                "url": "https://api.github.com/repos/soundasleep/html2text/zipball/cdb89f6ffa2c4cc78f8ed9ea6ee0594a9133ccad",
                "reference": "cdb89f6ffa2c4cc78f8ed9ea6ee0594a9133ccad",
                "shasum": ""
            },
            "require": {
                "ext-dom": "*",
                "ext-libxml": "*",
                "php": ">=5.3.2"
            },
            "require-dev": {
                "phpunit/phpunit": ">=4.0",
                "soundasleep/component-tests": "dev-master"
            },
            "type": "library",
            "autoload": {
                "psr-4": {
                    "Html2Text\\": "src"
                }
            },
            "notification-url": "https://packagist.org/downloads/",
            "license": [
                "EPL-1.0"
            ],
            "authors": [
                {
                    "name": "Jevon Wright",
                    "homepage": "https://jevon.org",
                    "role": "Developer"
                }
            ],
            "description": "A PHP script to convert HTML into a plain text format",
            "homepage": "https://github.com/soundasleep/html2text",
            "keywords": [
                "email",
                "html",
                "php",
                "text"
            ],
            "support": {
                "email": "support@jevon.org",
                "issues": "https://github.com/soundasleep/html2text/issues",
                "source": "https://github.com/soundasleep/html2text/tree/master"
            },
            "time": "2017-04-19T22:01:50+00:00"
        },
        {
            "name": "swiftmailer/swiftmailer",
            "version": "v6.3.0",
            "source": {
                "type": "git",
                "url": "https://github.com/swiftmailer/swiftmailer.git",
                "reference": "8a5d5072dca8f48460fce2f4131fcc495eec654c"
            },
            "dist": {
                "type": "zip",
                "url": "https://api.github.com/repos/swiftmailer/swiftmailer/zipball/8a5d5072dca8f48460fce2f4131fcc495eec654c",
                "reference": "8a5d5072dca8f48460fce2f4131fcc495eec654c",
                "shasum": ""
            },
            "require": {
                "egulias/email-validator": "^2.0|^3.1",
                "php": ">=7.0.0",
                "symfony/polyfill-iconv": "^1.0",
                "symfony/polyfill-intl-idn": "^1.10",
                "symfony/polyfill-mbstring": "^1.0"
            },
            "require-dev": {
                "mockery/mockery": "^1.0",
                "symfony/phpunit-bridge": "^4.4|^5.4"
            },
            "suggest": {
                "ext-intl": "Needed to support internationalized email addresses"
            },
            "type": "library",
            "extra": {
                "branch-alias": {
                    "dev-master": "6.2-dev"
                }
            },
            "autoload": {
                "files": [
                    "lib/swift_required.php"
                ]
            },
            "notification-url": "https://packagist.org/downloads/",
            "license": [
                "MIT"
            ],
            "authors": [
                {
                    "name": "Chris Corbyn"
                },
                {
                    "name": "Fabien Potencier",
                    "email": "fabien@symfony.com"
                }
            ],
            "description": "Swiftmailer, free feature-rich PHP mailer",
            "homepage": "https://swiftmailer.symfony.com",
            "keywords": [
                "email",
                "mail",
                "mailer"
            ],
            "support": {
                "issues": "https://github.com/swiftmailer/swiftmailer/issues",
                "source": "https://github.com/swiftmailer/swiftmailer/tree/v6.3.0"
            },
            "funding": [
                {
                    "url": "https://github.com/fabpot",
                    "type": "github"
                },
                {
                    "url": "https://tidelift.com/funding/github/packagist/swiftmailer/swiftmailer",
                    "type": "tidelift"
                }
            ],
            "abandoned": "symfony/mailer",
            "time": "2021-10-18T15:26:12+00:00"
        },
        {
            "name": "symfony/contracts",
            "version": "v1.1.12",
            "source": {
                "type": "git",
                "url": "https://github.com/symfony/contracts.git",
                "reference": "5236c15b24aeeecee4b9c6ad4b22f6331f2cbdcb"
            },
            "dist": {
                "type": "zip",
                "url": "https://api.github.com/repos/symfony/contracts/zipball/5236c15b24aeeecee4b9c6ad4b22f6331f2cbdcb",
                "reference": "5236c15b24aeeecee4b9c6ad4b22f6331f2cbdcb",
                "shasum": ""
            },
            "require": {
                "php": ">=7.1.3",
                "psr/cache": "^1.0|^2.0|^3.0",
                "psr/container": "^1.0"
            },
            "replace": {
                "symfony/cache-contracts": "self.version",
                "symfony/event-dispatcher-contracts": "self.version",
                "symfony/http-client-contracts": "self.version",
                "symfony/service-contracts": "self.version",
                "symfony/translation-contracts": "self.version"
            },
            "require-dev": {
                "symfony/polyfill-intl-idn": "^1.10"
            },
            "suggest": {
                "psr/event-dispatcher": "When using the EventDispatcher contracts",
                "symfony/cache-implementation": "",
                "symfony/event-dispatcher-implementation": "",
                "symfony/http-client-implementation": "",
                "symfony/service-implementation": "",
                "symfony/translation-implementation": ""
            },
            "type": "library",
            "extra": {
                "branch-alias": {
                    "dev-main": "1.1-dev"
                }
            },
            "autoload": {
                "psr-4": {
                    "Symfony\\Contracts\\": ""
                },
                "exclude-from-classmap": [
                    "**/Tests/"
                ]
            },
            "notification-url": "https://packagist.org/downloads/",
            "license": [
                "MIT"
            ],
            "authors": [
                {
                    "name": "Nicolas Grekas",
                    "email": "p@tchwork.com"
                },
                {
                    "name": "Symfony Community",
                    "homepage": "https://symfony.com/contributors"
                }
            ],
            "description": "A set of abstractions extracted out of the Symfony components",
            "homepage": "https://symfony.com",
            "keywords": [
                "abstractions",
                "contracts",
                "decoupling",
                "interfaces",
                "interoperability",
                "standards"
            ],
            "support": {
                "source": "https://github.com/symfony/contracts/tree/v1.1.12"
            },
            "funding": [
                {
                    "url": "https://symfony.com/sponsor",
                    "type": "custom"
                },
                {
                    "url": "https://github.com/fabpot",
                    "type": "github"
                },
                {
                    "url": "https://tidelift.com/funding/github/packagist/symfony/symfony",
                    "type": "tidelift"
                }
            ],
            "time": "2022-03-09T17:53:12+00:00"
        },
        {
            "name": "symfony/deprecation-contracts",
            "version": "v2.5.1",
            "source": {
                "type": "git",
                "url": "https://github.com/symfony/deprecation-contracts.git",
                "reference": "e8b495ea28c1d97b5e0c121748d6f9b53d075c66"
            },
            "dist": {
                "type": "zip",
                "url": "https://api.github.com/repos/symfony/deprecation-contracts/zipball/e8b495ea28c1d97b5e0c121748d6f9b53d075c66",
                "reference": "e8b495ea28c1d97b5e0c121748d6f9b53d075c66",
                "shasum": ""
            },
            "require": {
                "php": ">=7.1"
            },
            "type": "library",
            "extra": {
                "branch-alias": {
                    "dev-main": "2.5-dev"
                },
                "thanks": {
                    "name": "symfony/contracts",
                    "url": "https://github.com/symfony/contracts"
                }
            },
            "autoload": {
                "files": [
                    "function.php"
                ]
            },
            "notification-url": "https://packagist.org/downloads/",
            "license": [
                "MIT"
            ],
            "authors": [
                {
                    "name": "Nicolas Grekas",
                    "email": "p@tchwork.com"
                },
                {
                    "name": "Symfony Community",
                    "homepage": "https://symfony.com/contributors"
                }
            ],
            "description": "A generic function and convention to trigger deprecation notices",
            "homepage": "https://symfony.com",
            "support": {
                "source": "https://github.com/symfony/deprecation-contracts/tree/v2.5.1"
            },
            "funding": [
                {
                    "url": "https://symfony.com/sponsor",
                    "type": "custom"
                },
                {
                    "url": "https://github.com/fabpot",
                    "type": "github"
                },
                {
                    "url": "https://tidelift.com/funding/github/packagist/symfony/symfony",
                    "type": "tidelift"
                }
            ],
            "time": "2022-01-02T09:53:40+00:00"
        },
        {
            "name": "symfony/monolog-bundle",
            "version": "v3.7.1",
            "source": {
                "type": "git",
                "url": "https://github.com/symfony/monolog-bundle.git",
                "reference": "fde12fc628162787a4e53877abadc30047fd868b"
            },
            "dist": {
                "type": "zip",
                "url": "https://api.github.com/repos/symfony/monolog-bundle/zipball/fde12fc628162787a4e53877abadc30047fd868b",
                "reference": "fde12fc628162787a4e53877abadc30047fd868b",
                "shasum": ""
            },
            "require": {
                "monolog/monolog": "~1.22 || ~2.0",
                "php": ">=7.1.3",
                "symfony/config": "~4.4 || ^5.0 || ^6.0",
                "symfony/dependency-injection": "^4.4 || ^5.0 || ^6.0",
                "symfony/http-kernel": "~4.4 || ^5.0 || ^6.0",
                "symfony/monolog-bridge": "~4.4 || ^5.0 || ^6.0"
            },
            "require-dev": {
                "symfony/console": "~4.4 || ^5.0 || ^6.0",
                "symfony/phpunit-bridge": "^5.2 || ^6.0",
                "symfony/yaml": "~4.4 || ^5.0 || ^6.0"
            },
            "type": "symfony-bundle",
            "extra": {
                "branch-alias": {
                    "dev-master": "3.x-dev"
                }
            },
            "autoload": {
                "psr-4": {
                    "Symfony\\Bundle\\MonologBundle\\": ""
                },
                "exclude-from-classmap": [
                    "/Tests/"
                ]
            },
            "notification-url": "https://packagist.org/downloads/",
            "license": [
                "MIT"
            ],
            "authors": [
                {
                    "name": "Fabien Potencier",
                    "email": "fabien@symfony.com"
                },
                {
                    "name": "Symfony Community",
                    "homepage": "https://symfony.com/contributors"
                }
            ],
            "description": "Symfony MonologBundle",
            "homepage": "https://symfony.com",
            "keywords": [
                "log",
                "logging"
            ],
            "support": {
                "issues": "https://github.com/symfony/monolog-bundle/issues",
                "source": "https://github.com/symfony/monolog-bundle/tree/v3.7.1"
            },
            "funding": [
                {
                    "url": "https://symfony.com/sponsor",
                    "type": "custom"
                },
                {
                    "url": "https://github.com/fabpot",
                    "type": "github"
                },
                {
                    "url": "https://tidelift.com/funding/github/packagist/symfony/symfony",
                    "type": "tidelift"
                }
            ],
            "time": "2021-11-05T10:34:29+00:00"
        },
        {
            "name": "symfony/polyfill-ctype",
            "version": "v1.25.0",
            "source": {
                "type": "git",
                "url": "https://github.com/symfony/polyfill-ctype.git",
                "reference": "30885182c981ab175d4d034db0f6f469898070ab"
            },
            "dist": {
                "type": "zip",
                "url": "https://api.github.com/repos/symfony/polyfill-ctype/zipball/30885182c981ab175d4d034db0f6f469898070ab",
                "reference": "30885182c981ab175d4d034db0f6f469898070ab",
                "shasum": ""
            },
            "require": {
                "php": ">=7.1"
            },
            "provide": {
                "ext-ctype": "*"
            },
            "suggest": {
                "ext-ctype": "For best performance"
            },
            "type": "library",
            "extra": {
                "branch-alias": {
                    "dev-main": "1.23-dev"
                },
                "thanks": {
                    "name": "symfony/polyfill",
                    "url": "https://github.com/symfony/polyfill"
                }
            },
            "autoload": {
                "files": [
                    "bootstrap.php"
                ],
                "psr-4": {
                    "Symfony\\Polyfill\\Ctype\\": ""
                }
            },
            "notification-url": "https://packagist.org/downloads/",
            "license": [
                "MIT"
            ],
            "authors": [
                {
                    "name": "Gert de Pagter",
                    "email": "BackEndTea@gmail.com"
                },
                {
                    "name": "Symfony Community",
                    "homepage": "https://symfony.com/contributors"
                }
            ],
            "description": "Symfony polyfill for ctype functions",
            "homepage": "https://symfony.com",
            "keywords": [
                "compatibility",
                "ctype",
                "polyfill",
                "portable"
            ],
            "support": {
                "source": "https://github.com/symfony/polyfill-ctype/tree/v1.25.0"
            },
            "funding": [
                {
                    "url": "https://symfony.com/sponsor",
                    "type": "custom"
                },
                {
                    "url": "https://github.com/fabpot",
                    "type": "github"
                },
                {
                    "url": "https://tidelift.com/funding/github/packagist/symfony/symfony",
                    "type": "tidelift"
                }
            ],
            "time": "2021-10-20T20:35:02+00:00"
        },
        {
            "name": "symfony/polyfill-iconv",
            "version": "v1.25.0",
            "source": {
                "type": "git",
                "url": "https://github.com/symfony/polyfill-iconv.git",
                "reference": "f1aed619e28cb077fc83fac8c4c0383578356e40"
            },
            "dist": {
                "type": "zip",
                "url": "https://api.github.com/repos/symfony/polyfill-iconv/zipball/f1aed619e28cb077fc83fac8c4c0383578356e40",
                "reference": "f1aed619e28cb077fc83fac8c4c0383578356e40",
                "shasum": ""
            },
            "require": {
                "php": ">=7.1"
            },
            "provide": {
                "ext-iconv": "*"
            },
            "suggest": {
                "ext-iconv": "For best performance"
            },
            "type": "library",
            "extra": {
                "branch-alias": {
                    "dev-main": "1.23-dev"
                },
                "thanks": {
                    "name": "symfony/polyfill",
                    "url": "https://github.com/symfony/polyfill"
                }
            },
            "autoload": {
                "files": [
                    "bootstrap.php"
                ],
                "psr-4": {
                    "Symfony\\Polyfill\\Iconv\\": ""
                }
            },
            "notification-url": "https://packagist.org/downloads/",
            "license": [
                "MIT"
            ],
            "authors": [
                {
                    "name": "Nicolas Grekas",
                    "email": "p@tchwork.com"
                },
                {
                    "name": "Symfony Community",
                    "homepage": "https://symfony.com/contributors"
                }
            ],
            "description": "Symfony polyfill for the Iconv extension",
            "homepage": "https://symfony.com",
            "keywords": [
                "compatibility",
                "iconv",
                "polyfill",
                "portable",
                "shim"
            ],
            "support": {
                "source": "https://github.com/symfony/polyfill-iconv/tree/v1.25.0"
            },
            "funding": [
                {
                    "url": "https://symfony.com/sponsor",
                    "type": "custom"
                },
                {
                    "url": "https://github.com/fabpot",
                    "type": "github"
                },
                {
                    "url": "https://tidelift.com/funding/github/packagist/symfony/symfony",
                    "type": "tidelift"
                }
            ],
            "time": "2022-01-04T09:04:05+00:00"
        },
        {
            "name": "symfony/polyfill-intl-icu",
            "version": "v1.25.0",
            "source": {
                "type": "git",
                "url": "https://github.com/symfony/polyfill-intl-icu.git",
                "reference": "c023a439b8551e320cc3c8433b198e408a623af1"
            },
            "dist": {
                "type": "zip",
                "url": "https://api.github.com/repos/symfony/polyfill-intl-icu/zipball/c023a439b8551e320cc3c8433b198e408a623af1",
                "reference": "c023a439b8551e320cc3c8433b198e408a623af1",
                "shasum": ""
            },
            "require": {
                "php": ">=7.1"
            },
            "suggest": {
                "ext-intl": "For best performance and support of other locales than \"en\""
            },
            "type": "library",
            "extra": {
                "branch-alias": {
                    "dev-main": "1.23-dev"
                },
                "thanks": {
                    "name": "symfony/polyfill",
                    "url": "https://github.com/symfony/polyfill"
                }
            },
            "autoload": {
                "files": [
                    "bootstrap.php"
                ],
                "psr-4": {
                    "Symfony\\Polyfill\\Intl\\Icu\\": ""
                },
                "classmap": [
                    "Resources/stubs"
                ],
                "exclude-from-classmap": [
                    "/Tests/"
                ]
            },
            "notification-url": "https://packagist.org/downloads/",
            "license": [
                "MIT"
            ],
            "authors": [
                {
                    "name": "Nicolas Grekas",
                    "email": "p@tchwork.com"
                },
                {
                    "name": "Symfony Community",
                    "homepage": "https://symfony.com/contributors"
                }
            ],
            "description": "Symfony polyfill for intl's ICU-related data and classes",
            "homepage": "https://symfony.com",
            "keywords": [
                "compatibility",
                "icu",
                "intl",
                "polyfill",
                "portable",
                "shim"
            ],
            "support": {
                "source": "https://github.com/symfony/polyfill-intl-icu/tree/v1.25.0"
            },
            "funding": [
                {
                    "url": "https://symfony.com/sponsor",
                    "type": "custom"
                },
                {
                    "url": "https://github.com/fabpot",
                    "type": "github"
                },
                {
                    "url": "https://tidelift.com/funding/github/packagist/symfony/symfony",
                    "type": "tidelift"
                }
            ],
            "time": "2021-10-26T17:16:04+00:00"
        },
        {
            "name": "symfony/polyfill-intl-idn",
            "version": "v1.25.0",
            "source": {
                "type": "git",
                "url": "https://github.com/symfony/polyfill-intl-idn.git",
                "reference": "749045c69efb97c70d25d7463abba812e91f3a44"
            },
            "dist": {
                "type": "zip",
                "url": "https://api.github.com/repos/symfony/polyfill-intl-idn/zipball/749045c69efb97c70d25d7463abba812e91f3a44",
                "reference": "749045c69efb97c70d25d7463abba812e91f3a44",
                "shasum": ""
            },
            "require": {
                "php": ">=7.1",
                "symfony/polyfill-intl-normalizer": "^1.10",
                "symfony/polyfill-php72": "^1.10"
            },
            "suggest": {
                "ext-intl": "For best performance"
            },
            "type": "library",
            "extra": {
                "branch-alias": {
                    "dev-main": "1.23-dev"
                },
                "thanks": {
                    "name": "symfony/polyfill",
                    "url": "https://github.com/symfony/polyfill"
                }
            },
            "autoload": {
                "files": [
                    "bootstrap.php"
                ],
                "psr-4": {
                    "Symfony\\Polyfill\\Intl\\Idn\\": ""
                }
            },
            "notification-url": "https://packagist.org/downloads/",
            "license": [
                "MIT"
            ],
            "authors": [
                {
                    "name": "Laurent Bassin",
                    "email": "laurent@bassin.info"
                },
                {
                    "name": "Trevor Rowbotham",
                    "email": "trevor.rowbotham@pm.me"
                },
                {
                    "name": "Symfony Community",
                    "homepage": "https://symfony.com/contributors"
                }
            ],
            "description": "Symfony polyfill for intl's idn_to_ascii and idn_to_utf8 functions",
            "homepage": "https://symfony.com",
            "keywords": [
                "compatibility",
                "idn",
                "intl",
                "polyfill",
                "portable",
                "shim"
            ],
            "support": {
                "source": "https://github.com/symfony/polyfill-intl-idn/tree/v1.25.0"
            },
            "funding": [
                {
                    "url": "https://symfony.com/sponsor",
                    "type": "custom"
                },
                {
                    "url": "https://github.com/fabpot",
                    "type": "github"
                },
                {
                    "url": "https://tidelift.com/funding/github/packagist/symfony/symfony",
                    "type": "tidelift"
                }
            ],
            "time": "2021-09-14T14:02:44+00:00"
        },
        {
            "name": "symfony/polyfill-intl-normalizer",
            "version": "v1.25.0",
            "source": {
                "type": "git",
                "url": "https://github.com/symfony/polyfill-intl-normalizer.git",
                "reference": "8590a5f561694770bdcd3f9b5c69dde6945028e8"
            },
            "dist": {
                "type": "zip",
                "url": "https://api.github.com/repos/symfony/polyfill-intl-normalizer/zipball/8590a5f561694770bdcd3f9b5c69dde6945028e8",
                "reference": "8590a5f561694770bdcd3f9b5c69dde6945028e8",
                "shasum": ""
            },
            "require": {
                "php": ">=7.1"
            },
            "suggest": {
                "ext-intl": "For best performance"
            },
            "type": "library",
            "extra": {
                "branch-alias": {
                    "dev-main": "1.23-dev"
                },
                "thanks": {
                    "name": "symfony/polyfill",
                    "url": "https://github.com/symfony/polyfill"
                }
            },
            "autoload": {
                "files": [
                    "bootstrap.php"
                ],
                "psr-4": {
                    "Symfony\\Polyfill\\Intl\\Normalizer\\": ""
                },
                "classmap": [
                    "Resources/stubs"
                ]
            },
            "notification-url": "https://packagist.org/downloads/",
            "license": [
                "MIT"
            ],
            "authors": [
                {
                    "name": "Nicolas Grekas",
                    "email": "p@tchwork.com"
                },
                {
                    "name": "Symfony Community",
                    "homepage": "https://symfony.com/contributors"
                }
            ],
            "description": "Symfony polyfill for intl's Normalizer class and related functions",
            "homepage": "https://symfony.com",
            "keywords": [
                "compatibility",
                "intl",
                "normalizer",
                "polyfill",
                "portable",
                "shim"
            ],
            "support": {
                "source": "https://github.com/symfony/polyfill-intl-normalizer/tree/v1.25.0"
            },
            "funding": [
                {
                    "url": "https://symfony.com/sponsor",
                    "type": "custom"
                },
                {
                    "url": "https://github.com/fabpot",
                    "type": "github"
                },
                {
                    "url": "https://tidelift.com/funding/github/packagist/symfony/symfony",
                    "type": "tidelift"
                }
            ],
            "time": "2021-02-19T12:13:01+00:00"
        },
        {
            "name": "symfony/polyfill-mbstring",
            "version": "v1.26.0",
            "source": {
                "type": "git",
                "url": "https://github.com/symfony/polyfill-mbstring.git",
                "reference": "9344f9cb97f3b19424af1a21a3b0e75b0a7d8d7e"
            },
            "dist": {
                "type": "zip",
                "url": "https://api.github.com/repos/symfony/polyfill-mbstring/zipball/9344f9cb97f3b19424af1a21a3b0e75b0a7d8d7e",
                "reference": "9344f9cb97f3b19424af1a21a3b0e75b0a7d8d7e",
                "shasum": ""
            },
            "require": {
                "php": ">=7.1"
            },
            "provide": {
                "ext-mbstring": "*"
            },
            "suggest": {
                "ext-mbstring": "For best performance"
            },
            "type": "library",
            "extra": {
                "branch-alias": {
                    "dev-main": "1.26-dev"
                },
                "thanks": {
                    "name": "symfony/polyfill",
                    "url": "https://github.com/symfony/polyfill"
                }
            },
            "autoload": {
                "files": [
                    "bootstrap.php"
                ],
                "psr-4": {
                    "Symfony\\Polyfill\\Mbstring\\": ""
                }
            },
            "notification-url": "https://packagist.org/downloads/",
            "license": [
                "MIT"
            ],
            "authors": [
                {
                    "name": "Nicolas Grekas",
                    "email": "p@tchwork.com"
                },
                {
                    "name": "Symfony Community",
                    "homepage": "https://symfony.com/contributors"
                }
            ],
            "description": "Symfony polyfill for the Mbstring extension",
            "homepage": "https://symfony.com",
            "keywords": [
                "compatibility",
                "mbstring",
                "polyfill",
                "portable",
                "shim"
            ],
            "support": {
                "source": "https://github.com/symfony/polyfill-mbstring/tree/v1.26.0"
            },
            "funding": [
                {
                    "url": "https://symfony.com/sponsor",
                    "type": "custom"
                },
                {
                    "url": "https://github.com/fabpot",
                    "type": "github"
                },
                {
                    "url": "https://tidelift.com/funding/github/packagist/symfony/symfony",
                    "type": "tidelift"
                }
            ],
            "time": "2022-05-24T11:49:31+00:00"
        },
        {
            "name": "symfony/polyfill-php72",
            "version": "v1.26.0",
            "source": {
                "type": "git",
                "url": "https://github.com/symfony/polyfill-php72.git",
                "reference": "bf44a9fd41feaac72b074de600314a93e2ae78e2"
            },
            "dist": {
                "type": "zip",
                "url": "https://api.github.com/repos/symfony/polyfill-php72/zipball/bf44a9fd41feaac72b074de600314a93e2ae78e2",
                "reference": "bf44a9fd41feaac72b074de600314a93e2ae78e2",
                "shasum": ""
            },
            "require": {
                "php": ">=7.1"
            },
            "type": "library",
            "extra": {
                "branch-alias": {
                    "dev-main": "1.26-dev"
                },
                "thanks": {
                    "name": "symfony/polyfill",
                    "url": "https://github.com/symfony/polyfill"
                }
            },
            "autoload": {
                "files": [
                    "bootstrap.php"
                ],
                "psr-4": {
                    "Symfony\\Polyfill\\Php72\\": ""
                }
            },
            "notification-url": "https://packagist.org/downloads/",
            "license": [
                "MIT"
            ],
            "authors": [
                {
                    "name": "Nicolas Grekas",
                    "email": "p@tchwork.com"
                },
                {
                    "name": "Symfony Community",
                    "homepage": "https://symfony.com/contributors"
                }
            ],
            "description": "Symfony polyfill backporting some PHP 7.2+ features to lower PHP versions",
            "homepage": "https://symfony.com",
            "keywords": [
                "compatibility",
                "polyfill",
                "portable",
                "shim"
            ],
            "support": {
                "source": "https://github.com/symfony/polyfill-php72/tree/v1.26.0"
            },
            "funding": [
                {
                    "url": "https://symfony.com/sponsor",
                    "type": "custom"
                },
                {
                    "url": "https://github.com/fabpot",
                    "type": "github"
                },
                {
                    "url": "https://tidelift.com/funding/github/packagist/symfony/symfony",
                    "type": "tidelift"
                }
            ],
            "time": "2022-05-24T11:49:31+00:00"
        },
        {
            "name": "symfony/polyfill-php73",
            "version": "v1.25.0",
            "source": {
                "type": "git",
                "url": "https://github.com/symfony/polyfill-php73.git",
                "reference": "cc5db0e22b3cb4111010e48785a97f670b350ca5"
            },
            "dist": {
                "type": "zip",
                "url": "https://api.github.com/repos/symfony/polyfill-php73/zipball/cc5db0e22b3cb4111010e48785a97f670b350ca5",
                "reference": "cc5db0e22b3cb4111010e48785a97f670b350ca5",
                "shasum": ""
            },
            "require": {
                "php": ">=7.1"
            },
            "type": "library",
            "extra": {
                "branch-alias": {
                    "dev-main": "1.23-dev"
                },
                "thanks": {
                    "name": "symfony/polyfill",
                    "url": "https://github.com/symfony/polyfill"
                }
            },
            "autoload": {
                "files": [
                    "bootstrap.php"
                ],
                "psr-4": {
                    "Symfony\\Polyfill\\Php73\\": ""
                },
                "classmap": [
                    "Resources/stubs"
                ]
            },
            "notification-url": "https://packagist.org/downloads/",
            "license": [
                "MIT"
            ],
            "authors": [
                {
                    "name": "Nicolas Grekas",
                    "email": "p@tchwork.com"
                },
                {
                    "name": "Symfony Community",
                    "homepage": "https://symfony.com/contributors"
                }
            ],
            "description": "Symfony polyfill backporting some PHP 7.3+ features to lower PHP versions",
            "homepage": "https://symfony.com",
            "keywords": [
                "compatibility",
                "polyfill",
                "portable",
                "shim"
            ],
            "support": {
                "source": "https://github.com/symfony/polyfill-php73/tree/v1.25.0"
            },
            "funding": [
                {
                    "url": "https://symfony.com/sponsor",
                    "type": "custom"
                },
                {
                    "url": "https://github.com/fabpot",
                    "type": "github"
                },
                {
                    "url": "https://tidelift.com/funding/github/packagist/symfony/symfony",
                    "type": "tidelift"
                }
            ],
            "time": "2021-06-05T21:20:04+00:00"
        },
        {
            "name": "symfony/polyfill-php80",
            "version": "v1.26.0",
            "source": {
                "type": "git",
                "url": "https://github.com/symfony/polyfill-php80.git",
                "reference": "cfa0ae98841b9e461207c13ab093d76b0fa7bace"
            },
            "dist": {
                "type": "zip",
                "url": "https://api.github.com/repos/symfony/polyfill-php80/zipball/cfa0ae98841b9e461207c13ab093d76b0fa7bace",
                "reference": "cfa0ae98841b9e461207c13ab093d76b0fa7bace",
                "shasum": ""
            },
            "require": {
                "php": ">=7.1"
            },
            "type": "library",
            "extra": {
                "branch-alias": {
                    "dev-main": "1.26-dev"
                },
                "thanks": {
                    "name": "symfony/polyfill",
                    "url": "https://github.com/symfony/polyfill"
                }
            },
            "autoload": {
                "files": [
                    "bootstrap.php"
                ],
                "psr-4": {
                    "Symfony\\Polyfill\\Php80\\": ""
                },
                "classmap": [
                    "Resources/stubs"
                ]
            },
            "notification-url": "https://packagist.org/downloads/",
            "license": [
                "MIT"
            ],
            "authors": [
                {
                    "name": "Ion Bazan",
                    "email": "ion.bazan@gmail.com"
                },
                {
                    "name": "Nicolas Grekas",
                    "email": "p@tchwork.com"
                },
                {
                    "name": "Symfony Community",
                    "homepage": "https://symfony.com/contributors"
                }
            ],
            "description": "Symfony polyfill backporting some PHP 8.0+ features to lower PHP versions",
            "homepage": "https://symfony.com",
            "keywords": [
                "compatibility",
                "polyfill",
                "portable",
                "shim"
            ],
            "support": {
                "source": "https://github.com/symfony/polyfill-php80/tree/v1.26.0"
            },
            "funding": [
                {
                    "url": "https://symfony.com/sponsor",
                    "type": "custom"
                },
                {
                    "url": "https://github.com/fabpot",
                    "type": "github"
                },
                {
                    "url": "https://tidelift.com/funding/github/packagist/symfony/symfony",
                    "type": "tidelift"
                }
            ],
            "time": "2022-05-10T07:21:04+00:00"
        },
        {
            "name": "symfony/polyfill-php81",
            "version": "v1.26.0",
            "source": {
                "type": "git",
                "url": "https://github.com/symfony/polyfill-php81.git",
                "reference": "13f6d1271c663dc5ae9fb843a8f16521db7687a1"
            },
            "dist": {
                "type": "zip",
                "url": "https://api.github.com/repos/symfony/polyfill-php81/zipball/13f6d1271c663dc5ae9fb843a8f16521db7687a1",
                "reference": "13f6d1271c663dc5ae9fb843a8f16521db7687a1",
                "shasum": ""
            },
            "require": {
                "php": ">=7.1"
            },
            "type": "library",
            "extra": {
                "branch-alias": {
                    "dev-main": "1.26-dev"
                },
                "thanks": {
                    "name": "symfony/polyfill",
                    "url": "https://github.com/symfony/polyfill"
                }
            },
            "autoload": {
                "files": [
                    "bootstrap.php"
                ],
                "psr-4": {
                    "Symfony\\Polyfill\\Php81\\": ""
                },
                "classmap": [
                    "Resources/stubs"
                ]
            },
            "notification-url": "https://packagist.org/downloads/",
            "license": [
                "MIT"
            ],
            "authors": [
                {
                    "name": "Nicolas Grekas",
                    "email": "p@tchwork.com"
                },
                {
                    "name": "Symfony Community",
                    "homepage": "https://symfony.com/contributors"
                }
            ],
            "description": "Symfony polyfill backporting some PHP 8.1+ features to lower PHP versions",
            "homepage": "https://symfony.com",
            "keywords": [
                "compatibility",
                "polyfill",
                "portable",
                "shim"
            ],
            "support": {
                "source": "https://github.com/symfony/polyfill-php81/tree/v1.26.0"
            },
            "funding": [
                {
                    "url": "https://symfony.com/sponsor",
                    "type": "custom"
                },
                {
                    "url": "https://github.com/fabpot",
                    "type": "github"
                },
                {
                    "url": "https://tidelift.com/funding/github/packagist/symfony/symfony",
                    "type": "tidelift"
                }
            ],
            "time": "2022-05-24T11:49:31+00:00"
        },
        {
            "name": "symfony/swiftmailer-bundle",
            "version": "v3.5.4",
            "source": {
                "type": "git",
                "url": "https://github.com/symfony/swiftmailer-bundle.git",
                "reference": "9daab339f226ac958192bf89836cb3378cc0e652"
            },
            "dist": {
                "type": "zip",
                "url": "https://api.github.com/repos/symfony/swiftmailer-bundle/zipball/9daab339f226ac958192bf89836cb3378cc0e652",
                "reference": "9daab339f226ac958192bf89836cb3378cc0e652",
                "shasum": ""
            },
            "require": {
                "php": ">=7.1",
                "swiftmailer/swiftmailer": "^6.1.3",
                "symfony/config": "^4.4|^5.0",
                "symfony/dependency-injection": "^4.4|^5.0",
                "symfony/http-kernel": "^4.4|^5.0"
            },
            "conflict": {
                "twig/twig": "<1.41|>=2.0,<2.10"
            },
            "require-dev": {
                "symfony/console": "^4.4|^5.0",
                "symfony/framework-bundle": "^4.4|^5.0",
                "symfony/phpunit-bridge": "^4.4|^5.0",
                "symfony/yaml": "^4.4|^5.0"
            },
            "type": "symfony-bundle",
            "extra": {
                "branch-alias": {
                    "dev-main": "3.5-dev"
                }
            },
            "autoload": {
                "psr-4": {
                    "Symfony\\Bundle\\SwiftmailerBundle\\": ""
                },
                "exclude-from-classmap": [
                    "/Tests/"
                ]
            },
            "notification-url": "https://packagist.org/downloads/",
            "license": [
                "MIT"
            ],
            "authors": [
                {
                    "name": "Fabien Potencier",
                    "email": "fabien@symfony.com"
                },
                {
                    "name": "Symfony Community",
                    "homepage": "http://symfony.com/contributors"
                }
            ],
            "description": "Symfony SwiftmailerBundle",
            "homepage": "http://symfony.com",
            "support": {
                "issues": "https://github.com/symfony/swiftmailer-bundle/issues",
                "source": "https://github.com/symfony/swiftmailer-bundle/tree/v3.5.4"
            },
            "funding": [
                {
                    "url": "https://symfony.com/sponsor",
                    "type": "custom"
                },
                {
                    "url": "https://github.com/fabpot",
                    "type": "github"
                },
                {
                    "url": "https://tidelift.com/funding/github/packagist/symfony/symfony",
                    "type": "tidelift"
                }
            ],
            "abandoned": "symfony/mailer",
            "time": "2022-02-06T08:03:40+00:00"
        },
        {
            "name": "symfony/symfony",
            "version": "v4.4.44",
            "source": {
                "type": "git",
                "url": "https://github.com/symfony/symfony.git",
                "reference": "4a61fa7d89245ac0e8a8b8a44e05f4abd8f8f233"
            },
            "dist": {
                "type": "zip",
                "url": "https://api.github.com/repos/symfony/symfony/zipball/4a61fa7d89245ac0e8a8b8a44e05f4abd8f8f233",
                "reference": "4a61fa7d89245ac0e8a8b8a44e05f4abd8f8f233",
                "shasum": ""
            },
            "require": {
                "doctrine/event-manager": "~1.0",
                "doctrine/persistence": "^1.3|^2|^3",
                "ext-xml": "*",
                "friendsofphp/proxy-manager-lts": "^1.0.2",
                "php": ">=7.1.3",
                "psr/cache": "^1.0|^2.0",
                "psr/container": "^1.0",
                "psr/link": "^1.0",
                "psr/log": "^1|^2",
                "symfony/contracts": "^1.1.8",
                "symfony/polyfill-ctype": "~1.8",
                "symfony/polyfill-intl-icu": "~1.0",
                "symfony/polyfill-intl-idn": "^1.10",
                "symfony/polyfill-mbstring": "~1.0",
                "symfony/polyfill-php72": "~1.5",
                "symfony/polyfill-php73": "^1.11",
                "symfony/polyfill-php80": "^1.16",
                "symfony/polyfill-php81": "^1.22",
                "twig/twig": "^1.43|^2.13|^3.0.4"
            },
            "conflict": {
                "doctrine/dbal": "<2.7",
                "egulias/email-validator": "~3.0.0",
                "masterminds/html5": "<2.6",
                "monolog/monolog": ">=2",
                "ocramius/proxy-manager": "<2.1",
                "phpdocumentor/reflection-docblock": "<3.0|>=3.2.0,<3.2.2",
                "phpdocumentor/type-resolver": "<0.3.0|1.3.*",
                "phpunit/phpunit": "<5.4.3"
            },
            "provide": {
                "php-http/async-client-implementation": "*",
                "php-http/client-implementation": "*",
                "psr/cache-implementation": "1.0|2.0",
                "psr/container-implementation": "1.0",
                "psr/event-dispatcher-implementation": "1.0",
                "psr/http-client-implementation": "1.0",
                "psr/link-implementation": "1.0",
                "psr/log-implementation": "1.0|2.0",
                "psr/simple-cache-implementation": "1.0|2.0",
                "symfony/cache-implementation": "1.0|2.0",
                "symfony/event-dispatcher-implementation": "1.1",
                "symfony/http-client-implementation": "1.1|2.0",
                "symfony/service-implementation": "1.0|2.0",
                "symfony/translation-implementation": "1.0|2.0"
            },
            "replace": {
                "symfony/amazon-mailer": "self.version",
                "symfony/asset": "self.version",
                "symfony/browser-kit": "self.version",
                "symfony/cache": "self.version",
                "symfony/config": "self.version",
                "symfony/console": "self.version",
                "symfony/css-selector": "self.version",
                "symfony/debug": "self.version",
                "symfony/debug-bundle": "self.version",
                "symfony/dependency-injection": "self.version",
                "symfony/doctrine-bridge": "self.version",
                "symfony/dom-crawler": "self.version",
                "symfony/dotenv": "self.version",
                "symfony/error-handler": "self.version",
                "symfony/event-dispatcher": "self.version",
                "symfony/expression-language": "self.version",
                "symfony/filesystem": "self.version",
                "symfony/finder": "self.version",
                "symfony/form": "self.version",
                "symfony/framework-bundle": "self.version",
                "symfony/google-mailer": "self.version",
                "symfony/http-client": "self.version",
                "symfony/http-foundation": "self.version",
                "symfony/http-kernel": "self.version",
                "symfony/inflector": "self.version",
                "symfony/intl": "self.version",
                "symfony/ldap": "self.version",
                "symfony/lock": "self.version",
                "symfony/mailchimp-mailer": "self.version",
                "symfony/mailer": "self.version",
                "symfony/mailgun-mailer": "self.version",
                "symfony/messenger": "self.version",
                "symfony/mime": "self.version",
                "symfony/monolog-bridge": "self.version",
                "symfony/options-resolver": "self.version",
                "symfony/postmark-mailer": "self.version",
                "symfony/process": "self.version",
                "symfony/property-access": "self.version",
                "symfony/property-info": "self.version",
                "symfony/proxy-manager-bridge": "self.version",
                "symfony/routing": "self.version",
                "symfony/security": "self.version",
                "symfony/security-bundle": "self.version",
                "symfony/security-core": "self.version",
                "symfony/security-csrf": "self.version",
                "symfony/security-guard": "self.version",
                "symfony/security-http": "self.version",
                "symfony/sendgrid-mailer": "self.version",
                "symfony/serializer": "self.version",
                "symfony/stopwatch": "self.version",
                "symfony/templating": "self.version",
                "symfony/translation": "self.version",
                "symfony/twig-bridge": "self.version",
                "symfony/twig-bundle": "self.version",
                "symfony/validator": "self.version",
                "symfony/var-dumper": "self.version",
                "symfony/var-exporter": "self.version",
                "symfony/web-link": "self.version",
                "symfony/web-profiler-bundle": "self.version",
                "symfony/web-server-bundle": "self.version",
                "symfony/workflow": "self.version",
                "symfony/yaml": "self.version"
            },
            "require-dev": {
                "cache/integration-tests": "dev-master",
                "composer/package-versions-deprecated": "^1.8",
                "doctrine/annotations": "^1.10.4",
                "doctrine/cache": "^1.6|^2.0",
                "doctrine/collections": "~1.0",
                "doctrine/data-fixtures": "^1.1",
                "doctrine/dbal": "^2.7|^3.0",
                "doctrine/orm": "^2.6.3",
                "egulias/email-validator": "^2.1.10|^3.1",
                "guzzlehttp/promises": "^1.4",
                "masterminds/html5": "^2.6",
                "monolog/monolog": "^1.25.1",
                "nyholm/psr7": "^1.0",
                "paragonie/sodium_compat": "^1.8",
                "php-http/httplug": "^1.0|^2.0",
                "phpdocumentor/reflection-docblock": "^3.0|^4.0|^5.0",
                "predis/predis": "~1.1",
                "psr/http-client": "^1.0",
                "psr/simple-cache": "^1.0|^2.0",
                "symfony/phpunit-bridge": "^5.2",
                "symfony/security-acl": "~2.8|~3.0",
                "twig/cssinliner-extra": "^2.12|^3",
                "twig/inky-extra": "^2.12|^3",
                "twig/markdown-extra": "^2.12|^3"
            },
            "type": "library",
            "autoload": {
                "psr-4": {
                    "Symfony\\Bundle\\": "src/Symfony/Bundle/",
                    "Symfony\\Component\\": "src/Symfony/Component/",
                    "Symfony\\Bridge\\Twig\\": "src/Symfony/Bridge/Twig/",
                    "Symfony\\Bridge\\Monolog\\": "src/Symfony/Bridge/Monolog/",
                    "Symfony\\Bridge\\Doctrine\\": "src/Symfony/Bridge/Doctrine/",
                    "Symfony\\Bridge\\ProxyManager\\": "src/Symfony/Bridge/ProxyManager/"
                },
                "classmap": [
                    "src/Symfony/Component/Intl/Resources/stubs"
                ],
                "exclude-from-classmap": [
                    "**/Tests/"
                ]
            },
            "notification-url": "https://packagist.org/downloads/",
            "license": [
                "MIT"
            ],
            "authors": [
                {
                    "name": "Fabien Potencier",
                    "email": "fabien@symfony.com"
                },
                {
                    "name": "Symfony Community",
                    "homepage": "https://symfony.com/contributors"
                }
            ],
            "description": "The Symfony PHP framework",
            "homepage": "https://symfony.com",
            "keywords": [
                "framework"
            ],
            "support": {
                "issues": "https://github.com/symfony/symfony/issues",
                "source": "https://github.com/symfony/symfony/tree/v4.4.44"
            },
            "funding": [
                {
                    "url": "https://symfony.com/sponsor",
                    "type": "custom"
                },
                {
                    "url": "https://github.com/fabpot",
                    "type": "github"
                },
                {
                    "url": "https://tidelift.com/funding/github/packagist/symfony/symfony",
                    "type": "tidelift"
                }
            ],
            "time": "2022-07-29T12:23:53+00:00"
        },
        {
            "name": "tecnickcom/tcpdf",
            "version": "6.4.4",
            "source": {
                "type": "git",
                "url": "https://github.com/tecnickcom/TCPDF.git",
                "reference": "42cd0f9786af7e5db4fcedaa66f717b0d0032320"
            },
            "dist": {
                "type": "zip",
                "url": "https://api.github.com/repos/tecnickcom/TCPDF/zipball/42cd0f9786af7e5db4fcedaa66f717b0d0032320",
                "reference": "42cd0f9786af7e5db4fcedaa66f717b0d0032320",
                "shasum": ""
            },
            "require": {
                "php": ">=5.3.0"
            },
            "type": "library",
            "autoload": {
                "classmap": [
                    "config",
                    "include",
                    "tcpdf.php",
                    "tcpdf_parser.php",
                    "tcpdf_import.php",
                    "tcpdf_barcodes_1d.php",
                    "tcpdf_barcodes_2d.php",
                    "include/tcpdf_colors.php",
                    "include/tcpdf_filters.php",
                    "include/tcpdf_font_data.php",
                    "include/tcpdf_fonts.php",
                    "include/tcpdf_images.php",
                    "include/tcpdf_static.php",
                    "include/barcodes/datamatrix.php",
                    "include/barcodes/pdf417.php",
                    "include/barcodes/qrcode.php"
                ]
            },
            "notification-url": "https://packagist.org/downloads/",
            "license": [
                "LGPL-3.0-only"
            ],
            "authors": [
                {
                    "name": "Nicola Asuni",
                    "email": "info@tecnick.com",
                    "role": "lead"
                }
            ],
            "description": "TCPDF is a PHP class for generating PDF documents and barcodes.",
            "homepage": "http://www.tcpdf.org/",
            "keywords": [
                "PDFD32000-2008",
                "TCPDF",
                "barcodes",
                "datamatrix",
                "pdf",
                "pdf417",
                "qrcode"
            ],
            "support": {
                "issues": "https://github.com/tecnickcom/TCPDF/issues",
                "source": "https://github.com/tecnickcom/TCPDF/tree/6.4.4"
            },
            "funding": [
                {
                    "url": "https://www.paypal.com/cgi-bin/webscr?cmd=_donations&currency_code=GBP&business=paypal@tecnick.com&item_name=donation%20for%20tcpdf%20project",
                    "type": "custom"
                }
            ],
            "time": "2021-12-31T08:39:24+00:00"
        },
        {
            "name": "tijsverkoyen/css-to-inline-styles",
            "version": "2.2.4",
            "source": {
                "type": "git",
                "url": "https://github.com/tijsverkoyen/CssToInlineStyles.git",
                "reference": "da444caae6aca7a19c0c140f68c6182e337d5b1c"
            },
            "dist": {
                "type": "zip",
                "url": "https://api.github.com/repos/tijsverkoyen/CssToInlineStyles/zipball/da444caae6aca7a19c0c140f68c6182e337d5b1c",
                "reference": "da444caae6aca7a19c0c140f68c6182e337d5b1c",
                "shasum": ""
            },
            "require": {
                "ext-dom": "*",
                "ext-libxml": "*",
                "php": "^5.5 || ^7.0 || ^8.0",
                "symfony/css-selector": "^2.7 || ^3.0 || ^4.0 || ^5.0 || ^6.0"
            },
            "require-dev": {
                "phpunit/phpunit": "^4.8.35 || ^5.7 || ^6.0 || ^7.5 || ^8.5.21 || ^9.5.10"
            },
            "type": "library",
            "extra": {
                "branch-alias": {
                    "dev-master": "2.2.x-dev"
                }
            },
            "autoload": {
                "psr-4": {
                    "TijsVerkoyen\\CssToInlineStyles\\": "src"
                }
            },
            "notification-url": "https://packagist.org/downloads/",
            "license": [
                "BSD-3-Clause"
            ],
            "authors": [
                {
                    "name": "Tijs Verkoyen",
                    "email": "css_to_inline_styles@verkoyen.eu",
                    "role": "Developer"
                }
            ],
            "description": "CssToInlineStyles is a class that enables you to convert HTML-pages/files into HTML-pages/files with inline styles. This is very useful when you're sending emails.",
            "homepage": "https://github.com/tijsverkoyen/CssToInlineStyles",
            "support": {
                "issues": "https://github.com/tijsverkoyen/CssToInlineStyles/issues",
                "source": "https://github.com/tijsverkoyen/CssToInlineStyles/tree/2.2.4"
            },
            "time": "2021-12-08T09:12:39+00:00"
        },
        {
            "name": "tubalmartin/cssmin",
            "version": "v4.1.1",
            "source": {
                "type": "git",
                "url": "https://github.com/tubalmartin/YUI-CSS-compressor-PHP-port.git",
                "reference": "3cbf557f4079d83a06f9c3ff9b957c022d7805cf"
            },
            "dist": {
                "type": "zip",
                "url": "https://api.github.com/repos/tubalmartin/YUI-CSS-compressor-PHP-port/zipball/3cbf557f4079d83a06f9c3ff9b957c022d7805cf",
                "reference": "3cbf557f4079d83a06f9c3ff9b957c022d7805cf",
                "shasum": ""
            },
            "require": {
                "ext-pcre": "*",
                "php": ">=5.3.2"
            },
            "require-dev": {
                "cogpowered/finediff": "0.3.*",
                "phpunit/phpunit": "4.8.*"
            },
            "bin": [
                "cssmin"
            ],
            "type": "library",
            "autoload": {
                "psr-4": {
                    "tubalmartin\\CssMin\\": "src"
                }
            },
            "notification-url": "https://packagist.org/downloads/",
            "license": [
                "BSD-3-Clause"
            ],
            "authors": [
                {
                    "name": "Túbal Martín",
                    "homepage": "http://tubalmartin.me/"
                }
            ],
            "description": "A PHP port of the YUI CSS compressor",
            "homepage": "https://github.com/tubalmartin/YUI-CSS-compressor-PHP-port",
            "keywords": [
                "compress",
                "compressor",
                "css",
                "cssmin",
                "minify",
                "yui"
            ],
            "support": {
                "issues": "https://github.com/tubalmartin/YUI-CSS-compressor-PHP-port/issues",
                "source": "https://github.com/tubalmartin/YUI-CSS-compressor-PHP-port"
            },
            "time": "2018-01-15T15:26:51+00:00"
        },
        {
            "name": "twig/twig",
            "version": "v3.3.10",
            "source": {
                "type": "git",
                "url": "https://github.com/twigphp/Twig.git",
                "reference": "8442df056c51b706793adf80a9fd363406dd3674"
            },
            "dist": {
                "type": "zip",
                "url": "https://api.github.com/repos/twigphp/Twig/zipball/8442df056c51b706793adf80a9fd363406dd3674",
                "reference": "8442df056c51b706793adf80a9fd363406dd3674",
                "shasum": ""
            },
            "require": {
                "php": ">=7.2.5",
                "symfony/polyfill-ctype": "^1.8",
                "symfony/polyfill-mbstring": "^1.3"
            },
            "require-dev": {
                "psr/container": "^1.0",
                "symfony/phpunit-bridge": "^4.4.9|^5.0.9|^6.0"
            },
            "type": "library",
            "extra": {
                "branch-alias": {
                    "dev-master": "3.3-dev"
                }
            },
            "autoload": {
                "psr-4": {
                    "Twig\\": "src/"
                }
            },
            "notification-url": "https://packagist.org/downloads/",
            "license": [
                "BSD-3-Clause"
            ],
            "authors": [
                {
                    "name": "Fabien Potencier",
                    "email": "fabien@symfony.com",
                    "homepage": "http://fabien.potencier.org",
                    "role": "Lead Developer"
                },
                {
                    "name": "Twig Team",
                    "role": "Contributors"
                },
                {
                    "name": "Armin Ronacher",
                    "email": "armin.ronacher@active-4.com",
                    "role": "Project Founder"
                }
            ],
            "description": "Twig, the flexible, fast, and secure template language for PHP",
            "homepage": "https://twig.symfony.com",
            "keywords": [
                "templating"
            ],
            "support": {
                "issues": "https://github.com/twigphp/Twig/issues",
                "source": "https://github.com/twigphp/Twig/tree/v3.3.10"
            },
            "funding": [
                {
                    "url": "https://github.com/fabpot",
                    "type": "github"
                },
                {
                    "url": "https://tidelift.com/funding/github/packagist/twig/twig",
                    "type": "tidelift"
                }
            ],
            "time": "2022-04-06T06:47:41+00:00"
        },
        {
            "name": "willdurand/jsonp-callback-validator",
            "version": "v1.1.0",
            "source": {
                "type": "git",
                "url": "https://github.com/willdurand/JsonpCallbackValidator.git",
                "reference": "1a7d388bb521959e612ef50c5c7b1691b097e909"
            },
            "dist": {
                "type": "zip",
                "url": "https://api.github.com/repos/willdurand/JsonpCallbackValidator/zipball/1a7d388bb521959e612ef50c5c7b1691b097e909",
                "reference": "1a7d388bb521959e612ef50c5c7b1691b097e909",
                "shasum": ""
            },
            "require": {
                "php": ">=5.3.0"
            },
            "require-dev": {
                "phpunit/phpunit": "~3.7"
            },
            "type": "library",
            "autoload": {
                "psr-0": {
                    "JsonpCallbackValidator": "src/"
                }
            },
            "notification-url": "https://packagist.org/downloads/",
            "license": [
                "MIT"
            ],
            "authors": [
                {
                    "name": "William Durand",
                    "email": "william.durand1@gmail.com",
                    "homepage": "http://www.willdurand.fr"
                }
            ],
            "description": "JSONP callback validator.",
            "support": {
                "issues": "https://github.com/willdurand/JsonpCallbackValidator/issues",
                "source": "https://github.com/willdurand/JsonpCallbackValidator/tree/master"
            },
            "time": "2014-01-20T22:35:06+00:00"
        }
    ],
    "packages-dev": [
        {
            "name": "behat/behat",
            "version": "v3.10.0",
            "source": {
                "type": "git",
                "url": "https://github.com/Behat/Behat.git",
                "reference": "a55661154079cf881ef643b303bfaf67bae3a09f"
            },
            "dist": {
                "type": "zip",
                "url": "https://api.github.com/repos/Behat/Behat/zipball/a55661154079cf881ef643b303bfaf67bae3a09f",
                "reference": "a55661154079cf881ef643b303bfaf67bae3a09f",
                "shasum": ""
            },
            "require": {
                "behat/gherkin": "^4.9.0",
                "behat/transliterator": "^1.2",
                "ext-mbstring": "*",
                "php": "^7.2 || ^8.0",
                "psr/container": "^1.0",
                "symfony/config": "^4.4 || ^5.0 || ^6.0",
                "symfony/console": "^4.4 || ^5.0 || ^6.0",
                "symfony/dependency-injection": "^4.4 || ^5.0 || ^6.0",
                "symfony/event-dispatcher": "^4.4 || ^5.0 || ^6.0",
                "symfony/translation": "^4.4 || ^5.0 || ^6.0",
                "symfony/yaml": "^4.4 || ^5.0 || ^6.0"
            },
            "require-dev": {
                "container-interop/container-interop": "^1.2",
                "herrera-io/box": "~1.6.1",
                "phpunit/phpunit": "^8.5 || ^9.0",
                "symfony/process": "^4.4 || ^5.0 || ^6.0",
                "vimeo/psalm": "^4.8"
            },
            "suggest": {
                "ext-dom": "Needed to output test results in JUnit format."
            },
            "bin": [
                "bin/behat"
            ],
            "type": "library",
            "extra": {
                "branch-alias": {
                    "dev-master": "3.x-dev"
                }
            },
            "autoload": {
                "psr-4": {
                    "Behat\\Hook\\": "src/Behat/Hook/",
                    "Behat\\Step\\": "src/Behat/Step/",
                    "Behat\\Behat\\": "src/Behat/Behat/",
                    "Behat\\Testwork\\": "src/Behat/Testwork/"
                }
            },
            "notification-url": "https://packagist.org/downloads/",
            "license": [
                "MIT"
            ],
            "authors": [
                {
                    "name": "Konstantin Kudryashov",
                    "email": "ever.zet@gmail.com",
                    "homepage": "http://everzet.com"
                }
            ],
            "description": "Scenario-oriented BDD framework for PHP",
            "homepage": "http://behat.org/",
            "keywords": [
                "Agile",
                "BDD",
                "ScenarioBDD",
                "Scrum",
                "StoryBDD",
                "User story",
                "business",
                "development",
                "documentation",
                "examples",
                "symfony",
                "testing"
            ],
            "support": {
                "issues": "https://github.com/Behat/Behat/issues",
                "source": "https://github.com/Behat/Behat/tree/v3.10.0"
            },
            "time": "2021-11-02T20:09:40+00:00"
        },
        {
            "name": "behat/gherkin",
            "version": "v4.9.0",
            "source": {
                "type": "git",
                "url": "https://github.com/Behat/Gherkin.git",
                "reference": "0bc8d1e30e96183e4f36db9dc79caead300beff4"
            },
            "dist": {
                "type": "zip",
                "url": "https://api.github.com/repos/Behat/Gherkin/zipball/0bc8d1e30e96183e4f36db9dc79caead300beff4",
                "reference": "0bc8d1e30e96183e4f36db9dc79caead300beff4",
                "shasum": ""
            },
            "require": {
                "php": "~7.2|~8.0"
            },
            "require-dev": {
                "cucumber/cucumber": "dev-gherkin-22.0.0",
                "phpunit/phpunit": "~8|~9",
                "symfony/yaml": "~3|~4|~5"
            },
            "suggest": {
                "symfony/yaml": "If you want to parse features, represented in YAML files"
            },
            "type": "library",
            "extra": {
                "branch-alias": {
                    "dev-master": "4.x-dev"
                }
            },
            "autoload": {
                "psr-0": {
                    "Behat\\Gherkin": "src/"
                }
            },
            "notification-url": "https://packagist.org/downloads/",
            "license": [
                "MIT"
            ],
            "authors": [
                {
                    "name": "Konstantin Kudryashov",
                    "email": "ever.zet@gmail.com",
                    "homepage": "http://everzet.com"
                }
            ],
            "description": "Gherkin DSL parser for PHP",
            "homepage": "http://behat.org/",
            "keywords": [
                "BDD",
                "Behat",
                "Cucumber",
                "DSL",
                "gherkin",
                "parser"
            ],
            "support": {
                "issues": "https://github.com/Behat/Gherkin/issues",
                "source": "https://github.com/Behat/Gherkin/tree/v4.9.0"
            },
            "time": "2021-10-12T13:05:09+00:00"
        },
        {
            "name": "behat/transliterator",
            "version": "v1.5.0",
            "source": {
                "type": "git",
                "url": "https://github.com/Behat/Transliterator.git",
                "reference": "baac5873bac3749887d28ab68e2f74db3a4408af"
            },
            "dist": {
                "type": "zip",
                "url": "https://api.github.com/repos/Behat/Transliterator/zipball/baac5873bac3749887d28ab68e2f74db3a4408af",
                "reference": "baac5873bac3749887d28ab68e2f74db3a4408af",
                "shasum": ""
            },
            "require": {
                "php": ">=7.2"
            },
            "require-dev": {
                "chuyskywalker/rolling-curl": "^3.1",
                "php-yaoi/php-yaoi": "^1.0",
                "phpunit/phpunit": "^8.5.25 || ^9.5.19"
            },
            "type": "library",
            "extra": {
                "branch-alias": {
                    "dev-master": "1.x-dev"
                }
            },
            "autoload": {
                "psr-4": {
                    "Behat\\Transliterator\\": "src/Behat/Transliterator"
                }
            },
            "notification-url": "https://packagist.org/downloads/",
            "license": [
                "Artistic-1.0"
            ],
            "description": "String transliterator",
            "keywords": [
                "i18n",
                "slug",
                "transliterator"
            ],
            "support": {
                "issues": "https://github.com/Behat/Transliterator/issues",
                "source": "https://github.com/Behat/Transliterator/tree/v1.5.0"
            },
            "time": "2022-03-30T09:27:43+00:00"
        },
        {
            "name": "composer/pcre",
            "version": "1.0.1",
            "source": {
                "type": "git",
                "url": "https://github.com/composer/pcre.git",
                "reference": "67a32d7d6f9f560b726ab25a061b38ff3a80c560"
            },
            "dist": {
                "type": "zip",
                "url": "https://api.github.com/repos/composer/pcre/zipball/67a32d7d6f9f560b726ab25a061b38ff3a80c560",
                "reference": "67a32d7d6f9f560b726ab25a061b38ff3a80c560",
                "shasum": ""
            },
            "require": {
                "php": "^5.3.2 || ^7.0 || ^8.0"
            },
            "require-dev": {
                "phpstan/phpstan": "^1.3",
                "phpstan/phpstan-strict-rules": "^1.1",
                "symfony/phpunit-bridge": "^4.2 || ^5"
            },
            "type": "library",
            "extra": {
                "branch-alias": {
                    "dev-main": "1.x-dev"
                }
            },
            "autoload": {
                "psr-4": {
                    "Composer\\Pcre\\": "src"
                }
            },
            "notification-url": "https://packagist.org/downloads/",
            "license": [
                "MIT"
            ],
            "authors": [
                {
                    "name": "Jordi Boggiano",
                    "email": "j.boggiano@seld.be",
                    "homepage": "http://seld.be"
                }
            ],
            "description": "PCRE wrapping library that offers type-safe preg_* replacements.",
            "keywords": [
                "PCRE",
                "preg",
                "regex",
                "regular expression"
            ],
            "support": {
                "issues": "https://github.com/composer/pcre/issues",
                "source": "https://github.com/composer/pcre/tree/1.0.1"
            },
            "funding": [
                {
                    "url": "https://packagist.com",
                    "type": "custom"
                },
                {
                    "url": "https://github.com/composer",
                    "type": "github"
                },
                {
                    "url": "https://tidelift.com/funding/github/packagist/composer/composer",
                    "type": "tidelift"
                }
            ],
            "time": "2022-01-21T20:24:37+00:00"
        },
        {
            "name": "composer/semver",
            "version": "3.3.2",
            "source": {
                "type": "git",
                "url": "https://github.com/composer/semver.git",
                "reference": "3953f23262f2bff1919fc82183ad9acb13ff62c9"
            },
            "dist": {
                "type": "zip",
                "url": "https://api.github.com/repos/composer/semver/zipball/3953f23262f2bff1919fc82183ad9acb13ff62c9",
                "reference": "3953f23262f2bff1919fc82183ad9acb13ff62c9",
                "shasum": ""
            },
            "require": {
                "php": "^5.3.2 || ^7.0 || ^8.0"
            },
            "require-dev": {
                "phpstan/phpstan": "^1.4",
                "symfony/phpunit-bridge": "^4.2 || ^5"
            },
            "type": "library",
            "extra": {
                "branch-alias": {
                    "dev-main": "3.x-dev"
                }
            },
            "autoload": {
                "psr-4": {
                    "Composer\\Semver\\": "src"
                }
            },
            "notification-url": "https://packagist.org/downloads/",
            "license": [
                "MIT"
            ],
            "authors": [
                {
                    "name": "Nils Adermann",
                    "email": "naderman@naderman.de",
                    "homepage": "http://www.naderman.de"
                },
                {
                    "name": "Jordi Boggiano",
                    "email": "j.boggiano@seld.be",
                    "homepage": "http://seld.be"
                },
                {
                    "name": "Rob Bast",
                    "email": "rob.bast@gmail.com",
                    "homepage": "http://robbast.nl"
                }
            ],
            "description": "Semver library that offers utilities, version constraint parsing and validation.",
            "keywords": [
                "semantic",
                "semver",
                "validation",
                "versioning"
            ],
            "support": {
                "irc": "irc://irc.freenode.org/composer",
                "issues": "https://github.com/composer/semver/issues",
                "source": "https://github.com/composer/semver/tree/3.3.2"
            },
            "funding": [
                {
                    "url": "https://packagist.com",
                    "type": "custom"
                },
                {
                    "url": "https://github.com/composer",
                    "type": "github"
                },
                {
                    "url": "https://tidelift.com/funding/github/packagist/composer/composer",
                    "type": "tidelift"
                }
            ],
            "time": "2022-04-01T19:23:25+00:00"
        },
        {
            "name": "composer/xdebug-handler",
            "version": "2.0.5",
            "source": {
                "type": "git",
                "url": "https://github.com/composer/xdebug-handler.git",
                "reference": "9e36aeed4616366d2b690bdce11f71e9178c579a"
            },
            "dist": {
                "type": "zip",
                "url": "https://api.github.com/repos/composer/xdebug-handler/zipball/9e36aeed4616366d2b690bdce11f71e9178c579a",
                "reference": "9e36aeed4616366d2b690bdce11f71e9178c579a",
                "shasum": ""
            },
            "require": {
                "composer/pcre": "^1",
                "php": "^5.3.2 || ^7.0 || ^8.0",
                "psr/log": "^1 || ^2 || ^3"
            },
            "require-dev": {
                "phpstan/phpstan": "^1.0",
                "phpstan/phpstan-strict-rules": "^1.1",
                "symfony/phpunit-bridge": "^4.2 || ^5.0 || ^6.0"
            },
            "type": "library",
            "autoload": {
                "psr-4": {
                    "Composer\\XdebugHandler\\": "src"
                }
            },
            "notification-url": "https://packagist.org/downloads/",
            "license": [
                "MIT"
            ],
            "authors": [
                {
                    "name": "John Stevenson",
                    "email": "john-stevenson@blueyonder.co.uk"
                }
            ],
            "description": "Restarts a process without Xdebug.",
            "keywords": [
                "Xdebug",
                "performance"
            ],
            "support": {
                "irc": "irc://irc.freenode.org/composer",
                "issues": "https://github.com/composer/xdebug-handler/issues",
                "source": "https://github.com/composer/xdebug-handler/tree/2.0.5"
            },
            "funding": [
                {
                    "url": "https://packagist.com",
                    "type": "custom"
                },
                {
                    "url": "https://github.com/composer",
                    "type": "github"
                },
                {
                    "url": "https://tidelift.com/funding/github/packagist/composer/composer",
                    "type": "tidelift"
                }
            ],
            "time": "2022-02-24T20:20:32+00:00"
        },
        {
            "name": "ergebnis/composer-normalize",
            "version": "2.13.3",
            "source": {
                "type": "git",
                "url": "https://github.com/ergebnis/composer-normalize.git",
                "reference": "eff003890c655ee0e4b6ac5d4c5b40ce61247f7c"
            },
            "dist": {
                "type": "zip",
                "url": "https://api.github.com/repos/ergebnis/composer-normalize/zipball/eff003890c655ee0e4b6ac5d4c5b40ce61247f7c",
                "reference": "eff003890c655ee0e4b6ac5d4c5b40ce61247f7c",
                "shasum": ""
            },
            "require": {
                "composer-plugin-api": "^1.1.0 || ^2.0.0",
                "ergebnis/json-normalizer": "^1.0.3",
                "ergebnis/json-printer": "^3.1.1",
                "justinrainbow/json-schema": "^5.2.10",
                "localheinz/diff": "^1.1.1",
                "php": "^7.2 || ^8.0"
            },
            "require-dev": {
                "composer/composer": "^1.10.19 || ^2.0.8",
                "ergebnis/license": "^1.1.0",
                "ergebnis/php-cs-fixer-config": "^2.13.0",
                "ergebnis/phpstan-rules": "~0.15.3",
                "ergebnis/test-util": "^1.4.0",
                "phpstan/extension-installer": "^1.1.0",
                "phpstan/phpstan": "~0.12.80",
                "phpstan/phpstan-deprecation-rules": "~0.12.6",
                "phpstan/phpstan-phpunit": "~0.12.18",
                "phpstan/phpstan-strict-rules": "~0.12.9",
                "phpunit/phpunit": "^8.5.14",
                "psalm/plugin-phpunit": "~0.15.0",
                "symfony/filesystem": "^5.2.4",
                "vimeo/psalm": "^4.6.2"
            },
            "type": "composer-plugin",
            "extra": {
                "class": "Ergebnis\\Composer\\Normalize\\NormalizePlugin",
                "composer-normalize": {
                    "indent-size": 2,
                    "indent-style": "space"
                }
            },
            "autoload": {
                "psr-4": {
                    "Ergebnis\\Composer\\Normalize\\": "src/"
                }
            },
            "notification-url": "https://packagist.org/downloads/",
            "license": [
                "MIT"
            ],
            "authors": [
                {
                    "name": "Andreas Möller",
                    "email": "am@localheinz.com"
                }
            ],
            "description": "Provides a composer plugin for normalizing composer.json.",
            "homepage": "https://github.com/ergebnis/composer-normalize",
            "keywords": [
                "composer",
                "normalize",
                "normalizer",
                "plugin"
            ],
            "support": {
                "issues": "https://github.com/ergebnis/composer-normalize/issues",
                "source": "https://github.com/ergebnis/composer-normalize"
            },
            "funding": [
                {
                    "url": "https://github.com/localheinz",
                    "type": "github"
                }
            ],
            "time": "2021-03-06T14:00:23+00:00"
        },
        {
            "name": "ergebnis/json-normalizer",
            "version": "1.0.3",
            "source": {
                "type": "git",
                "url": "https://github.com/ergebnis/json-normalizer.git",
                "reference": "4a7f064ce34d5a2e382564565cdd433dbc5b9494"
            },
            "dist": {
                "type": "zip",
                "url": "https://api.github.com/repos/ergebnis/json-normalizer/zipball/4a7f064ce34d5a2e382564565cdd433dbc5b9494",
                "reference": "4a7f064ce34d5a2e382564565cdd433dbc5b9494",
                "shasum": ""
            },
            "require": {
                "ergebnis/json-printer": "^3.1.1",
                "ext-json": "*",
                "justinrainbow/json-schema": "^5.2.10",
                "php": "^7.2 || ^8.0"
            },
            "require-dev": {
                "ergebnis/license": "^1.1.0",
                "ergebnis/php-cs-fixer-config": "^2.10.0",
                "ergebnis/phpstan-rules": "~0.15.3",
                "ergebnis/test-util": "^1.4.0",
                "infection/infection": "~0.15.3",
                "jangregor/phpstan-prophecy": "~0.8.1",
                "phpstan/extension-installer": "^1.1.0",
                "phpstan/phpstan": "~0.12.80",
                "phpstan/phpstan-deprecation-rules": "~0.12.6",
                "phpstan/phpstan-phpunit": "~0.12.17",
                "phpstan/phpstan-strict-rules": "~0.12.9",
                "phpunit/phpunit": "^8.5.14",
                "psalm/plugin-phpunit": "~0.12.2",
                "vimeo/psalm": "^3.18"
            },
            "type": "library",
            "autoload": {
                "psr-4": {
                    "Ergebnis\\Json\\Normalizer\\": "src/"
                }
            },
            "notification-url": "https://packagist.org/downloads/",
            "license": [
                "MIT"
            ],
            "authors": [
                {
                    "name": "Andreas Möller",
                    "email": "am@localheinz.com"
                }
            ],
            "description": "Provides generic and vendor-specific normalizers for normalizing JSON documents.",
            "homepage": "https://github.com/ergebnis/json-normalizer",
            "keywords": [
                "json",
                "normalizer"
            ],
            "support": {
                "issues": "https://github.com/ergebnis/json-normalizer/issues",
                "source": "https://github.com/ergebnis/json-normalizer"
            },
            "funding": [
                {
                    "url": "https://github.com/localheinz",
                    "type": "github"
                }
            ],
            "time": "2021-03-06T13:33:57+00:00"
        },
        {
            "name": "ergebnis/json-printer",
            "version": "3.1.1",
            "source": {
                "type": "git",
                "url": "https://github.com/ergebnis/json-printer.git",
                "reference": "e4190dadd9937a77d8afcaf2b6c42a528ab367d6"
            },
            "dist": {
                "type": "zip",
                "url": "https://api.github.com/repos/ergebnis/json-printer/zipball/e4190dadd9937a77d8afcaf2b6c42a528ab367d6",
                "reference": "e4190dadd9937a77d8afcaf2b6c42a528ab367d6",
                "shasum": ""
            },
            "require": {
                "ext-json": "*",
                "ext-mbstring": "*",
                "php": "^7.2 || ^8.0"
            },
            "require-dev": {
                "ergebnis/license": "^1.0.0",
                "ergebnis/php-cs-fixer-config": "^2.2.1",
                "ergebnis/phpstan-rules": "~0.15.2",
                "ergebnis/test-util": "^1.1.0",
                "infection/infection": "~0.15.3",
                "phpstan/extension-installer": "^1.0.4",
                "phpstan/phpstan": "~0.12.40",
                "phpstan/phpstan-deprecation-rules": "~0.12.5",
                "phpstan/phpstan-phpunit": "~0.12.16",
                "phpstan/phpstan-strict-rules": "~0.12.4",
                "phpunit/phpunit": "^8.5.8",
                "psalm/plugin-phpunit": "~0.11.0",
                "vimeo/psalm": "^3.14.2"
            },
            "type": "library",
            "autoload": {
                "psr-4": {
                    "Ergebnis\\Json\\Printer\\": "src/"
                }
            },
            "notification-url": "https://packagist.org/downloads/",
            "license": [
                "MIT"
            ],
            "authors": [
                {
                    "name": "Andreas Möller",
                    "email": "am@localheinz.com"
                }
            ],
            "description": "Provides a JSON printer, allowing for flexible indentation.",
            "homepage": "https://github.com/ergebnis/json-printer",
            "keywords": [
                "formatter",
                "json",
                "printer"
            ],
            "support": {
                "issues": "https://github.com/ergebnis/json-printer/issues",
                "source": "https://github.com/ergebnis/json-printer"
            },
            "funding": [
                {
                    "url": "https://github.com/localheinz",
                    "type": "github"
                }
            ],
            "time": "2020-08-30T12:17:03+00:00"
        },
        {
            "name": "friendsofphp/php-cs-fixer",
            "version": "v3.4.0",
            "source": {
                "type": "git",
                "url": "https://github.com/FriendsOfPHP/PHP-CS-Fixer.git",
                "reference": "47177af1cfb9dab5d1cc4daf91b7179c2efe7fad"
            },
            "dist": {
                "type": "zip",
                "url": "https://api.github.com/repos/FriendsOfPHP/PHP-CS-Fixer/zipball/47177af1cfb9dab5d1cc4daf91b7179c2efe7fad",
                "reference": "47177af1cfb9dab5d1cc4daf91b7179c2efe7fad",
                "shasum": ""
            },
            "require": {
                "composer/semver": "^3.2",
                "composer/xdebug-handler": "^2.0",
                "doctrine/annotations": "^1.12",
                "ext-json": "*",
                "ext-tokenizer": "*",
                "php": "^7.2.5 || ^8.0",
                "php-cs-fixer/diff": "^2.0",
                "symfony/console": "^4.4.20 || ^5.1.3 || ^6.0",
                "symfony/event-dispatcher": "^4.4.20 || ^5.0 || ^6.0",
                "symfony/filesystem": "^4.4.20 || ^5.0 || ^6.0",
                "symfony/finder": "^4.4.20 || ^5.0 || ^6.0",
                "symfony/options-resolver": "^4.4.20 || ^5.0 || ^6.0",
                "symfony/polyfill-mbstring": "^1.23",
                "symfony/polyfill-php80": "^1.23",
                "symfony/polyfill-php81": "^1.23",
                "symfony/process": "^4.4.20 || ^5.0 || ^6.0",
                "symfony/stopwatch": "^4.4.20 || ^5.0 || ^6.0"
            },
            "require-dev": {
                "justinrainbow/json-schema": "^5.2",
                "keradus/cli-executor": "^1.5",
                "mikey179/vfsstream": "^1.6.8",
                "php-coveralls/php-coveralls": "^2.5.2",
                "php-cs-fixer/accessible-object": "^1.1",
                "php-cs-fixer/phpunit-constraint-isidenticalstring": "^1.2",
                "php-cs-fixer/phpunit-constraint-xmlmatchesxsd": "^1.2.1",
                "phpspec/prophecy": "^1.15",
                "phpspec/prophecy-phpunit": "^1.1 || ^2.0",
                "phpunit/phpunit": "^8.5.21 || ^9.5",
                "phpunitgoodpractices/polyfill": "^1.5",
                "phpunitgoodpractices/traits": "^1.9.1",
                "symfony/phpunit-bridge": "^5.2.4 || ^6.0",
                "symfony/yaml": "^4.4.20 || ^5.0 || ^6.0"
            },
            "suggest": {
                "ext-dom": "For handling output formats in XML",
                "ext-mbstring": "For handling non-UTF8 characters."
            },
            "bin": [
                "php-cs-fixer"
            ],
            "type": "application",
            "autoload": {
                "psr-4": {
                    "PhpCsFixer\\": "src/"
                }
            },
            "notification-url": "https://packagist.org/downloads/",
            "license": [
                "MIT"
            ],
            "authors": [
                {
                    "name": "Fabien Potencier",
                    "email": "fabien@symfony.com"
                },
                {
                    "name": "Dariusz Rumiński",
                    "email": "dariusz.ruminski@gmail.com"
                }
            ],
            "description": "A tool to automatically fix PHP code style",
            "support": {
                "issues": "https://github.com/FriendsOfPHP/PHP-CS-Fixer/issues",
                "source": "https://github.com/FriendsOfPHP/PHP-CS-Fixer/tree/v3.4.0"
            },
            "funding": [
                {
                    "url": "https://github.com/keradus",
                    "type": "github"
                }
            ],
            "time": "2021-12-11T16:25:08+00:00"
        },
        {
            "name": "johnkary/phpunit-speedtrap",
            "version": "v3.3.0",
            "source": {
                "type": "git",
                "url": "https://github.com/johnkary/phpunit-speedtrap.git",
                "reference": "9ba81d42676da31366c85d3ff8c10a8352d02030"
            },
            "dist": {
                "type": "zip",
                "url": "https://api.github.com/repos/johnkary/phpunit-speedtrap/zipball/9ba81d42676da31366c85d3ff8c10a8352d02030",
                "reference": "9ba81d42676da31366c85d3ff8c10a8352d02030",
                "shasum": ""
            },
            "require": {
                "php": ">=7.1",
                "phpunit/phpunit": "^7.0 || ^8.0 || ^9.0"
            },
            "type": "library",
            "extra": {
                "branch-alias": {
                    "dev-master": "4.0-dev"
                }
            },
            "autoload": {
                "psr-4": {
                    "JohnKary\\PHPUnit\\Listener\\": "src/"
                }
            },
            "notification-url": "https://packagist.org/downloads/",
            "license": [
                "MIT"
            ],
            "authors": [
                {
                    "name": "John Kary",
                    "email": "john@johnkary.net"
                }
            ],
            "description": "Find and report on slow tests in your PHPUnit test suite",
            "homepage": "https://github.com/johnkary/phpunit-speedtrap",
            "keywords": [
                "phpunit",
                "profile",
                "slow"
            ],
            "support": {
                "issues": "https://github.com/johnkary/phpunit-speedtrap/issues",
                "source": "https://github.com/johnkary/phpunit-speedtrap/tree/v3.3.0"
            },
            "time": "2020-12-18T16:20:16+00:00"
        },
        {
            "name": "justinrainbow/json-schema",
            "version": "5.2.12",
            "source": {
                "type": "git",
                "url": "https://github.com/justinrainbow/json-schema.git",
                "reference": "ad87d5a5ca981228e0e205c2bc7dfb8e24559b60"
            },
            "dist": {
                "type": "zip",
                "url": "https://api.github.com/repos/justinrainbow/json-schema/zipball/ad87d5a5ca981228e0e205c2bc7dfb8e24559b60",
                "reference": "ad87d5a5ca981228e0e205c2bc7dfb8e24559b60",
                "shasum": ""
            },
            "require": {
                "php": ">=5.3.3"
            },
            "require-dev": {
                "friendsofphp/php-cs-fixer": "~2.2.20||~2.15.1",
                "json-schema/json-schema-test-suite": "1.2.0",
                "phpunit/phpunit": "^4.8.35"
            },
            "bin": [
                "bin/validate-json"
            ],
            "type": "library",
            "extra": {
                "branch-alias": {
                    "dev-master": "5.0.x-dev"
                }
            },
            "autoload": {
                "psr-4": {
                    "JsonSchema\\": "src/JsonSchema/"
                }
            },
            "notification-url": "https://packagist.org/downloads/",
            "license": [
                "MIT"
            ],
            "authors": [
                {
                    "name": "Bruno Prieto Reis",
                    "email": "bruno.p.reis@gmail.com"
                },
                {
                    "name": "Justin Rainbow",
                    "email": "justin.rainbow@gmail.com"
                },
                {
                    "name": "Igor Wiedler",
                    "email": "igor@wiedler.ch"
                },
                {
                    "name": "Robert Schönthal",
                    "email": "seroscho@googlemail.com"
                }
            ],
            "description": "A library to validate a json schema.",
            "homepage": "https://github.com/justinrainbow/json-schema",
            "keywords": [
                "json",
                "schema"
            ],
            "support": {
                "issues": "https://github.com/justinrainbow/json-schema/issues",
                "source": "https://github.com/justinrainbow/json-schema/tree/5.2.12"
            },
            "time": "2022-04-13T08:02:27+00:00"
        },
        {
            "name": "localheinz/diff",
            "version": "1.1.1",
            "source": {
                "type": "git",
                "url": "https://github.com/localheinz/diff.git",
                "reference": "851bb20ea8358c86f677f5f111c4ab031b1c764c"
            },
            "dist": {
                "type": "zip",
                "url": "https://api.github.com/repos/localheinz/diff/zipball/851bb20ea8358c86f677f5f111c4ab031b1c764c",
                "reference": "851bb20ea8358c86f677f5f111c4ab031b1c764c",
                "shasum": ""
            },
            "require": {
                "php": "^7.1 || ^8.0"
            },
            "require-dev": {
                "phpunit/phpunit": "^7.5 || ^8.0",
                "symfony/process": "^4.2 || ^5"
            },
            "type": "library",
            "autoload": {
                "classmap": [
                    "src/"
                ]
            },
            "notification-url": "https://packagist.org/downloads/",
            "license": [
                "BSD-3-Clause"
            ],
            "authors": [
                {
                    "name": "Sebastian Bergmann",
                    "email": "sebastian@phpunit.de"
                },
                {
                    "name": "Kore Nordmann",
                    "email": "mail@kore-nordmann.de"
                }
            ],
            "description": "Fork of sebastian/diff for use with ergebnis/composer-normalize",
            "homepage": "https://github.com/localheinz/diff",
            "keywords": [
                "diff",
                "udiff",
                "unidiff",
                "unified diff"
            ],
            "support": {
                "source": "https://github.com/localheinz/diff/tree/main"
            },
            "funding": [
                {
                    "url": "https://github.com/sebastianbergmann",
                    "type": "github"
                }
            ],
            "time": "2020-07-06T04:49:32+00:00"
        },
        {
            "name": "mikey179/vfsstream",
            "version": "v1.6.10",
            "source": {
                "type": "git",
                "url": "https://github.com/bovigo/vfsStream.git",
                "reference": "250c0825537d501e327df879fb3d4cd751933b85"
            },
            "dist": {
                "type": "zip",
                "url": "https://api.github.com/repos/bovigo/vfsStream/zipball/250c0825537d501e327df879fb3d4cd751933b85",
                "reference": "250c0825537d501e327df879fb3d4cd751933b85",
                "shasum": ""
            },
            "require": {
                "php": ">=5.3.0"
            },
            "require-dev": {
                "phpunit/phpunit": "^4.5|^5.0"
            },
            "type": "library",
            "extra": {
                "branch-alias": {
                    "dev-master": "1.6.x-dev"
                }
            },
            "autoload": {
                "psr-0": {
                    "org\\bovigo\\vfs\\": "src/main/php"
                }
            },
            "notification-url": "https://packagist.org/downloads/",
            "license": [
                "BSD-3-Clause"
            ],
            "authors": [
                {
                    "name": "Frank Kleine",
                    "homepage": "http://frankkleine.de/",
                    "role": "Developer"
                }
            ],
            "description": "Virtual file system to mock the real file system in unit tests.",
            "homepage": "http://vfs.bovigo.org/",
            "support": {
                "issues": "https://github.com/bovigo/vfsStream/issues",
                "source": "https://github.com/bovigo/vfsStream/tree/master",
                "wiki": "https://github.com/bovigo/vfsStream/wiki"
            },
            "time": "2021-09-25T08:05:01+00:00"
        },
        {
            "name": "myclabs/deep-copy",
            "version": "1.11.0",
            "source": {
                "type": "git",
                "url": "https://github.com/myclabs/DeepCopy.git",
                "reference": "14daed4296fae74d9e3201d2c4925d1acb7aa614"
            },
            "dist": {
                "type": "zip",
                "url": "https://api.github.com/repos/myclabs/DeepCopy/zipball/14daed4296fae74d9e3201d2c4925d1acb7aa614",
                "reference": "14daed4296fae74d9e3201d2c4925d1acb7aa614",
                "shasum": ""
            },
            "require": {
                "php": "^7.1 || ^8.0"
            },
            "conflict": {
                "doctrine/collections": "<1.6.8",
                "doctrine/common": "<2.13.3 || >=3,<3.2.2"
            },
            "require-dev": {
                "doctrine/collections": "^1.6.8",
                "doctrine/common": "^2.13.3 || ^3.2.2",
                "phpunit/phpunit": "^7.5.20 || ^8.5.23 || ^9.5.13"
            },
            "type": "library",
            "autoload": {
                "files": [
                    "src/DeepCopy/deep_copy.php"
                ],
                "psr-4": {
                    "DeepCopy\\": "src/DeepCopy/"
                }
            },
            "notification-url": "https://packagist.org/downloads/",
            "license": [
                "MIT"
            ],
            "description": "Create deep copies (clones) of your objects",
            "keywords": [
                "clone",
                "copy",
                "duplicate",
                "object",
                "object graph"
            ],
            "support": {
                "issues": "https://github.com/myclabs/DeepCopy/issues",
                "source": "https://github.com/myclabs/DeepCopy/tree/1.11.0"
            },
            "funding": [
                {
                    "url": "https://tidelift.com/funding/github/packagist/myclabs/deep-copy",
                    "type": "tidelift"
                }
            ],
            "time": "2022-03-03T13:19:32+00:00"
        },
        {
            "name": "phar-io/manifest",
            "version": "2.0.3",
            "source": {
                "type": "git",
                "url": "https://github.com/phar-io/manifest.git",
                "reference": "97803eca37d319dfa7826cc2437fc020857acb53"
            },
            "dist": {
                "type": "zip",
                "url": "https://api.github.com/repos/phar-io/manifest/zipball/97803eca37d319dfa7826cc2437fc020857acb53",
                "reference": "97803eca37d319dfa7826cc2437fc020857acb53",
                "shasum": ""
            },
            "require": {
                "ext-dom": "*",
                "ext-phar": "*",
                "ext-xmlwriter": "*",
                "phar-io/version": "^3.0.1",
                "php": "^7.2 || ^8.0"
            },
            "type": "library",
            "extra": {
                "branch-alias": {
                    "dev-master": "2.0.x-dev"
                }
            },
            "autoload": {
                "classmap": [
                    "src/"
                ]
            },
            "notification-url": "https://packagist.org/downloads/",
            "license": [
                "BSD-3-Clause"
            ],
            "authors": [
                {
                    "name": "Arne Blankerts",
                    "email": "arne@blankerts.de",
                    "role": "Developer"
                },
                {
                    "name": "Sebastian Heuer",
                    "email": "sebastian@phpeople.de",
                    "role": "Developer"
                },
                {
                    "name": "Sebastian Bergmann",
                    "email": "sebastian@phpunit.de",
                    "role": "Developer"
                }
            ],
            "description": "Component for reading phar.io manifest information from a PHP Archive (PHAR)",
            "support": {
                "issues": "https://github.com/phar-io/manifest/issues",
                "source": "https://github.com/phar-io/manifest/tree/2.0.3"
            },
            "time": "2021-07-20T11:28:43+00:00"
        },
        {
            "name": "phar-io/version",
            "version": "3.2.1",
            "source": {
                "type": "git",
                "url": "https://github.com/phar-io/version.git",
                "reference": "4f7fd7836c6f332bb2933569e566a0d6c4cbed74"
            },
            "dist": {
                "type": "zip",
                "url": "https://api.github.com/repos/phar-io/version/zipball/4f7fd7836c6f332bb2933569e566a0d6c4cbed74",
                "reference": "4f7fd7836c6f332bb2933569e566a0d6c4cbed74",
                "shasum": ""
            },
            "require": {
                "php": "^7.2 || ^8.0"
            },
            "type": "library",
            "autoload": {
                "classmap": [
                    "src/"
                ]
            },
            "notification-url": "https://packagist.org/downloads/",
            "license": [
                "BSD-3-Clause"
            ],
            "authors": [
                {
                    "name": "Arne Blankerts",
                    "email": "arne@blankerts.de",
                    "role": "Developer"
                },
                {
                    "name": "Sebastian Heuer",
                    "email": "sebastian@phpeople.de",
                    "role": "Developer"
                },
                {
                    "name": "Sebastian Bergmann",
                    "email": "sebastian@phpunit.de",
                    "role": "Developer"
                }
            ],
            "description": "Library for handling version information and constraints",
            "support": {
                "issues": "https://github.com/phar-io/version/issues",
                "source": "https://github.com/phar-io/version/tree/3.2.1"
            },
            "time": "2022-02-21T01:04:05+00:00"
        },
        {
            "name": "php-cs-fixer/diff",
            "version": "v2.0.2",
            "source": {
                "type": "git",
                "url": "https://github.com/PHP-CS-Fixer/diff.git",
                "reference": "29dc0d507e838c4580d018bd8b5cb412474f7ec3"
            },
            "dist": {
                "type": "zip",
                "url": "https://api.github.com/repos/PHP-CS-Fixer/diff/zipball/29dc0d507e838c4580d018bd8b5cb412474f7ec3",
                "reference": "29dc0d507e838c4580d018bd8b5cb412474f7ec3",
                "shasum": ""
            },
            "require": {
                "php": "^5.6 || ^7.0 || ^8.0"
            },
            "require-dev": {
                "phpunit/phpunit": "^5.7.23 || ^6.4.3 || ^7.0",
                "symfony/process": "^3.3"
            },
            "type": "library",
            "autoload": {
                "classmap": [
                    "src/"
                ]
            },
            "notification-url": "https://packagist.org/downloads/",
            "license": [
                "BSD-3-Clause"
            ],
            "authors": [
                {
                    "name": "Sebastian Bergmann",
                    "email": "sebastian@phpunit.de"
                },
                {
                    "name": "Kore Nordmann",
                    "email": "mail@kore-nordmann.de"
                }
            ],
            "description": "sebastian/diff v3 backport support for PHP 5.6+",
            "homepage": "https://github.com/PHP-CS-Fixer",
            "keywords": [
                "diff"
            ],
            "support": {
                "issues": "https://github.com/PHP-CS-Fixer/diff/issues",
                "source": "https://github.com/PHP-CS-Fixer/diff/tree/v2.0.2"
            },
            "time": "2020-10-14T08:32:19+00:00"
        },
        {
            "name": "phpdocumentor/reflection-common",
            "version": "2.2.0",
            "source": {
                "type": "git",
                "url": "https://github.com/phpDocumentor/ReflectionCommon.git",
                "reference": "1d01c49d4ed62f25aa84a747ad35d5a16924662b"
            },
            "dist": {
                "type": "zip",
                "url": "https://api.github.com/repos/phpDocumentor/ReflectionCommon/zipball/1d01c49d4ed62f25aa84a747ad35d5a16924662b",
                "reference": "1d01c49d4ed62f25aa84a747ad35d5a16924662b",
                "shasum": ""
            },
            "require": {
                "php": "^7.2 || ^8.0"
            },
            "type": "library",
            "extra": {
                "branch-alias": {
                    "dev-2.x": "2.x-dev"
                }
            },
            "autoload": {
                "psr-4": {
                    "phpDocumentor\\Reflection\\": "src/"
                }
            },
            "notification-url": "https://packagist.org/downloads/",
            "license": [
                "MIT"
            ],
            "authors": [
                {
                    "name": "Jaap van Otterdijk",
                    "email": "opensource@ijaap.nl"
                }
            ],
            "description": "Common reflection classes used by phpdocumentor to reflect the code structure",
            "homepage": "http://www.phpdoc.org",
            "keywords": [
                "FQSEN",
                "phpDocumentor",
                "phpdoc",
                "reflection",
                "static analysis"
            ],
            "support": {
                "issues": "https://github.com/phpDocumentor/ReflectionCommon/issues",
                "source": "https://github.com/phpDocumentor/ReflectionCommon/tree/2.x"
            },
            "time": "2020-06-27T09:03:43+00:00"
        },
        {
            "name": "phpdocumentor/reflection-docblock",
            "version": "5.3.0",
            "source": {
                "type": "git",
                "url": "https://github.com/phpDocumentor/ReflectionDocBlock.git",
                "reference": "622548b623e81ca6d78b721c5e029f4ce664f170"
            },
            "dist": {
                "type": "zip",
                "url": "https://api.github.com/repos/phpDocumentor/ReflectionDocBlock/zipball/622548b623e81ca6d78b721c5e029f4ce664f170",
                "reference": "622548b623e81ca6d78b721c5e029f4ce664f170",
                "shasum": ""
            },
            "require": {
                "ext-filter": "*",
                "php": "^7.2 || ^8.0",
                "phpdocumentor/reflection-common": "^2.2",
                "phpdocumentor/type-resolver": "^1.3",
                "webmozart/assert": "^1.9.1"
            },
            "require-dev": {
                "mockery/mockery": "~1.3.2",
                "psalm/phar": "^4.8"
            },
            "type": "library",
            "extra": {
                "branch-alias": {
                    "dev-master": "5.x-dev"
                }
            },
            "autoload": {
                "psr-4": {
                    "phpDocumentor\\Reflection\\": "src"
                }
            },
            "notification-url": "https://packagist.org/downloads/",
            "license": [
                "MIT"
            ],
            "authors": [
                {
                    "name": "Mike van Riel",
                    "email": "me@mikevanriel.com"
                },
                {
                    "name": "Jaap van Otterdijk",
                    "email": "account@ijaap.nl"
                }
            ],
            "description": "With this component, a library can provide support for annotations via DocBlocks or otherwise retrieve information that is embedded in a DocBlock.",
            "support": {
                "issues": "https://github.com/phpDocumentor/ReflectionDocBlock/issues",
                "source": "https://github.com/phpDocumentor/ReflectionDocBlock/tree/5.3.0"
            },
            "time": "2021-10-19T17:43:47+00:00"
        },
        {
            "name": "phpdocumentor/type-resolver",
            "version": "1.6.1",
            "source": {
                "type": "git",
                "url": "https://github.com/phpDocumentor/TypeResolver.git",
                "reference": "77a32518733312af16a44300404e945338981de3"
            },
            "dist": {
                "type": "zip",
                "url": "https://api.github.com/repos/phpDocumentor/TypeResolver/zipball/77a32518733312af16a44300404e945338981de3",
                "reference": "77a32518733312af16a44300404e945338981de3",
                "shasum": ""
            },
            "require": {
                "php": "^7.2 || ^8.0",
                "phpdocumentor/reflection-common": "^2.0"
            },
            "require-dev": {
                "ext-tokenizer": "*",
                "psalm/phar": "^4.8"
            },
            "type": "library",
            "extra": {
                "branch-alias": {
                    "dev-1.x": "1.x-dev"
                }
            },
            "autoload": {
                "psr-4": {
                    "phpDocumentor\\Reflection\\": "src"
                }
            },
            "notification-url": "https://packagist.org/downloads/",
            "license": [
                "MIT"
            ],
            "authors": [
                {
                    "name": "Mike van Riel",
                    "email": "me@mikevanriel.com"
                }
            ],
            "description": "A PSR-5 based resolver of Class names, Types and Structural Element Names",
            "support": {
                "issues": "https://github.com/phpDocumentor/TypeResolver/issues",
                "source": "https://github.com/phpDocumentor/TypeResolver/tree/1.6.1"
            },
            "time": "2022-03-15T21:29:03+00:00"
        },
        {
            "name": "phpspec/prophecy",
            "version": "v1.15.0",
            "source": {
                "type": "git",
                "url": "https://github.com/phpspec/prophecy.git",
                "reference": "bbcd7380b0ebf3961ee21409db7b38bc31d69a13"
            },
            "dist": {
                "type": "zip",
                "url": "https://api.github.com/repos/phpspec/prophecy/zipball/bbcd7380b0ebf3961ee21409db7b38bc31d69a13",
                "reference": "bbcd7380b0ebf3961ee21409db7b38bc31d69a13",
                "shasum": ""
            },
            "require": {
                "doctrine/instantiator": "^1.2",
                "php": "^7.2 || ~8.0, <8.2",
                "phpdocumentor/reflection-docblock": "^5.2",
                "sebastian/comparator": "^3.0 || ^4.0",
                "sebastian/recursion-context": "^3.0 || ^4.0"
            },
            "require-dev": {
                "phpspec/phpspec": "^6.0 || ^7.0",
                "phpunit/phpunit": "^8.0 || ^9.0"
            },
            "type": "library",
            "extra": {
                "branch-alias": {
                    "dev-master": "1.x-dev"
                }
            },
            "autoload": {
                "psr-4": {
                    "Prophecy\\": "src/Prophecy"
                }
            },
            "notification-url": "https://packagist.org/downloads/",
            "license": [
                "MIT"
            ],
            "authors": [
                {
                    "name": "Konstantin Kudryashov",
                    "email": "ever.zet@gmail.com",
                    "homepage": "http://everzet.com"
                },
                {
                    "name": "Marcello Duarte",
                    "email": "marcello.duarte@gmail.com"
                }
            ],
            "description": "Highly opinionated mocking framework for PHP 5.3+",
            "homepage": "https://github.com/phpspec/prophecy",
            "keywords": [
                "Double",
                "Dummy",
                "fake",
                "mock",
                "spy",
                "stub"
            ],
            "support": {
                "issues": "https://github.com/phpspec/prophecy/issues",
                "source": "https://github.com/phpspec/prophecy/tree/v1.15.0"
            },
            "time": "2021-12-08T12:19:24+00:00"
        },
        {
            "name": "phpstan/phpstan",
            "version": "1.7.4",
            "source": {
                "type": "git",
                "url": "https://github.com/phpstan/phpstan.git",
                "reference": "9381761d40a5daa3eee2ace98b9eaa8fed1f8ecc"
            },
            "dist": {
                "type": "zip",
                "url": "https://api.github.com/repos/phpstan/phpstan/zipball/9381761d40a5daa3eee2ace98b9eaa8fed1f8ecc",
                "reference": "9381761d40a5daa3eee2ace98b9eaa8fed1f8ecc",
                "shasum": ""
            },
            "require": {
                "php": "^7.2|^8.0"
            },
            "conflict": {
                "phpstan/phpstan-shim": "*"
            },
            "bin": [
                "phpstan",
                "phpstan.phar"
            ],
            "type": "library",
            "autoload": {
                "files": [
                    "bootstrap.php"
                ]
            },
            "notification-url": "https://packagist.org/downloads/",
            "license": [
                "MIT"
            ],
            "description": "PHPStan - PHP Static Analysis Tool",
            "support": {
                "issues": "https://github.com/phpstan/phpstan/issues",
                "source": "https://github.com/phpstan/phpstan/tree/1.7.4"
            },
            "funding": [
                {
                    "url": "https://github.com/ondrejmirtes",
                    "type": "github"
                },
                {
                    "url": "https://github.com/phpstan",
                    "type": "github"
                },
                {
                    "url": "https://www.patreon.com/phpstan",
                    "type": "patreon"
                },
                {
                    "url": "https://tidelift.com/funding/github/packagist/phpstan/phpstan",
                    "type": "tidelift"
                }
            ],
            "time": "2022-05-30T12:42:52+00:00"
        },
        {
            "name": "phpunit/php-code-coverage",
            "version": "7.0.15",
            "source": {
                "type": "git",
                "url": "https://github.com/sebastianbergmann/php-code-coverage.git",
                "reference": "819f92bba8b001d4363065928088de22f25a3a48"
            },
            "dist": {
                "type": "zip",
                "url": "https://api.github.com/repos/sebastianbergmann/php-code-coverage/zipball/819f92bba8b001d4363065928088de22f25a3a48",
                "reference": "819f92bba8b001d4363065928088de22f25a3a48",
                "shasum": ""
            },
            "require": {
                "ext-dom": "*",
                "ext-xmlwriter": "*",
                "php": ">=7.2",
                "phpunit/php-file-iterator": "^2.0.2",
                "phpunit/php-text-template": "^1.2.1",
                "phpunit/php-token-stream": "^3.1.3 || ^4.0",
                "sebastian/code-unit-reverse-lookup": "^1.0.1",
                "sebastian/environment": "^4.2.2",
                "sebastian/version": "^2.0.1",
                "theseer/tokenizer": "^1.1.3"
            },
            "require-dev": {
                "phpunit/phpunit": "^8.2.2"
            },
            "suggest": {
                "ext-xdebug": "^2.7.2"
            },
            "type": "library",
            "extra": {
                "branch-alias": {
                    "dev-master": "7.0-dev"
                }
            },
            "autoload": {
                "classmap": [
                    "src/"
                ]
            },
            "notification-url": "https://packagist.org/downloads/",
            "license": [
                "BSD-3-Clause"
            ],
            "authors": [
                {
                    "name": "Sebastian Bergmann",
                    "email": "sebastian@phpunit.de",
                    "role": "lead"
                }
            ],
            "description": "Library that provides collection, processing, and rendering functionality for PHP code coverage information.",
            "homepage": "https://github.com/sebastianbergmann/php-code-coverage",
            "keywords": [
                "coverage",
                "testing",
                "xunit"
            ],
            "support": {
                "issues": "https://github.com/sebastianbergmann/php-code-coverage/issues",
                "source": "https://github.com/sebastianbergmann/php-code-coverage/tree/7.0.15"
            },
            "funding": [
                {
                    "url": "https://github.com/sebastianbergmann",
                    "type": "github"
                }
            ],
            "time": "2021-07-26T12:20:09+00:00"
        },
        {
            "name": "phpunit/php-file-iterator",
            "version": "2.0.5",
            "source": {
                "type": "git",
                "url": "https://github.com/sebastianbergmann/php-file-iterator.git",
                "reference": "42c5ba5220e6904cbfe8b1a1bda7c0cfdc8c12f5"
            },
            "dist": {
                "type": "zip",
                "url": "https://api.github.com/repos/sebastianbergmann/php-file-iterator/zipball/42c5ba5220e6904cbfe8b1a1bda7c0cfdc8c12f5",
                "reference": "42c5ba5220e6904cbfe8b1a1bda7c0cfdc8c12f5",
                "shasum": ""
            },
            "require": {
                "php": ">=7.1"
            },
            "require-dev": {
                "phpunit/phpunit": "^8.5"
            },
            "type": "library",
            "extra": {
                "branch-alias": {
                    "dev-master": "2.0.x-dev"
                }
            },
            "autoload": {
                "classmap": [
                    "src/"
                ]
            },
            "notification-url": "https://packagist.org/downloads/",
            "license": [
                "BSD-3-Clause"
            ],
            "authors": [
                {
                    "name": "Sebastian Bergmann",
                    "email": "sebastian@phpunit.de",
                    "role": "lead"
                }
            ],
            "description": "FilterIterator implementation that filters files based on a list of suffixes.",
            "homepage": "https://github.com/sebastianbergmann/php-file-iterator/",
            "keywords": [
                "filesystem",
                "iterator"
            ],
            "support": {
                "issues": "https://github.com/sebastianbergmann/php-file-iterator/issues",
                "source": "https://github.com/sebastianbergmann/php-file-iterator/tree/2.0.5"
            },
            "funding": [
                {
                    "url": "https://github.com/sebastianbergmann",
                    "type": "github"
                }
            ],
            "time": "2021-12-02T12:42:26+00:00"
        },
        {
            "name": "phpunit/php-text-template",
            "version": "1.2.1",
            "source": {
                "type": "git",
                "url": "https://github.com/sebastianbergmann/php-text-template.git",
                "reference": "31f8b717e51d9a2afca6c9f046f5d69fc27c8686"
            },
            "dist": {
                "type": "zip",
                "url": "https://api.github.com/repos/sebastianbergmann/php-text-template/zipball/31f8b717e51d9a2afca6c9f046f5d69fc27c8686",
                "reference": "31f8b717e51d9a2afca6c9f046f5d69fc27c8686",
                "shasum": ""
            },
            "require": {
                "php": ">=5.3.3"
            },
            "type": "library",
            "autoload": {
                "classmap": [
                    "src/"
                ]
            },
            "notification-url": "https://packagist.org/downloads/",
            "license": [
                "BSD-3-Clause"
            ],
            "authors": [
                {
                    "name": "Sebastian Bergmann",
                    "email": "sebastian@phpunit.de",
                    "role": "lead"
                }
            ],
            "description": "Simple template engine.",
            "homepage": "https://github.com/sebastianbergmann/php-text-template/",
            "keywords": [
                "template"
            ],
            "support": {
                "issues": "https://github.com/sebastianbergmann/php-text-template/issues",
                "source": "https://github.com/sebastianbergmann/php-text-template/tree/1.2.1"
            },
            "time": "2015-06-21T13:50:34+00:00"
        },
        {
            "name": "phpunit/php-timer",
            "version": "2.1.3",
            "source": {
                "type": "git",
                "url": "https://github.com/sebastianbergmann/php-timer.git",
                "reference": "2454ae1765516d20c4ffe103d85a58a9a3bd5662"
            },
            "dist": {
                "type": "zip",
                "url": "https://api.github.com/repos/sebastianbergmann/php-timer/zipball/2454ae1765516d20c4ffe103d85a58a9a3bd5662",
                "reference": "2454ae1765516d20c4ffe103d85a58a9a3bd5662",
                "shasum": ""
            },
            "require": {
                "php": ">=7.1"
            },
            "require-dev": {
                "phpunit/phpunit": "^8.5"
            },
            "type": "library",
            "extra": {
                "branch-alias": {
                    "dev-master": "2.1-dev"
                }
            },
            "autoload": {
                "classmap": [
                    "src/"
                ]
            },
            "notification-url": "https://packagist.org/downloads/",
            "license": [
                "BSD-3-Clause"
            ],
            "authors": [
                {
                    "name": "Sebastian Bergmann",
                    "email": "sebastian@phpunit.de",
                    "role": "lead"
                }
            ],
            "description": "Utility class for timing",
            "homepage": "https://github.com/sebastianbergmann/php-timer/",
            "keywords": [
                "timer"
            ],
            "support": {
                "issues": "https://github.com/sebastianbergmann/php-timer/issues",
                "source": "https://github.com/sebastianbergmann/php-timer/tree/2.1.3"
            },
            "funding": [
                {
                    "url": "https://github.com/sebastianbergmann",
                    "type": "github"
                }
            ],
            "time": "2020-11-30T08:20:02+00:00"
        },
        {
            "name": "phpunit/php-token-stream",
            "version": "3.1.3",
            "source": {
                "type": "git",
                "url": "https://github.com/sebastianbergmann/php-token-stream.git",
                "reference": "9c1da83261628cb24b6a6df371b6e312b3954768"
            },
            "dist": {
                "type": "zip",
                "url": "https://api.github.com/repos/sebastianbergmann/php-token-stream/zipball/9c1da83261628cb24b6a6df371b6e312b3954768",
                "reference": "9c1da83261628cb24b6a6df371b6e312b3954768",
                "shasum": ""
            },
            "require": {
                "ext-tokenizer": "*",
                "php": ">=7.1"
            },
            "require-dev": {
                "phpunit/phpunit": "^7.0"
            },
            "type": "library",
            "extra": {
                "branch-alias": {
                    "dev-master": "3.1-dev"
                }
            },
            "autoload": {
                "classmap": [
                    "src/"
                ]
            },
            "notification-url": "https://packagist.org/downloads/",
            "license": [
                "BSD-3-Clause"
            ],
            "authors": [
                {
                    "name": "Sebastian Bergmann",
                    "email": "sebastian@phpunit.de"
                }
            ],
            "description": "Wrapper around PHP's tokenizer extension.",
            "homepage": "https://github.com/sebastianbergmann/php-token-stream/",
            "keywords": [
                "tokenizer"
            ],
            "support": {
                "issues": "https://github.com/sebastianbergmann/php-token-stream/issues",
                "source": "https://github.com/sebastianbergmann/php-token-stream/tree/3.1.3"
            },
            "funding": [
                {
                    "url": "https://github.com/sebastianbergmann",
                    "type": "github"
                }
            ],
            "abandoned": true,
            "time": "2021-07-26T12:15:06+00:00"
        },
        {
            "name": "phpunit/phpunit",
            "version": "8.5.26",
            "source": {
                "type": "git",
                "url": "https://github.com/sebastianbergmann/phpunit.git",
                "reference": "ef117c59fc4c54a979021b26d08a3373e386606d"
            },
            "dist": {
                "type": "zip",
                "url": "https://api.github.com/repos/sebastianbergmann/phpunit/zipball/ef117c59fc4c54a979021b26d08a3373e386606d",
                "reference": "ef117c59fc4c54a979021b26d08a3373e386606d",
                "shasum": ""
            },
            "require": {
                "doctrine/instantiator": "^1.3.1",
                "ext-dom": "*",
                "ext-json": "*",
                "ext-libxml": "*",
                "ext-mbstring": "*",
                "ext-xml": "*",
                "ext-xmlwriter": "*",
                "myclabs/deep-copy": "^1.10.0",
                "phar-io/manifest": "^2.0.3",
                "phar-io/version": "^3.0.2",
                "php": ">=7.2",
                "phpspec/prophecy": "^1.10.3",
                "phpunit/php-code-coverage": "^7.0.12",
                "phpunit/php-file-iterator": "^2.0.4",
                "phpunit/php-text-template": "^1.2.1",
                "phpunit/php-timer": "^2.1.2",
                "sebastian/comparator": "^3.0.2",
                "sebastian/diff": "^3.0.2",
                "sebastian/environment": "^4.2.3",
                "sebastian/exporter": "^3.1.2",
                "sebastian/global-state": "^3.0.0",
                "sebastian/object-enumerator": "^3.0.3",
                "sebastian/resource-operations": "^2.0.1",
                "sebastian/type": "^1.1.3",
                "sebastian/version": "^2.0.1"
            },
            "require-dev": {
                "ext-pdo": "*"
            },
            "suggest": {
                "ext-soap": "*",
                "ext-xdebug": "*",
                "phpunit/php-invoker": "^2.0.0"
            },
            "bin": [
                "phpunit"
            ],
            "type": "library",
            "extra": {
                "branch-alias": {
                    "dev-master": "8.5-dev"
                }
            },
            "autoload": {
                "classmap": [
                    "src/"
                ]
            },
            "notification-url": "https://packagist.org/downloads/",
            "license": [
                "BSD-3-Clause"
            ],
            "authors": [
                {
                    "name": "Sebastian Bergmann",
                    "email": "sebastian@phpunit.de",
                    "role": "lead"
                }
            ],
            "description": "The PHP Unit Testing framework.",
            "homepage": "https://phpunit.de/",
            "keywords": [
                "phpunit",
                "testing",
                "xunit"
            ],
            "support": {
                "issues": "https://github.com/sebastianbergmann/phpunit/issues",
                "source": "https://github.com/sebastianbergmann/phpunit/tree/8.5.26"
            },
            "funding": [
                {
                    "url": "https://phpunit.de/sponsors.html",
                    "type": "custom"
                },
                {
                    "url": "https://github.com/sebastianbergmann",
                    "type": "github"
                }
            ],
            "time": "2022-04-01T12:34:39+00:00"
        },
        {
            "name": "prestashop/phpstan-prestashop",
            "version": "2.0.0",
            "source": {
                "type": "git",
                "url": "https://github.com/PrestaShop/phpstan-prestashop.git",
                "reference": "8e915210f8071f517fcbcbcc2fde6078ce7fbc36"
            },
            "dist": {
                "type": "zip",
                "url": "https://api.github.com/repos/PrestaShop/phpstan-prestashop/zipball/8e915210f8071f517fcbcbcc2fde6078ce7fbc36",
                "reference": "8e915210f8071f517fcbcbcc2fde6078ce7fbc36",
                "shasum": ""
            },
            "require": {
                "php": "^7.2|^8.0",
                "phpstan/phpstan": "^1.2.0"
            },
            "require-dev": {
                "nikic/php-parser": "^4.10",
                "phpstan/phpstan-phpunit": "^1.0.0",
                "phpstan/phpstan-strict-rules": "^1.1.0",
                "phpunit/phpunit": "^8.5",
                "symfony/console": "^5.2"
            },
            "type": "phpstan-extension",
            "extra": {
                "branch-alias": {
                    "dev-master": "0.12-dev"
                },
                "phpstan": {
                    "includes": [
                        "extension.neon",
                        "rules.neon"
                    ]
                }
            },
            "autoload": {
                "psr-4": {
                    "PHPStanForPrestaShop\\": "src/"
                }
            },
            "notification-url": "https://packagist.org/downloads/",
            "license": [
                "MIT"
            ],
            "authors": [
                {
                    "name": "PrestaShop SA",
                    "email": "contact@prestashop.com"
                }
            ],
            "description": "PrestaShop extension for PHPStan",
            "support": {
                "issues": "https://github.com/PrestaShop/phpstan-prestashop/issues",
                "source": "https://github.com/PrestaShop/phpstan-prestashop/tree/2.0.0"
            },
            "time": "2021-11-23T09:22:24+00:00"
        },
        {
            "name": "sebastian/code-unit-reverse-lookup",
            "version": "1.0.2",
            "source": {
                "type": "git",
                "url": "https://github.com/sebastianbergmann/code-unit-reverse-lookup.git",
                "reference": "1de8cd5c010cb153fcd68b8d0f64606f523f7619"
            },
            "dist": {
                "type": "zip",
                "url": "https://api.github.com/repos/sebastianbergmann/code-unit-reverse-lookup/zipball/1de8cd5c010cb153fcd68b8d0f64606f523f7619",
                "reference": "1de8cd5c010cb153fcd68b8d0f64606f523f7619",
                "shasum": ""
            },
            "require": {
                "php": ">=5.6"
            },
            "require-dev": {
                "phpunit/phpunit": "^8.5"
            },
            "type": "library",
            "extra": {
                "branch-alias": {
                    "dev-master": "1.0.x-dev"
                }
            },
            "autoload": {
                "classmap": [
                    "src/"
                ]
            },
            "notification-url": "https://packagist.org/downloads/",
            "license": [
                "BSD-3-Clause"
            ],
            "authors": [
                {
                    "name": "Sebastian Bergmann",
                    "email": "sebastian@phpunit.de"
                }
            ],
            "description": "Looks up which function or method a line of code belongs to",
            "homepage": "https://github.com/sebastianbergmann/code-unit-reverse-lookup/",
            "support": {
                "issues": "https://github.com/sebastianbergmann/code-unit-reverse-lookup/issues",
                "source": "https://github.com/sebastianbergmann/code-unit-reverse-lookup/tree/1.0.2"
            },
            "funding": [
                {
                    "url": "https://github.com/sebastianbergmann",
                    "type": "github"
                }
            ],
            "time": "2020-11-30T08:15:22+00:00"
        },
        {
            "name": "sebastian/comparator",
            "version": "3.0.3",
            "source": {
                "type": "git",
                "url": "https://github.com/sebastianbergmann/comparator.git",
                "reference": "1071dfcef776a57013124ff35e1fc41ccd294758"
            },
            "dist": {
                "type": "zip",
                "url": "https://api.github.com/repos/sebastianbergmann/comparator/zipball/1071dfcef776a57013124ff35e1fc41ccd294758",
                "reference": "1071dfcef776a57013124ff35e1fc41ccd294758",
                "shasum": ""
            },
            "require": {
                "php": ">=7.1",
                "sebastian/diff": "^3.0",
                "sebastian/exporter": "^3.1"
            },
            "require-dev": {
                "phpunit/phpunit": "^8.5"
            },
            "type": "library",
            "extra": {
                "branch-alias": {
                    "dev-master": "3.0-dev"
                }
            },
            "autoload": {
                "classmap": [
                    "src/"
                ]
            },
            "notification-url": "https://packagist.org/downloads/",
            "license": [
                "BSD-3-Clause"
            ],
            "authors": [
                {
                    "name": "Sebastian Bergmann",
                    "email": "sebastian@phpunit.de"
                },
                {
                    "name": "Jeff Welch",
                    "email": "whatthejeff@gmail.com"
                },
                {
                    "name": "Volker Dusch",
                    "email": "github@wallbash.com"
                },
                {
                    "name": "Bernhard Schussek",
                    "email": "bschussek@2bepublished.at"
                }
            ],
            "description": "Provides the functionality to compare PHP values for equality",
            "homepage": "https://github.com/sebastianbergmann/comparator",
            "keywords": [
                "comparator",
                "compare",
                "equality"
            ],
            "support": {
                "issues": "https://github.com/sebastianbergmann/comparator/issues",
                "source": "https://github.com/sebastianbergmann/comparator/tree/3.0.3"
            },
            "funding": [
                {
                    "url": "https://github.com/sebastianbergmann",
                    "type": "github"
                }
            ],
            "time": "2020-11-30T08:04:30+00:00"
        },
        {
            "name": "sebastian/diff",
            "version": "3.0.3",
            "source": {
                "type": "git",
                "url": "https://github.com/sebastianbergmann/diff.git",
                "reference": "14f72dd46eaf2f2293cbe79c93cc0bc43161a211"
            },
            "dist": {
                "type": "zip",
                "url": "https://api.github.com/repos/sebastianbergmann/diff/zipball/14f72dd46eaf2f2293cbe79c93cc0bc43161a211",
                "reference": "14f72dd46eaf2f2293cbe79c93cc0bc43161a211",
                "shasum": ""
            },
            "require": {
                "php": ">=7.1"
            },
            "require-dev": {
                "phpunit/phpunit": "^7.5 || ^8.0",
                "symfony/process": "^2 || ^3.3 || ^4"
            },
            "type": "library",
            "extra": {
                "branch-alias": {
                    "dev-master": "3.0-dev"
                }
            },
            "autoload": {
                "classmap": [
                    "src/"
                ]
            },
            "notification-url": "https://packagist.org/downloads/",
            "license": [
                "BSD-3-Clause"
            ],
            "authors": [
                {
                    "name": "Sebastian Bergmann",
                    "email": "sebastian@phpunit.de"
                },
                {
                    "name": "Kore Nordmann",
                    "email": "mail@kore-nordmann.de"
                }
            ],
            "description": "Diff implementation",
            "homepage": "https://github.com/sebastianbergmann/diff",
            "keywords": [
                "diff",
                "udiff",
                "unidiff",
                "unified diff"
            ],
            "support": {
                "issues": "https://github.com/sebastianbergmann/diff/issues",
                "source": "https://github.com/sebastianbergmann/diff/tree/3.0.3"
            },
            "funding": [
                {
                    "url": "https://github.com/sebastianbergmann",
                    "type": "github"
                }
            ],
            "time": "2020-11-30T07:59:04+00:00"
        },
        {
            "name": "sebastian/environment",
            "version": "4.2.4",
            "source": {
                "type": "git",
                "url": "https://github.com/sebastianbergmann/environment.git",
                "reference": "d47bbbad83711771f167c72d4e3f25f7fcc1f8b0"
            },
            "dist": {
                "type": "zip",
                "url": "https://api.github.com/repos/sebastianbergmann/environment/zipball/d47bbbad83711771f167c72d4e3f25f7fcc1f8b0",
                "reference": "d47bbbad83711771f167c72d4e3f25f7fcc1f8b0",
                "shasum": ""
            },
            "require": {
                "php": ">=7.1"
            },
            "require-dev": {
                "phpunit/phpunit": "^7.5"
            },
            "suggest": {
                "ext-posix": "*"
            },
            "type": "library",
            "extra": {
                "branch-alias": {
                    "dev-master": "4.2-dev"
                }
            },
            "autoload": {
                "classmap": [
                    "src/"
                ]
            },
            "notification-url": "https://packagist.org/downloads/",
            "license": [
                "BSD-3-Clause"
            ],
            "authors": [
                {
                    "name": "Sebastian Bergmann",
                    "email": "sebastian@phpunit.de"
                }
            ],
            "description": "Provides functionality to handle HHVM/PHP environments",
            "homepage": "http://www.github.com/sebastianbergmann/environment",
            "keywords": [
                "Xdebug",
                "environment",
                "hhvm"
            ],
            "support": {
                "issues": "https://github.com/sebastianbergmann/environment/issues",
                "source": "https://github.com/sebastianbergmann/environment/tree/4.2.4"
            },
            "funding": [
                {
                    "url": "https://github.com/sebastianbergmann",
                    "type": "github"
                }
            ],
            "time": "2020-11-30T07:53:42+00:00"
        },
        {
            "name": "sebastian/exporter",
            "version": "3.1.4",
            "source": {
                "type": "git",
                "url": "https://github.com/sebastianbergmann/exporter.git",
                "reference": "0c32ea2e40dbf59de29f3b49bf375176ce7dd8db"
            },
            "dist": {
                "type": "zip",
                "url": "https://api.github.com/repos/sebastianbergmann/exporter/zipball/0c32ea2e40dbf59de29f3b49bf375176ce7dd8db",
                "reference": "0c32ea2e40dbf59de29f3b49bf375176ce7dd8db",
                "shasum": ""
            },
            "require": {
                "php": ">=7.0",
                "sebastian/recursion-context": "^3.0"
            },
            "require-dev": {
                "ext-mbstring": "*",
                "phpunit/phpunit": "^8.5"
            },
            "type": "library",
            "extra": {
                "branch-alias": {
                    "dev-master": "3.1.x-dev"
                }
            },
            "autoload": {
                "classmap": [
                    "src/"
                ]
            },
            "notification-url": "https://packagist.org/downloads/",
            "license": [
                "BSD-3-Clause"
            ],
            "authors": [
                {
                    "name": "Sebastian Bergmann",
                    "email": "sebastian@phpunit.de"
                },
                {
                    "name": "Jeff Welch",
                    "email": "whatthejeff@gmail.com"
                },
                {
                    "name": "Volker Dusch",
                    "email": "github@wallbash.com"
                },
                {
                    "name": "Adam Harvey",
                    "email": "aharvey@php.net"
                },
                {
                    "name": "Bernhard Schussek",
                    "email": "bschussek@gmail.com"
                }
            ],
            "description": "Provides the functionality to export PHP variables for visualization",
            "homepage": "http://www.github.com/sebastianbergmann/exporter",
            "keywords": [
                "export",
                "exporter"
            ],
            "support": {
                "issues": "https://github.com/sebastianbergmann/exporter/issues",
                "source": "https://github.com/sebastianbergmann/exporter/tree/3.1.4"
            },
            "funding": [
                {
                    "url": "https://github.com/sebastianbergmann",
                    "type": "github"
                }
            ],
            "time": "2021-11-11T13:51:24+00:00"
        },
        {
            "name": "sebastian/global-state",
            "version": "3.0.2",
            "source": {
                "type": "git",
                "url": "https://github.com/sebastianbergmann/global-state.git",
                "reference": "de036ec91d55d2a9e0db2ba975b512cdb1c23921"
            },
            "dist": {
                "type": "zip",
                "url": "https://api.github.com/repos/sebastianbergmann/global-state/zipball/de036ec91d55d2a9e0db2ba975b512cdb1c23921",
                "reference": "de036ec91d55d2a9e0db2ba975b512cdb1c23921",
                "shasum": ""
            },
            "require": {
                "php": ">=7.2",
                "sebastian/object-reflector": "^1.1.1",
                "sebastian/recursion-context": "^3.0"
            },
            "require-dev": {
                "ext-dom": "*",
                "phpunit/phpunit": "^8.0"
            },
            "suggest": {
                "ext-uopz": "*"
            },
            "type": "library",
            "extra": {
                "branch-alias": {
                    "dev-master": "3.0-dev"
                }
            },
            "autoload": {
                "classmap": [
                    "src/"
                ]
            },
            "notification-url": "https://packagist.org/downloads/",
            "license": [
                "BSD-3-Clause"
            ],
            "authors": [
                {
                    "name": "Sebastian Bergmann",
                    "email": "sebastian@phpunit.de"
                }
            ],
            "description": "Snapshotting of global state",
            "homepage": "http://www.github.com/sebastianbergmann/global-state",
            "keywords": [
                "global state"
            ],
            "support": {
                "issues": "https://github.com/sebastianbergmann/global-state/issues",
                "source": "https://github.com/sebastianbergmann/global-state/tree/3.0.2"
            },
            "funding": [
                {
                    "url": "https://github.com/sebastianbergmann",
                    "type": "github"
                }
            ],
            "time": "2022-02-10T06:55:38+00:00"
        },
        {
            "name": "sebastian/object-enumerator",
            "version": "3.0.4",
            "source": {
                "type": "git",
                "url": "https://github.com/sebastianbergmann/object-enumerator.git",
                "reference": "e67f6d32ebd0c749cf9d1dbd9f226c727043cdf2"
            },
            "dist": {
                "type": "zip",
                "url": "https://api.github.com/repos/sebastianbergmann/object-enumerator/zipball/e67f6d32ebd0c749cf9d1dbd9f226c727043cdf2",
                "reference": "e67f6d32ebd0c749cf9d1dbd9f226c727043cdf2",
                "shasum": ""
            },
            "require": {
                "php": ">=7.0",
                "sebastian/object-reflector": "^1.1.1",
                "sebastian/recursion-context": "^3.0"
            },
            "require-dev": {
                "phpunit/phpunit": "^6.0"
            },
            "type": "library",
            "extra": {
                "branch-alias": {
                    "dev-master": "3.0.x-dev"
                }
            },
            "autoload": {
                "classmap": [
                    "src/"
                ]
            },
            "notification-url": "https://packagist.org/downloads/",
            "license": [
                "BSD-3-Clause"
            ],
            "authors": [
                {
                    "name": "Sebastian Bergmann",
                    "email": "sebastian@phpunit.de"
                }
            ],
            "description": "Traverses array structures and object graphs to enumerate all referenced objects",
            "homepage": "https://github.com/sebastianbergmann/object-enumerator/",
            "support": {
                "issues": "https://github.com/sebastianbergmann/object-enumerator/issues",
                "source": "https://github.com/sebastianbergmann/object-enumerator/tree/3.0.4"
            },
            "funding": [
                {
                    "url": "https://github.com/sebastianbergmann",
                    "type": "github"
                }
            ],
            "time": "2020-11-30T07:40:27+00:00"
        },
        {
            "name": "sebastian/object-reflector",
            "version": "1.1.2",
            "source": {
                "type": "git",
                "url": "https://github.com/sebastianbergmann/object-reflector.git",
                "reference": "9b8772b9cbd456ab45d4a598d2dd1a1bced6363d"
            },
            "dist": {
                "type": "zip",
                "url": "https://api.github.com/repos/sebastianbergmann/object-reflector/zipball/9b8772b9cbd456ab45d4a598d2dd1a1bced6363d",
                "reference": "9b8772b9cbd456ab45d4a598d2dd1a1bced6363d",
                "shasum": ""
            },
            "require": {
                "php": ">=7.0"
            },
            "require-dev": {
                "phpunit/phpunit": "^6.0"
            },
            "type": "library",
            "extra": {
                "branch-alias": {
                    "dev-master": "1.1-dev"
                }
            },
            "autoload": {
                "classmap": [
                    "src/"
                ]
            },
            "notification-url": "https://packagist.org/downloads/",
            "license": [
                "BSD-3-Clause"
            ],
            "authors": [
                {
                    "name": "Sebastian Bergmann",
                    "email": "sebastian@phpunit.de"
                }
            ],
            "description": "Allows reflection of object attributes, including inherited and non-public ones",
            "homepage": "https://github.com/sebastianbergmann/object-reflector/",
            "support": {
                "issues": "https://github.com/sebastianbergmann/object-reflector/issues",
                "source": "https://github.com/sebastianbergmann/object-reflector/tree/1.1.2"
            },
            "funding": [
                {
                    "url": "https://github.com/sebastianbergmann",
                    "type": "github"
                }
            ],
            "time": "2020-11-30T07:37:18+00:00"
        },
        {
            "name": "sebastian/recursion-context",
            "version": "3.0.1",
            "source": {
                "type": "git",
                "url": "https://github.com/sebastianbergmann/recursion-context.git",
                "reference": "367dcba38d6e1977be014dc4b22f47a484dac7fb"
            },
            "dist": {
                "type": "zip",
                "url": "https://api.github.com/repos/sebastianbergmann/recursion-context/zipball/367dcba38d6e1977be014dc4b22f47a484dac7fb",
                "reference": "367dcba38d6e1977be014dc4b22f47a484dac7fb",
                "shasum": ""
            },
            "require": {
                "php": ">=7.0"
            },
            "require-dev": {
                "phpunit/phpunit": "^6.0"
            },
            "type": "library",
            "extra": {
                "branch-alias": {
                    "dev-master": "3.0.x-dev"
                }
            },
            "autoload": {
                "classmap": [
                    "src/"
                ]
            },
            "notification-url": "https://packagist.org/downloads/",
            "license": [
                "BSD-3-Clause"
            ],
            "authors": [
                {
                    "name": "Sebastian Bergmann",
                    "email": "sebastian@phpunit.de"
                },
                {
                    "name": "Jeff Welch",
                    "email": "whatthejeff@gmail.com"
                },
                {
                    "name": "Adam Harvey",
                    "email": "aharvey@php.net"
                }
            ],
            "description": "Provides functionality to recursively process PHP variables",
            "homepage": "http://www.github.com/sebastianbergmann/recursion-context",
            "support": {
                "issues": "https://github.com/sebastianbergmann/recursion-context/issues",
                "source": "https://github.com/sebastianbergmann/recursion-context/tree/3.0.1"
            },
            "funding": [
                {
                    "url": "https://github.com/sebastianbergmann",
                    "type": "github"
                }
            ],
            "time": "2020-11-30T07:34:24+00:00"
        },
        {
            "name": "sebastian/resource-operations",
            "version": "2.0.2",
            "source": {
                "type": "git",
                "url": "https://github.com/sebastianbergmann/resource-operations.git",
                "reference": "31d35ca87926450c44eae7e2611d45a7a65ea8b3"
            },
            "dist": {
                "type": "zip",
                "url": "https://api.github.com/repos/sebastianbergmann/resource-operations/zipball/31d35ca87926450c44eae7e2611d45a7a65ea8b3",
                "reference": "31d35ca87926450c44eae7e2611d45a7a65ea8b3",
                "shasum": ""
            },
            "require": {
                "php": ">=7.1"
            },
            "type": "library",
            "extra": {
                "branch-alias": {
                    "dev-master": "2.0-dev"
                }
            },
            "autoload": {
                "classmap": [
                    "src/"
                ]
            },
            "notification-url": "https://packagist.org/downloads/",
            "license": [
                "BSD-3-Clause"
            ],
            "authors": [
                {
                    "name": "Sebastian Bergmann",
                    "email": "sebastian@phpunit.de"
                }
            ],
            "description": "Provides a list of PHP built-in functions that operate on resources",
            "homepage": "https://www.github.com/sebastianbergmann/resource-operations",
            "support": {
                "issues": "https://github.com/sebastianbergmann/resource-operations/issues",
                "source": "https://github.com/sebastianbergmann/resource-operations/tree/2.0.2"
            },
            "funding": [
                {
                    "url": "https://github.com/sebastianbergmann",
                    "type": "github"
                }
            ],
            "time": "2020-11-30T07:30:19+00:00"
        },
        {
            "name": "sebastian/type",
            "version": "1.1.4",
            "source": {
                "type": "git",
                "url": "https://github.com/sebastianbergmann/type.git",
                "reference": "0150cfbc4495ed2df3872fb31b26781e4e077eb4"
            },
            "dist": {
                "type": "zip",
                "url": "https://api.github.com/repos/sebastianbergmann/type/zipball/0150cfbc4495ed2df3872fb31b26781e4e077eb4",
                "reference": "0150cfbc4495ed2df3872fb31b26781e4e077eb4",
                "shasum": ""
            },
            "require": {
                "php": ">=7.2"
            },
            "require-dev": {
                "phpunit/phpunit": "^8.2"
            },
            "type": "library",
            "extra": {
                "branch-alias": {
                    "dev-master": "1.1-dev"
                }
            },
            "autoload": {
                "classmap": [
                    "src/"
                ]
            },
            "notification-url": "https://packagist.org/downloads/",
            "license": [
                "BSD-3-Clause"
            ],
            "authors": [
                {
                    "name": "Sebastian Bergmann",
                    "email": "sebastian@phpunit.de",
                    "role": "lead"
                }
            ],
            "description": "Collection of value objects that represent the types of the PHP type system",
            "homepage": "https://github.com/sebastianbergmann/type",
            "support": {
                "issues": "https://github.com/sebastianbergmann/type/issues",
                "source": "https://github.com/sebastianbergmann/type/tree/1.1.4"
            },
            "funding": [
                {
                    "url": "https://github.com/sebastianbergmann",
                    "type": "github"
                }
            ],
            "time": "2020-11-30T07:25:11+00:00"
        },
        {
            "name": "sebastian/version",
            "version": "2.0.1",
            "source": {
                "type": "git",
                "url": "https://github.com/sebastianbergmann/version.git",
                "reference": "99732be0ddb3361e16ad77b68ba41efc8e979019"
            },
            "dist": {
                "type": "zip",
                "url": "https://api.github.com/repos/sebastianbergmann/version/zipball/99732be0ddb3361e16ad77b68ba41efc8e979019",
                "reference": "99732be0ddb3361e16ad77b68ba41efc8e979019",
                "shasum": ""
            },
            "require": {
                "php": ">=5.6"
            },
            "type": "library",
            "extra": {
                "branch-alias": {
                    "dev-master": "2.0.x-dev"
                }
            },
            "autoload": {
                "classmap": [
                    "src/"
                ]
            },
            "notification-url": "https://packagist.org/downloads/",
            "license": [
                "BSD-3-Clause"
            ],
            "authors": [
                {
                    "name": "Sebastian Bergmann",
                    "email": "sebastian@phpunit.de",
                    "role": "lead"
                }
            ],
            "description": "Library that helps with managing the version number of Git-hosted PHP projects",
            "homepage": "https://github.com/sebastianbergmann/version",
            "support": {
                "issues": "https://github.com/sebastianbergmann/version/issues",
                "source": "https://github.com/sebastianbergmann/version/tree/master"
            },
            "time": "2016-10-03T07:35:21+00:00"
        },
        {
            "name": "symfony/phpunit-bridge",
            "version": "v3.4.47",
            "source": {
                "type": "git",
                "url": "https://github.com/symfony/phpunit-bridge.git",
                "reference": "120273ad5d03a8deee08ca9260e2598f288f2bac"
            },
            "dist": {
                "type": "zip",
                "url": "https://api.github.com/repos/symfony/phpunit-bridge/zipball/120273ad5d03a8deee08ca9260e2598f288f2bac",
                "reference": "120273ad5d03a8deee08ca9260e2598f288f2bac",
                "shasum": ""
            },
            "require": {
                "php": ">=5.3.3"
            },
            "conflict": {
                "phpunit/phpunit": "<4.8.35|<5.4.3,>=5.0|<6.4,>=6.0|9.1.2"
            },
            "suggest": {
                "symfony/debug": "For tracking deprecated interfaces usages at runtime with DebugClassLoader"
            },
            "bin": [
                "bin/simple-phpunit"
            ],
            "type": "symfony-bridge",
            "extra": {
                "thanks": {
                    "name": "phpunit/phpunit",
                    "url": "https://github.com/sebastianbergmann/phpunit"
                }
            },
            "autoload": {
                "files": [
                    "bootstrap.php"
                ],
                "psr-4": {
                    "Symfony\\Bridge\\PhpUnit\\": ""
                },
                "exclude-from-classmap": [
                    "/Tests/"
                ]
            },
            "notification-url": "https://packagist.org/downloads/",
            "license": [
                "MIT"
            ],
            "authors": [
                {
                    "name": "Nicolas Grekas",
                    "email": "p@tchwork.com"
                },
                {
                    "name": "Symfony Community",
                    "homepage": "https://symfony.com/contributors"
                }
            ],
            "description": "Symfony PHPUnit Bridge",
            "homepage": "https://symfony.com",
            "support": {
                "source": "https://github.com/symfony/phpunit-bridge/tree/v3.4.47"
            },
            "funding": [
                {
                    "url": "https://symfony.com/sponsor",
                    "type": "custom"
                },
                {
                    "url": "https://github.com/fabpot",
                    "type": "github"
                },
                {
                    "url": "https://tidelift.com/funding/github/packagist/symfony/symfony",
                    "type": "tidelift"
                }
            ],
            "time": "2020-11-13T16:28:59+00:00"
        },
        {
            "name": "theseer/tokenizer",
            "version": "1.2.1",
            "source": {
                "type": "git",
                "url": "https://github.com/theseer/tokenizer.git",
                "reference": "34a41e998c2183e22995f158c581e7b5e755ab9e"
            },
            "dist": {
                "type": "zip",
                "url": "https://api.github.com/repos/theseer/tokenizer/zipball/34a41e998c2183e22995f158c581e7b5e755ab9e",
                "reference": "34a41e998c2183e22995f158c581e7b5e755ab9e",
                "shasum": ""
            },
            "require": {
                "ext-dom": "*",
                "ext-tokenizer": "*",
                "ext-xmlwriter": "*",
                "php": "^7.2 || ^8.0"
            },
            "type": "library",
            "autoload": {
                "classmap": [
                    "src/"
                ]
            },
            "notification-url": "https://packagist.org/downloads/",
            "license": [
                "BSD-3-Clause"
            ],
            "authors": [
                {
                    "name": "Arne Blankerts",
                    "email": "arne@blankerts.de",
                    "role": "Developer"
                }
            ],
            "description": "A small library for converting tokenized PHP source code into XML and potentially other formats",
            "support": {
                "issues": "https://github.com/theseer/tokenizer/issues",
                "source": "https://github.com/theseer/tokenizer/tree/1.2.1"
            },
            "funding": [
                {
                    "url": "https://github.com/theseer",
                    "type": "github"
                }
            ],
            "time": "2021-07-28T10:34:58+00:00"
        },
        {
            "name": "webmozart/assert",
            "version": "1.10.0",
            "source": {
                "type": "git",
                "url": "https://github.com/webmozarts/assert.git",
                "reference": "6964c76c7804814a842473e0c8fd15bab0f18e25"
            },
            "dist": {
                "type": "zip",
                "url": "https://api.github.com/repos/webmozarts/assert/zipball/6964c76c7804814a842473e0c8fd15bab0f18e25",
                "reference": "6964c76c7804814a842473e0c8fd15bab0f18e25",
                "shasum": ""
            },
            "require": {
                "php": "^7.2 || ^8.0",
                "symfony/polyfill-ctype": "^1.8"
            },
            "conflict": {
                "phpstan/phpstan": "<0.12.20",
                "vimeo/psalm": "<4.6.1 || 4.6.2"
            },
            "require-dev": {
                "phpunit/phpunit": "^8.5.13"
            },
            "type": "library",
            "extra": {
                "branch-alias": {
                    "dev-master": "1.10-dev"
                }
            },
            "autoload": {
                "psr-4": {
                    "Webmozart\\Assert\\": "src/"
                }
            },
            "notification-url": "https://packagist.org/downloads/",
            "license": [
                "MIT"
            ],
            "authors": [
                {
                    "name": "Bernhard Schussek",
                    "email": "bschussek@gmail.com"
                }
            ],
            "description": "Assertions to validate method input/output with nice error messages.",
            "keywords": [
                "assert",
                "check",
                "validate"
            ],
            "support": {
                "issues": "https://github.com/webmozarts/assert/issues",
                "source": "https://github.com/webmozarts/assert/tree/1.10.0"
            },
            "time": "2021-03-09T10:59:23+00:00"
        }
    ],
    "aliases": [
        {
            "package": "ezyang/htmlpurifier",
            "version": "9999999-dev",
            "alias": "v4.14.0",
            "alias_normalized": "4.14.0.0"
        }
    ],
    "minimum-stability": "dev",
    "stability-flags": {
        "ezyang/htmlpurifier": 20,
        "prestashop/laminas-code-lts": 20
    },
    "prefer-stable": true,
    "prefer-lowest": false,
    "platform": {
        "php": ">=7.2.5",
        "ext-curl": "*",
        "ext-dom": "*",
        "ext-fileinfo": "*",
        "ext-gd": "*",
        "ext-iconv": "*",
        "ext-intl": "*",
        "ext-json": "*",
        "ext-mbstring": "*",
        "ext-openssl": "*",
        "ext-simplexml": "*",
        "ext-zip": "*"
    },
    "platform-dev": [],
    "platform-overrides": {
        "php": "7.2.5"
    },
    "plugin-api-version": "2.3.0"
}<|MERGE_RESOLUTION|>--- conflicted
+++ resolved
@@ -4599,18 +4599,6 @@
         },
         {
             "name": "prestashop/classic",
-<<<<<<< HEAD
-            "version": "2.0.3",
-            "source": {
-                "type": "git",
-                "url": "https://github.com/PrestaShop/classic-theme.git",
-                "reference": "0fd4551507398105f90424616d4bdef811b0d65a"
-            },
-            "dist": {
-                "type": "zip",
-                "url": "https://api.github.com/repos/PrestaShop/classic-theme/zipball/0fd4551507398105f90424616d4bdef811b0d65a",
-                "reference": "0fd4551507398105f90424616d4bdef811b0d65a",
-=======
             "version": "2.0.5",
             "source": {
                 "type": "git",
@@ -4621,7 +4609,6 @@
                 "type": "zip",
                 "url": "https://api.github.com/repos/PrestaShop/classic-theme/zipball/1de4376cbe5125e78ef15ec269b7acfa23840402",
                 "reference": "1de4376cbe5125e78ef15ec269b7acfa23840402",
->>>>>>> 0f806abc
                 "shasum": ""
             },
             "require-dev": {
@@ -4645,15 +4632,9 @@
             ],
             "description": "Classic theme for PrestaShop 1.7",
             "support": {
-<<<<<<< HEAD
-                "source": "https://github.com/PrestaShop/classic-theme/tree/2.0.3"
-            },
-            "time": "2022-10-17T07:43:52+00:00"
-=======
                 "source": "https://github.com/PrestaShop/classic-theme/tree/2.0.5"
             },
             "time": "2022-10-19T16:36:35+00:00"
->>>>>>> 0f806abc
         },
         {
             "name": "prestashop/contactform",
