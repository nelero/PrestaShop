<?php
/*
* 2007-2015 PrestaShop
*
* NOTICE OF LICENSE
*
* This source file is subject to the Open Software License (OSL 3.0)
* that is bundled with this package in the file LICENSE.txt.
* It is also available through the world-wide-web at this URL:
* http://opensource.org/licenses/osl-3.0.php
* If you did not receive a copy of the license and are unable to
* obtain it through the world-wide-web, please send an email
* to license@prestashop.com so we can send you a copy immediately.
*
* DISCLAIMER
*
* Do not edit or add to this file if you wish to upgrade PrestaShop to newer
* versions in the future. If you wish to customize PrestaShop for your
* needs please refer to http://www.prestashop.com for more information.
*
*  @author PrestaShop SA <contact@prestashop.com>
*  @copyright  2007-2015 PrestaShop SA
*  @license    http://opensource.org/licenses/osl-3.0.php  Open Software License (OSL 3.0)
*  International Registered Trademark & Property of PrestaShop SA
*/

class Core_Business_CMS_CMSRepository extends Core_Foundation_Database_EntityRepository
{
	private function getLanguageTableNameWithPrefix()
	{
		return $this->getTableNameWithPrefix() . '_lang';
	}

	public function i10nFindAll($id_lang, $id_shop)
	{
		$sql = '
			SELECT *
			FROM `'.$this->getTableNameWithPrefix().'` c
<<<<<<< HEAD
			JOIN `ps_cms_lang` cl ON c.`id_cms`= cl.`id_cms`
			WHERE cl.`id_lang` = '.(int)$id_lang.'
			AND cl.`id_shop` = '.(int)$id_shop.'
=======
			JOIN `'.$this->getLanguageTableNameWithPrefix().'` cl ON c.`id_cms`= cl.`id_cms`
			WHERE cl.`id_lang` = '.$id_lang.'
			AND cl.`id_shop` = '.$id_shop.'
>>>>>>> 1675730f
		';

		return $this->hydrateMany($this->db->select($sql));
	}

	public function i10nFindOneById($id_cms, $id_lang, $id_shop)
	{
		$sql = '
			SELECT *
			FROM `'.$this->getTableNameWithPrefix().'` c
<<<<<<< HEAD
			JOIN `ps_cms_lang` cl ON c.`id_cms`= cl.`id_cms`
			WHERE c.`id_cms` = '.(int)$id_cms.'
			AND cl.`id_lang` = '.(int)$id_lang.'
			AND cl.`id_shop` = '.(int)$id_shop.'
=======
			JOIN `'.$this->getLanguageTableNameWithPrefix().'` cl ON c.`id_cms`= cl.`id_cms`
			WHERE c.`id_cms` = '.$id_cms.'
			AND cl.`id_lang` = '.$id_lang.'
			AND cl.`id_shop` = '.$id_shop.'
>>>>>>> 1675730f
			LIMIT 0 , 1
		';

		return $this->hydrateOne($this->db->select($sql));
	}
}<|MERGE_RESOLUTION|>--- conflicted
+++ resolved
@@ -36,15 +36,10 @@
 		$sql = '
 			SELECT *
 			FROM `'.$this->getTableNameWithPrefix().'` c
-<<<<<<< HEAD
 			JOIN `ps_cms_lang` cl ON c.`id_cms`= cl.`id_cms`
 			WHERE cl.`id_lang` = '.(int)$id_lang.'
 			AND cl.`id_shop` = '.(int)$id_shop.'
-=======
-			JOIN `'.$this->getLanguageTableNameWithPrefix().'` cl ON c.`id_cms`= cl.`id_cms`
-			WHERE cl.`id_lang` = '.$id_lang.'
-			AND cl.`id_shop` = '.$id_shop.'
->>>>>>> 1675730f
+
 		';
 
 		return $this->hydrateMany($this->db->select($sql));
@@ -55,17 +50,10 @@
 		$sql = '
 			SELECT *
 			FROM `'.$this->getTableNameWithPrefix().'` c
-<<<<<<< HEAD
 			JOIN `ps_cms_lang` cl ON c.`id_cms`= cl.`id_cms`
 			WHERE c.`id_cms` = '.(int)$id_cms.'
 			AND cl.`id_lang` = '.(int)$id_lang.'
 			AND cl.`id_shop` = '.(int)$id_shop.'
-=======
-			JOIN `'.$this->getLanguageTableNameWithPrefix().'` cl ON c.`id_cms`= cl.`id_cms`
-			WHERE c.`id_cms` = '.$id_cms.'
-			AND cl.`id_lang` = '.$id_lang.'
-			AND cl.`id_shop` = '.$id_shop.'
->>>>>>> 1675730f
 			LIMIT 0 , 1
 		';
 
