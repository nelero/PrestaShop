name: Cron Update JS Routing
on:
  schedule:
    - cron: '0 23 * * *'
  workflow_dispatch:

permissions: { }
jobs:
  js-routing-dump:
    permissions:
      contents: write   #   to create branch (peter-evans/create-pull-request)
      pull-requests: write   #   to create a PR (peter-evans/create-pull-request)

    runs-on: ubuntu-latest
    name: Update JS Routing
    strategy:
      fail-fast: false
      matrix:
        BRANCH:
          - develop
          - 8.0.x
          - 1.7.8.x
        include:
          - BRANCH: develop
            node: 16
          - BRANCH: 8.0.x
            node: 16
          - BRANCH: 1.7.8.x
            node: 14

    env:
      PHP_VERSION: '7.4'
      NODE_VERSION: ${{ matrix.node }}
      GH_BRANCH: ${{ matrix.BRANCH }}

    steps:
      - name: Setup PHP
        uses: shivammathur/setup-php@v2
        with:
          php-version: ${{ env.PHP_VERSION }}
          extensions: mbstring, intl, gd, xml, dom, json, fileinfo, curl, zip, iconv, simplexml

      - name: Setup MySQL
        uses: mirromutth/mysql-action@v1.1
        with:
          mysql version: '5.7'
          mysql database: 'prestashop'
          mysql root password: 'password'

      - name: Setup Node
        uses: actions/setup-node@v3
        with:
          node-version: ${{ env.NODE_VERSION }}

      - name: Setup NPM
        run: npm install -g npm@7

      - name: Checkout
<<<<<<< HEAD
        uses: actions/checkout@v2
        with:
          fetch-depth: 0
          ref: ${{ env.GH_BRANCH }}
=======
        uses: actions/checkout@v3
>>>>>>> ada44353

      - name: PrestaShop Configuration
        run: cp .github/workflows/phpunit/parameters.yml app/config/parameters.yml

      - name: Get Composer Cache Directory
        id: composer-cache
        run: echo "dir=$(composer config cache-files-dir)" >> $GITHUB_OUTPUT

      - name: Cache Node Directory
        uses: actions/cache@v3
        with:
          path: ~/.npm
          key: ${{ runner.os }}-node-${{ hashFiles('**/package-lock.json') }}
          restore-keys: |
            ${{ runner.os }}-node-

      - name: Cache Composer Directory
        uses: actions/cache@v3
        with:
          path: ${{ steps.composer-cache.outputs.dir }}
          key: ${{ runner.os }}-composer-${{ hashFiles('**/composer.lock') }}
          restore-keys: |
            ${{ runner.os }}-composer-

      - name: Install Composer dependencies
        run: composer install --prefer-dist

      - name: Build assets
        run: make assets

      - name: Install PrestaShop
        # yamllint disable-line rule:line-length
        run: php install-dev/index_cli.php --language=en --country=fr --domain=localhost --db_server=127.0.0.1 --db_password=password --db_name=prestashop --db_create=1 --name=prestashop.unit.test --email=demo@prestashop.com --password=prestashop_demo

      - name: Dump JS Routing file
        # yamllint disable-line rule:line-length
        run: php bin/console fos:js-routing:dump --format=json --target=admin-dev/themes/new-theme/js/fos_js_routes.json

      - name: Create Pull Request
        uses: peter-evans/create-pull-request@v3
        with:
          token: ${{ secrets.GITHUB_TOKEN }}
          branch: cron-js-routing
          add-paths: |
            admin-dev/themes/new-theme/js/fos_js_routes.json
          commit-message: Updated JS Routing file
          committer: PrestonBot <noreply@github.com>
          author: prestonBot <prestonBot@users.noreply.github.com>
          title: 'Updated JS Routing file'
          body: |
                  | Questions         | Answers
                  | ----------------- | -------------------------------------------------------
                  | Branch?           | ${{ env.GH_BRANCH }}
                  | Description?      | Updated JS Routing file
                  | Type?             | improvement
                  | Category?         | CO
                  | BC breaks?        | no
                  | Deprecations?     | no
                  | Fixed ticket?     | N/A
                  | How to test?      | N/A
                  | Possible impacts? | N/A
          base: ${{ env.GH_BRANCH }}
          delete-branch: true<|MERGE_RESOLUTION|>--- conflicted
+++ resolved
@@ -56,14 +56,10 @@
         run: npm install -g npm@7
 
       - name: Checkout
-<<<<<<< HEAD
-        uses: actions/checkout@v2
+        uses: actions/checkout@v3
         with:
           fetch-depth: 0
           ref: ${{ env.GH_BRANCH }}
-=======
-        uses: actions/checkout@v3
->>>>>>> ada44353
 
       - name: PrestaShop Configuration
         run: cp .github/workflows/phpunit/parameters.yml app/config/parameters.yml
