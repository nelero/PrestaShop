--- conflicted
+++ resolved
@@ -16,11 +16,8 @@
         with:
           access_token: ${{ github.token }}
 
-<<<<<<< HEAD
       - uses: actions/checkout@v2
 
-=======
->>>>>>> 0fd2d3b6
       - name: Setup PHP
         uses: shivammathur/setup-php@v2
         with:
