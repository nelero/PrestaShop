--- conflicted
+++ resolved
@@ -39,28 +39,12 @@
         with:
           TEST_CAMPAIGN: ${{ env.TEST_CAMPAIGN }}
 
-<<<<<<< HEAD
-      - name: Install dependencies
-        working-directory: ./tests/UI
-        run: npm ci
-
-      - name: Install browsers
-        working-directory: ./tests/UI
-        run: npx playwright install --with-deps
-
-      - name: Run tests
-        run: npm run test:sanity:fast-fail
-        working-directory: ./tests/UI
-        env:
-          ENABLE_SSL: true
-=======
       - name: Export docker logs
         if: failure()
         run: |
           mkdir -p ./var/docker-logs
           docker logs my_prestashop_mysql_1 > ./var/docker-logs/mysql.log
           docker logs my_prestashop_prestashop-git_1 > ./var/docker-logs/prestashop.log
->>>>>>> 9f05ab23
 
       - name: Upload Screenshots and logs
         uses: actions/upload-artifact@v3
