{
    "name": "prestashop/prestashop",
    "description": "PrestaShop offers a free, fully scalable, Open Source e-commerce solution.",
    "type": "project",
    "require": {
        "php": ">=7.1.3",
        "ext-curl": "*",
        "ext-dom": "*",
        "ext-fileinfo": "*",
        "ext-gd": "*",
        "ext-iconv": "*",
        "ext-intl": "*",
        "ext-json": "*",
<<<<<<< HEAD
        "ext-mbstring": "*",
=======
>>>>>>> bf85c2e5
        "ext-zip": "*",
        "beberlei/doctrineextensions": "^1.0",
        "composer/ca-bundle": "^1.0",
        "composer/installers": "^1.0.21",
<<<<<<< HEAD
        "csa/guzzle-bundle": "dev-1.3",
=======
        "csa/guzzle-bundle": "dev-compat-php",
>>>>>>> bf85c2e5
        "cssjanus/cssjanus": "dev-patch-1",
        "curl/curl": "^1.2.1",
        "defuse/php-encryption": "~2.0.1",
        "doctrine/cache": "^1.8",
        "doctrine/doctrine-bundle": "^1.6",
        "doctrine/orm": "^2.7",
        "egulias/email-validator": "^2.1",
        "ezyang/htmlpurifier": "^4.10",
        "friendsofsymfony/jsrouting-bundle": "^2.4",
        "geoip2/geoip2": "~2.4.2",
        "greenlion/php-sql-parser": "^4.3",
        "guzzlehttp/cache-subscriber": "^0.2.0",
        "guzzlehttp/guzzle": "~5.0",
        "incenteev/composer-parameter-handler": "~2.0",
        "ircmaxell/password-compat": "^1.0.4",
        "ircmaxell/random-lib": "^1.2.0",
        "jakeasmith/http_build_url": "^1",
        "league/tactician-bundle": "^1.0",
        "martinlindhe/php-mb-helpers": "^0.1.6",
        "matthiasmullie/minify": "~1.3.0",
        "mobiledetect/mobiledetectlib": "~2.8.34",
        "mrclay/minify": "~2.3.0",
        "nikic/php-parser": "^4.0",
        "paragonie/random_compat": "^2.0",
        "pear/archive_tar": "^1.4.11",
        "pelago/emogrifier": "^2.1",
        "phpoffice/phpspreadsheet": "~1.5",
        "prestashop/blockreassurance": "^5",
        "prestashop/circuit-breaker": "^3.0",
        "prestashop/contactform": "^4",
        "prestashop/dashactivity": "^2",
        "prestashop/dashgoals": "^2",
        "prestashop/dashproducts": "^2",
        "prestashop/dashtrends": "^2",
        "prestashop/decimal": "^1.4",
        "prestashop/graphnvd3": "^2",
        "prestashop/gridhtml": "^2",
        "prestashop/gsitemap": "^4",
        "prestashop/pagesnotfound": "^2",
        "prestashop/productcomments": "^4.0",
        "prestashop/ps_banner": "^2",
        "prestashop/ps_categorytree": "^2",
        "prestashop/ps_checkpayment": "^2",
        "prestashop/ps_contactinfo": "^3.2",
        "prestashop/ps_crossselling": "^2.0",
        "prestashop/ps_currencyselector": "^2",
        "prestashop/ps_customeraccountlinks": "^3",
        "prestashop/ps_customersignin": "^2",
        "prestashop/ps_customtext": "^4",
        "prestashop/ps_dataprivacy": "^2.0",
        "prestashop/ps_emailsubscription": "^2.5",
        "prestashop/ps_facetedsearch": "^3.2.1",
        "prestashop/ps_faviconnotificationbo": "^2",
        "prestashop/ps_featuredproducts": "^2",
        "prestashop/ps_imageslider": "^3",
        "prestashop/ps_languageselector": "^2",
        "prestashop/ps_linklist": "^3",
        "prestashop/ps_mainmenu": "^2",
        "prestashop/ps_searchbar": "^2",
        "prestashop/ps_sharebuttons": "^2",
        "prestashop/ps_shoppingcart": "^2",
        "prestashop/ps_socialfollow": "^2",
        "prestashop/ps_themecusto": "^1",
        "prestashop/ps_wirepayment": "^2",
        "prestashop/sekeywords": "^2",
        "prestashop/statsbestcategories": "^2",
        "prestashop/statsbestcustomers": "^2",
        "prestashop/statsbestmanufacturers": "^2",
        "prestashop/statsbestproducts": "^2",
        "prestashop/statsbestsuppliers": "^2",
        "prestashop/statsbestvouchers": "^2",
        "prestashop/statscarrier": "^2",
        "prestashop/statscatalog": "^2",
        "prestashop/statscheckup": "^2",
        "prestashop/statsdata": "^2",
        "prestashop/statsequipment": "^2",
        "prestashop/statsforecast": "^2",
        "prestashop/statslive": "^2",
        "prestashop/statsnewsletter": "^2",
        "prestashop/statsorigin": "^2",
        "prestashop/statspersonalinfos": "^2",
        "prestashop/statsproduct": "^2",
        "prestashop/statsregistrations": "^2",
        "prestashop/statssales": "^2",
        "prestashop/statssearch": "^2",
        "prestashop/statsstock": "^2",
        "prestashop/statsvisits": "^2",
        "prestashop/translationtools-bundle": "^4.0",
        "prestashop/welcome": "^6",
        "sensio/distribution-bundle": "^5.0",
        "sensio/framework-extra-bundle": "^5.1",
        "shudrum/array-finder": "^1.1.0",
        "smarty/smarty": "^3.1.31",
        "soundasleep/html2text": "^0.5.0",
        "swiftmailer/swiftmailer": "~6.2",
        "symfony/monolog-bundle": "^3.1.0",
        "symfony/polyfill-apcu": "^1.0",
        "symfony/polyfill-php73": "^1.10",
        "symfony/swiftmailer-bundle": "^3.1",
        "symfony/symfony": ">=3.4.37",
        "tecnickcom/tcpdf": "^6.2.12",
        "tijsverkoyen/css-to-inline-styles": "^2.2",
        "twig/twig": "^1.38"
    },
    "repositories": [
        {
            "type": "vcs",
<<<<<<< HEAD
            "url": "https://github.com/PrestaShop/php-cssjanus"
        },
        {
            "type": "vcs",
            "url": "https://github.com/PrestaShop/CsaGuzzleBundle"
=======
            "url": "https://github.com/PrestaShop/php-cssjanus",
            "canonical": false
        },
        {
            "type": "vcs",
            "url": "https://github.com/PrestaShop/CsaGuzzleBundle",
            "canonical": false
>>>>>>> bf85c2e5
        }
    ],
    "require-dev": {
        "behat/behat": "^3.5",
        "friendsofphp/php-cs-fixer": "^2.16.1",
        "johnkary/phpunit-speedtrap": "^3",
        "mikey179/vfsstream": "^1.6",
        "phake/phake": "@stable",
        "phpstan/phpstan": "^0.12.48",
        "phpunit/phpunit": "~7.5.18",
        "symfony/phpunit-bridge": "^3.4"
    },
    "autoload-dev": {
        "psr-4": {
            "LegacyTests\\": "tests-legacy/",
            "Tests\\": "tests/"
        },
        "files": [
            "vendor/symfony/symfony/src/Symfony/Component/VarDumper/Resources/functions/dump.php"
        ]
    },
    "autoload": {
        "psr-4": {
            "PrestaShop\\PrestaShop\\": "src/",
            "PrestaShopBundle\\": "src/PrestaShopBundle/"
        },
        "classmap": [
            "app/AppKernel.php",
            "app/AppCache.php"
        ]
    },
    "scripts": {
        "post-install-cmd": [
            "Sensio\\Bundle\\DistributionBundle\\Composer\\ScriptHandler::buildBootstrap",
            "Sensio\\Bundle\\DistributionBundle\\Composer\\ScriptHandler::prepareDeploymentTarget"
        ],
        "post-update-cmd": [
            "PrestaShopBundle\\Install\\Upgrade::migrateSettingsFile",
            "Sensio\\Bundle\\DistributionBundle\\Composer\\ScriptHandler::buildBootstrap",
            "Sensio\\Bundle\\DistributionBundle\\Composer\\ScriptHandler::clearCache",
            "Sensio\\Bundle\\DistributionBundle\\Composer\\ScriptHandler::prepareDeploymentTarget"
        ],
        "create-test-db": [
            "@php ./tests-legacy/create-test-db.php"
        ],
        "test-all": [
            "@composer phpunit-admin",
            "@composer phpunit-legacy",
            "@composer unit-tests",
            "@composer phpunit-sf",
            "@composer integration-tests",
            "@composer phpunit-controllers",
            "@composer integration-behaviour-tests"
        ],
        "phpunit-legacy": [
            "@composer create-test-db",
            "@php -d date.timezone=UTC ./vendor/bin/phpunit -c tests-legacy/phpunit.xml"
        ],
        "phpunit-endpoints": [
            "@php -d date.timezone=UTC ./vendor/bin/phpunit -c tests-legacy/phpunit-endpoints.xml"
        ],
        "unit-tests": [
            "@php -d date.timezone=UTC ./vendor/bin/phpunit -c tests/Unit/phpunit.xml"
        ],
        "integration-tests": [
            "@composer create-test-db",
            "@php -d date.timezone=UTC ./vendor/bin/phpunit -c tests/Integration/phpunit.xml"
        ],
        "phpunit-admin": [
            "@composer create-test-db",
            "@php -d date.timezone=UTC ./vendor/bin/phpunit -c tests-legacy/phpunit-admin.xml"
        ],
        "phpunit-sf": [
            "@composer create-test-db",
            "@php -d date.timezone=UTC ./vendor/bin/phpunit -c tests-legacy/sf-tests.xml"
        ],
        "phpunit-controllers": [
            "@composer create-test-db",
            "@php -d date.timezone=UTC ./vendor/bin/phpunit -c tests-legacy/old-controllers.xml"
        ],
        "integration-behaviour-tests": [
            "@php -d date.timezone=UTC ./vendor/bin/behat -c tests/Integration/Behaviour/behat.yml  --format progress --no-snippets --strict"
        ],
        "create-release": "@php tools/build/CreateRelease.php",
        "git-hook-install": "@php .github/contrib/install.php",
        "git-hook-uninstall": "@php .github/contrib/uninstall.php"
    },
    "scripts-descriptions": {
        "test-all": "Launch all PHPUnit test suites",
        "create-test-db": "Create a Database for testing purposes",
        "create-release": "Create a release of PrestaShop, run the command with -h/--help argument for more information."
    },
    "config": {
        "platform": {
            "php": "7.1.3"
        },
        "sort-packages": true
    },
    "extra": {
        "symfony-app-dir": "app",
        "symfony-bin-dir": "bin",
        "symfony-var-dir": "var",
        "symfony-web-dir": ".",
        "symfony-tests-dir": "tests",
        "symfony-assets-install": "relative",
        "incenteev-parameters": {
            "file": "app/config/parameters.yml"
        },
        "symfony": {
            "require": "~3.4"
        }
    },
    "authors": [
        {
            "name": "PrestaShop SA",
            "email": "contact@prestashop.com"
        },
        {
            "name": "PrestaShop Community",
            "homepage": "http://contributors.prestashop.com/"
        }
    ],
    "license": "OSL-3.0",
    "minimum-stability": "dev",
    "prefer-stable": true
}<|MERGE_RESOLUTION|>--- conflicted
+++ resolved
@@ -1,274 +1,259 @@
 {
-    "name": "prestashop/prestashop",
-    "description": "PrestaShop offers a free, fully scalable, Open Source e-commerce solution.",
-    "type": "project",
-    "require": {
-        "php": ">=7.1.3",
-        "ext-curl": "*",
-        "ext-dom": "*",
-        "ext-fileinfo": "*",
-        "ext-gd": "*",
-        "ext-iconv": "*",
-        "ext-intl": "*",
-        "ext-json": "*",
-<<<<<<< HEAD
-        "ext-mbstring": "*",
-=======
->>>>>>> bf85c2e5
-        "ext-zip": "*",
-        "beberlei/doctrineextensions": "^1.0",
-        "composer/ca-bundle": "^1.0",
-        "composer/installers": "^1.0.21",
-<<<<<<< HEAD
-        "csa/guzzle-bundle": "dev-1.3",
-=======
-        "csa/guzzle-bundle": "dev-compat-php",
->>>>>>> bf85c2e5
-        "cssjanus/cssjanus": "dev-patch-1",
-        "curl/curl": "^1.2.1",
-        "defuse/php-encryption": "~2.0.1",
-        "doctrine/cache": "^1.8",
-        "doctrine/doctrine-bundle": "^1.6",
-        "doctrine/orm": "^2.7",
-        "egulias/email-validator": "^2.1",
-        "ezyang/htmlpurifier": "^4.10",
-        "friendsofsymfony/jsrouting-bundle": "^2.4",
-        "geoip2/geoip2": "~2.4.2",
-        "greenlion/php-sql-parser": "^4.3",
-        "guzzlehttp/cache-subscriber": "^0.2.0",
-        "guzzlehttp/guzzle": "~5.0",
-        "incenteev/composer-parameter-handler": "~2.0",
-        "ircmaxell/password-compat": "^1.0.4",
-        "ircmaxell/random-lib": "^1.2.0",
-        "jakeasmith/http_build_url": "^1",
-        "league/tactician-bundle": "^1.0",
-        "martinlindhe/php-mb-helpers": "^0.1.6",
-        "matthiasmullie/minify": "~1.3.0",
-        "mobiledetect/mobiledetectlib": "~2.8.34",
-        "mrclay/minify": "~2.3.0",
-        "nikic/php-parser": "^4.0",
-        "paragonie/random_compat": "^2.0",
-        "pear/archive_tar": "^1.4.11",
-        "pelago/emogrifier": "^2.1",
-        "phpoffice/phpspreadsheet": "~1.5",
-        "prestashop/blockreassurance": "^5",
-        "prestashop/circuit-breaker": "^3.0",
-        "prestashop/contactform": "^4",
-        "prestashop/dashactivity": "^2",
-        "prestashop/dashgoals": "^2",
-        "prestashop/dashproducts": "^2",
-        "prestashop/dashtrends": "^2",
-        "prestashop/decimal": "^1.4",
-        "prestashop/graphnvd3": "^2",
-        "prestashop/gridhtml": "^2",
-        "prestashop/gsitemap": "^4",
-        "prestashop/pagesnotfound": "^2",
-        "prestashop/productcomments": "^4.0",
-        "prestashop/ps_banner": "^2",
-        "prestashop/ps_categorytree": "^2",
-        "prestashop/ps_checkpayment": "^2",
-        "prestashop/ps_contactinfo": "^3.2",
-        "prestashop/ps_crossselling": "^2.0",
-        "prestashop/ps_currencyselector": "^2",
-        "prestashop/ps_customeraccountlinks": "^3",
-        "prestashop/ps_customersignin": "^2",
-        "prestashop/ps_customtext": "^4",
-        "prestashop/ps_dataprivacy": "^2.0",
-        "prestashop/ps_emailsubscription": "^2.5",
-        "prestashop/ps_facetedsearch": "^3.2.1",
-        "prestashop/ps_faviconnotificationbo": "^2",
-        "prestashop/ps_featuredproducts": "^2",
-        "prestashop/ps_imageslider": "^3",
-        "prestashop/ps_languageselector": "^2",
-        "prestashop/ps_linklist": "^3",
-        "prestashop/ps_mainmenu": "^2",
-        "prestashop/ps_searchbar": "^2",
-        "prestashop/ps_sharebuttons": "^2",
-        "prestashop/ps_shoppingcart": "^2",
-        "prestashop/ps_socialfollow": "^2",
-        "prestashop/ps_themecusto": "^1",
-        "prestashop/ps_wirepayment": "^2",
-        "prestashop/sekeywords": "^2",
-        "prestashop/statsbestcategories": "^2",
-        "prestashop/statsbestcustomers": "^2",
-        "prestashop/statsbestmanufacturers": "^2",
-        "prestashop/statsbestproducts": "^2",
-        "prestashop/statsbestsuppliers": "^2",
-        "prestashop/statsbestvouchers": "^2",
-        "prestashop/statscarrier": "^2",
-        "prestashop/statscatalog": "^2",
-        "prestashop/statscheckup": "^2",
-        "prestashop/statsdata": "^2",
-        "prestashop/statsequipment": "^2",
-        "prestashop/statsforecast": "^2",
-        "prestashop/statslive": "^2",
-        "prestashop/statsnewsletter": "^2",
-        "prestashop/statsorigin": "^2",
-        "prestashop/statspersonalinfos": "^2",
-        "prestashop/statsproduct": "^2",
-        "prestashop/statsregistrations": "^2",
-        "prestashop/statssales": "^2",
-        "prestashop/statssearch": "^2",
-        "prestashop/statsstock": "^2",
-        "prestashop/statsvisits": "^2",
-        "prestashop/translationtools-bundle": "^4.0",
-        "prestashop/welcome": "^6",
-        "sensio/distribution-bundle": "^5.0",
-        "sensio/framework-extra-bundle": "^5.1",
-        "shudrum/array-finder": "^1.1.0",
-        "smarty/smarty": "^3.1.31",
-        "soundasleep/html2text": "^0.5.0",
-        "swiftmailer/swiftmailer": "~6.2",
-        "symfony/monolog-bundle": "^3.1.0",
-        "symfony/polyfill-apcu": "^1.0",
-        "symfony/polyfill-php73": "^1.10",
-        "symfony/swiftmailer-bundle": "^3.1",
-        "symfony/symfony": ">=3.4.37",
-        "tecnickcom/tcpdf": "^6.2.12",
-        "tijsverkoyen/css-to-inline-styles": "^2.2",
-        "twig/twig": "^1.38"
-    },
-    "repositories": [
-        {
-            "type": "vcs",
-<<<<<<< HEAD
-            "url": "https://github.com/PrestaShop/php-cssjanus"
-        },
-        {
-            "type": "vcs",
-            "url": "https://github.com/PrestaShop/CsaGuzzleBundle"
-=======
-            "url": "https://github.com/PrestaShop/php-cssjanus",
-            "canonical": false
-        },
-        {
-            "type": "vcs",
-            "url": "https://github.com/PrestaShop/CsaGuzzleBundle",
-            "canonical": false
->>>>>>> bf85c2e5
-        }
-    ],
-    "require-dev": {
-        "behat/behat": "^3.5",
-        "friendsofphp/php-cs-fixer": "^2.16.1",
-        "johnkary/phpunit-speedtrap": "^3",
-        "mikey179/vfsstream": "^1.6",
-        "phake/phake": "@stable",
-        "phpstan/phpstan": "^0.12.48",
-        "phpunit/phpunit": "~7.5.18",
-        "symfony/phpunit-bridge": "^3.4"
-    },
-    "autoload-dev": {
-        "psr-4": {
-            "LegacyTests\\": "tests-legacy/",
-            "Tests\\": "tests/"
-        },
-        "files": [
-            "vendor/symfony/symfony/src/Symfony/Component/VarDumper/Resources/functions/dump.php"
-        ]
-    },
-    "autoload": {
-        "psr-4": {
-            "PrestaShop\\PrestaShop\\": "src/",
-            "PrestaShopBundle\\": "src/PrestaShopBundle/"
-        },
-        "classmap": [
-            "app/AppKernel.php",
-            "app/AppCache.php"
-        ]
-    },
-    "scripts": {
-        "post-install-cmd": [
-            "Sensio\\Bundle\\DistributionBundle\\Composer\\ScriptHandler::buildBootstrap",
-            "Sensio\\Bundle\\DistributionBundle\\Composer\\ScriptHandler::prepareDeploymentTarget"
-        ],
-        "post-update-cmd": [
-            "PrestaShopBundle\\Install\\Upgrade::migrateSettingsFile",
-            "Sensio\\Bundle\\DistributionBundle\\Composer\\ScriptHandler::buildBootstrap",
-            "Sensio\\Bundle\\DistributionBundle\\Composer\\ScriptHandler::clearCache",
-            "Sensio\\Bundle\\DistributionBundle\\Composer\\ScriptHandler::prepareDeploymentTarget"
-        ],
-        "create-test-db": [
-            "@php ./tests-legacy/create-test-db.php"
-        ],
-        "test-all": [
-            "@composer phpunit-admin",
-            "@composer phpunit-legacy",
-            "@composer unit-tests",
-            "@composer phpunit-sf",
-            "@composer integration-tests",
-            "@composer phpunit-controllers",
-            "@composer integration-behaviour-tests"
-        ],
-        "phpunit-legacy": [
-            "@composer create-test-db",
-            "@php -d date.timezone=UTC ./vendor/bin/phpunit -c tests-legacy/phpunit.xml"
-        ],
-        "phpunit-endpoints": [
-            "@php -d date.timezone=UTC ./vendor/bin/phpunit -c tests-legacy/phpunit-endpoints.xml"
-        ],
-        "unit-tests": [
-            "@php -d date.timezone=UTC ./vendor/bin/phpunit -c tests/Unit/phpunit.xml"
-        ],
-        "integration-tests": [
-            "@composer create-test-db",
-            "@php -d date.timezone=UTC ./vendor/bin/phpunit -c tests/Integration/phpunit.xml"
-        ],
-        "phpunit-admin": [
-            "@composer create-test-db",
-            "@php -d date.timezone=UTC ./vendor/bin/phpunit -c tests-legacy/phpunit-admin.xml"
-        ],
-        "phpunit-sf": [
-            "@composer create-test-db",
-            "@php -d date.timezone=UTC ./vendor/bin/phpunit -c tests-legacy/sf-tests.xml"
-        ],
-        "phpunit-controllers": [
-            "@composer create-test-db",
-            "@php -d date.timezone=UTC ./vendor/bin/phpunit -c tests-legacy/old-controllers.xml"
-        ],
-        "integration-behaviour-tests": [
-            "@php -d date.timezone=UTC ./vendor/bin/behat -c tests/Integration/Behaviour/behat.yml  --format progress --no-snippets --strict"
-        ],
-        "create-release": "@php tools/build/CreateRelease.php",
-        "git-hook-install": "@php .github/contrib/install.php",
-        "git-hook-uninstall": "@php .github/contrib/uninstall.php"
-    },
-    "scripts-descriptions": {
-        "test-all": "Launch all PHPUnit test suites",
-        "create-test-db": "Create a Database for testing purposes",
-        "create-release": "Create a release of PrestaShop, run the command with -h/--help argument for more information."
-    },
-    "config": {
-        "platform": {
-            "php": "7.1.3"
-        },
-        "sort-packages": true
-    },
-    "extra": {
-        "symfony-app-dir": "app",
-        "symfony-bin-dir": "bin",
-        "symfony-var-dir": "var",
-        "symfony-web-dir": ".",
-        "symfony-tests-dir": "tests",
-        "symfony-assets-install": "relative",
-        "incenteev-parameters": {
-            "file": "app/config/parameters.yml"
-        },
-        "symfony": {
-            "require": "~3.4"
-        }
-    },
-    "authors": [
-        {
-            "name": "PrestaShop SA",
-            "email": "contact@prestashop.com"
-        },
-        {
-            "name": "PrestaShop Community",
-            "homepage": "http://contributors.prestashop.com/"
-        }
-    ],
-    "license": "OSL-3.0",
-    "minimum-stability": "dev",
-    "prefer-stable": true
+  "name": "prestashop/prestashop",
+  "description": "PrestaShop offers a free, fully scalable, Open Source e-commerce solution.",
+  "type": "project",
+  "require": {
+    "php": ">=7.1.3",
+    "ext-curl": "*",
+    "ext-dom": "*",
+    "ext-fileinfo": "*",
+    "ext-gd": "*",
+    "ext-iconv": "*",
+    "ext-intl": "*",
+    "ext-json": "*",
+    "ext-mbstring": "*",
+    "ext-zip": "*",
+    "beberlei/doctrineextensions": "^1.0",
+    "composer/ca-bundle": "^1.0",
+    "composer/installers": "^1.0.21",
+    "csa/guzzle-bundle": "dev-compat-php",
+    "cssjanus/cssjanus": "dev-patch-1",
+    "curl/curl": "^1.2.1",
+    "defuse/php-encryption": "~2.0.1",
+    "doctrine/cache": "^1.8",
+    "doctrine/doctrine-bundle": "^1.6",
+    "doctrine/orm": "^2.7",
+    "egulias/email-validator": "^2.1",
+    "ezyang/htmlpurifier": "^4.10",
+    "friendsofsymfony/jsrouting-bundle": "^2.4",
+    "geoip2/geoip2": "~2.4.2",
+    "greenlion/php-sql-parser": "^4.3",
+    "guzzlehttp/cache-subscriber": "^0.2.0",
+    "guzzlehttp/guzzle": "~5.0",
+    "incenteev/composer-parameter-handler": "~2.0",
+    "ircmaxell/password-compat": "^1.0.4",
+    "ircmaxell/random-lib": "^1.2.0",
+    "jakeasmith/http_build_url": "^1",
+    "league/tactician-bundle": "^1.0",
+    "martinlindhe/php-mb-helpers": "^0.1.6",
+    "matthiasmullie/minify": "~1.3.0",
+    "mobiledetect/mobiledetectlib": "~2.8.34",
+    "mrclay/minify": "~2.3.0",
+    "nikic/php-parser": "^4.0",
+    "paragonie/random_compat": "^2.0",
+    "pear/archive_tar": "^1.4.11",
+    "pelago/emogrifier": "^2.1",
+    "phpoffice/phpspreadsheet": "~1.5",
+    "prestashop/blockreassurance": "^5",
+    "prestashop/circuit-breaker": "^3.0",
+    "prestashop/contactform": "^4",
+    "prestashop/dashactivity": "^2",
+    "prestashop/dashgoals": "^2",
+    "prestashop/dashproducts": "^2",
+    "prestashop/dashtrends": "^2",
+    "prestashop/decimal": "^1.4",
+    "prestashop/graphnvd3": "^2",
+    "prestashop/gridhtml": "^2",
+    "prestashop/gsitemap": "^4",
+    "prestashop/pagesnotfound": "^2",
+    "prestashop/productcomments": "^4.0",
+    "prestashop/ps_banner": "^2",
+    "prestashop/ps_categorytree": "^2",
+    "prestashop/ps_checkpayment": "^2",
+    "prestashop/ps_contactinfo": "^3.2",
+    "prestashop/ps_crossselling": "^2.0",
+    "prestashop/ps_currencyselector": "^2",
+    "prestashop/ps_customeraccountlinks": "^3",
+    "prestashop/ps_customersignin": "^2",
+    "prestashop/ps_customtext": "^4",
+    "prestashop/ps_dataprivacy": "^2.0",
+    "prestashop/ps_emailsubscription": "^2.5",
+    "prestashop/ps_facetedsearch": "^3.2.1",
+    "prestashop/ps_faviconnotificationbo": "^2",
+    "prestashop/ps_featuredproducts": "^2",
+    "prestashop/ps_imageslider": "^3",
+    "prestashop/ps_languageselector": "^2",
+    "prestashop/ps_linklist": "^3",
+    "prestashop/ps_mainmenu": "^2",
+    "prestashop/ps_searchbar": "^2",
+    "prestashop/ps_sharebuttons": "^2",
+    "prestashop/ps_shoppingcart": "^2",
+    "prestashop/ps_socialfollow": "^2",
+    "prestashop/ps_themecusto": "^1",
+    "prestashop/ps_wirepayment": "^2",
+    "prestashop/sekeywords": "^2",
+    "prestashop/statsbestcategories": "^2",
+    "prestashop/statsbestcustomers": "^2",
+    "prestashop/statsbestmanufacturers": "^2",
+    "prestashop/statsbestproducts": "^2",
+    "prestashop/statsbestsuppliers": "^2",
+    "prestashop/statsbestvouchers": "^2",
+    "prestashop/statscarrier": "^2",
+    "prestashop/statscatalog": "^2",
+    "prestashop/statscheckup": "^2",
+    "prestashop/statsdata": "^2",
+    "prestashop/statsequipment": "^2",
+    "prestashop/statsforecast": "^2",
+    "prestashop/statslive": "^2",
+    "prestashop/statsnewsletter": "^2",
+    "prestashop/statsorigin": "^2",
+    "prestashop/statspersonalinfos": "^2",
+    "prestashop/statsproduct": "^2",
+    "prestashop/statsregistrations": "^2",
+    "prestashop/statssales": "^2",
+    "prestashop/statssearch": "^2",
+    "prestashop/statsstock": "^2",
+    "prestashop/statsvisits": "^2",
+    "prestashop/translationtools-bundle": "^4.0",
+    "prestashop/welcome": "^6",
+    "sensio/distribution-bundle": "^5.0",
+    "sensio/framework-extra-bundle": "^5.1",
+    "shudrum/array-finder": "^1.1.0",
+    "smarty/smarty": "^3.1.31",
+    "soundasleep/html2text": "^0.5.0",
+    "swiftmailer/swiftmailer": "~6.2",
+    "symfony/monolog-bundle": "^3.1.0",
+    "symfony/polyfill-apcu": "^1.0",
+    "symfony/polyfill-php73": "^1.10",
+    "symfony/swiftmailer-bundle": "^3.1",
+    "symfony/symfony": ">=3.4.37",
+    "tecnickcom/tcpdf": "^6.2.12",
+    "tijsverkoyen/css-to-inline-styles": "^2.2",
+    "twig/twig": "^1.38"
+  },
+  "repositories": [
+    {
+      "type": "vcs",
+      "url": "https://github.com/PrestaShop/php-cssjanus",
+      "canonical": false
+    },
+    {
+      "type": "vcs",
+      "url": "https://github.com/PrestaShop/CsaGuzzleBundle",
+      "canonical": false
+    }
+  ],
+  "require-dev": {
+    "behat/behat": "^3.5",
+    "friendsofphp/php-cs-fixer": "^2.16.1",
+    "johnkary/phpunit-speedtrap": "^3",
+    "mikey179/vfsstream": "^1.6",
+    "phake/phake": "@stable",
+    "phpstan/phpstan": "^0.12.48",
+    "phpunit/phpunit": "~7.5.18",
+    "symfony/phpunit-bridge": "^3.4"
+  },
+  "autoload-dev": {
+    "psr-4": {
+      "LegacyTests\\": "tests-legacy/",
+      "Tests\\": "tests/"
+    },
+    "files": [
+      "vendor/symfony/symfony/src/Symfony/Component/VarDumper/Resources/functions/dump.php"
+    ]
+  },
+  "autoload": {
+    "psr-4": {
+      "PrestaShop\\PrestaShop\\": "src/",
+      "PrestaShopBundle\\": "src/PrestaShopBundle/"
+    },
+    "classmap": [
+      "app/AppKernel.php",
+      "app/AppCache.php"
+    ]
+  },
+  "scripts": {
+    "post-install-cmd": [
+      "Sensio\\Bundle\\DistributionBundle\\Composer\\ScriptHandler::buildBootstrap",
+      "Sensio\\Bundle\\DistributionBundle\\Composer\\ScriptHandler::prepareDeploymentTarget"
+    ],
+    "post-update-cmd": [
+      "PrestaShopBundle\\Install\\Upgrade::migrateSettingsFile",
+      "Sensio\\Bundle\\DistributionBundle\\Composer\\ScriptHandler::buildBootstrap",
+      "Sensio\\Bundle\\DistributionBundle\\Composer\\ScriptHandler::clearCache",
+      "Sensio\\Bundle\\DistributionBundle\\Composer\\ScriptHandler::prepareDeploymentTarget"
+    ],
+    "create-test-db": [
+      "@php ./tests-legacy/create-test-db.php"
+    ],
+    "test-all": [
+      "@composer phpunit-admin",
+      "@composer phpunit-legacy",
+      "@composer unit-tests",
+      "@composer phpunit-sf",
+      "@composer integration-tests",
+      "@composer phpunit-controllers",
+      "@composer integration-behaviour-tests"
+    ],
+    "phpunit-legacy": [
+      "@composer create-test-db",
+      "@php -d date.timezone=UTC ./vendor/bin/phpunit -c tests-legacy/phpunit.xml"
+    ],
+    "phpunit-endpoints": [
+      "@php -d date.timezone=UTC ./vendor/bin/phpunit -c tests-legacy/phpunit-endpoints.xml"
+    ],
+    "unit-tests": [
+      "@php -d date.timezone=UTC ./vendor/bin/phpunit -c tests/Unit/phpunit.xml"
+    ],
+    "integration-tests": [
+      "@composer create-test-db",
+      "@php -d date.timezone=UTC ./vendor/bin/phpunit -c tests/Integration/phpunit.xml"
+    ],
+    "phpunit-admin": [
+      "@composer create-test-db",
+      "@php -d date.timezone=UTC ./vendor/bin/phpunit -c tests-legacy/phpunit-admin.xml"
+    ],
+    "phpunit-sf": [
+      "@composer create-test-db",
+      "@php -d date.timezone=UTC ./vendor/bin/phpunit -c tests-legacy/sf-tests.xml"
+    ],
+    "phpunit-controllers": [
+      "@composer create-test-db",
+      "@php -d date.timezone=UTC ./vendor/bin/phpunit -c tests-legacy/old-controllers.xml"
+    ],
+    "integration-behaviour-tests": [
+      "@php -d date.timezone=UTC ./vendor/bin/behat -c tests/Integration/Behaviour/behat.yml  --format progress --no-snippets --strict"
+    ],
+    "create-release": "@php tools/build/CreateRelease.php",
+    "git-hook-install": "@php .github/contrib/install.php",
+    "git-hook-uninstall": "@php .github/contrib/uninstall.php"
+  },
+  "scripts-descriptions": {
+    "test-all": "Launch all PHPUnit test suites",
+    "create-test-db": "Create a Database for testing purposes",
+    "create-release": "Create a release of PrestaShop, run the command with -h/--help argument for more information."
+  },
+  "config": {
+    "platform": {
+      "php": "7.1.3"
+    },
+    "sort-packages": true
+  },
+  "extra": {
+    "symfony-app-dir": "app",
+    "symfony-bin-dir": "bin",
+    "symfony-var-dir": "var",
+    "symfony-web-dir": ".",
+    "symfony-tests-dir": "tests",
+    "symfony-assets-install": "relative",
+    "incenteev-parameters": {
+      "file": "app/config/parameters.yml"
+    },
+    "symfony": {
+      "require": "~3.4"
+    }
+  },
+  "authors": [
+    {
+      "name": "PrestaShop SA",
+      "email": "contact@prestashop.com"
+    },
+    {
+      "name": "PrestaShop Community",
+      "homepage": "http://contributors.prestashop.com/"
+    }
+  ],
+  "license": "OSL-3.0",
+  "minimum-stability": "dev",
+  "prefer-stable": true
 }