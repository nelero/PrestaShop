--- conflicted
+++ resolved
@@ -143,11 +143,6 @@
         define('_RIJNDAEL_KEY_', $config['parameters']['_rijndael_key']);
         define('_RIJNDAEL_IV_', $config['parameters']['_rijndael_iv']);
     }
-<<<<<<< HEAD
-} else if (file_exists(_PS_ROOT_DIR_.'/config/settings.inc.php')) {
+} elseif (file_exists(_PS_ROOT_DIR_.'/config/settings.inc.php')) {
     require_once _PS_ROOT_DIR_.'/config/settings.inc.php';
-=======
-} elseif (file_exists(_PS_ROOT_DIR_.'/config/settings.inc.php')) {
-    require_once(_PS_ROOT_DIR_.'/config/settings.inc.php');
->>>>>>> 0e1fe6c8
 }