<?php
/**
 * Copyright since 2007 PrestaShop SA and Contributors
 * PrestaShop is an International Registered Trademark & Property of PrestaShop SA
 *
 * NOTICE OF LICENSE
 *
 * This source file is subject to the Open Software License (OSL 3.0)
 * that is bundled with this package in the file LICENSE.md.
 * It is also available through the world-wide-web at this URL:
 * https://opensource.org/licenses/OSL-3.0
 * If you did not receive a copy of the license and are unable to
 * obtain it through the world-wide-web, please send an email
 * to license@prestashop.com so we can send you a copy immediately.
 *
 * DISCLAIMER
 *
 * Do not edit or add to this file if you wish to upgrade PrestaShop to newer
 * versions in the future. If you wish to customize PrestaShop for your
 * needs please refer to https://devdocs.prestashop.com/ for more information.
 *
 * @author    PrestaShop SA and Contributors <contact@prestashop.com>
 * @copyright Since 2007 PrestaShop SA and Contributors
 * @license   https://opensource.org/licenses/OSL-3.0 Open Software License (OSL 3.0)
 */

use PrestaShop\PrestaShop\Core\Session\SessionHandler;

/* Custom defines made by users */
if (is_file(__DIR__ . '/defines_custom.inc.php')) {
    include_once __DIR__ . '/defines_custom.inc.php';
}

require_once __DIR__ . '/defines.inc.php';

require_once _PS_CONFIG_DIR_ . 'autoload.php';

$start_time = microtime(true);

/* SSL configuration */
define('_PS_SSL_PORT_', 443);

/* Improve PHP configuration to prevent issues */
ini_set('default_charset', 'utf-8');

/* in dev mode - check if composer was executed */
if (is_dir(_PS_ROOT_DIR_ . DIRECTORY_SEPARATOR . 'admin-dev') && (!is_dir(_PS_ROOT_DIR_ . DIRECTORY_SEPARATOR . 'vendor') ||
        !file_exists(_PS_ROOT_DIR_ . DIRECTORY_SEPARATOR . 'vendor' . DIRECTORY_SEPARATOR . 'autoload.php'))) {
    die('Error : please install <a href="https://getcomposer.org/">composer</a>. Then run "php composer.phar install"');
}

/* No settings file? goto installer... */
if (!file_exists(_PS_ROOT_DIR_ . '/app/config/parameters.yml') && !file_exists(_PS_ROOT_DIR_ . '/app/config/parameters.php')) {
    Tools::redirectToInstall();
}

require_once __DIR__ . DIRECTORY_SEPARATOR . 'bootstrap.php';

if (defined('_PS_CREATION_DATE_')) {
    $creationDate = _PS_CREATION_DATE_;
    if (empty($creationDate)) {
        Tools::redirectToInstall();
    }
} else {
    Tools::redirectToInstall();
}

/* Custom config made by users */
if (is_file(_PS_CUSTOM_CONFIG_FILE_)) {
    include_once _PS_CUSTOM_CONFIG_FILE_;
}

if (_PS_DEBUG_PROFILING_) {
    include_once _PS_TOOL_DIR_ . 'profiling/Profiler.php';
    include_once _PS_TOOL_DIR_ . 'profiling/Controller.php';
    include_once _PS_TOOL_DIR_ . 'profiling/ObjectModel.php';
    include_once _PS_TOOL_DIR_ . 'profiling/Db.php';
    include_once _PS_TOOL_DIR_ . 'profiling/Hook.php';
    include_once _PS_TOOL_DIR_ . 'profiling/Module.php';
    include_once _PS_TOOL_DIR_ . 'profiling/Tools.php';
}

if (Tools::convertBytes(ini_get('upload_max_filesize')) < Tools::convertBytes('100M')) {
    ini_set('upload_max_filesize', '100M');
}

if (Tools::isPHPCLI() && isset($argc, $argv)) {
    Tools::argvToGET($argc, $argv);
}

/* Redefine REQUEST_URI if empty (on some webservers...) */
if (!isset($_SERVER['REQUEST_URI']) || empty($_SERVER['REQUEST_URI'])) {
    if (!isset($_SERVER['SCRIPT_NAME']) && isset($_SERVER['SCRIPT_FILENAME'])) {
        $_SERVER['SCRIPT_NAME'] = $_SERVER['SCRIPT_FILENAME'];
    }
    if (isset($_SERVER['SCRIPT_NAME'])) {
        if (basename($_SERVER['SCRIPT_NAME']) == 'index.php' && empty($_SERVER['QUERY_STRING'])) {
            $_SERVER['REQUEST_URI'] = dirname($_SERVER['SCRIPT_NAME']) . '/';
        } else {
            $_SERVER['REQUEST_URI'] = $_SERVER['SCRIPT_NAME'];
            if (isset($_SERVER['QUERY_STRING']) && !empty($_SERVER['QUERY_STRING'])) {
                $_SERVER['REQUEST_URI'] .= '?' . $_SERVER['QUERY_STRING'];
            }
        }
    }
}

/* Trying to redefine HTTP_HOST if empty (on some webservers...) */
if (!isset($_SERVER['HTTP_HOST']) || empty($_SERVER['HTTP_HOST'])) {
    $_SERVER['HTTP_HOST'] = @getenv('HTTP_HOST');
}

$context = Context::getContext();

/* Initialize the current Shop */
try {
    $context->shop = Shop::initialize();
} catch (PrestaShopException $e) {
    $e->displayMessage();
}
define('_THEME_NAME_', $context->shop->theme->getName());
define('_PARENT_THEME_NAME_', $context->shop->theme->get('parent') ?: '');

define('__PS_BASE_URI__', $context->shop->getBaseURI());

/* Include all defines related to base uri and theme name */
require_once __DIR__ . '/defines_uri.inc.php';

global $_MODULES;
$_MODULES = array();

/**
 * @deprecated since 1.7.7
 */
define('_PS_PRICE_DISPLAY_PRECISION_', 2);

/**
 * @deprecated since 1.7.7
 */
define('_PS_PRICE_COMPUTE_PRECISION_', 2);

/* Load all languages */
Language::loadLanguages();

/* Loading default country */
$default_country = new Country((int) Configuration::get('PS_COUNTRY_DEFAULT'), (int) Configuration::get('PS_LANG_DEFAULT'));
$context->country = $default_country;

/* It is not safe to rely on the system's timezone settings, and this would generate a PHP Strict Standards notice. */
@date_default_timezone_set(Configuration::get('PS_TIMEZONE'));

/* Set locales */
$locale = strtolower(Configuration::get('PS_LOCALE_LANGUAGE')) . '_' . strtoupper(Configuration::get('PS_LOCALE_COUNTRY'));
/* Please do not use LC_ALL here http://www.php.net/manual/fr/function.setlocale.php#25041 */
setlocale(LC_COLLATE, $locale . '.UTF-8', $locale . '.utf8');
setlocale(LC_CTYPE, $locale . '.UTF-8', $locale . '.utf8');
setlocale(LC_TIME, $locale . '.UTF-8', $locale . '.utf8');
setlocale(LC_NUMERIC, 'en_US.UTF-8', 'en_US.utf8');

/* Instantiate cookie */
$cookie_lifetime = defined('_PS_ADMIN_DIR_') ? (int) Configuration::get('PS_COOKIE_LIFETIME_BO') : (int) Configuration::get('PS_COOKIE_LIFETIME_FO');
if ($cookie_lifetime > 0) {
    $cookie_lifetime = time() + (max($cookie_lifetime, 1) * 3600);
}

$force_ssl = Configuration::get('PS_SSL_ENABLED') && Configuration::get('PS_SSL_ENABLED_EVERYWHERE');
if (defined('_PS_ADMIN_DIR_')) {
    $cookie = new Cookie('psAdmin', '', $cookie_lifetime, null, false, $force_ssl);
} else {
    $domains = null;
    if ($context->shop->getGroup()->share_order) {
        $cookie = new Cookie('ps-sg' . $context->shop->getGroup()->id, '', $cookie_lifetime, $context->shop->getUrlsSharedCart(), false, $force_ssl);
    } else {
        if ($context->shop->domain != $context->shop->domain_ssl) {
            $domains = array($context->shop->domain_ssl, $context->shop->domain);
        }

        $cookie = new Cookie('ps-s' . $context->shop->id, '', $cookie_lifetime, $domains, false, $force_ssl);
    }
}

if (PHP_SAPI !== 'cli') {
    $sessionHandler = new SessionHandler(
        $cookie_lifetime,
        $force_ssl,
        Configuration::get('PS_COOKIE_SAMESITE'),
        Context::getContext()->shop->physical_uri
    );
    $sessionHandler->init();

    $context->session = $sessionHandler->getSession();
}

$context->cookie = $cookie;

/* Create employee if in BO, customer else */
if (defined('_PS_ADMIN_DIR_')) {
    $employee = new Employee((int) $cookie->id_employee);
    $context->employee = $employee;

    /* Auth on shops are recached after employee assignation */
    if ($employee->id_profile != _PS_ADMIN_PROFILE_) {
        Shop::cacheShops(true);
    }

    $cookie->id_lang = (int) $employee->id_lang;
}

/* if the language stored in the cookie is not available language, use default language */
if (isset($cookie->id_lang) && $cookie->id_lang) {
    $language = new Language((int) $cookie->id_lang);
}

$isNotValidLanguage = !isset($language) || !Validate::isLoadedObject($language);
// `true` if language is defined from multishop or backoffice (`$employee` variable defined) session
$isLanguageDefinedFromSession = (isset($language) && $language->isAssociatedToShop()) || defined('_PS_ADMIN_DIR_');

$useDefaultLanguage = $isNotValidLanguage || !$isLanguageDefinedFromSession;
if ($useDefaultLanguage) {
<<<<<<< HEAD
=======

>>>>>>> 2bdd6af6
    // Default value for most cases
    $language = new Language(Configuration::get('PS_LANG_DEFAULT'));

    // if `PS_LANG_DEFAULT` not a valid language for current shop then 
    // use first valid language of the shop as default language.
    if($language->isMultishop() && !$language->isAssociatedToShop()) {
        $shopLanguages = $language->getLanguages(true, Context::getContext()->shop->id, false);
        
        if(isset($shopLanguages[0]['id_lang'])) {
            $shopDefaultLanguage = new Language($shopLanguages[0]['id_lang']);

            if(Validate::isLoadedObject($language)) {
                $language = $shopDefaultLanguage;
            }
        }
    }
<<<<<<< HEAD
}
if (!isset($language)) {
    // Default value for most cases
    $language = new Language((int) Configuration::get('PS_LANG_DEFAULT'));
=======
>>>>>>> 2bdd6af6
}

$context->language = $language;

/* Get smarty */
require_once __DIR__ . '/smarty.config.inc.php';
/* @phpstan-ignore-next-line */
$context->smarty = $smarty;

if (!defined('_PS_ADMIN_DIR_')) {
    if (isset($cookie->id_customer) && (int) $cookie->id_customer) {
        $customer = new Customer((int) $cookie->id_customer);
        if (!Validate::isLoadedObject($customer)) {
            $context->cookie->logout();
        } else {
            $customer->logged = true;
            if ($customer->id_lang != $context->language->id) {
                $customer->id_lang = $context->language->id;
                $customer->update();
            }
        }
    }

    if (!isset($customer) || !Validate::isLoadedObject($customer)) {
        $customer = new Customer();

        /* Change the default group */
        if (Group::isFeatureActive()) {
            $customer->id_default_group = (int) Configuration::get('PS_UNIDENTIFIED_GROUP');
        }
    }
    $customer->id_guest = $cookie->id_guest;
    $context->customer = $customer;
}

/* Link should also be initialized in the context here for retrocompatibility */
$https_link = (Tools::usingSecureMode() && Configuration::get('PS_SSL_ENABLED')) ? 'https://' : 'http://';
$context->link = new Link($https_link, $https_link);

/*
 * @deprecated
 * USE : Configuration::get() method in order to getting the id of order status
 */

define('_PS_OS_CHEQUE_', Configuration::get('PS_OS_CHEQUE'));
define('_PS_OS_PAYMENT_', Configuration::get('PS_OS_PAYMENT'));
define('_PS_OS_PREPARATION_', Configuration::get('PS_OS_PREPARATION'));
define('_PS_OS_SHIPPING_', Configuration::get('PS_OS_SHIPPING'));
define('_PS_OS_DELIVERED_', Configuration::get('PS_OS_DELIVERED'));
define('_PS_OS_CANCELED_', Configuration::get('PS_OS_CANCELED'));
define('_PS_OS_REFUND_', Configuration::get('PS_OS_REFUND'));
define('_PS_OS_ERROR_', Configuration::get('PS_OS_ERROR'));
define('_PS_OS_OUTOFSTOCK_', Configuration::get('PS_OS_OUTOFSTOCK'));
define('_PS_OS_OUTOFSTOCK_PAID_', Configuration::get('PS_OS_OUTOFSTOCK_PAID'));
define('_PS_OS_OUTOFSTOCK_UNPAID_', Configuration::get('PS_OS_OUTOFSTOCK_UNPAID'));
define('_PS_OS_BANKWIRE_', Configuration::get('PS_OS_BANKWIRE'));
define('_PS_OS_PAYPAL_', Configuration::get('PS_OS_PAYPAL'));
define('_PS_OS_WS_PAYMENT_', Configuration::get('PS_OS_WS_PAYMENT'));
define('_PS_OS_COD_VALIDATION_', Configuration::get('PS_OS_COD_VALIDATION'));

if (!defined('_MEDIA_SERVER_1_')) {
    define('_MEDIA_SERVER_1_', Configuration::get('PS_MEDIA_SERVER_1'));
}
if (!defined('_MEDIA_SERVER_2_')) {
    define('_MEDIA_SERVER_2_', Configuration::get('PS_MEDIA_SERVER_2'));
}
if (!defined('_MEDIA_SERVER_3_')) {
    define('_MEDIA_SERVER_3_', Configuration::get('PS_MEDIA_SERVER_3'));
}<|MERGE_RESOLUTION|>--- conflicted
+++ resolved
@@ -217,18 +217,14 @@
 
 $useDefaultLanguage = $isNotValidLanguage || !$isLanguageDefinedFromSession;
 if ($useDefaultLanguage) {
-<<<<<<< HEAD
-=======
-
->>>>>>> 2bdd6af6
     // Default value for most cases
     $language = new Language(Configuration::get('PS_LANG_DEFAULT'));
 
-    // if `PS_LANG_DEFAULT` not a valid language for current shop then 
+    // if `PS_LANG_DEFAULT` not a valid language for current shop then
     // use first valid language of the shop as default language.
     if($language->isMultishop() && !$language->isAssociatedToShop()) {
         $shopLanguages = $language->getLanguages(true, Context::getContext()->shop->id, false);
-        
+
         if(isset($shopLanguages[0]['id_lang'])) {
             $shopDefaultLanguage = new Language($shopLanguages[0]['id_lang']);
 
@@ -237,13 +233,10 @@
             }
         }
     }
-<<<<<<< HEAD
 }
 if (!isset($language)) {
     // Default value for most cases
     $language = new Language((int) Configuration::get('PS_LANG_DEFAULT'));
-=======
->>>>>>> 2bdd6af6
 }
 
 $context->language = $language;
