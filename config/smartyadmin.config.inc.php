--- conflicted
+++ resolved
@@ -75,13 +75,8 @@
         $sprintf['legacy'] = $htmlEntities ? 'htmlspecialchars': 'addslashes';
     }
 
-<<<<<<< HEAD
-    if ($isInPDF) {
-        return Translate::postProcessTranslation(
-=======
     if ($isInPDF && empty($params['d'])) {
         return Translate::smartyPostProcessTranslation(
->>>>>>> 454f61d4
             Translate::getPdfTranslation(
                 $params['s'],
                 $sprintf
@@ -91,13 +86,8 @@
     }
 
     // If the template is part of a module
-<<<<<<< HEAD
-    if ($isInModule) {
-        return Translate::postProcessTranslation(
-=======
     if ($isInModule && empty($params['d'])) {
         return Translate::smartyPostProcessTranslation(
->>>>>>> 454f61d4
             Translate::getModuleTranslation(
                 $params['mod'],
                 $params['s'],
