<?php
/**
 * Copyright since 2007 PrestaShop SA and Contributors
 * PrestaShop is an International Registered Trademark & Property of PrestaShop SA
 *
 * NOTICE OF LICENSE
 *
 * This source file is subject to the Open Software License (OSL 3.0)
 * that is bundled with this package in the file LICENSE.md.
 * It is also available through the world-wide-web at this URL:
 * https://opensource.org/licenses/OSL-3.0
 * If you did not receive a copy of the license and are unable to
 * obtain it through the world-wide-web, please send an email
 * to license@prestashop.com so we can send you a copy immediately.
 *
 * DISCLAIMER
 *
 * Do not edit or add to this file if you wish to upgrade PrestaShop to newer
 * versions in the future. If you wish to customize PrestaShop for your
 * needs please refer to https://devdocs.prestashop.com/ for more information.
 *
 * @author    PrestaShop SA and Contributors <contact@prestashop.com>
 * @copyright Since 2007 PrestaShop SA and Contributors
 * @license   https://opensource.org/licenses/OSL-3.0 Open Software License (OSL 3.0)
 */
global $smarty;
$smarty->debugging = false;
$smarty->debugging_ctrl = 'NONE';

// Let user choose to force compilation
$smarty->force_compile = (Configuration::get('PS_SMARTY_FORCE_COMPILE') == _PS_SMARTY_FORCE_COMPILE_) ? true : false;
// But force compile_check since the performance impact is small and it is better for debugging
$smarty->compile_check = true;

smartyRegisterFunction($smarty, 'function', 'toolsConvertPrice', 'toolsConvertPrice');
smartyRegisterFunction($smarty, 'function', 'convertPrice', array('Product', 'convertPrice'));
smartyRegisterFunction($smarty, 'function', 'convertPriceWithCurrency', array('Product', 'convertPriceWithCurrency'));
smartyRegisterFunction($smarty, 'function', 'displayWtPrice', array('Product', 'displayWtPrice'));
smartyRegisterFunction($smarty, 'function', 'displayWtPriceWithCurrency', array('Product', 'displayWtPriceWithCurrency'));
smartyRegisterFunction($smarty, 'function', 'displayPrice', array('Tools', 'displayPriceSmarty'));
smartyRegisterFunction($smarty, 'modifier', 'convertAndFormatPrice', array('Product', 'convertAndFormatPrice')); // used twice
smartyRegisterFunction($smarty, 'function', 'getAdminToken', array('Tools', 'getAdminTokenLiteSmarty'));
smartyRegisterFunction($smarty, 'function', 'displayAddressDetail', array('AddressFormat', 'generateAddressSmarty'));
smartyRegisterFunction($smarty, 'function', 'getWidthSize', array('Image', 'getWidth'));
smartyRegisterFunction($smarty, 'function', 'getHeightSize', array('Image', 'getHeight'));
smartyRegisterFunction($smarty, 'function', 'addJsDef', array('Media', 'addJsDef'));
smartyRegisterFunction($smarty, 'block', 'addJsDefL', array('Media', 'addJsDefL'));
smartyRegisterFunction($smarty, 'modifier', 'secureReferrer', array('Tools', 'secureReferrer'));

$module_resources['modules'] = _PS_MODULE_DIR_;
$smarty->registerResource('module', new SmartyResourceModule($module_resources, $isAdmin = true));

function toolsConvertPrice($params, &$smarty)
{
    return Tools::convertPrice($params['price'], Context::getContext()->currency);
}

function smartyTranslate($params, $smarty)
{
    $translator = Context::getContext()->getTranslator();

    $htmlEntities = !isset($params['html']) && !isset($params['js']);
    $addSlashes = (isset($params['slashes']) || isset($params['js']));
    $isInPDF = isset($params['pdf']);
    $isInModule = !empty($params['mod']);
    $sprintf = array();

    if (isset($params['sprintf']) && !is_array($params['sprintf'])) {
        $sprintf = array($params['sprintf']);
    } elseif (isset($params['sprintf'])) {
        $sprintf = $params['sprintf'];
    }

    if (($htmlEntities || $addSlashes)) {
        $sprintf['legacy'] = $htmlEntities ? 'htmlspecialchars': 'addslashes';
    }

    if ($isInPDF) {
        return Translate::smartyPostProcessTranslation(
            Translate::getPdfTranslation(
                $params['s'],
                $sprintf
            ),
            $params
        );
    }

    // If the template is part of a module
    if ($isInModule) {
        return Translate::smartyPostProcessTranslation(
            Translate::getModuleTranslation(
                $params['mod'],
                $params['s'],
                basename($smarty->source->name, '.tpl'),
                $sprintf,
                isset($params['js'])
            ),
            $params
        );
    }

    if (!empty($params['d'])) {
        if (isset($params['tags'])) {
            $backTrace = debug_backtrace();

            $errorMessage = sprintf(
                'Unable to translate "%s" in %s. tags() is not supported anymore, please use sprintf().',
                $params['s'],
                $backTrace[0]['args'][1]->template_resource
            );

            if (_PS_MODE_DEV_) {
                throw new Exception($errorMessage);
            } else {
                PrestaShopLogger::addLog($errorMessage);
            }
        }

        if (!is_array($sprintf)) {
            $backTrace = debug_backtrace();

            $errorMessage = sprintf(
                'Unable to translate "%s" in %s. sprintf() parameter should be an array.',
                $params['s'],
                $backTrace[0]['args'][1]->template_resource
            );

            if (_PS_MODE_DEV_) {
                throw new Exception($errorMessage);
            } else {
                PrestaShopLogger::addLog($errorMessage);

                return $params['s'];
            }
        }

        $translatedValue = $translator->trans($params['s'], $sprintf, $params['d']);
    } else {
        $translatedValue = $translator->trans($params['s'], $sprintf, null);
    }

<<<<<<< HEAD
    if ($isInPDF) {
        return Translate::postProcessTranslation(
            Translate::getPdfTranslation(
                $params['s'],
                $sprintf
            ),
            $params
        );
    }

    // If the template is part of a module
    if ($isInModule) {
        return Translate::postProcessTranslation(
            Translate::getModuleTranslation(
                $params['mod'],
                $params['s'],
                basename($smarty->source->name, '.tpl'),
                $sprintf,
                isset($params['js'])
            ),
            $params
        );
    }

    $translatedValue = $translator->trans($params['s'], $sprintf, null);

=======
>>>>>>> e94d2591
    if ($htmlEntities) {
        $translatedValue = htmlspecialchars($translatedValue, ENT_COMPAT, 'UTF-8');
    }

    if ($addSlashes) {
        $translatedValue = addslashes($translatedValue);
    }

    return $translatedValue;
}<|MERGE_RESOLUTION|>--- conflicted
+++ resolved
@@ -76,7 +76,7 @@
     }
 
     if ($isInPDF) {
-        return Translate::smartyPostProcessTranslation(
+        return Translate::postProcessTranslation(
             Translate::getPdfTranslation(
                 $params['s'],
                 $sprintf
@@ -87,7 +87,7 @@
 
     // If the template is part of a module
     if ($isInModule) {
-        return Translate::smartyPostProcessTranslation(
+        return Translate::postProcessTranslation(
             Translate::getModuleTranslation(
                 $params['mod'],
                 $params['s'],
@@ -139,35 +139,6 @@
         $translatedValue = $translator->trans($params['s'], $sprintf, null);
     }
 
-<<<<<<< HEAD
-    if ($isInPDF) {
-        return Translate::postProcessTranslation(
-            Translate::getPdfTranslation(
-                $params['s'],
-                $sprintf
-            ),
-            $params
-        );
-    }
-
-    // If the template is part of a module
-    if ($isInModule) {
-        return Translate::postProcessTranslation(
-            Translate::getModuleTranslation(
-                $params['mod'],
-                $params['s'],
-                basename($smarty->source->name, '.tpl'),
-                $sprintf,
-                isset($params['js'])
-            ),
-            $params
-        );
-    }
-
-    $translatedValue = $translator->trans($params['s'], $sprintf, null);
-
-=======
->>>>>>> e94d2591
     if ($htmlEntities) {
         $translatedValue = htmlspecialchars($translatedValue, ENT_COMPAT, 'UTF-8');
     }
