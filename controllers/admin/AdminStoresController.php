--- conflicted
+++ resolved
@@ -418,20 +418,6 @@
     {
         $ret = parent::postImage($id);
 
-<<<<<<< HEAD
-        if (($id_store = (int) Tools::getValue('id_store')) && count($_FILES) && file_exists(_PS_STORE_IMG_DIR_ . $id_store . '.jpg')) {
-            $images_types = ImageType::getImagesTypes('stores');
-            foreach ($images_types as $image_type) {
-                ImageManager::resize(
-                    _PS_STORE_IMG_DIR_ . $id_store . '.jpg',
-                    _PS_STORE_IMG_DIR_ . $id_store . '-' . stripslashes($image_type['name']) . '.jpg',
-                    (int) $image_type['width'],
-                    (int) $image_type['height']
-                );
-=======
-        // Should we generate high DPI images?
-        $generate_hight_dpi_images = (bool) Configuration::get('PS_HIGHT_DPI');
-
         /*
         * Let's resolve which formats we will use for image generation.
         * In new image system, it's multiple formats. In case of legacy, it's only .jpg.
@@ -460,19 +446,7 @@
                         $imageFormat,
                         $forceFormat
                     );
-
-                    if ($generate_hight_dpi_images) {
-                        ImageManager::resize(
-                            _PS_STORE_IMG_DIR_ . $id_store . '.jpg',
-                            _PS_STORE_IMG_DIR_ . $id_store . '-' . stripslashes($image_type['name']) . '2x.' . $imageFormat,
-                            (int) $image_type['width'] * 2,
-                            (int) $image_type['height'] * 2,
-                            $imageFormat,
-                            $forceFormat
-                        );
-                    }
                 }
->>>>>>> 3a4f070f
             }
         }
 
