--- conflicted
+++ resolved
@@ -83,13 +83,8 @@
         parent::init();
 
         $this->canGenerateAvif = $this->get('PrestaShop\PrestaShop\Core\Image\AvifExtensionChecker')->isAvailable();
-<<<<<<< HEAD
         $this->isMultipleImageFormatFeatureEnabled = $this->get(FeatureFlagStateCheckerInterface::class)->isEnabled(FeatureFlagSettings::FEATURE_FLAG_MULTIPLE_IMAGE_FORMAT);
-        $this->imageFormatConfiguration = $this->get('PrestaShop\PrestaShop\Core\Image\ImageFormatConfiguration');
-=======
-        $this->isMultipleImageFormatFeatureEnabled = $this->get(FeatureFlagRepository::class)->isEnabled(FeatureFlagSettings::FEATURE_FLAG_MULTIPLE_IMAGE_FORMAT);
         $this->imageFormatConfiguration = $this->get(ImageFormatConfiguration::class);
->>>>>>> 53a2ba77
 
         $formFields = [];
 
