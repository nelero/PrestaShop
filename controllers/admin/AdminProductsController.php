<?php
/*
* 2007-2013 PrestaShop
*
* NOTICE OF LICENSE
*
* This source file is subject to the Open Software License (OSL 3.0)
* that is bundled with this package in the file LICENSE.txt.
* It is also available through the world-wide-web at this URL:
* http://opensource.org/licenses/osl-3.0.php
* If you did not receive a copy of the license and are unable to
* obtain it through the world-wide-web, please send an email
* to license@prestashop.com so we can send you a copy immediately.
*
* DISCLAIMER
*
* Do not edit or add to this file if you wish to upgrade PrestaShop to newer
* versions in the future. If you wish to customize PrestaShop for your
* needs please refer to http://www.prestashop.com for more information.
*
*  @author PrestaShop SA <contact@prestashop.com>
*  @copyright  2007-2013 PrestaShop SA
*  @license    http://opensource.org/licenses/osl-3.0.php  Open Software License (OSL 3.0)
*  International Registered Trademark & Property of PrestaShop SA
*/

class AdminProductsControllerCore extends AdminController
{
	/** @var integer Max image size for upload
	 * As of 1.5 it is recommended to not set a limit to max image size
	 */
	protected $max_file_size = null;
	protected $max_image_size = null;

	protected $_category;
	/**
	 * @var string name of the tab to display
	 */
	protected $tab_display;
	protected $tab_display_module;

	/**
	 * The order in the array decides the order in the list of tab. If an element's value is a number, it will be preloaded.
	 * The tabs are preloaded from the smallest to the highest number.
	 * @var array Product tabs.
	 */
	protected $available_tabs = array();

	protected $default_tab = 'Informations';

	protected $available_tabs_lang = array();

	protected $position_identifier = 'id_product';

	protected $submitted_tabs;
	
	protected $id_current_category;

	public function __construct()
	{
		$this->bootstrap = true;
		$this->table = 'product';
		$this->className = 'Product';
		$this->lang = true;
		$this->explicitSelect = true;
		$this->bulk_actions = array('delete' => array('text' => $this->l('Delete selected'), 'confirm' => $this->l('Delete selected items?')));

		if (!Tools::getValue('id_product'))
			$this->multishop_context_group = false;

		parent::__construct();

		$this->imageType = 'jpg';
		$this->_defaultOrderBy = 'position';
		$this->max_file_size = (int)(Configuration::get('PS_LIMIT_UPLOAD_FILE_VALUE') * 1000000);
		$this->max_image_size = (int)Configuration::get('PS_PRODUCT_PICTURE_MAX_SIZE');
		$this->allow_export = true;

		// @since 1.5 : translations for tabs
		$this->available_tabs_lang = array(
			'Informations' => $this->l('Information'),
			'Pack' => $this->l('Pack'),
			'VirtualProduct' => $this->l('Virtual Product'),
			'Prices' => $this->l('Prices'),
			'Seo' => $this->l('SEO'),
			'Images' => $this->l('Images'),
			'Associations' => $this->l('Associations'),
			'Shipping' => $this->l('Shipping'),
			'Combinations' => $this->l('Combinations'),
			'Features' => $this->l('Features'),
			'Customization' => $this->l('Customization'),
			'Attachments' => $this->l('Attachments'),
			'Quantities' => $this->l('Quantities'),
			'Suppliers' => $this->l('Suppliers'),
			'Warehouses' => $this->l('Warehouses'),
		);

		$this->available_tabs = array('Quantities' => 6, 'Warehouses' => 14);
		if ($this->context->shop->getContext() != Shop::CONTEXT_GROUP)
			$this->available_tabs = array_merge($this->available_tabs, array(
				'Informations' => 0,
				'Pack' => 7,
				'VirtualProduct' => 8,
				'Prices' => 1,
				'Seo' => 2,
				'Associations' => 3,
				'Images' => 9,
				'Shipping' => 4,
				'Combinations' => 5,
				'Features' => 10,
				'Customization' => 11,
				'Attachments' => 12,
				'Suppliers' => 13,
			));

		// Sort the tabs that need to be preloaded by their priority number
		asort($this->available_tabs, SORT_NUMERIC);

		/* Adding tab if modules are hooked */
		$modules_list = Hook::getHookModuleExecList('displayAdminProductsExtra');
		if (is_array($modules_list) && count($modules_list) > 0)
			foreach ($modules_list as $m)
			{
				$this->available_tabs['Module'.ucfirst($m['module'])] = 23;
				$this->available_tabs_lang['Module'.ucfirst($m['module'])] = Module::getModuleName($m['module']);
			}

		if (Tools::getValue('reset_filter_category'))
			$this->context->cookie->id_category_products_filter = false;
		if (Shop::isFeatureActive() && $this->context->cookie->id_category_products_filter)
		{
			$category = new Category((int)$this->context->cookie->id_category_products_filter);
			if (!$category->inShop())
			{
				$this->context->cookie->id_category_products_filter = false;
				Tools::redirectAdmin($this->context->link->getAdminLink('AdminProducts'));
			}
		}
		/* Join categories table */
		if ($id_category = (int)Tools::getValue('productFilter_cl!name'))
		{
			$this->_category = new Category((int)$id_category);
			$_POST['productFilter_cl!name'] = $this->_category->name[$this->context->language->id];
		}
		else
		{
			if ($id_category = (int)Tools::getValue('id_category'))
			{
				$this->id_current_category = $id_category;
				$this->context->cookie->id_category_products_filter = $id_category;	
			}
			elseif ($id_category = $this->context->cookie->id_category_products_filter)
				$this->id_current_category = $id_category;
			if ($this->id_current_category)
				$this->_category = new Category((int)$this->id_current_category);
			else
				$this->_category = new Category();
		}
			
		$join_category = false;
		if (Validate::isLoadedObject($this->_category) && empty($this->_filter))
			$join_category = true;

		$this->_join .= '
		LEFT JOIN `'._DB_PREFIX_.'image` i ON (i.`id_product` = a.`id_product`)
		LEFT JOIN `'._DB_PREFIX_.'stock_available` sav ON (sav.`id_product` = a.`id_product` AND sav.`id_product_attribute` = 0
		'.StockAvailable::addSqlShopRestriction(null, null, 'sav').') ';
		
		$alias = 'sa';
		$alias_image = 'image_shop';
				
		$id_shop = Shop::isFeatureActive() && Shop::getContext() == Shop::CONTEXT_SHOP? (int)$this->context->shop->id : 'a.id_shop_default';
		$this->_join .= ' JOIN `'._DB_PREFIX_.'product_shop` sa ON (a.`id_product` = sa.`id_product` AND sa.id_shop = '.$id_shop.')
				LEFT JOIN `'._DB_PREFIX_.'category_lang` cl ON ('.$alias.'.`id_category_default` = cl.`id_category` AND b.`id_lang` = cl.`id_lang` AND cl.id_shop = '.$id_shop.')
				LEFT JOIN `'._DB_PREFIX_.'shop` shop ON (shop.id_shop = '.$id_shop.') 
				LEFT JOIN `'._DB_PREFIX_.'image_shop` image_shop ON (image_shop.`id_image` = i.`id_image` AND image_shop.`cover` = 1 AND image_shop.id_shop = '.$id_shop.')';
		
		$this->_select .= 'shop.name as shopname, ';
		$this->_select .= 'MAX('.$alias_image.'.id_image) id_image, cl.name `name_category`, '.$alias.'.`price`, 0 AS price_final, sav.`quantity` as sav_quantity, '.$alias.'.`active`';
		
		if ($join_category)
		{
			$this->_join .= ' INNER JOIN `'._DB_PREFIX_.'category_product` cp ON (cp.`id_product` = a.`id_product` AND cp.`id_category` = '.(int)$this->_category->id.') ';
			$this->_select .= ' , cp.`position`, ';
		}

		$this->_group = 'GROUP BY '.$alias.'.id_product';

		$this->fields_list = array();
		$this->fields_list['id_product'] = array(
			'title' => $this->l('ID'),
			'align' => 'center',
<<<<<<< HEAD
=======
			'type' => 'int',
			'width' => 40
>>>>>>> 6ac3f113
		);
		$this->fields_list['image'] = array(
			'title' => $this->l('Photo'),
			'align' => 'center',
			'image' => 'p',
			'orderby' => false,
			'filter' => false,
			'search' => false
		);
		$this->fields_list['name'] = array(
			'title' => $this->l('Name'),
			'filter_key' => 'b!name'
		);
		$this->fields_list['reference'] = array(
			'title' => $this->l('Reference'),
			'align' => 'left',
		);

		if (Shop::isFeatureActive() && Shop::getContext() != Shop::CONTEXT_SHOP)
			$this->fields_list['shopname'] = array(
				'title' => $this->l('Default shop:'),
				'filter_key' => 'shop!name',
			);
		else
			$this->fields_list['name_category'] = array(
				'title' => $this->l('Category'),
				'width' => 'auto',
				'filter_key' => 'cl!name',
			);
		$this->fields_list['price'] = array(
			'title' => $this->l('Base price'),
			'type' => 'price',
			'align' => 'right',
			'filter_key' => 'a!price'
		);
		$this->fields_list['price_final'] = array(
			'title' => $this->l('Final price'),
			'type' => 'price',
			'align' => 'right',
			'havingFilter' => true,
			'orderby' => false
		);
<<<<<<< HEAD
		$this->fields_list['sav_quantity'] = array(
			'title' => $this->l('Quantity'),
			'align' => 'right',
			'filter_key' => 'sav!quantity',
			'orderby' => true,
			//'hint' => $this->l('This is the quantity available in the current shop/group.'),
		);
=======
		if (Configuration::get('PS_STOCK_MANAGEMENT'))
			$this->fields_list['sav_quantity'] = array(
				'title' => $this->l('Quantity'),
				'width' => 90,
				'type' => 'int',
				'align' => 'right',
				'filter_key' => 'sav!quantity',
				'orderby' => true,
				'hint' => $this->l('This is the quantity available in the current shop/group.'),
			);
>>>>>>> 6ac3f113
		$this->fields_list['active'] = array(
			'title' => $this->l('Status'),
			'active' => 'status',
			'filter_key' => $alias.'!active',
			'align' => 'center',
			'type' => 'bool',
			'orderby' => false
		);

		if ($join_category && (int)$this->id_current_category)
			$this->fields_list['position'] = array(
				'title' => $this->l('Position'),
				'filter_key' => 'cp!position',
				'align' => 'center',
				'position' => 'position'
			);
	}
	
	protected function _cleanMetaKeywords($keywords)
	{
		if (!empty($keywords) && $keywords != '')
		{
			$out = array();
			$words = explode(',', $keywords);
			foreach ($words as $word_item)
			{
				$word_item = trim($word_item);
				if (!empty($word_item) && $word_item != '')
					$out[] = $word_item;
			}
			return ((count($out) > 0) ? implode(',', $out) : '');
		}
		else
			return '';
	}

	protected function copyFromPost(&$object, $table)
	{
		parent::copyFromPost($object, $table);
		if (get_class($object) != 'Product')
			return;

		/* Additional fields */
		$languages = Language::getLanguages(false);
		foreach ($languages as $language)
			if (isset($_POST['meta_keywords_'.$language['id_lang']]))
			{
				$_POST['meta_keywords_'.$language['id_lang']] = $this->_cleanMetaKeywords(Tools::strtolower($_POST['meta_keywords_'.$language['id_lang']]));
				// preg_replace('/ *,? +,* /', ',', strtolower($_POST['meta_keywords_'.$language['id_lang']]));
				$object->meta_keywords[$language['id_lang']] = $_POST['meta_keywords_'.$language['id_lang']];
			}
		$_POST['width'] = empty($_POST['width']) ? '0' : str_replace(',', '.', $_POST['width']);
		$_POST['height'] = empty($_POST['height']) ? '0' : str_replace(',', '.', $_POST['height']);
		$_POST['depth'] = empty($_POST['depth']) ? '0' : str_replace(',', '.', $_POST['depth']);
		$_POST['weight'] = empty($_POST['weight']) ? '0' : str_replace(',', '.', $_POST['weight']);

		if (Tools::getIsset('unit_price') != null)
			$object->unit_price = str_replace(',', '.', Tools::getValue('unit_price'));
		if (Tools::getIsset('ecotax') != null)
			$object->ecotax = str_replace(',', '.', Tools::getValue('ecotax'));
		$object->available_for_order = (int)Tools::getValue('available_for_order');
		$object->show_price = $object->available_for_order ? 1 : (int)Tools::getValue('show_price');
		$object->on_sale = (int)Tools::getValue('on_sale');
		$object->online_only = (int)Tools::getValue('online_only');
	}

	public function getList($id_lang, $orderBy = null, $orderWay = null, $start = 0, $limit = null, $id_lang_shop = null)
	{
		$orderByPriceFinal = (empty($orderBy) ? ($this->context->cookie->__get($this->table.'Orderby') ? $this->context->cookie->__get($this->table.'Orderby') : 'id_'.$this->table) : $orderBy);
		$orderWayPriceFinal = (empty($orderWay) ? ($this->context->cookie->__get($this->table.'Orderway') ? $this->context->cookie->__get($this->table.'Orderby') : 'ASC') : $orderWay);
		if ($orderByPriceFinal == 'price_final')
		{
			$orderBy = 'id_'.$this->table;
			$orderWay = 'ASC';
		}
		parent::getList($id_lang, $orderBy, $orderWay, $start, $limit, $this->context->shop->id);

		/* update product quantity with attributes ...*/
		$nb = count($this->_list);
		if ($this->_list)
		{
			/* update product final price */
			for ($i = 0; $i < $nb; $i++)
			{
				// convert price with the currency from context
				$this->_list[$i]['price'] = Tools::convertPrice($this->_list[$i]['price'], $this->context->currency, true, $this->context);
				$this->_list[$i]['price_tmp'] = Product::getPriceStatic($this->_list[$i]['id_product'], true, null, 2, null, false, true, 1, true);
			}
		}

		if ($orderByPriceFinal == 'price_final')
		{
			if (strtolower($orderWayPriceFinal) == 'desc')
				uasort($this->_list, 'cmpPriceDesc');
			else
				uasort($this->_list, 'cmpPriceAsc');
		}
		for ($i = 0; $this->_list && $i < $nb; $i++)
		{
			$this->_list[$i]['price_final'] = $this->_list[$i]['price_tmp'];
			unset($this->_list[$i]['price_tmp']);
		}
	}

	protected function loadObject($opt = false)
	{
		$result = parent::loadObject($opt);
		if ($result && Validate::isLoadedObject($this->object))
		{
			if (Shop::getContext() == Shop::CONTEXT_SHOP && !$this->object->isAssociatedToShop())
			{
				$default_product = new Product((int)$this->object->id, false, null, (int)$this->object->id_shop_default);
				$def = ObjectModel::getDefinition($this->object);
				foreach ($def['fields'] as $field_name => $row)
				{
					$fields_array = array();
					if(is_array($default_product->$field_name))
						foreach ($fields_array as $key => $fields_name)
							$this->object->$field_name[$key] = ObjectModel::formatValue($fields_name, $def['fields'][$field_name]['type']);
					else
						$this->object->$field_name = ObjectModel::formatValue($this->object->$field_name, $def['fields'][$field_name]['type']);
				}
			}
			$this->object->loadStockData();
		}
		return $result;
	}

	public function ajaxProcessGetCountriesOptions()
	{
		if (!$res = Country::getCountriesByIdShop((int)Tools::getValue('id_shop'), (int)$this->context->language->id))
			return ;

		$tpl = $this->createTemplate('specific_prices_shop_update.tpl');
		$tpl->assign(array(
			'option_list' => $res,
			'key_id' => 'id_country',
			'key_value' => 'name'
			)
		);

		$this->content = $tpl->fetch();
	}
	
	public function ajaxProcessGetCurrenciesOptions()
	{
		if (!$res = Currency::getCurrenciesByIdShop((int)Tools::getValue('id_shop')))
			return ;

		$tpl = $this->createTemplate('specific_prices_shop_update.tpl');
		$tpl->assign(array(
			'option_list' => $res,
			'key_id' => 'id_currency',
			'key_value' => 'name'
			)
		);

		$this->content = $tpl->fetch();
	}
	
	public function ajaxProcessGetGroupsOptions()
	{
		if (!$res = Group::getGroups((int)$this->context->language->id, (int)Tools::getValue('id_shop')))
			return ;

		$tpl = $this->createTemplate('specific_prices_shop_update.tpl');
		$tpl->assign(array(
			'option_list' => $res,
			'key_id' => 'id_group',
			'key_value' => 'name'
			)
		);

		$this->content = $tpl->fetch();
	}

	public function ajaxProcessDeleteVirtualProduct()
	{
		if (!($id_product_download = ProductDownload::getIdFromIdProduct((int)Tools::getValue('id_product'))))
			$this->jsonError($this->l('Cannot retrieve file'));
		else
		{
			$product_download = new ProductDownload((int)$id_product_download);
			if (!$product_download->deleteFile((int)$id_product_download))
				$this->jsonError($this->l('Cannot delete file'));
			else
				$this->jsonConfirmation($this->_conf[1]);
		}
	}

	/**
	 * Upload new attachment
	 *
	 * @return void
	 */
	public function processAddAttachments()
	{
		$languages = Language::getLanguages(false);
		$is_attachment_name_valid = false;
		foreach ($languages as $language)
		{
			$attachment_name_lang = Tools::getValue('attachment_name_'.(int)($language['id_lang']));
			if (Tools::strlen($attachment_name_lang ) > 0)
				$is_attachment_name_valid = true;

			if (!Validate::isGenericName(Tools::getValue('attachment_name_'.(int)($language['id_lang']))))
				$this->errors[] = Tools::displayError('Invalid Name');
			elseif (Tools::strlen(Tools::getValue('attachment_name_'.(int)($language['id_lang']))) > 32)
				$this->errors[] = sprintf(Tools::displayError('The name is too long (%d chars max).'), 32);
			if (!Validate::isCleanHtml(Tools::getValue('attachment_description_'.(int)($language['id_lang']))))
				$this->errors[] = Tools::displayError('Invalid description');
		}
		if (!$is_attachment_name_valid)
			$this->errors[] = Tools::displayError('An attachment name is required.');

		if (empty($this->errors))
		{
			if (isset($_FILES['attachment_file']) && is_uploaded_file($_FILES['attachment_file']['tmp_name']))
			{
				if ($_FILES['attachment_file']['size'] > (Configuration::get('PS_ATTACHMENT_MAXIMUM_SIZE') * 1024 * 1024))
					$this->errors[] = sprintf(
						$this->l('The file is too large. Maximum size allowed is: %1$d kB. The file you\'re trying to upload is: %2$d kB.'),
						(Configuration::get('PS_ATTACHMENT_MAXIMUM_SIZE') * 1024),
						number_format(($_FILES['attachment_file']['size'] / 1024), 2, '.', '')
					);
				else
				{
					do $uniqid = sha1(microtime());
					while (file_exists(_PS_DOWNLOAD_DIR_.$uniqid));
					if (!copy($_FILES['attachment_file']['tmp_name'], _PS_DOWNLOAD_DIR_.$uniqid))
						$this->errors[] = $this->l('File copy failed');
					@unlink($_FILES['attachment_file']['tmp_name']);
				}
			}
			elseif ((int)$_FILES['attachment_file']['error'] === 1)
			{
				$max_upload = (int)ini_get('upload_max_filesize');
				$max_post = (int)ini_get('post_max_size');
				$upload_mb = min($max_upload, $max_post);
				$this->errors[] = sprintf(
					$this->l('The file %1$s exceeds the size allowed by the server. The limit is set to %2$d MB.'),
					'<b>'.$_FILES['attachment_file']['name'].'</b> ',
					'<b>'.$upload_mb.'</b>'
				);
			}
			else
				$this->errors[] = Tools::displayError('The file is missing.');

			if (empty($this->errors) && isset($uniqid))
			{
				$attachment = new Attachment();
				foreach ($languages as $language)
				{
					if (Tools::getIsset('attachment_name_'.(int)$language['id_lang']))
						$attachment->name[(int)$language['id_lang']] = Tools::getValue('attachment_name_'.(int)$language['id_lang']);
					if (Tools::getIsset('attachment_description_'.(int)$language['id_lang']))
						$attachment->description[(int)$language['id_lang']] = Tools::getValue('attachment_description_'.(int)$language['id_lang']);
				}
				$attachment->file = $uniqid;
				$attachment->mime = $_FILES['attachment_file']['type'];
				$attachment->file_name = $_FILES['attachment_file']['name'];
				if (empty($attachment->mime) || Tools::strlen($attachment->mime) > 128)
					$this->errors[] = Tools::displayError('Invalid file extension');
				if (!Validate::isGenericName($attachment->file_name))
					$this->errors[] = Tools::displayError('Invalid file name');
				if (Tools::strlen($attachment->file_name) > 128)
					$this->errors[] = Tools::displayError('The file name is too long.');
				if (empty($this->errors))
				{
					$res = $attachment->add();
					if (!$res)
						$this->errors[] = Tools::displayError('This attachment was unable to be loaded into the database.');
					else
					{
						$id_product = (int)Tools::getValue($this->identifier);
						$res = $attachment->attachProduct($id_product);
						if (!$res)
							$this->errors[] = Tools::displayError('We were unable to associate this attachment to a product.');
					}
				}
				else
					$this->errors[] = Tools::displayError('Invalid file');
			}
		}
	}

	/**
	 * Attach an existing attachment to the product
	 *
	 * @return void
	 */
	public function processAttachments()
	{
		if ($id = (int)Tools::getValue($this->identifier))
		{
			$attachments = trim(Tools::getValue('arrayAttachments'), ',');
			$attachments = explode(',', $attachments);
			if (!Attachment::attachToProduct($id, $attachments))
				$this->errors[] = Tools::displayError('An error occurred while saving product attachments.');
		}
	}

	public function processDuplicate()
	{
		if (Validate::isLoadedObject($product = new Product((int)Tools::getValue('id_product'))))
		{
			$id_product_old = $product->id;
			if (empty($product->price) && Shop::getContext() == Shop::CONTEXT_GROUP)
			{
				$shops = ShopGroup::getShopsFromGroup(Shop::getContextShopGroupID());
				foreach ($shops as $shop)
					if ($product->isAssociatedToShop($shop['id_shop']))
					{
						$product_price = new Product($id_product_old, false, null, $shop['id_shop']);
						$product->price = $product_price->price;
					}
			}
			unset($product->id);
			unset($product->id_product);
			$product->indexed = 0;
			$product->active = 0;
			if ($product->add()
			&& Category::duplicateProductCategories($id_product_old, $product->id)
			&& ($combination_images = Product::duplicateAttributes($id_product_old, $product->id)) !== false
			&& GroupReduction::duplicateReduction($id_product_old, $product->id)
			&& Product::duplicateAccessories($id_product_old, $product->id)
			&& Product::duplicateFeatures($id_product_old, $product->id)
			&& Product::duplicateSpecificPrices($id_product_old, $product->id)
			&& Pack::duplicate($id_product_old, $product->id)
			&& Product::duplicateCustomizationFields($id_product_old, $product->id)
			&& Product::duplicateTags($id_product_old, $product->id)
			&& Product::duplicateDownload($id_product_old, $product->id))
			{
				if ($product->hasAttributes())
					Product::updateDefaultAttribute($product->id);

				if (!Tools::getValue('noimage') && !Image::duplicateProductImages($id_product_old, $product->id, $combination_images))
					$this->errors[] = Tools::displayError('An error occurred while copying images.');
				else
				{
					Hook::exec('actionProductAdd', array('product' => $product));
					if (in_array($product->visibility, array('both', 'search')) && Configuration::get('PS_SEARCH_INDEXATION'))
						Search::indexation(false, $product->id);
					$this->redirect_after = self::$currentIndex.(Tools::getIsset('id_category') ? '&id_category='.(int)Tools::getValue('id_category') : '').'&conf=19&token='.$this->token;
				}
			}
			else
				$this->errors[] = Tools::displayError('An error occurred while creating an object.');
		}
	}

	public function processDelete()
	{
		if (Validate::isLoadedObject($object = $this->loadObject()) && isset($this->fieldImageSettings))
		{
			// check if request at least one object with noZeroObject
			if (isset($object->noZeroObject) && count($taxes = call_user_func(array($this->className, $object->noZeroObject))) <= 1)
				$this->errors[] = Tools::displayError('You need at least one object.').' <b>'.$this->table.'</b><br />'.Tools::displayError('You cannot delete all of the items.');
			else
			{
				/*
				 * @since 1.5.0
				 * It is NOT possible to delete a product if there are currently:
				 * - physical stock for this product
				 * - supply order(s) for this product
				 */
				if (Configuration::get('PS_ADVANCED_STOCK_MANAGEMENT') && $object->advanced_stock_management)
				{
					$stock_manager = StockManagerFactory::getManager();
					$physical_quantity = $stock_manager->getProductPhysicalQuantities($object->id, 0);
					$real_quantity = $stock_manager->getProductRealQuantities($object->id, 0);
					if ($physical_quantity > 0 || $real_quantity > $physical_quantity)
						$this->errors[] = Tools::displayError('You cannot delete this product because there\'s physical stock left.');
				}

				if (!count($this->errors))
				{
					if ($object->delete())
					{
						$id_category = (int)Tools::getValue('id_category');
						$category_url = empty($id_category) ? '' : '&id_category='.(int)$id_category;
						$this->redirect_after = self::$currentIndex.'&conf=1&token='.$this->token.$category_url;
					}
					else
						$this->errors[] = Tools::displayError('An error occurred during deletion.');
				}
			}
		}
		else
			$this->errors[] = Tools::displayError('An error occurred while deleting the object.').' <b>'.$this->table.'</b> '.Tools::displayError('(cannot load object)');
	}

	public function processImage()
	{
		$id_image = (int)Tools::getValue('id_image');
		$image = new Image((int)$id_image);
		if (Validate::isLoadedObject($image))
		{
			/* Update product image/legend */
			// @todo : move in processEditProductImage
			if (Tools::getIsset('editImage'))
			{
				if ($image->cover)
					$_POST['cover'] = 1;

				$_POST['id_image'] = $image->id;
			}

			/* Choose product cover image */
			elseif (Tools::getIsset('coverImage'))
			{
				Image::deleteCover($image->id_product);
				$image->cover = 1;
				if (!$image->update())
					$this->errors[] = Tools::displayError('You cannot change the product\'s cover image.');
				else
				{
					$productId = (int)Tools::getValue('id_product');
					@unlink(_PS_TMP_IMG_DIR_.'product_'.$productId.'.jpg');
					@unlink(_PS_TMP_IMG_DIR_.'product_mini_'.$productId.'.jpg');
					$this->redirect_after = self::$currentIndex.'&id_product='.$image->id_product.'&id_category='.(Tools::getIsset('id_category') ? '&id_category='.(int)Tools::getValue('id_category') : '').'&action=Images&addproduct'.'&token='.$this->token;
				}
			}

			/* Choose product image position */
			elseif (Tools::getIsset('imgPosition') && Tools::getIsset('imgDirection'))
			{
				$image->updatePosition(Tools::getValue('imgDirection'), Tools::getValue('imgPosition'));
				$this->redirect_after = self::$currentIndex.'&id_product='.$image->id_product.'&id_category='.(Tools::getIsset('id_category') ? '&id_category='.(int)Tools::getValue('id_category') : '').'&add'.$this->table.'&action=Images&token='.$this->token;
			}
		}
		else
			$this->errors[] = Tools::displayError('The image could not be found. ');
	}

	protected function processBulkDelete()
	{
		if ($this->tabAccess['delete'] === '1')
		{
			if (is_array($this->boxes) && !empty($this->boxes))
			{
				$object = new $this->className();
	
				if (isset($object->noZeroObject) &&
					// Check if all object will be deleted
					(count(call_user_func(array($this->className, $object->noZeroObject))) <= 1 || count($_POST[$this->table.'Box']) == count(call_user_func(array($this->className, $object->noZeroObject)))))
					$this->errors[] = Tools::displayError('You need at least one object.').' <b>'.$this->table.'</b><br />'.Tools::displayError('You cannot delete all of the items.');
				else
				{
					$success = 1;
					$products = Tools::getValue($this->table.'Box');
					if (is_array($products) && ($count = count($products)))
					{
						// Deleting products can be quite long on a cheap server. Let's say 1.5 seconds by product (I've seen it!).
						if (intval(ini_get('max_execution_time')) < round($count * 1.5))
							ini_set('max_execution_time', round($count * 1.5));

						if (Configuration::get('PS_ADVANCED_STOCK_MANAGEMENT'))
							$stock_manager = StockManagerFactory::getManager();
	
						foreach ($products as $id_product)
						{
							$product = new Product((int)$id_product);
							/*
							 * @since 1.5.0
							 * It is NOT possible to delete a product if there are currently:
							 * - physical stock for this product
							 * - supply order(s) for this product
							 */
							if (Configuration::get('PS_ADVANCED_STOCK_MANAGEMENT') && $product->advanced_stock_management)
							{
								$physical_quantity = $stock_manager->getProductPhysicalQuantities($product->id, 0);
								$real_quantity = $stock_manager->getProductRealQuantities($product->id, 0);
								if ($physical_quantity > 0 || $real_quantity > $physical_quantity)
									$this->errors[] = sprintf(Tools::displayError('You cannot delete the product #%d because there is physical stock left.'), $product->id);
							}
							if (!count($this->errors))
							{
								if ($product->delete())
									Logger::addLog(sprintf($this->l('%s deletion'), $this->className), 1, null, $this->className, (int)$product->id, true, (int)$this->context->employee->id);
								else
									$success = false;
							}
							else
								$success = 0;
						}
					}
					
					if ($success)
					{
						$id_category = (int)Tools::getValue('id_category');
						$category_url = empty($id_category) ? '' : '&id_category='.(int)$id_category;
						$this->redirect_after = self::$currentIndex.'&conf=2&token='.$this->token.$category_url;
					}
					else
						$this->errors[] = Tools::displayError('An error occurred while deleting this selection.');
				}
			}
			else
				$this->errors[] = Tools::displayError('You must select at least one element to delete.');
		}
		else
			$this->errors[] = Tools::displayError('You do not have permission to delete this.');
	}

	public function processProductAttribute()
	{
		// Don't process if the combination fields have not been submitted
		if (!Combination::isFeatureActive() || !Tools::getValue('attribute_combination_list'))
			return;

		if (Validate::isLoadedObject($product = $this->object))
		{
			if ($this->isProductFieldUpdated('attribute_price') && (!Tools::getIsset('attribute_price') || Tools::getIsset('attribute_price') == null))
				$this->errors[] = Tools::displayError('The price attribute is required.');
			if (!Tools::getIsset('attribute_combination_list') || Tools::isEmpty(Tools::getValue('attribute_combination_list')))
				$this->errors[] = Tools::displayError('You must add at least one attribute.');
				
			$array_checks = array(
				'reference' => 'isReference',
				'supplier_reference' => 'isReference',
				'location' => 'isReference',
				'ean13' => 'isEan13',
				'upc' => 'isUpc',
				'wholesale_price' => 'isPrice',
				'price' => 'isPrice',
				'ecotax' => 'isPrice',
				'quantity' => 'isInt',
				'weight' => 'isUnsignedFloat',
				'unit_price_impact' => 'isPrice',
				'default_on' => 'isBool',
				'minimal_quantity' => 'isUnsignedInt',
				'available_date' => 'isDateFormat'
			);
			foreach ($array_checks as $property => $check)
				if (Tools::getValue('attribute_'.$property) !== false && !call_user_func(array('Validate', $check), Tools::getValue('attribute_'.$property)))
					$this->errors[] = sprintf(Tools::displayError('Field %s is not valid'), $property);

			if (!count($this->errors))
			{
				if (!isset($_POST['attribute_wholesale_price'])) $_POST['attribute_wholesale_price'] = 0;
				if (!isset($_POST['attribute_price_impact'])) $_POST['attribute_price_impact'] = 0;
				if (!isset($_POST['attribute_weight_impact'])) $_POST['attribute_weight_impact'] = 0;
				if (!isset($_POST['attribute_ecotax'])) $_POST['attribute_ecotax'] = 0;
				if (Tools::getValue('attribute_default'))
					$product->deleteDefaultAttributes();

				// Change existing one
				if (($id_product_attribute = (int)Tools::getValue('id_product_attribute')) || ($id_product_attribute = $product->productAttributeExists(Tools::getValue('attribute_combination_list'), false, null, true, true)))
				{
					if ($this->tabAccess['edit'] === '1')
					{

						if ($this->isProductFieldUpdated('available_date_attribute') && !Validate::isDateFormat(Tools::getValue('available_date_attribute')))
							$this->errors[] = Tools::displayError('Invalid date format.');
						else
						{
							$product->updateAttribute((int)$id_product_attribute,
								$this->isProductFieldUpdated('attribute_wholesale_price') ? Tools::getValue('attribute_wholesale_price') : null,
								$this->isProductFieldUpdated('attribute_price_impact') ? Tools::getValue('attribute_price') * Tools::getValue('attribute_price_impact') : null,
								$this->isProductFieldUpdated('attribute_weight_impact') ? Tools::getValue('attribute_weight') * Tools::getValue('attribute_weight_impact') : null,
								$this->isProductFieldUpdated('attribute_unit_impact') ? Tools::getValue('attribute_unity') * Tools::getValue('attribute_unit_impact') : null,
								$this->isProductFieldUpdated('attribute_ecotax') ? Tools::getValue('attribute_ecotax') : null,
								Tools::getValue('id_image_attr'),
								Tools::getValue('attribute_reference'),
								Tools::getValue('attribute_ean13'),
								$this->isProductFieldUpdated('attribute_default') ? Tools::getValue('attribute_default') : null,
								Tools::getValue('attribute_location'),
								Tools::getValue('attribute_upc'),
								$this->isProductFieldUpdated('attribute_minimal_quantity') ? Tools::getValue('attribute_minimal_quantity') : null,
								$this->isProductFieldUpdated('available_date_attribute') ? Tools::getValue('available_date_attribute') : null, false);
								StockAvailable::setProductDependsOnStock((int)$product->id, $product->depends_on_stock, null, (int)$id_product_attribute);
								StockAvailable::setProductOutOfStock((int)$product->id, $product->out_of_stock, null, (int)$id_product_attribute);
						}
					}
					else
						$this->errors[] = Tools::displayError('You do not have permission to add this.');
				}
				// Add new
				else
				{
					if ($this->tabAccess['add'] === '1')
					{
						if ($product->productAttributeExists(Tools::getValue('attribute_combination_list')))
							$this->errors[] = Tools::displayError('This combination already exists.');
						else
						{
							$id_product_attribute = $product->addCombinationEntity(
								Tools::getValue('attribute_wholesale_price'),
								Tools::getValue('attribute_price') * Tools::getValue('attribute_price_impact'),
								Tools::getValue('attribute_weight') * Tools::getValue('attribute_weight_impact'),
								Tools::getValue('attribute_unity') * Tools::getValue('attribute_unit_impact'),
								Tools::getValue('attribute_ecotax'),
								0,
								Tools::getValue('id_image_attr'),
								Tools::getValue('attribute_reference'),
								null,
								Tools::getValue('attribute_ean13'),
								Tools::getValue('attribute_default'),
								Tools::getValue('attribute_location'),
								Tools::getValue('attribute_upc'),
								Tools::getValue('attribute_minimal_quantity')
							);
							StockAvailable::setProductDependsOnStock((int)$product->id, $product->depends_on_stock, null, (int)$id_product_attribute);
							StockAvailable::setProductOutOfStock((int)$product->id, $product->out_of_stock, null, (int)$id_product_attribute);
						}
					}
					else
						$this->errors[] = Tools::displayError('You do not have permission to').'<hr>'.Tools::displayError('edit here.');
				}
				if (!count($this->errors))
				{
					$combination = new Combination((int)$id_product_attribute);
					$combination->setAttributes(Tools::getValue('attribute_combination_list'));
					$product->checkDefaultAttributes();
					if (Tools::getValue('attribute_default'))
					{
						Product::updateDefaultAttribute((int)$product->id);
						if(isset($id_product_attribute))
							$product->cache_default_attribute = (int)$id_product_attribute;
						if ($available_date = Tools::getValue('available_date_attribute'))
							$product->setAvailableDate($available_date);
					}
				}
			}
		}
	}

	public function processFeatures()
	{
		if (!Feature::isFeatureActive())
			return;

		if (Validate::isLoadedObject($product = new Product((int)Tools::getValue('id_product'))))
		{
			// delete all objects
			$product->deleteFeatures();

			// add new objects
			$languages = Language::getLanguages(false);
			foreach ($_POST as $key => $val)
			{
				if (preg_match('/^feature_([0-9]+)_value/i', $key, $match))
				{
					if ($val)
						$product->addFeaturesToDB($match[1], $val);
					else
					{
						if ($default_value = $this->checkFeatures($languages, $match[1]))
						{
							$id_value = $product->addFeaturesToDB($match[1], 0, 1);
							foreach ($languages as $language)
							{
								if ($cust = Tools::getValue('custom_'.$match[1].'_'.(int)$language['id_lang']))
									$product->addFeaturesCustomToDB($id_value, (int)$language['id_lang'], $cust);
								else
									$product->addFeaturesCustomToDB($id_value, (int)$language['id_lang'], $default_value);
							}
						}
					}
				}
			}
		}
		else
			$this->errors[] = Tools::displayError('A product must be created before adding features.');
	}

	/**
	 * This function is never called at the moment (specific prices cannot be edited)
	 */
	public function processPricesModification()
	{
		$id_specific_prices = Tools::getValue('spm_id_specific_price');
		$id_combinations = Tools::getValue('spm_id_product_attribute');
		$id_shops = Tools::getValue('spm_id_shop');
		$id_currencies = Tools::getValue('spm_id_currency');
		$id_countries = Tools::getValue('spm_id_country');
		$id_groups = Tools::getValue('spm_id_group');
		$id_customers = Tools::getValue('spm_id_customer');
		$prices = Tools::getValue('spm_price');
		$from_quantities = Tools::getValue('spm_from_quantity');
		$reductions = Tools::getValue('spm_reduction');
		$reduction_types = Tools::getValue('spm_reduction_type');
		$froms = Tools::getValue('spm_from');
		$tos = Tools::getValue('spm_to');

		foreach ($id_specific_prices as $key => $id_specific_price)
			if ($reduction_types[$key] == 'percentage' && ((float)$reductions[$key] <= 0 || (float)$reductions[$key] > 100))
				$this->errors[] = Tools::displayError('Submitted reduction value (0-100) is out-of-range');
			elseif ($this->_validateSpecificPrice($id_shops[$key], $id_currencies[$key], $id_countries[$key], $id_groups[$key], $id_customers[$key], $prices[$key], $from_quantities[$key], $reductions[$key], $reduction_types[$key], $froms[$key], $tos[$key], $id_combinations[$key]))
			{
				$specific_price = new SpecificPrice((int)($id_specific_price));
				$specific_price->id_shop = (int)$id_shops[$key];
				$specific_price->id_product_attribute = (int)$id_combinations[$key];
				$specific_price->id_currency = (int)($id_currencies[$key]);
				$specific_price->id_country = (int)($id_countries[$key]);
				$specific_price->id_group = (int)($id_groups[$key]);
				$specific_price->id_customer = (int)$id_customers[$key];
				$specific_price->price = (float)($prices[$key]);
				$specific_price->from_quantity = (int)($from_quantities[$key]);
				$specific_price->reduction = (float)($reduction_types[$key] == 'percentage' ? ($reductions[$key] / 100) : $reductions[$key]);
				$specific_price->reduction_type = !$reductions[$key] ? 'amount' : $reduction_types[$key];
				$specific_price->from = !$froms[$key] ? '0000-00-00 00:00:00' : $froms[$key];
				$specific_price->to = !$tos[$key] ? '0000-00-00 00:00:00' : $tos[$key];
				if (!$specific_price->update())
					$this->errors[] = Tools::displayError('An error occurred while updating the specific price.');
			}
		if (!count($this->errors))
			$this->redirect_after = self::$currentIndex.'&id_product='.(int)(Tools::getValue('id_product')).(Tools::getIsset('id_category') ? '&id_category='.(int)Tools::getValue('id_category') : '').'&update'.$this->table.'&action=Prices&token='.$this->token;

	}

	public function processPriceAddition()
	{
		// Check if a specific price has been submitted
		if (!Tools::getIsset('submitPriceAddition'))
			return;

		$id_product = Tools::getValue('id_product');
		$id_product_attribute = Tools::getValue('sp_id_product_attribute');
		$id_shop = Tools::getValue('sp_id_shop');
		$id_currency = Tools::getValue('sp_id_currency');
		$id_country = Tools::getValue('sp_id_country');
		$id_group = Tools::getValue('sp_id_group');
		$id_customer = Tools::getValue('sp_id_customer');
		$price = Tools::getValue('leave_bprice') ? '-1' : Tools::getValue('sp_price');
		$from_quantity = Tools::getValue('sp_from_quantity');
		$reduction = (float)(Tools::getValue('sp_reduction'));
		$reduction_type = !$reduction ? 'amount' : Tools::getValue('sp_reduction_type');
		$from = Tools::getValue('sp_from');
		if (!$from)
			$from = '0000-00-00 00:00:00';
		$to = Tools::getValue('sp_to');
		if (!$to)
			$to = '0000-00-00 00:00:00';
									
		if ($reduction_type == 'percentage' && ((float)$reduction <= 0 || (float)$reduction > 100))
			$this->errors[] = Tools::displayError('Submitted reduction value (0-100) is out-of-range');
		elseif ($this->_validateSpecificPrice($id_shop, $id_currency, $id_country, $id_group, $id_customer, $price, $from_quantity, $reduction, $reduction_type, $from, $to, $id_product_attribute))
		{
			$specificPrice = new SpecificPrice();
			$specificPrice->id_product = (int)$id_product;
			$specificPrice->id_product_attribute = (int)$id_product_attribute;
			$specificPrice->id_shop = (int)$id_shop;
			$specificPrice->id_currency = (int)($id_currency);
			$specificPrice->id_country = (int)($id_country);
			$specificPrice->id_group = (int)($id_group);
			$specificPrice->id_customer = (int)$id_customer;
			$specificPrice->price = (float)($price);
			$specificPrice->from_quantity = (int)($from_quantity);
			$specificPrice->reduction = (float)($reduction_type == 'percentage' ? $reduction / 100 : $reduction);
			$specificPrice->reduction_type = $reduction_type;
			$specificPrice->from = $from;
			$specificPrice->to = $to;
			if (!$specificPrice->add())
				$this->errors[] = Tools::displayError('An error occurred while updating the specific price.');
		}
	}

	public function ajaxProcessDeleteSpecificPrice()
	{
		if ($this->tabAccess['delete'] === '1')
		{
			$id_specific_price = (int)Tools::getValue('id_specific_price');
			if (!$id_specific_price || !Validate::isUnsignedId($id_specific_price))
				$error = Tools::displayError('The specific price ID is invalid.');
			else
			{
				$specificPrice = new SpecificPrice((int)$id_specific_price);
				if (!$specificPrice->delete())
					$error = Tools::displayError('An error occurred while attempting to delete the specific price.');
			}
		}
		else
			$error = Tools::displayError('You do not have permission to delete this.');

		if (isset($error))
			$json = array(
				'status' => 'error',
				'message'=> $error
			);
		else
			$json = array(
				'status' => 'ok',
				'message'=> $this->_conf[1]
			);

		die(Tools::jsonEncode($json));
	}

	public function processSpecificPricePriorities()
	{
		if (!($obj = $this->loadObject()))
			return;
		if (!$priorities = Tools::getValue('specificPricePriority'))
			$this->errors[] = Tools::displayError('Please specify priorities.');
		elseif (Tools::isSubmit('specificPricePriorityToAll'))
		{
			if (!SpecificPrice::setPriorities($priorities))
				$this->errors[] = Tools::displayError('An error occurred while updating priorities.');
			else
				$this->confirmations[] = $this->l('The price rule has successfully updated');
		}
		elseif (!SpecificPrice::setSpecificPriority((int)$obj->id, $priorities))
			$this->errors[] = Tools::displayError('An error occurred while setting priorities.');
	}

	public function processCustomizationConfiguration()
	{
		$product = $this->object;
		// Get the number of existing customization fields ($product->text_fields is the updated value, not the existing value)
		$current_customization = $product->getCustomizationFieldIds();
		$files_count = 0;
		$text_count = 0;
		if (is_array($current_customization))
		{
			foreach ($current_customization as $field)
			{
				if ($field['type'] == 1)
					$text_count++;
				else
					$files_count++;
			}
		}

		if (!$product->createLabels((int)$product->uploadable_files - $files_count, (int)$product->text_fields - $text_count))
			$this->errors[] = Tools::displayError('An error occurred while creating customization fields.');
		if (!count($this->errors) && !$product->updateLabels())
			$this->errors[] = Tools::displayError('An error occurred while updating customization fields.');
		$product->customizable = ($product->uploadable_files > 0 || $product->text_fields > 0) ? 1 : 0;
		if (!count($this->errors) && !$product->update())
			$this->errors[] = Tools::displayError('An error occurred while updating the custom configuration.');
	}

	public function processProductCustomization()
	{
		if (Validate::isLoadedObject($product = new Product((int)Tools::getValue('id_product'))))
		{
			foreach ($_POST as $field => $value)
				if (strncmp($field, 'label_', 6) == 0 && !Validate::isLabel($value))
					$this->errors[] = Tools::displayError('The label fields defined are invalid.');
			if (empty($this->errors) && !$product->updateLabels())
				$this->errors[] = Tools::displayError('An error occurred while updating customization fields.');
			if (empty($this->errors))
				$this->confirmations[] = $this->l('Update successful');
		}
		else
			$this->errors[] = Tools::displayError('A product must be created before adding customization.');
	}

	/**
	 * Overrides parent for custom redirect link
	 */
	public function processPosition()
	{
		if (!Validate::isLoadedObject($object = $this->loadObject()))
		{
			$this->errors[] = Tools::displayError('An error occurred while updating the status for an object.').
				' <b>'.$this->table.'</b> '.Tools::displayError('(cannot load object)');
		}
		elseif (!$object->updatePosition((int)Tools::getValue('way'), (int)Tools::getValue('position')))
			$this->errors[] = Tools::displayError('Failed to update the position.');
		else
		{
			$category = new Category((int)tools::getValue('id_category'));							
			if (Validate::isLoadedObject($category))
				Hook::exec('actionCategoryUpdate', array('category' => $category));
			$this->redirect_after = self::$currentIndex.'&'.$this->table.'Orderby=position&'.$this->table.'Orderway=asc&action=Customization&conf=5'.(($id_category = (Tools::getIsset('id_category') ? (int)Tools::getValue('id_category') : '')) ? ('&id_category='.$id_category) : '').'&token='.Tools::getAdminTokenLite('AdminProducts');				
		}
	}

	public function initProcess()
	{
		// Delete a product in the download folder
		if (Tools::getValue('deleteVirtualProduct'))
		{
			if ($this->tabAccess['delete'] === '1')
				$this->action = 'deleteVirtualProduct';
			else
				$this->errors[] = Tools::displayError('You do not have permission to delete this.');
		}
		// Product preview
		elseif (Tools::isSubmit('submitAddProductAndPreview'))
		{
			$this->display = 'edit';
			$this->action = 'save';
			if (Tools::getValue('id_product'))
			{
				$this->id_object = Tools::getValue('id_product');
				$this->object = new Product((int)Tools::getValue('id_product'));
			}
		}
		// Update attachments
		elseif (Tools::isSubmit('submitAddAttachments'))
		{
			if ($this->tabAccess['add'] === '1')
			{
				$this->action = 'addAttachments';
				$this->tab_display = 'attachments';
				$this->display = 'edit';
			}
			else
				$this->errors[] = Tools::displayError('You do not have permission to add this.');
		}
		elseif (Tools::isSubmit('submitAttachments'))
		{
			if ($this->tabAccess['edit'] === '1')
			{
				$this->action = 'attachments';
				$this->tab_display = 'attachments';
			}
			else
				$this->errors[] = Tools::displayError('You do not have permission to edit this.');
		}
		// Product duplication
		elseif (Tools::getIsset('duplicate'.$this->table))
		{
			if ($this->tabAccess['add'] === '1')
				$this->action = 'duplicate';
			else
				$this->errors[] = Tools::displayError('You do not have permission to add this.');
		}
		// Product images management
		elseif (Tools::getValue('id_image') && Tools::getValue('ajax'))
		{
			if ($this->tabAccess['edit'] === '1')
				$this->action = 'image';
			else
				$this->errors[] = Tools::displayError('You do not have permission to edit this.');
		}
		// Product attributes management
		elseif (Tools::isSubmit('submitProductAttribute'))
		{
			if ($this->tabAccess['edit'] === '1')
				$this->action = 'productAttribute';
			else
				$this->errors[] = Tools::displayError('You do not have permission to edit this.');
		}
		// Product features management
		elseif (Tools::isSubmit('submitFeatures') || Tools::isSubmit('submitFeaturesAndStay'))
		{
			if ($this->tabAccess['edit'] === '1')
				$this->action = 'features';
			else
				$this->errors[] = Tools::displayError('You do not have permission to edit this.');
		}
		// Product specific prices management NEVER USED
		elseif (Tools::isSubmit('submitPricesModification'))
		{
			if ($this->tabAccess['add'] === '1')
				$this->action = 'pricesModification';
			else
				$this->errors[] = Tools::displayError('You do not have permission to add this.');
		}
		elseif (Tools::isSubmit('deleteSpecificPrice'))
		{
			if ($this->tabAccess['delete'] === '1')
				$this->action = 'deleteSpecificPrice';
			else
				$this->errors[] = Tools::displayError('You do not have permission to delete this.');
		}
		elseif (Tools::isSubmit('submitSpecificPricePriorities'))
		{
			if ($this->tabAccess['edit'] === '1')
			{
				$this->action = 'specificPricePriorities';
				$this->tab_display = 'prices';
			}
			else
				$this->errors[] = Tools::displayError('You do not have permission to edit this.');
		}
		// Customization management
		elseif (Tools::isSubmit('submitCustomizationConfiguration'))
		{
			if ($this->tabAccess['edit'] === '1')
			{
				$this->action = 'customizationConfiguration';
				$this->tab_display = 'customization';
				$this->display = 'edit';
			}
			else
				$this->errors[] = Tools::displayError('You do not have permission to edit this.');
		}
		elseif (Tools::isSubmit('submitProductCustomization'))
		{
			if ($this->tabAccess['edit'] === '1')
			{
				$this->action = 'productCustomization';
				$this->tab_display = 'customization';
				$this->display = 'edit';
			}
			else
				$this->errors[] = Tools::displayError('You do not have permission to edit this.');
		}

		if (!$this->action)
			parent::initProcess();
		else
			$this->id_object = (int)Tools::getValue($this->identifier);

		if (isset($this->available_tabs[Tools::getValue('key_tab')]))
			$this->tab_display = Tools::getValue('key_tab');

		// Set tab to display if not decided already
		if (!$this->tab_display && $this->action)
			if (in_array($this->action, array_keys($this->available_tabs)))
				$this->tab_display = $this->action;

		// And if still not set, use default
		if (!$this->tab_display)
		{
			if (in_array($this->default_tab, $this->available_tabs))
				$this->tab_display = $this->default_tab;
			else
				$this->tab_display = key($this->available_tabs);
		}
	}

	/**
	 * postProcess handle every checks before saving products information
	 *
	 * @return void
	 */
	public function postProcess()
	{
		if (!$this->redirect_after)
			parent::postProcess();

		if ($this->display == 'edit' || $this->display == 'add')
		{
			$this->addjQueryPlugin(array(
				'autocomplete',
				'tablednd',
				'thickbox',
				'ajaxfileupload',
				'date'
			));

			$this->addJqueryUI(array(
				'ui.core',
				'ui.widget',
				'ui.accordion',
				'ui.slider',
				'ui.datepicker'
			));

			$this->addJS(array(
				_PS_JS_DIR_.'productTabsManager.js',
				_PS_JS_DIR_.'admin-products.js',
				_PS_JS_DIR_.'attributesBack.js',
				_PS_JS_DIR_.'price.js',
				_PS_JS_DIR_.'tiny_mce/tiny_mce.js',
				_PS_JS_DIR_.'tinymce.inc.js',
				_PS_JS_DIR_.'fileuploader.js',
				_PS_JS_DIR_.'admin-dnd.js',
				_PS_JS_DIR_.'jquery/plugins/treeview-categories/jquery.treeview-categories.js',
				_PS_JS_DIR_.'jquery/plugins/treeview-categories/jquery.treeview-categories.async.js',
				_PS_JS_DIR_.'jquery/plugins/treeview-categories/jquery.treeview-categories.edit.js',
				_PS_JS_DIR_.'admin-categories-tree.js',
				_PS_JS_DIR_.'jquery/ui/jquery.ui.progressbar.min.js',
				_PS_JS_DIR_.'jquery/plugins/timepicker/jquery-ui-timepicker-addon.js'
			));

			$this->addCSS(array(
				_PS_JS_DIR_.'jquery/plugins/treeview-categories/jquery.treeview-categories.css',
				_PS_JS_DIR_.'jquery/plugins/timepicker/jquery-ui-timepicker-addon.css',
			));
		}
	}

	/* @todo rename to processaddproductimage */
	public function ajaxProcessAddImage()
	{
		self::$currentIndex = 'index.php?tab=AdminProducts';
		$allowedExtensions = array('jpeg', 'gif', 'png', 'jpg');
		// max file size in bytes
		$uploader = new FileUploader($allowedExtensions, $this->max_image_size);
		$result = $uploader->handleUpload();
		if (isset($result['success']))
		{
			$obj = new Image((int)$result['success']['id_image']);

			// Associate image to shop from context
			$shops = Shop::getContextListShopID();
			$obj->associateTo($shops);
			$json_shops = array();
			foreach ($shops as $id_shop)
				$json_shops[$id_shop] = true;

			$json = array(
				'name' => $result['success']['name'],
				'status' => 'ok',
				'id'=>$obj->id,
				'path' => $obj->getExistingImgPath(),
				'position' => $obj->position,
				'cover' => $obj->cover,
				'shops' => $json_shops,
			);
			@unlink(_PS_TMP_IMG_DIR_.'product_'.(int)$obj->id_product.'.jpg');
			@unlink(_PS_TMP_IMG_DIR_.'product_mini_'.(int)$obj->id_product.'.jpg');
			die(Tools::jsonEncode($json));
		}
		else
			die(Tools::jsonEncode($result));
	}

	public function ajaxProcessDeleteProductAttribute()
	{
		if (!Combination::isFeatureActive())
			return;

		if ($this->tabAccess['delete'] === '1')
		{
			$id_product = (int)Tools::getValue('id_product');
			$id_product_attribute = (int)Tools::getValue('id_product_attribute');
			if ($id_product && Validate::isUnsignedId($id_product) && Validate::isLoadedObject($product = new Product($id_product)))
			{
				$product->deleteAttributeCombination((int)$id_product_attribute);
				$product->checkDefaultAttributes();
				if (!$product->hasAttributes())
				{
					$product->cache_default_attribute = 0;
					$product->update();
				}
				else
					Product::updateDefaultAttribute($id_product);

				$json = array(
					'status' => 'ok',
					'message'=> $this->_conf[1]
				);
			}
			else
				$json = array(
					'status' => 'error',
					'message'=> $this->l('You cannot delete this attribute.')
				);
		}
		else
			$json = array(
				'status' => 'error',
				'message'=> $this->l('You do not have permission to delete this.')
			);

		die(Tools::jsonEncode($json));
	}

	public function ajaxProcessDefaultProductAttribute()
	{
		if ($this->tabAccess['edit'] === '1')
		{
			if (!Combination::isFeatureActive())
				return;

			if (Validate::isLoadedObject($product = new Product((int)Tools::getValue('id_product'))))
			{
				$product->deleteDefaultAttributes();
				$product->setDefaultAttribute((int)Tools::getValue('id_product_attribute'));
				$json = array(
					'status' => 'ok',
					'message'=> $this->_conf[4]
				);
			}
			else
				$json = array(
					'status' => 'error',
					'message'=> $this->l('You cannot make this the default attribute.')
				);

			die(Tools::jsonEncode($json));
		}
	}

	public function ajaxProcessEditProductAttribute()
	{
		if ($this->tabAccess['edit'] === '1')
		{
			$id_product = (int)Tools::getValue('id_product');
			$id_product_attribute = (int)Tools::getValue('id_product_attribute');
			if ($id_product && Validate::isUnsignedId($id_product) && Validate::isLoadedObject($product = new Product((int)$id_product)))
			{
				$combinations = $product->getAttributeCombinationsById($id_product_attribute, $this->context->language->id);
				foreach ($combinations as $key => $combination)
					$combinations[$key]['attributes'][] = array($combination['group_name'], $combination['attribute_name'], $combination['id_attribute']);

				die(Tools::jsonEncode($combinations));
			}
		}
	}

	public function ajaxPreProcess()
	{
		if (Tools::getIsset('update'.$this->table) && Tools::getIsset('id_'.$this->table))
		{
			$this->display = 'edit';
			$this->action = Tools::getValue('action');
		}
	}

	public function ajaxProcessUpdateProductImageShopAsso()
	{
		$id_product = Tools::getValue('id_product');
		if (($id_image = Tools::getValue('id_image')) && ($id_shop = (int)Tools::getValue('id_shop')))
			if (Tools::getValue('active') == 'true')
				$res = Db::getInstance()->execute('INSERT INTO '._DB_PREFIX_.'image_shop (`id_image`, `id_shop`) VALUES('.(int)$id_image.', '.(int)$id_shop.')');
			else
				$res = Db::getInstance()->execute('DELETE FROM '._DB_PREFIX_.'image_shop WHERE `id_image` = '.(int)$id_image.' AND `id_shop` = '.(int)$id_shop);
		
		// Clean covers in image table
		$count_cover_image = Db::getInstance()->getValue('
			SELECT COUNT(*) FROM '._DB_PREFIX_.'image i 
			INNER JOIN '._DB_PREFIX_.'image_shop ish ON (i.id_image = ish.id_image AND ish.id_shop = '.(int)$id_shop.') 
			WHERE i.cover = 1 AND `id_product` = '.(int)$id_product);
		
		$id_image = Db::getInstance()->getValue('
			SELECT i.`id_image` FROM '._DB_PREFIX_.'image i 
			INNER JOIN '._DB_PREFIX_.'image_shop ish ON (i.id_image = ish.id_image AND ish.id_shop = '.(int)$id_shop.') 
			WHERE `id_product` = '.(int)$id_product);
		
		if ($count_cover_image < 1)
			Db::getInstance()->execute('UPDATE '._DB_PREFIX_.'image i SET i.cover = 1 WHERE i.id_image = '.(int)$id_image.' AND i.`id_product` = '.(int)$id_product.' LIMIT 1');
		
		if ($count_cover_image > 1)
			Db::getInstance()->execute('UPDATE '._DB_PREFIX_.'image i SET i.cover = 0 WHERE i.id_image <> '.(int)$id_image.' AND i.`id_product` = '.(int)$id_product);
			
		// Clean covers in image_shop table
		$count_cover_image_shop = Db::getInstance()->getValue('
			SELECT COUNT(*) 
			FROM '._DB_PREFIX_.'image_shop ish 
			INNER JOIN '._DB_PREFIX_.'image i ON (i.id_image = ish.id_image AND i.`id_product` = '.(int)$id_product.')
			WHERE ish.id_shop = '.(int)$id_shop.' AND ish.cover = 1');
		
		if ($count_cover_image_shop < 1)
			Db::getInstance()->execute('UPDATE '._DB_PREFIX_.'image_shop ish SET ish.cover = 1 WHERE ish.id_image = '.(int)$id_image.' AND ish.id_shop =  '.(int)$id_shop.' LIMIT 1');
		if ($count_cover_image_shop > 1)
			Db::getInstance()->execute('UPDATE '._DB_PREFIX_.'image_shop ish SET ish.cover = 0 WHERE ish.id_image <> '.(int)$id_image.' AND ish.cover = 1 AND ish.id_shop = '.(int)$id_shop.' LIMIT '.intval($count_cover_image_shop - 1));

		if ($res)
			$this->jsonConfirmation($this->_conf[27]);
		else
			$this->jsonError(Tools::displayError('An error occurred while attempting to associate this image with your shop. '));
	}

	public function ajaxProcessUpdateImagePosition()
	{
		$res = false;
		if ($json = Tools::getValue('json'))
		{
			$res = true;
			$json = stripslashes($json);
			$images = Tools::jsonDecode($json, true);
			foreach ($images as $id => $position)
			{
				$img = new Image((int)$id);
				$img->position = (int)$position;
				$res &= $img->update();
			}
		}
		if ($res)
			$this->jsonConfirmation($this->_conf[25]);
		else
			$this->jsonError(Tools::displayError('An error occurred while attempting to move this picture.'));
	}

	public function ajaxProcessUpdateCover()
	{
		Image::deleteCover((int)Tools::getValue('id_product'));
		$img = new Image((int)Tools::getValue('id_image'));
		$img->cover = 1;

		@unlink(_PS_TMP_IMG_DIR_.'product_'.(int)$img->id_product.'.jpg');
		@unlink(_PS_TMP_IMG_DIR_.'product_mini_'.(int)$img->id_product.'.jpg');

		if ($img->update())
			$this->jsonConfirmation($this->_conf[26]);
		else
			$this->jsonError(Tools::displayError('An error occurred while attempting to move this picture.'));
	}

	public function ajaxProcessDeleteProductImage()
	{
		$this->display = 'content';
		$res = true;
		/* Delete product image */
		$image = new Image((int)Tools::getValue('id_image'));
		$this->content['id'] = $image->id;
		$res &= $image->delete();
		// if deleted image was the cover, change it to the first one
		if (!Image::getCover($image->id_product))
		{
			$res &= Db::getInstance()->execute('
			UPDATE `'._DB_PREFIX_.'image_shop` image_shop, '._DB_PREFIX_.'image i
			SET image_shop.`cover` = 1,
			i.cover = 1
			WHERE image_shop.`id_image` = (SELECT id_image FROM
														(SELECT image_shop.id_image
															FROM '._DB_PREFIX_.'image i'.
															Shop::addSqlAssociation('image', 'i').'
															WHERE i.id_product ='.(int)$image->id_product.' LIMIT 1
														) tmpImage)
			AND id_shop='.(int)$this->context->shop->id.'
			AND i.id_image = image_shop.id_image
			');
		}

		if (file_exists(_PS_TMP_IMG_DIR_.'product_'.$image->id_product.'.jpg'))
			$res &= @unlink(_PS_TMP_IMG_DIR_.'product_'.$image->id_product.'.jpg');
		if (file_exists(_PS_TMP_IMG_DIR_.'product_mini_'.$image->id_product.'.jpg'))
			$res &= @unlink(_PS_TMP_IMG_DIR_.'product_mini_'.$image->id_product.'.jpg');

		if ($res)
			$this->jsonConfirmation($this->_conf[7]);
		else
			$this->jsonError(Tools::displayError('An error occurred while attempting to delete the product image.'));
	}

	protected function _validateSpecificPrice($id_shop, $id_currency, $id_country, $id_group, $id_customer, $price, $from_quantity, $reduction, $reduction_type, $from, $to, $id_combination = 0)
	{
		if (!Validate::isUnsignedId($id_shop) || !Validate::isUnsignedId($id_currency) || !Validate::isUnsignedId($id_country) || !Validate::isUnsignedId($id_group) || !Validate::isUnsignedId($id_customer))
			$this->errors[] = Tools::displayError('Wrong IDs');
		elseif ((!isset($price) && !isset($reduction)) || (isset($price) && !Validate::isNegativePrice($price)) || (isset($reduction) && !Validate::isPrice($reduction)))
			$this->errors[] = Tools::displayError('Invalid price/discount amount');
		elseif (!Validate::isUnsignedInt($from_quantity))
			$this->errors[] = Tools::displayError('Invalid quantity');
		elseif ($reduction && !Validate::isReductionType($reduction_type))
			$this->errors[] = Tools::displayError('Please select a discount type (amount or percentage).');
		elseif ($from && $to && (!Validate::isDateFormat($from) || !Validate::isDateFormat($to)))
			$this->errors[] = Tools::displayError('The from/to date is invalid.');
		elseif (SpecificPrice::exists((int)$this->object->id, $id_combination, $id_shop, $id_group, $id_country, $id_currency, $id_customer, $from_quantity, $from, $to, false))
			$this->errors[] = Tools::displayError('A specific price already exists for these parameters.');
		else
			return true;
		return false;
	}

	/* Checking customs feature */
	protected function checkFeatures($languages, $feature_id)
	{
		$rules = call_user_func(array('FeatureValue', 'getValidationRules'), 'FeatureValue');
		$feature = Feature::getFeature((int)Configuration::get('PS_LANG_DEFAULT'), $feature_id);
		$val = 0;
		foreach ($languages as $language)
			if ($val = Tools::getValue('custom_'.$feature_id.'_'.$language['id_lang']))
			{
				$current_language = new Language($language['id_lang']);
				if (Tools::strlen($val) > $rules['sizeLang']['value'])
					$this->errors[] = sprintf(
						Tools::displayError('The name for feature %1$s is too long in %2$s.'),
						' <b>'.$feature['name'].'</b>',
						$current_language->name
					);
				elseif (!call_user_func(array('Validate', $rules['validateLang']['value']), $val))
					$this->errors[] = sprintf(
						Tools::displayError('A valid name required for feature. %1$s in %2$s.'),
						' <b>'.$feature['name'].'</b>',
						$current_language->name
					);
				if (count($this->errors))
					return 0;
				// Getting default language
				if ($language['id_lang'] == Configuration::get('PS_LANG_DEFAULT'))
					return $val;
			}
		return 0;
	}

	/**
	 * Add or update a product image
	 *
	 * @param object $product Product object to add image
	 */
	public function addProductImage($product, $method = 'auto')
	{
		/* Updating an existing product image */
		if ($id_image = (int)Tools::getValue('id_image'))
		{
			$image = new Image((int)$id_image);
			if (!Validate::isLoadedObject($image))
				$this->errors[] = Tools::displayError('An error occurred while loading the object image.');
			else
			{
				if (($cover = Tools::getValue('cover')) == 1)
					Image::deleteCover($product->id);
				$image->cover = $cover;
				$this->validateRules('Image');
				$this->copyFromPost($image, 'image');
				if (count($this->errors) || !$image->update())
					$this->errors[] = Tools::displayError('An error occurred while updating the image.');
				elseif (isset($_FILES['image_product']['tmp_name']) && $_FILES['image_product']['tmp_name'] != null)
					$this->copyImage($product->id, $image->id, $method);
			}
		}
		if (isset($image) && Validate::isLoadedObject($image) && !file_exists(_PS_PROD_IMG_DIR_.$image->getExistingImgPath().'.'.$image->image_format))
			$image->delete();
		if (count($this->errors))
			return false;
		@unlink(_PS_TMP_IMG_DIR_.'product_'.$product->id.'.jpg');
		@unlink(_PS_TMP_IMG_DIR_.'product_mini_'.$product->id.'.jpg');
		return ((isset($id_image) && is_int($id_image) && $id_image) ? $id_image : false);
	}
	/**
	 * Copy a product image
	 *
	 * @param integer $id_product Product Id for product image filename
	 * @param integer $id_image Image Id for product image filename
	 */
	public function copyImage($id_product, $id_image, $method = 'auto')
	{
		if (!isset($_FILES['image_product']['tmp_name']))
			return false;
		if ($error = ImageManager::validateUpload($_FILES['image_product']))
			$this->errors[] = $error;
		else
		{
			$image = new Image($id_image);

			if (!$new_path = $image->getPathForCreation())
				$this->errors[] = Tools::displayError('An error occurred while attempting to create a new folder.');
			if (!($tmpName = tempnam(_PS_TMP_IMG_DIR_, 'PS')) || !move_uploaded_file($_FILES['image_product']['tmp_name'], $tmpName))
				$this->errors[] = Tools::displayError('An error occurred during the image upload process.');
			elseif (!ImageManager::resize($tmpName, $new_path.'.'.$image->image_format))
				$this->errors[] = Tools::displayError('An error occurred while copying the image.');
			elseif ($method == 'auto')
			{
				$imagesTypes = ImageType::getImagesTypes('products');
				foreach ($imagesTypes as $k => $image_type)
				{
					if (!ImageManager::resize($tmpName, $new_path.'-'.stripslashes($image_type['name']).'.'.$image->image_format, $image_type['width'], $image_type['height'], $image->image_format))
						$this->errors[] = Tools::displayError('An error occurred while copying image:').' '.stripslashes($image_type['name']);
				}
			}

			@unlink($tmpName);
			Hook::exec('actionWatermark', array('id_image' => $id_image, 'id_product' => $id_product));
		}
	}
	
	protected function updateAssoShop($id_object)
	{
		//override AdminController::updateAssoShop() specifically for products because shop association is set with the context in ObjectModel
		return;
	}
	
	public function processAdd()
	{
		$this->checkProduct();

		if (!empty($this->errors))
		{
			$this->display = 'add';
			return false;
		}

		$this->object = new $this->className();
		$this->_removeTaxFromEcotax();
		$this->copyFromPost($this->object, $this->table);

		if ($this->object->add())
		{
			Logger::addLog(sprintf($this->l('%s addition'), $this->className), 1, null, $this->className, (int)$this->object->id, true, (int)$this->context->employee->id);
			$this->addCarriers();
			$this->updateAccessories($this->object);
			$this->updatePackItems($this->object);
			$this->updateDownloadProduct($this->object);

			if (empty($this->errors))
			{
				$languages = Language::getLanguages(false);
				if ($this->isProductFieldUpdated('category_box') && !$this->object->updateCategories(Tools::getValue('categoryBox')))
					$this->errors[] = Tools::displayError('An error occurred while linking the object.').' <b>'.$this->table.'</b> '.Tools::displayError('To categories');
				elseif (!$this->updateTags($languages, $this->object))
					$this->errors[] = Tools::displayError('An error occurred while adding tags.');
				else
				{
					Hook::exec('actionProductAdd', array('product' => $this->object));
					if (in_array($this->object->visibility, array('both', 'search')) && Configuration::get('PS_SEARCH_INDEXATION'))
						Search::indexation(false, $this->object->id);
				}

				// Save and preview
				if (Tools::isSubmit('submitAddProductAndPreview'))
				{
					$preview_url = $this->context->link->getProductLink(
						$this->getFieldValue($this->object, 'id'),
						$this->getFieldValue($this->object, 'link_rewrite', $this->context->language->id),
						Category::getLinkRewrite($this->getFieldValue($this->object, 'id_category_default'), $this->context->language->id),
						null,
						null,
						Context::getContext()->shop->id,
						0,
						(bool)Configuration::get('PS_REWRITING_SETTINGS')
					);

					if (!$this->object->active)
					{
						$admin_dir = dirname($_SERVER['PHP_SELF']);
						$admin_dir = substr($admin_dir, strrpos($admin_dir, '/') + 1);
						$preview_url .= '&adtoken='.$this->token.'&ad='.$admin_dir.'&id_employee='.(int)$this->context->employee->id;
					}

					$this->redirect_after = $preview_url;
				}

				// Save and stay on same form
				if ($this->display == 'edit')
					$this->redirect_after = self::$currentIndex.'&id_product='.(int)$this->object->id
						.(Tools::getIsset('id_category') ? '&id_category='.(int)Tools::getValue('id_category') : '')
						.'&updateproduct&conf=3&key_tab='.Tools::safeOutput(Tools::getValue('key_tab')).'&token='.$this->token;
				else
					// Default behavior (save and back)
					$this->redirect_after = self::$currentIndex
						.(Tools::getIsset('id_category') ? '&id_category='.(int)Tools::getValue('id_category') : '')
						.'&conf=3&token='.$this->token;
			}
			else
				$this->object->delete();
				// if errors : stay on edit page
				$this->display = 'edit';
		}
		else
			$this->errors[] = Tools::displayError('An error occurred while creating an object.').' <b>'.$this->table.'</b>';
			
		return $this->object;
	}

	protected function isTabSubmitted($tab_name)
	{
		if (!is_array($this->submitted_tabs))
			$this->submitted_tabs = Tools::getValue('submitted_tabs');

		if (is_array($this->submitted_tabs) && in_array($tab_name, $this->submitted_tabs))
			return true;

		return false;
	}

	public function processStatus()
	{
		$this->loadObject(true);
		if (!Validate::isLoadedObject($this->object))
			return false;
		if (($error = $this->object->validateFields(false, true)) !== true)
			$this->errors[] = $error;
		if (($error = $this->object->validateFieldsLang(false, true)) !== true)
			$this->errors[] = $error;

		return !count($this->errors) ? parent::processStatus() : false;
	}
	
	public function processUpdate()
	{
		$this->checkProduct();

		if (!empty($this->errors))
		{
			$this->display = 'edit';
			return false;
		}

		$id = (int)Tools::getValue('id_'.$this->table);
		/* Update an existing product */
		if (isset($id) && !empty($id))
		{
			$object = new $this->className((int)$id);
			$this->object = $object;

			if (Validate::isLoadedObject($object))
			{
				$this->_removeTaxFromEcotax();
				$product_type_before = $object->getType();
				$this->copyFromPost($object, $this->table);
				$object->indexed = 0;

				if (Shop::isFeatureActive() && Shop::getContext() != Shop::CONTEXT_SHOP)
					$object->setFieldsToUpdate((array)Tools::getValue('multishop_check'));

				// Duplicate combinations if not associated to shop
				if ($this->context->shop->getContext() == Shop::CONTEXT_SHOP && !$object->isAssociatedToShop())
				{
					$is_associated_to_shop = false;
					$combinations = Product::getProductAttributesIds($object->id);
					if ($combinations)
					{
						foreach ($combinations as $id_combination)
						{
							$combination = new Combination((int)$id_combination['id_product_attribute']);
							$default_combination = new Combination((int)$id_combination['id_product_attribute'], null, (int)$this->object->id_shop_default);

							$def = ObjectModel::getDefinition($default_combination);
							foreach ($def['fields'] as $field_name => $row)
								$combination->$field_name = ObjectModel::formatValue($default_combination->$field_name, $def['fields'][$field_name]['type']);

							$combination->save();
						}
					}
				}
				else
					$is_associated_to_shop = true;

				if ($object->update())
				{
					Logger::addLog(sprintf($this->l('%s edition'), $this->className), 1, null, $this->className, (int)$this->object->id, true, (int)$this->context->employee->id);
					if (in_array($this->context->shop->getContext(), array(Shop::CONTEXT_SHOP, Shop::CONTEXT_ALL)))
					{
						if ($this->isTabSubmitted('Shipping'))
							$this->addCarriers();
						if ($this->isTabSubmitted('Associations'))
							$this->updateAccessories($object);
						if ($this->isTabSubmitted('Suppliers'))
							$this->processSuppliers();
						if ($this->isTabSubmitted('Features'))
							$this->processFeatures();
						if ($this->isTabSubmitted('Combinations'))
							$this->processProductAttribute();
						if ($this->isTabSubmitted('Prices'))
						{
							$this->processPriceAddition();
							$this->processSpecificPricePriorities();
						}
						if ($this->isTabSubmitted('Customization'))
							$this->processCustomizationConfiguration();
						if ($this->isTabSubmitted('Attachments'))
							$this->processAttachments();

						$this->updatePackItems($object);
						// Disallow avanced stock management if the product become a pack
						if ($product_type_before == Product::PTYPE_SIMPLE && $object->getType() == Product::PTYPE_PACK)
							StockAvailable::setProductDependsOnStock((int)$object->id, false);
						$this->updateDownloadProduct($object, 1);
						$this->updateTags(Language::getLanguages(false), $object);
						
						if ($this->isProductFieldUpdated('category_box') && !$object->updateCategories(Tools::getValue('categoryBox')))
							$this->errors[] = Tools::displayError('An error occurred while linking the object.').' <b>'.$this->table.'</b> '.Tools::displayError('To categories');
					}
					
					if ($this->isTabSubmitted('Warehouses'))
						$this->processWarehouses();
					if (empty($this->errors))
					{
						Hook::exec('actionProductUpdate', array('product' => $object));

						if (in_array($object->visibility, array('both', 'search')) && Configuration::get('PS_SEARCH_INDEXATION'))
							Search::indexation(false, $object->id);

						// Save and preview
						if (Tools::isSubmit('submitAddProductAndPreview'))
						{
							$preview_url = $this->context->link->getProductLink(
								$this->getFieldValue($object, 'id'),
								$this->getFieldValue($object, 'link_rewrite', $this->context->language->id),
								Category::getLinkRewrite($this->getFieldValue($object, 'id_category_default'), $this->context->language->id),
								null,
								null,
								Context::getContext()->shop->id,
								0,
								(bool)Configuration::get('PS_REWRITING_SETTINGS')
							);

							if (!$object->active)
							{
								$admin_dir = dirname($_SERVER['PHP_SELF']);
								$admin_dir = substr($admin_dir, strrpos($admin_dir, '/') + 1);
								if (strpos($preview_url, '?') === false)
									$preview_url .= '?';
								else
									$preview_url .= '&';
								$preview_url .= 'adtoken='.$this->token.'&ad='.$admin_dir.'&id_employee='.(int)$this->context->employee->id;
							}
							$this->redirect_after = $preview_url;
						}
						else
						{
							// Save and stay on same form
							if ($this->display == 'edit')
							{
								$this->confirmations[] = $this->l('Update successful');
								$this->redirect_after = self::$currentIndex.'&id_product='.(int)$this->object->id
									.(Tools::getIsset('id_category') ? '&id_category='.(int)Tools::getValue('id_category') : '')
									.'&updateproduct&conf=4&key_tab='.Tools::safeOutput(Tools::getValue('key_tab')).'&token='.$this->token;
							}
							else
								// Default behavior (save and back)
								$this->redirect_after = self::$currentIndex.(Tools::getIsset('id_category') ? '&id_category='.(int)Tools::getValue('id_category') : '').'&conf=4&token='.$this->token;
						}
					}
					// if errors : stay on edit page
					else
						$this->display = 'edit';
				}
				else
				{
					if (!$is_associated_to_shop && $combinations)
						foreach ($combinations as $id_combination)
						{
							$combination = new Combination((int)$id_combination['id_product_attribute']);
							$combination->delete();
						}
					$this->errors[] = Tools::displayError('An error occurred while updating an object.').' <b>'.$this->table.'</b> ('.Db::getInstance()->getMsgError().')';
				}
			}
			else
				$this->errors[] = Tools::displayError('An error occurred while updating an object.').' <b>'.$this->table.'</b> ('.Tools::displayError('The object cannot be loaded. ').')';
			return $object;
		}
	}

	/**
	 * Check that a saved product is valid
	 */
	public function checkProduct()
	{
		$className = 'Product';
		// @todo : the call_user_func seems to contains only statics values (className = 'Product')
		$rules = call_user_func(array($this->className, 'getValidationRules'), $this->className);
		$default_language = new Language((int)Configuration::get('PS_LANG_DEFAULT'));
		$languages = Language::getLanguages(false);

		// Check required fields
		foreach ($rules['required'] as $field)
		{
			if (!$this->isProductFieldUpdated($field))
				continue;

			if (($value = Tools::getValue($field)) == false && $value != '0')
			{
				if (Tools::getValue('id_'.$this->table) && $field == 'passwd')
					continue;
				$this->errors[] = sprintf(
					Tools::displayError('The %s field is required.'),
					call_user_func(array($className, 'displayFieldName'), $field, $className)
				);
			}
		}

		// Check multilingual required fields
		foreach ($rules['requiredLang'] as $fieldLang)
			if ($this->isProductFieldUpdated($fieldLang, $default_language->id) && !Tools::getValue($fieldLang.'_'.$default_language->id))
				$this->errors[] = sprintf(
					Tools::displayError('This %1$s field is required at least in %2$s'),
					call_user_func(array($className, 'displayFieldName'), $fieldLang, $className),
					$default_language->name
				);

		// Check fields sizes
		foreach ($rules['size'] as $field => $maxLength)
			if ($this->isProductFieldUpdated($field) && ($value = Tools::getValue($field)) && Tools::strlen($value) > $maxLength)
				$this->errors[] = sprintf(
					Tools::displayError('The %1$s field is too long (%2$d chars max).'),
					call_user_func(array($className, 'displayFieldName'), $field, $className),
					$maxLength
				);

		if (Tools::getIsset('description_short') && $this->isProductFieldUpdated('description_short'))
		{
			$saveShort = Tools::getValue('description_short');
			$_POST['description_short'] = strip_tags(Tools::getValue('description_short'));
		}

		// Check description short size without html
		$limit = (int)Configuration::get('PS_PRODUCT_SHORT_DESC_LIMIT');
		if ($limit <= 0) $limit = 400;
		foreach ($languages as $language)
			if ($this->isProductFieldUpdated('description_short', $language['id_lang']) && ($value = Tools::getValue('description_short_'.$language['id_lang'])))
				if (Tools::strlen(strip_tags($value)) > $limit)
					$this->errors[] = sprintf(
						Tools::displayError('This %1$s field (%2$s) is too long: %3$d chars max (current count %4$d).'),
						call_user_func(array($className, 'displayFieldName'), 'description_short'),
						$language['name'],
						$limit,
						Tools::strlen(strip_tags($value))
					);

		// Check multilingual fields sizes
		foreach ($rules['sizeLang'] as $fieldLang => $maxLength)
			foreach ($languages as $language)
		  {
				$value = Tools::getValue($fieldLang.'_'.$language['id_lang']);
				if ($value && Tools::strlen($value) > $maxLength)
					$this->errors[] = sprintf(
						Tools::displayError('The %1$s field is too long (%2$d chars max).'),
						call_user_func(array($className, 'displayFieldName'), $fieldLang, $className),
						$maxLength
					);
			}

		if ($this->isProductFieldUpdated('description_short') && isset($_POST['description_short']))
			$_POST['description_short'] = $saveShort;

		// Check fields validity
		foreach ($rules['validate'] as $field => $function)
			if ($this->isProductFieldUpdated($field) && ($value = Tools::getValue($field)))
			{
				$res = true;
				if (Tools::strtolower($function) == 'iscleanhtml')
				{
					if (!Validate::$function($value, (int)Configuration::get('PS_ALLOW_HTML_IFRAME')))
						$res = false;
				}
				else
					if (!Validate::$function($value))
						$res = false;

				if (!$res)
					$this->errors[] = sprintf(
						Tools::displayError('The %s field is invalid.'),
						call_user_func(array($className, 'displayFieldName'), $field, $className)
					);
			}
		// Check multilingual fields validity
		foreach ($rules['validateLang'] as $fieldLang => $function)
			foreach ($languages as $language)
				if ($this->isProductFieldUpdated('description_short', $language['id_lang']) && ($value = Tools::getValue($fieldLang.'_'.$language['id_lang'])))
					if (!Validate::$function($value, (int)Configuration::get('PS_ALLOW_HTML_IFRAME')))
						$this->errors[] = sprintf(
							Tools::displayError('The %1$s field (%2$s) is invalid.'),
							call_user_func(array($className, 'displayFieldName'), $fieldLang, $className),
							$language['name']
						);

		// Categories
		if ($this->isProductFieldUpdated('id_category_default') && (!Tools::isSubmit('categoryBox') || !count(Tools::getValue('categoryBox'))))
			$this->errors[] = $this->l('Products must be in at least one category.');

		if ($this->isProductFieldUpdated('id_category_default') && (!is_array(Tools::getValue('categoryBox')) || !in_array(Tools::getValue('id_category_default'), Tools::getValue('categoryBox'))))
			$this->errors[] = $this->l('This product must be in the default category.');

		// Tags
		foreach ($languages as $language)
			if ($value = Tools::getValue('tags_'.$language['id_lang']))
				if (!Validate::isTagsList($value))
					$this->errors[] = sprintf(
						Tools::displayError('The tags list (%s) is invalid.'),
						$language['name']
					);
	}

	/**
	 * Check if a field is edited (if the checkbox is checked)
	 * This method will do something only for multishop with a context all / group
	 *
	 * @param string $field Name of field
	 * @param int $id_lang
	 * @return bool
	 */
	protected function isProductFieldUpdated($field, $id_lang = null)
	{
		// Cache this condition to improve performances
		static $is_activated = null;
		if (is_null($is_activated))
			$is_activated = Shop::isFeatureActive() && Shop::getContext() != Shop::CONTEXT_SHOP && $this->id_object;

		if (!$is_activated)
			return true;

		if (is_null($id_lang))
			return !empty($_POST['multishop_check'][$field]);
		else
			return !empty($_POST['multishop_check'][$field][$id_lang]);
	}

	protected function _removeTaxFromEcotax()
	{
		$ecotaxTaxRate = Tax::getProductEcotaxRate();
		if ($ecotax = Tools::getValue('ecotax'))
			$_POST['ecotax'] = Tools::ps_round(Tools::getValue('ecotax') / (1 + $ecotaxTaxRate / 100), 6);
	}

	protected function _applyTaxToEcotax($product)
	{
		$ecotaxTaxRate = Tax::getProductEcotaxRate();
		if ($product->ecotax)
			$product->ecotax = Tools::ps_round($product->ecotax * (1 + $ecotaxTaxRate / 100), 2);
	}

	/**
	 * Update product download
	 *
	 * @param object $product Product
	 * @return bool
	 */
	public function updateDownloadProduct($product, $edit = 0)
	{
		$is_virtual_file = (int)Tools::getValue('is_virtual_file');
		// add or update a virtual product
		if (Tools::getValue('is_virtual_good') == 'true')
		{
			$product->setDefaultAttribute(0);//reset cache_default_attribute			
			if (Tools::getValue('virtual_product_expiration_date') && !Validate::isDate(Tools::getValue('virtual_product_expiration_date') && !empty($is_virtual_file)))
			{
				if (!Tools::getValue('virtual_product_expiration_date'))
				{
					$this->errors[] = Tools::displayError('The expiration-date attribute is required.');
					return false;
				}
			}

			// Trick's
			if ($edit == 1)
			{
				$id_product_download = (int)ProductDownload::getIdFromIdProduct((int)$product->id);
				if (!$id_product_download)
					$id_product_download = (int)Tools::getValue('virtual_product_id');
			}
			else
				$id_product_download = Tools::getValue('virtual_product_id');

			$is_shareable = Tools::getValue('virtual_product_is_shareable');
			$virtual_product_name = Tools::getValue('virtual_product_name');
			$virtual_product_filename = Tools::getValue('virtual_product_filename');
			$virtual_product_nb_days = Tools::getValue('virtual_product_nb_days');
			$virtual_product_nb_downloable = Tools::getValue('virtual_product_nb_downloable');
			$virtual_product_expiration_date = Tools::getValue('virtual_product_expiration_date');

			if ($virtual_product_filename)
				$filename = $virtual_product_filename;
			else
				$filename = ProductDownload::getNewFilename();

			$download = new ProductDownload((int)$id_product_download);
			$download->id_product = (int)$product->id;
			$download->display_filename = $virtual_product_name;
			$download->filename = $filename;
			$download->date_add = date('Y-m-d H:i:s');
			$download->date_expiration = $virtual_product_expiration_date ? $virtual_product_expiration_date.' 23:59:59' : '';
			$download->nb_days_accessible = (int)$virtual_product_nb_days;
			$download->nb_downloadable = (int)$virtual_product_nb_downloable;
			$download->active = 1;
			$download->is_shareable = (int)$is_shareable;

			if ($download->save())
				return true;
		}
		else
		{
			/* unactive download product if checkbox not checked */
			if ($edit == 1)
			{
				$id_product_download = (int)ProductDownload::getIdFromIdProduct((int)$product->id);
				if (!$id_product_download)
					$id_product_download = (int)Tools::getValue('virtual_product_id');
			}
			else
				$id_product_download = ProductDownload::getIdFromIdProduct($product->id);

			if (!empty($id_product_download))
			{
				$product_download = new ProductDownload((int)$id_product_download);
				$product_download->date_expiration = date('Y-m-d H:i:s', time() - 1);
				$product_download->active = 0;
				return $product_download->save();
			}
		}
		return false;
	}

	/**
	 * Update product accessories
	 *
	 * @param object $product Product
	 */
	public function updateAccessories($product)
	{
		$product->deleteAccessories();
		if ($accessories = Tools::getValue('inputAccessories'))
		{
			$accessories_id = array_unique(explode('-', $accessories));
			if (count($accessories_id))
			{
				array_pop($accessories_id);
				$product->changeAccessories($accessories_id);
			}
		}
	}

	/**
	 * Update product tags
	 *
	 * @param array Languages
	 * @param object $product Product
	 * @return boolean Update result
	 */
	public function updateTags($languages, $product)
	{
		$tag_success = true;
		/* Reset all tags for THIS product */
		if (!Tag::deleteTagsForProduct((int)$product->id))
			$this->errors[] = Tools::displayError('An error occurred while attempting to delete previous tags.');
		/* Assign tags to this product */
		foreach ($languages as $language)
			if ($value = Tools::getValue('tags_'.$language['id_lang']))
				$tag_success &= Tag::addTags($language['id_lang'], (int)$product->id, $value);

		if (!$tag_success)
			$this->errors[] = Tools::displayError('An error occurred while adding tags.');

		return $tag_success;
	}

	public function initContent($token = null)
	{
		if ($this->display == 'edit' || $this->display == 'add')
		{
			$this->fields_form = array();

			// Check if Module
			if (substr($this->tab_display, 0, 6) == 'Module')
			{
				$this->tab_display_module = strtolower(substr($this->tab_display, 6, Tools::strlen($this->tab_display) - 6));
				$this->tab_display = 'Modules';
			}
			if (method_exists($this, 'initForm'.$this->tab_display))
				$this->tpl_form = strtolower($this->tab_display).'.tpl';

			if ($this->ajax)
				$this->content_only = true;
			else
			{
				$product_tabs = array();

				// tab_display defines which tab to display first
				if (!method_exists($this, 'initForm'.$this->tab_display))
					$this->tab_display = $this->default_tab;

				$advanced_stock_management_active = Configuration::get('PS_ADVANCED_STOCK_MANAGEMENT');
				$stock_management_active = Configuration::get('PS_STOCK_MANAGEMENT');

				foreach ($this->available_tabs as $product_tab => $value)
				{
					// if it's the warehouses tab and advanced stock management is disabled, continue
					if ($advanced_stock_management_active == 0 && $product_tab == 'Warehouses')
						continue;

					$product_tabs[$product_tab] = array(
						'id' => $product_tab,
						'selected' => (strtolower($product_tab) == strtolower($this->tab_display) || (isset($this->tab_display_module) && 'module'.$this->tab_display_module == Tools::strtolower($product_tab))),
						'name' => $this->available_tabs_lang[$product_tab],
						'href' => $this->context->link->getAdminLink('AdminProducts').'&amp;id_product='.(int)Tools::getValue('id_product').'&amp;action='.$product_tab,
					);
				}
				$this->tpl_form_vars['product_tabs'] = $product_tabs;
			}
		}
		else
		{
			if ($id_category = (int)$this->id_current_category)
				self::$currentIndex .= '&id_category='.(int)$this->id_current_category;

			// If products from all categories are displayed, we don't want to use sorting by position
			if (!$id_category)
			{
				$this->_defaultOrderBy = $this->identifier;
				if ($this->context->cookie->{$this->table.'Orderby'} == 'position')
				{
					unset($this->context->cookie->{$this->table.'Orderby'});
					unset($this->context->cookie->{$this->table.'Orderway'});
				}
			}
			if (!$id_category)
				$id_category = 1;
			$this->tpl_list_vars['is_category_filter'] = (bool)$this->id_current_category;

			// Generate category selection tree
			$helper = new Helper();
			$this->tpl_list_vars['category_tree'] = $helper->renderCategoryTree(null, array((int)$id_category), 'categoryBox', true, false, array(), false, true);

			// used to build the new url when changing category
			$this->tpl_list_vars['base_url'] = preg_replace('#&id_category=[0-9]*#', '', self::$currentIndex).'&token='.$this->token;
		}
		// @todo module free
		$this->tpl_form_vars['vat_number'] = file_exists(_PS_MODULE_DIR_.'vatnumber/ajax.php');

		parent::initContent();
	}

	public function renderList()
	{
		$this->addRowAction('edit');
		$this->addRowAction('duplicate');
		$this->addRowAction('delete');
		return parent::renderList();
	}

	public function ajaxProcessProductManufacturers()
	{
		$manufacturers = Manufacturer::getManufacturers();
		$jsonArray = array();
			if ($manufacturers)
				foreach ($manufacturers as $manufacturer)
					$jsonArray[] = '{"optionValue": "'.(int)$manufacturer['id_manufacturer'].'", "optionDisplay": "'.htmlspecialchars(trim($manufacturer['name'])).'"}';
			die('['.implode(',', $jsonArray).']');
	}

	/**
	 * Build a categories tree
	 *
	 * @param array $indexedCategories Array with categories where product is indexed (in order to check checkbox)
	 * @param array $categories Categories to list
	 * @param array $current Current category
	 * @param integer $id_category Current category id
	 */
	public static function recurseCategoryForInclude($id_obj, $indexedCategories, $categories, $current, $id_category = 1, $id_category_default = null, $has_suite = array())
	{
		global $done;
		static $irow;
		$content = '';
		if (!isset($done[$current['infos']['id_parent']]))
			$done[$current['infos']['id_parent']] = 0;
		$done[$current['infos']['id_parent']] += 1;

		$todo = count($categories[$current['infos']['id_parent']]);
		$doneC = $done[$current['infos']['id_parent']];

		$level = $current['infos']['level_depth'] + 1;

		$content .= '
		<tr class="'.($irow++ % 2 ? 'alt_row' : '').'">
			<td>
				<input type="checkbox" name="categoryBox[]" class="categoryBox'.($id_category_default == $id_category ? ' id_category_default' : '').'" id="categoryBox_'.$id_category.'" value="'.$id_category.'"'.((in_array($id_category, $indexedCategories) || ((int)(Tools::getValue('id_category')) == $id_category && !(int)($id_obj))) ? ' checked="checked"' : '').' />
			</td>
			<td>
				'.$id_category.'
			</td>
			<td>';
			for ($i = 2; $i < $level; $i++)
				$content .= '<img src="../img/admin/lvl_'.$has_suite[$i - 2].'.gif" alt="" />';
			$content .= '<img src="../img/admin/'.($level == 1 ? 'lv1.gif' : 'lv2_'.($todo == $doneC ? 'f' : 'b').'.gif').'" alt="" /> &nbsp;
			<label for="categoryBox_'.$id_category.'" class="t">'.stripslashes($current['infos']['name']).'</label></td>
		</tr>';

		if ($level > 1)
			$has_suite[] = ($todo == $doneC ? 0 : 1);
		if (isset($categories[$id_category]))
			foreach ($categories[$id_category] as $key => $row)
				if ($key != 'infos')
					$content .= AdminProductsController::recurseCategoryForInclude($id_obj, $indexedCategories, $categories, $categories[$id_category][$key], $key, $id_category_default, $has_suite);
		return $content;
	}

	protected function _displayDraftWarning($active)
	{
		$content = '<div class="warn draft" style="'.($active ? 'display:none' : '').'">
				<p>
				<span style="float: left">
				'.$this->l('Your product will be saved as a draft.').'
				</span>
				<span style="float:right"><a href="#" class="button" style="display: block" onclick="submitAddProductAndPreview()" >'.$this->l('Save and preview.').'</a></span>
				<input type="hidden" name="fakeSubmitAddProductAndPreview" id="fakeSubmitAddProductAndPreview" />
				<br class="clear" />
				</p>
	 		</div>';
			$this->tpl_form_vars['draft_warning'] = $content;
	}

	public function initToolbar()
	{
		parent::initToolbar();
		if ($this->display == 'edit' || $this->display == 'add')
		{
			if ($product = $this->loadObject(true))
			{
				if ((bool)$product->id)
				{
					// adding button for delete this product
					if ($this->tabAccess['delete'] && $this->display != 'add')
						$this->toolbar_btn['delete'] = array(
							'short' => 'Delete',
							'href' => $this->context->link->getAdminLink('AdminProducts').'&amp;id_product='.(int)$product->id.'&amp;deleteproduct',
							'desc' => $this->l('Delete this product.'),
							'confirm' => 1,
							'js' => 'if (confirm(\''.$this->l('Delete product?').'\')){return true;}else{event.preventDefault();}'
						);

					// adding button for duplicate this product
					if ($this->tabAccess['add'] && $this->display != 'add')
						$this->toolbar_btn['duplicate'] = array(
							'short' => 'Duplicate',
							'desc' => $this->l('Duplicate'),
							'confirm' => 1,
							'js' => 'if (confirm(\''.$this->l('Also copy images').' ?\')) document.location = \''.$this->context->link->getAdminLink('AdminProducts').'&amp;id_product='.(int)$product->id.'&amp;duplicateproduct\'; else document.location = \''.$this->context->link->getAdminLink('AdminProducts').'&amp;id_product='.(int)$product->id.'&amp;duplicateproduct&amp;noimage=1\';'
						);

					// adding button for preview this product
					if ($url_preview = $this->getPreviewUrl($product))
						$this->toolbar_btn['preview'] = array(
							'short' => 'Preview',
							'href' => $url_preview,
							'desc' => $this->l('Preview'),
							'target' => true,
							'class' => 'previewUrl'
						);

					// adding button for preview this product statistics
					if (file_exists(_PS_MODULE_DIR_.'statsproduct/statsproduct.php') && $this->display != 'add')
						$this->toolbar_btn['stats'] = array(
						'short' => 'Statistics',
						'href' => $this->context->link->getAdminLink('AdminStats').'&amp;module=statsproduct&amp;id_product='.(int)$product->id,
						'desc' => $this->l('Product sales'),
					);

					// adding button for adding a new combination in Combination tab
					$this->toolbar_btn['newCombination'] = array(
						'short' => 'New combination',
						'desc' => $this->l('New combination'),
						'class' => 'toolbar-new'
					);
				}

				if ($this->tabAccess['edit'])
				{
					$this->toolbar_btn['save'] = array(
						'short' => 'Save',
						'href' => '#',
						'desc' => $this->l('Save'),
					);

					$this->toolbar_btn['save-and-stay'] = array(
						'short' => 'SaveAndStay',
						'href' => '#',
						'desc' => $this->l('Save and stay'),
					);
				}
			}
		}
		else
			$this->toolbar_btn['import'] = array(
					'href' => $this->context->link->getAdminLink('AdminImport', true).'&import_type='.$this->table,
					'desc' => $this->l('Import')
				);
		
		$this->context->smarty->assign('toolbar_scroll', 1);
		$this->context->smarty->assign('show_toolbar', 1);
		$this->context->smarty->assign('toolbar_btn', $this->toolbar_btn);
	}

	public function initToolbarTitle()
	{
		parent::initToolbarTitle();
		if ($product = $this->loadObject(true))
			if ((bool)$product->id && $this->display != 'list' && isset($this->toolbar_title[2]))
				$this->toolbar_title[2] = $this->toolbar_title[2].' ('.$this->product_name.')';
	}

	/**
	 * renderForm contains all necessary initialization needed for all tabs
	 *
	 * @return void
	 */
	public function renderForm()
	{
		// This nice code (irony) is here to store the product name, because the row after will erase product name in multishop context
		$this->product_name = $this->object->name[$this->context->language->id];

		if (!method_exists($this, 'initForm'.$this->tab_display))
			return;

		$product = $this->object;

		// Product for multishop
		$this->context->smarty->assign('bullet_common_field', '');
		if (Shop::isFeatureActive() && $this->display == 'edit')
		{
			if (Shop::getContext() != Shop::CONTEXT_SHOP)
			{
				$this->context->smarty->assign(array(
					'display_multishop_checkboxes' => true,
					'multishop_check' => Tools::getValue('multishop_check'),
				));
			}

			if (Shop::getContext() != Shop::CONTEXT_ALL)
			{
				$this->context->smarty->assign('bullet_common_field', '<img src="themes/'.$this->context->employee->bo_theme.'/img/bullet_orange.png" style="vertical-align: bottom" />');
				$this->context->smarty->assign('display_common_field', true);
			}
		}

		$this->tpl_form_vars['tabs_preloaded'] = $this->available_tabs;

		$this->tpl_form_vars['product_type'] = (int)Tools::getValue('type_product', $product->getType());

		$this->getLanguages();

		$this->tpl_form_vars['id_lang_default'] = Configuration::get('PS_LANG_DEFAULT');

		$this->tpl_form_vars['currentIndex'] = self::$currentIndex;
		$this->tpl_form_vars['display_multishop_checkboxes'] = (Shop::isFeatureActive() && Shop::getContext() != Shop::CONTEXT_SHOP && $this->display == 'edit');
		$this->fields_form = array('');
	
		$this->tpl_form_vars['token'] = $this->token;
		$this->tpl_form_vars['combinationImagesJs'] = $this->getCombinationImagesJs();
		$this->tpl_form_vars['PS_ALLOW_ACCENTED_CHARS_URL'] = (int)Configuration::get('PS_ALLOW_ACCENTED_CHARS_URL');
		$this->tpl_form_vars['post_data'] = Tools::jsonEncode($_POST);
		$this->tpl_form_vars['save_error'] = !empty($this->errors);

		// autoload rich text editor (tiny mce)
		$this->tpl_form_vars['tinymce'] = true;
		$iso = $this->context->language->iso_code;
		$this->tpl_form_vars['iso'] = file_exists(_PS_ROOT_DIR_.'/js/tiny_mce/langs/'.$iso.'.js') ? $iso : 'en';
		$this->tpl_form_vars['ad'] = dirname($_SERVER['PHP_SELF']);

		if (Validate::isLoadedObject(($this->object)))
			$id_product = (int)$this->object->id;
		else
			$id_product = (int)Tools::getvalue('id_product');

		$this->tpl_form_vars['form_action'] = $this->context->link->getAdminLink('AdminProducts').'&amp;'.($id_product ? 'id_product='.(int)$id_product : 'addproduct');
		$this->tpl_form_vars['id_product'] = $id_product;

		// Transform configuration option 'upload_max_filesize' in octets
		$upload_max_filesize = Tools::getOctets(ini_get('upload_max_filesize'));

		// Transform configuration option 'upload_max_filesize' in MegaOctets
		$upload_max_filesize = ($upload_max_filesize / 1024) / 1024;

		$this->tpl_form_vars['upload_max_filesize'] = $upload_max_filesize;
		$this->tpl_form_vars['country_display_tax_label'] = $this->context->country->display_tax_label;
		$this->tpl_form_vars['has_combinations'] = $this->object->hasAttributes();
		$this->product_exists_in_shop = true;
		
		if ($this->display == 'edit' && Validate::isLoadedObject($product) && Shop::isFeatureActive() && Shop::getContext() == Shop::CONTEXT_SHOP && !$product->isAssociatedToShop($this->context->shop->id))
		{
			$this->product_exists_in_shop = false;
			if ($this->tab_display == 'Informations')
				$this->displayWarning($this->l('Warning: The product does not exist in this shop.'));
			
			$default_product = new Product();
			$definition = ObjectModel::getDefinition($product);
			foreach ($definition['fields'] as $field_name => $field)
				if (isset($field['shop']) && $field['shop'])
					$product->$field_name = ObjectModel::formatValue($default_product->$field_name, $field['type']);
		}

		// let's calculate this once for all
		if (!Validate::isLoadedObject($this->object) && Tools::getValue('id_product'))
			$this->errors[] = 'Unable to load object';
		else
		{
			$this->_displayDraftWarning($this->object->active);

			// if there was an error while saving, we don't want to lose posted data
			if (!empty($this->errors))
				$this->copyFromPost($this->object, $this->table);

			$this->initPack($this->object);
			$this->{'initForm'.$this->tab_display}($this->object);
			$this->tpl_form_vars['product'] = $this->object;

			if ($this->ajax)
				if (!isset($this->tpl_form_vars['custom_form']))
					throw new PrestaShopException('custom_form empty for action '.$this->tab_display);
				else
					return $this->tpl_form_vars['custom_form'];
		}
		
		$parent = parent::renderForm();
		$this->addJqueryPlugin(array('autocomplete', 'fancybox', 'typewatch'));
		return $parent;
	}

	public function getPreviewUrl(Product $product)
	{
		if (!ShopUrl::getMainShopDomain())
			return false;
		$is_rewrite_active = (bool)Configuration::get('PS_REWRITING_SETTINGS');
		$preview_url = $this->context->link->getProductLink(
			$product,
			$this->getFieldValue($product, 'link_rewrite', $this->context->language->id),
			Category::getLinkRewrite($product->id_category_default, $this->context->language->id),
			null,
			null,
			Context::getContext()->shop->id,
			0,
			$is_rewrite_active
		);
		if (!$product->active)
		{
			$preview_url = $this->context->link->getProductLink(
				$product,
				$this->getFieldValue($product, 'link_rewrite', $this->default_form_language),
				Category::getLinkRewrite($this->getFieldValue($product, 'id_category_default'), $this->context->language->id),
				null,
				null,
				Context::getContext()->shop->id,
				0,
				$is_rewrite_active
			);

			if (!$product->active)
			{
				$admin_dir = dirname($_SERVER['PHP_SELF']);
				$admin_dir = substr($admin_dir, strrpos($admin_dir, '/') + 1);

				$preview_url .= $product->active ? '' : '&adtoken='.$this->token.'&ad='.$admin_dir.'&id_employee='.(int)$this->context->employee->id;
			}
		}
		return $preview_url;
	}

	/**
	* Post treatment for suppliers
	*/
	public function processSuppliers()
	{
		if ((int)Tools::getValue('supplier_loaded') === 1 && Validate::isLoadedObject($product = new Product((int)Tools::getValue('id_product'))))
		{
			// Get all id_product_attribute
			$attributes = $product->getAttributesResume($this->context->language->id);
			if (empty($attributes))
				$attributes[] = array(
					'id_product_attribute' => 0,
					'attribute_designation' => ''
				);

			// Get all available suppliers
			$suppliers = Supplier::getSuppliers();

			// Get already associated suppliers
			$associated_suppliers = ProductSupplier::getSupplierCollection($product->id);

			$suppliers_to_associate = array();
			$new_default_supplier = 0;

			if (Tools::isSubmit('default_supplier'))
				$new_default_supplier = (int)Tools::getValue('default_supplier');

			// Get new associations
			foreach ($suppliers as $supplier)
				if (Tools::isSubmit('check_supplier_'.$supplier['id_supplier']))
					$suppliers_to_associate[] = $supplier['id_supplier'];

			// Delete already associated suppliers if needed
			foreach ($associated_suppliers as $key => $associated_supplier)
				if (!in_array($associated_supplier->id_supplier, $suppliers_to_associate))
				{
					$associated_supplier->delete();
					unset($associated_suppliers[$key]);
				}

			// Associate suppliers
			foreach ($suppliers_to_associate as $id)
			{
				$to_add = true;
				foreach ($associated_suppliers as $as)
					if ($id == $as->id_supplier)
						$to_add = false;

				if ($to_add)
				{
					$product_supplier = new ProductSupplier();
					$product_supplier->id_product = $product->id;
					$product_supplier->id_product_attribute = 0;
					$product_supplier->id_supplier = $id;
					$product_supplier->save();

					$associated_suppliers[] = $product_supplier;
				}
			}

			// Manage references and prices
			foreach ($attributes as $attribute)
				foreach ($associated_suppliers as $supplier)
				{
					if (Tools::isSubmit('supplier_reference_'.$product->id.'_'.$attribute['id_product_attribute'].'_'.$supplier->id_supplier) ||
						(Tools::isSubmit('product_price_'.$product->id.'_'.$attribute['id_product_attribute'].'_'.$supplier->id_supplier) &&
						 Tools::isSubmit('product_price_currency_'.$product->id.'_'.$attribute['id_product_attribute'].'_'.$supplier->id_supplier)))
					{
						$reference = pSQL(
							Tools::getValue(
								'supplier_reference_'.$product->id.'_'.$attribute['id_product_attribute'].'_'.$supplier->id_supplier,
								''
							)
						);

						$price = (float)str_replace(
							array(' ', ','),
							array('', '.'),
							Tools::getValue(
								'product_price_'.$product->id.'_'.$attribute['id_product_attribute'].'_'.$supplier->id_supplier,
								0
							)
						);

						$price = Tools::ps_round($price, 6);

						$id_currency = (int)Tools::getValue(
							'product_price_currency_'.$product->id.'_'.$attribute['id_product_attribute'].'_'.$supplier->id_supplier,
							0
						);

						if ($id_currency <= 0 || ( !($result = Currency::getCurrency($id_currency)) || empty($result) ))
							$this->errors[] = Tools::displayError($this->l('The selected currency is not valid.'));

						// Save product-supplier data
						$product_supplier_id = (int)ProductSupplier::getIdByProductAndSupplier($product->id, $attribute['id_product_attribute'], $supplier->id_supplier);
						
						if (!$product_supplier_id)
						{
							$product->addSupplierReference($supplier->id_supplier, (int)$attribute['id_product_attribute'], $reference, (float)$price, (int)$id_currency);
							if ($product->id_supplier == $supplier->id_supplier)
							{
								if ((int)$attribute['id_product_attribute'] > 0)
								{
									$data = array(
										'supplier_reference' => pSQL($reference),
										'wholesale_price' => (float)Tools::convertPrice($price, $id_currency)
									);
									$where = '
										a.id_product = '.(int)$product->id.'
										AND a.id_product_attribute = '.(int)$attribute['id_product_attribute'];
									ObjectModel::updateMultishopTable('Combination', $data, $where);
								}
								else
								{
									$product->wholesale_price = (float)Tools::convertPrice($price, $id_currency); //converted in the default currency
									$product->supplier_reference = pSQL($reference);
									$product->update();
								}
							}
						}
						else
						{
							$product_supplier = new ProductSupplier($product_supplier_id);
							$product_supplier->id_currency = (int)$id_currency;
							$product_supplier->product_supplier_price_te = (float)$price;
							$product_supplier->product_supplier_reference = pSQL($reference);
							$product_supplier->update();

						}
					}
					elseif (Tools::isSubmit('supplier_reference_'.$product->id.'_'.$attribute['id_product_attribute'].'_'.$supplier->id_supplier))
					{
						//int attribute with default values if possible
						if ((int)$attribute['id_product_attribute'] > 0)
						{
							$product_supplier = new ProductSupplier();
							$product_supplier->id_product = $product->id;
							$product_supplier->id_product_attribute = (int)$attribute['id_product_attribute'];
							$product_supplier->id_supplier = $supplier->id_supplier;
							$product_supplier->save();
						}
					}
				}
			// Manage defaut supplier for product
			if ($new_default_supplier != $product->id_supplier)
			{
				$this->object->id_supplier = $new_default_supplier;
				$this->object->update();
			}
		}
	}

	/**
	* Post treatment for warehouses
	*/
	public function processWarehouses()
	{
		if ((int)Tools::getValue('warehouse_loaded') === 1 && Validate::isLoadedObject($product = new Product((int)$id_product = Tools::getValue('id_product'))))
		{
			// Get all id_product_attribute
			$attributes = $product->getAttributesResume($this->context->language->id);
			if (empty($attributes))
				$attributes[] = array(
					'id_product_attribute' => 0,
					'attribute_designation' => ''
				);

			// Get all available warehouses
			$warehouses = Warehouse::getWarehouses(true);

			// Get already associated warehouses
			$associated_warehouses_collection = WarehouseProductLocation::getCollection($product->id);

			$elements_to_manage = array();

			// get form inforamtion
			foreach ($attributes as $attribute)
			{
				foreach ($warehouses as $warehouse)
				{
					$key = $warehouse['id_warehouse'].'_'.$product->id.'_'.$attribute['id_product_attribute'];

					// get elements to manage
					if (Tools::isSubmit('check_warehouse_'.$key))
					{
						$location = Tools::getValue('location_warehouse_'.$key, '');
						$elements_to_manage[$key] = $location;
					}
				}
			}

			// Delete entry if necessary
			foreach ($associated_warehouses_collection as $awc)
			{
				if (!array_key_exists($awc->id_warehouse.'_'.$awc->id_product.'_'.$awc->id_product_attribute, $elements_to_manage))
					$awc->delete();
			}

			// Manage locations
			foreach ($elements_to_manage as $key => $location)
			{
				$params = explode('_', $key);

				$wpl_id = (int)WarehouseProductLocation::getIdByProductAndWarehouse((int)$params[1], (int)$params[2], (int)$params[0]);

				if (empty($wpl_id))
				{
					//create new record
					$warehouse_location_entity = new WarehouseProductLocation();
					$warehouse_location_entity->id_product = (int)$params[1];
					$warehouse_location_entity->id_product_attribute = (int)$params[2];
					$warehouse_location_entity->id_warehouse = (int)$params[0];
					$warehouse_location_entity->location = pSQL($location);
					$warehouse_location_entity->save();
				}
				else
				{
					$warehouse_location_entity = new WarehouseProductLocation((int)$wpl_id);

					$location = pSQL($location);

					if ($location != $warehouse_location_entity->location)
					{
						$warehouse_location_entity->location = pSQL($location);
						$warehouse_location_entity->update();
					}
				}
			}
			StockAvailable::synchronize((int)$id_product);
		}
	}

	public function initFormAssociations($obj)
	{
		$product = $obj;
		$data = $this->createTemplate($this->tpl_form);
		// Prepare Categories tree for display in Associations tab
		$root = Category::getRootCategory();
		$default_category = $this->context->cookie->id_category_products_filter ? $this->context->cookie->id_category_products_filter : Context::getContext()->shop->id_category;
		if (!$product->id || !$product->isAssociatedToShop())
			$selected_cat = Category::getCategoryInformations(Tools::getValue('categoryBox', array($default_category)), $this->default_form_language);
		else
		{
			if (Tools::isSubmit('categoryBox'))
				$selected_cat = Category::getCategoryInformations(Tools::getValue('categoryBox', array($default_category)), $this->default_form_language);
			else
				$selected_cat = Product::getProductCategoriesFull($product->id, $this->default_form_language);
		}

		// Multishop block
		$data->assign('feature_shop_active', Shop::isFeatureActive());
		$helper = new HelperForm();
		if ($this->object && $this->object->id)
			$helper->id = $this->object->id;
		else
			$helper->id = null;
		$helper->table = $this->table;
		$helper->identifier = $this->identifier;

		// Accessories block
		$accessories = Product::getAccessoriesLight($this->context->language->id, $product->id);

		if ($post_accessories = Tools::getValue('inputAccessories'))
		{
			$post_accessories_tab = explode('-', Tools::getValue('inputAccessories'));
			foreach ($post_accessories_tab as $accessory_id)
				if (!$this->haveThisAccessory($accessory_id, $accessories) && $accessory = Product::getAccessoryById($accessory_id))
					$accessories[] = $accessory;
		}
		$data->assign('accessories', $accessories);

		$product->manufacturer_name = Manufacturer::getNameById($product->id_manufacturer);

		$tab_root = array('id_category' => $root->id, 'name' => $root->name);
		$helper = new Helper();
		$category_tree = $helper->renderCategoryTree($tab_root, $selected_cat, 'categoryBox', false, true, array(), false, true);
		$data->assign(array('default_category' => $default_category,
					'selected_cat_ids' => implode(',', array_keys($selected_cat)),
					'selected_cat' => $selected_cat,
					'id_category_default' => $product->getDefaultCategory(),
					'category_tree' => $category_tree,
					'product' => $product,
					'link' => $this->context->link,
					'is_shop_context' => Shop::getContext() == Shop::CONTEXT_SHOP
		));

		$this->tpl_form_vars['custom_form'] = $data->fetch();
	}

	public function initFormPrices($obj)
	{
		$data = $this->createTemplate($this->tpl_form);
		$product = $obj;
		if ($obj->id)
		{
			$shops = Shop::getShops();
			$countries = Country::getCountries($this->context->language->id);
			$groups = Group::getGroups($this->context->language->id);
			$currencies = Currency::getCurrencies();
			$attributes = $obj->getAttributesGroups((int)$this->context->language->id);
			$combinations = array();
			foreach ($attributes as $attribute)
			{
				$combinations[$attribute['id_product_attribute']]['id_product_attribute'] = $attribute['id_product_attribute'];
				if (!isset($combinations[$attribute['id_product_attribute']]['attributes']))
					$combinations[$attribute['id_product_attribute']]['attributes'] = '';
				$combinations[$attribute['id_product_attribute']]['attributes'] .= $attribute['attribute_name'].' - ';

				$combinations[$attribute['id_product_attribute']]['price'] = Tools::displayPrice(
					Tools::convertPrice(
						Product::getPriceStatic((int)$obj->id, false, $attribute['id_product_attribute']),
						$this->context->currency
					), $this->context->currency
				);
			}
			foreach ($combinations as &$combination)
				$combination['attributes'] = rtrim($combination['attributes'], ' - ');
			$data->assign('specificPriceModificationForm', $this->_displaySpecificPriceModificationForm(
				$this->context->currency, $shops, $currencies, $countries, $groups)
			);

			$data->assign('ecotax_tax_excl', $obj->ecotax);
			$this->_applyTaxToEcotax($obj);

			$data->assign(array(
				'shops' => $shops,
				'admin_one_shop' => count($this->context->employee->getAssociatedShops()) == 1,
				'currencies' => $currencies,
				'countries' => $countries,
				'groups' => $groups,
				'combinations' => $combinations,
				'multi_shop' => Shop::isFeatureActive(),
				'link' => new Link()
			));
		}
		else
		{
			$this->displayWarning($this->l('You must save this product before adding specific pricing'));
			$product->id_tax_rules_group = (int)Product::getIdTaxRulesGroupMostUsed();
			$data->assign('ecotax_tax_excl', 0);
		}

		// prices part
		$data->assign(array(
			'link' => $this->context->link,
			'currency' => $currency = $this->context->currency,
			'tax_rules_groups' => TaxRulesGroup::getTaxRulesGroups(true, true),
			'taxesRatesByGroup' => TaxRulesGroup::getAssociatedTaxRatesByIdCountry($this->context->country->id),
			'ecotaxTaxRate' => Tax::getProductEcotaxRate(),
			'tax_exclude_taxe_option' => Tax::excludeTaxeOption(),
			'ps_use_ecotax' => Configuration::get('PS_USE_ECOTAX'),
		));

		$product->price = Tools::convertPrice($product->price, $this->context->currency, true, $this->context);
		if ($product->unit_price_ratio != 0)
			$data->assign('unit_price', Tools::ps_round($product->price / $product->unit_price_ratio, 2));
		else
			$data->assign('unit_price', 0);
		$data->assign('ps_tax', Configuration::get('PS_TAX'));

		$data->assign('country_display_tax_label', $this->context->country->display_tax_label);
		$data->assign(array(
			'currency', $this->context->currency,
			'product' => $product,
			'token' => $this->token
		));

		$this->tpl_form_vars['custom_form'] = $data->fetch();
	}

	public function initFormSeo($product)
	{
		$data = $this->createTemplate($this->tpl_form);

		$data->assign(array(
			'product' => $product,
			'languages' => $this->_languages,
			'ps_ssl_enabled' => Configuration::get('PS_SSL_ENABLED'),
			'curent_shop_url' => $this->context->shop->getBaseURL()
		));

		$this->tpl_form_vars['custom_form'] = $data->fetch();
	}

	/**
	 * Get an array of pack items for display from the product object if specified, else from POST/GET values
	 *
	 * @param Product $product
	 * @return array of pack items
	 */
	public function getPackItems($product = null)
	{
		$pack_items = array();

		if (!$product)
		{
			$names_input = Tools::getValue('namePackItems');
			$ids_input = Tools::getValue('inputPackItems');
			if (!$names_input || !$ids_input)
				return array();
			// ids is an array of string with format : QTYxID
			$ids = array_unique(explode('-', $ids_input));
			$names = array_unique(explode('¤', $names_input));

			if (!empty($ids))
			{
				$length = count($ids);
				for ($i = 0; $i < $length; $i++)
					if (!empty($ids[$i]) && !empty($names[$i]))
					{
						list($pack_items[$i]['pack_quantity'], $pack_items[$i]['id']) = explode('x', $ids[$i]);
						$exploded_name = explode('x', $names[$i]);
						$pack_items[$i]['name'] = $exploded_name[1];
					}
			}
		}
		else
		{
			$i = 0;
			foreach ($product->packItems as $pack_item)
			{
				$pack_items[$i]['id'] = $pack_item->id;
				$pack_items[$i]['pack_quantity'] = $pack_item->pack_quantity;
				$pack_items[$i]['name']	= $pack_item->name;
				$i++;
			}
		}

		return $pack_items;
	}

	public function initFormPack($product)
	{
		$data = $this->createTemplate($this->tpl_form);

		// If pack items have been submitted, we want to display them instead of the actuel content of the pack
		// in database. In case of a submit error, the posted data is not lost and can be sent again.
		if (Tools::getValue('namePackItems'))
		{
			$input_pack_items = Tools::getValue('inputPackItems');
			$input_namepack_items = Tools::getValue('namePackItems');
			$pack_items = $this->getPackItems();
		}
		else
		{
			$product->packItems = Pack::getItems($product->id, $this->context->language->id);
			$pack_items = $this->getPackItems($product);
			$input_namepack_items = '';
			$input_pack_items = '';
			foreach ($pack_items as $pack_item)
			{
				$input_pack_items .= $pack_item['pack_quantity'].'x'.$pack_item['id'].'-';
				$input_namepack_items .= $pack_item['pack_quantity'].' x '.$pack_item['name'].'¤';
			}
		}

		$data->assign(array(
			'input_pack_items' => $input_pack_items,
			'input_namepack_items' => $input_namepack_items,
			'pack_items' => $pack_items,
			'product_type' => (int)Tools::getValue('type_product', $product->getType())
		));

		$this->tpl_form_vars['custom_form'] = $data->fetch();
	}

	public function initFormVirtualProduct($product)
	{
		$data = $this->createTemplate($this->tpl_form);

		$currency = $this->context->currency;

		/*
		* Form for adding a virtual product like software, mp3, etc...
		*/
		$product_download = new ProductDownload();
		if ($id_product_download = $product_download->getIdFromIdProduct($this->getFieldValue($product, 'id')))
			$product_download = new ProductDownload($id_product_download);
		$product->{'productDownload'} = $product_download;

		// @todo handle is_virtual with the value of the product
		$exists_file = realpath(_PS_DOWNLOAD_DIR_).'/'.$product->productDownload->filename;
		$data->assign('product_downloaded', $product->productDownload->id && !empty($product->productDownload->display_filename));

		if (!file_exists($exists_file)
			&& !empty($product->productDownload->display_filename)
			&& empty($product->cache_default_attribute))
			$msg = sprintf(Tools::displayError('This file "%s" is missing.'), $product->productDownload->display_filename);
		else
			$msg = '';

		$data->assign('download_product_file_missing', $msg);
		$data->assign('download_dir_writable', ProductDownload::checkWritableDir());

		$data->assign('up_filename', strval(Tools::getValue('virtual_product_filename')));

		$product->productDownload->nb_downloadable = ($product->productDownload->id > 0) ? $product->productDownload->nb_downloadable : htmlentities(Tools::getValue('virtual_product_nb_downloable'), ENT_COMPAT, 'UTF-8');
		$product->productDownload->date_expiration = ($product->productDownload->id > 0) ? ((!empty($product->productDownload->date_expiration) && $product->productDownload->date_expiration != '0000-00-00 00:00:00') ? date('Y-m-d', strtotime($product->productDownload->date_expiration)) : '' ) : htmlentities(Tools::getValue('virtual_product_expiration_date'), ENT_COMPAT, 'UTF-8');
		$product->productDownload->nb_days_accessible = ($product->productDownload->id > 0) ? $product->productDownload->nb_days_accessible : htmlentities(Tools::getValue('virtual_product_nb_days'), ENT_COMPAT, 'UTF-8');
		$product->productDownload->is_shareable = $product->productDownload->id > 0 && $product->productDownload->is_shareable;

		$data->assign('ad', dirname($_SERVER['PHP_SELF']));
		$data->assign('product', $product);
		$data->assign('token', $this->token);
		$data->assign('currency', $currency);
		$data->assign($this->tpl_form_vars);
		$data->assign('link', $this->context->link);
		$data->assign('is_file', $product->productDownload->checkFile());
		$this->tpl_form_vars['product'] = $product;
		$this->tpl_form_vars['custom_form'] = $data->fetch();
	}

	protected function _getFinalPrice($specific_price, $product_price, $tax_rate)
	{
		return $this->object->getPrice(false, $specific_price['id_product_attribute'], 2);
	}

	protected function _displaySpecificPriceModificationForm($defaultCurrency, $shops, $currencies, $countries, $groups)
	{
		$content = '';
		if (!($obj = $this->loadObject()))
			return;
		$specific_prices = SpecificPrice::getByProductId((int)$obj->id);
		$specific_price_priorities = SpecificPrice::getPriority((int)$obj->id);

		$tax_rate = $obj->getTaxesRate(Address::initialize());

		$tmp = array();
		foreach ($shops as $shop)
			$tmp[$shop['id_shop']] = $shop;
		$shops = $tmp;
		$tmp = array();
		foreach ($currencies as $currency)
			$tmp[$currency['id_currency']] = $currency;
		$currencies = $tmp;

		$tmp = array();
		foreach ($countries as $country)
			$tmp[$country['id_country']] = $country;
		$countries = $tmp;

		$tmp = array();
		foreach ($groups as $group)
			$tmp[$group['id_group']] = $group;
		$groups = $tmp;

		if (!is_array($specific_prices) || !count($specific_prices))
			$content .= '
				<tr>
					<td colspan="13">'.$this->l('No specific prices.').'</td>
				</tr>';
		else
		{
			$i = 0;
			foreach ($specific_prices as $specific_price)
			{
				$current_specific_currency = $currencies[($specific_price['id_currency'] ? $specific_price['id_currency'] : $defaultCurrency->id)];
				if ($specific_price['reduction_type'] == 'percentage')
					$impact = '- '.($specific_price['reduction'] * 100).' %';
				elseif ($specific_price['reduction'] > 0)
					$impact = '- '.Tools::displayPrice(Tools::ps_round($specific_price['reduction'], 2), $current_specific_currency);
				else
					$impact = '--';

				if ($specific_price['from'] == '0000-00-00 00:00:00' && $specific_price['to'] == '0000-00-00 00:00:00')
					$period = $this->l('Unlimited');
				else
					$period = $this->l('From').' '.($specific_price['from'] != '0000-00-00 00:00:00' ? $specific_price['from'] : '0000-00-00 00:00:00').'<br />'.$this->l('To').' '.($specific_price['to'] != '0000-00-00 00:00:00' ? $specific_price['to'] : '0000-00-00 00:00:00');
				if ($specific_price['id_product_attribute'])
				{
					$combination = new Combination((int)$specific_price['id_product_attribute']);
					$attributes = $combination->getAttributesName((int)$this->context->language->id);
					$attributes_name = '';
					foreach ($attributes as $attribute)
						$attributes_name .= $attribute['name'].' - ';
					$attributes_name = rtrim($attributes_name, ' - ');
				}
				else
					$attributes_name = $this->l('All combinations');

				$rule = new SpecificPriceRule((int)$specific_price['id_specific_price_rule']);
				$rule_name = ($rule->id ? $rule->name : '--');

				if ($specific_price['id_customer'])
				{
					$customer = new Customer((int)$specific_price['id_customer']);
					if (Validate::isLoadedObject($customer))
						$customer_full_name = $customer->firstname.' '.$customer->lastname;
					unset($customer);
				}

				if (!$specific_price['id_shop'] || in_array($specific_price['id_shop'], Shop::getContextListShopID()))
				{
					$content .= '
					<tr '.($i % 2 ? 'class="alt_row"' : '').'>
						<td class="cell border">'.$rule_name.'</td>
						<td class="cell border">'.$attributes_name.'</td>';

					$can_delete_specific_prices = true;
					if (Shop::isFeatureActive())
					{
						$id_shop_sp = $specific_price['id_shop'];
						$can_delete_specific_prices = (count($this->context->employee->getAssociatedShops()) > 1 && !$id_shop_sp) || $id_shop_sp;
						$content .= '
						<td class="cell border">'.($id_shop_sp ? $shops[$id_shop_sp]['name'] : $this->l('All shops')).'</td>';
					}
					$price = Tools::ps_round($specific_price['price'], 2);
					$fixed_price = ($price == Tools::ps_round($obj->price, 2) || $specific_price['price'] == -1) ? '--' : Tools::displayPrice($price, $current_specific_currency);
					$content .= '
						<td class="cell border">'.($specific_price['id_currency'] ? $currencies[$specific_price['id_currency']]['name'] : $this->l('All currencies')).'</td>
						<td class="cell border">'.($specific_price['id_country'] ? $countries[$specific_price['id_country']]['name'] : $this->l('All countries')).'</td>
						<td class="cell border">'.($specific_price['id_group'] ? $groups[$specific_price['id_group']]['name'] : $this->l('All groups')).'</td>
						<td class="cell border" title="'.$this->l('ID:').' '.$specific_price['id_customer'].'">'.(isset($customer_full_name) ? $customer_full_name : $this->l('All customers')).'</td>
						<td class="cell border">'.$fixed_price.'</td>
						<td class="cell border">'.$impact.'</td>
						<td class="cell border">'.$period.'</td>
						<td class="cell border">'.$specific_price['from_quantity'].'</th>
						<td class="cell border">'.((!$rule->id && $can_delete_specific_prices) ? '<a class="btn btn-default" name="delete_link" href="'.self::$currentIndex.'&id_product='.(int)Tools::getValue('id_product').'&action=deleteSpecificPrice&id_specific_price='.(int)($specific_price['id_specific_price']).'&token='.Tools::getValue('token').'"><i class="icon-trash"></i></a>': '').'</td>
					</tr>';
					$i++;
					unset($customer_full_name);
				}
			}
		}
		$content .= '
			</tbody>
		</table>';

		$content .= '
		<script type="text/javascript">
			var currencies = new Array();
			currencies[0] = new Array();
			currencies[0]["sign"] = "'.$defaultCurrency->sign.'";
			currencies[0]["format"] = '.$defaultCurrency->format.';
			';
			foreach ($currencies as $currency)
			{
				$content .= '
				currencies['.$currency['id_currency'].'] = new Array();
				currencies['.$currency['id_currency'].']["sign"] = "'.$currency['sign'].'";
				currencies['.$currency['id_currency'].']["format"] = '.$currency['format'].';
				';
			}
			$content .= '
		</script>
		';

		// Not use id_customer
		if ($specific_price_priorities[0] == 'id_customer')
			unset($specific_price_priorities[0]);
		// Reindex array starting from 0
		$specific_price_priorities = array_values($specific_price_priorities);

		$content .= '
		<hr/>
		<legend>'.$this->l('Priority management').'</legend>
		<div class="alert alert-info">
				'.$this->l('Sometimes one customer can fit into multiple price rules. Priorities allow you to define which rule applies to the customer.').'
		</div>';

		$content .= '
		<div class="row">
			<label class="control-label col-lg-3">'.$this->l('Priorities:').'</label>
			<div class="input-group col-lg-9">
				<select name="specificPricePriority[]">
					<option value="id_shop"'.($specific_price_priorities[0] == 'id_shop' ? ' selected="selected"' : '').'>'.$this->l('Shop').'</option>
					<option value="id_currency"'.($specific_price_priorities[0] == 'id_currency' ? ' selected="selected"' : '').'>'.$this->l('Currency').'</option>
					<option value="id_country"'.($specific_price_priorities[0] == 'id_country' ? ' selected="selected"' : '').'>'.$this->l('Country').'</option>
					<option value="id_group"'.($specific_price_priorities[0] == 'id_group' ? ' selected="selected"' : '').'>'.$this->l('Group').'</option>
				</select>
				<span class="input-group-addon"><i class="icon-chevron-right"></i></span>
				<select name="specificPricePriority[]">
					<option value="id_shop"'.($specific_price_priorities[1] == 'id_shop' ? ' selected="selected"' : '').'>'.$this->l('Shop').'</option>
					<option value="id_currency"'.($specific_price_priorities[1] == 'id_currency' ? ' selected="selected"' : '').'>'.$this->l('Currency').'</option>
					<option value="id_country"'.($specific_price_priorities[1] == 'id_country' ? ' selected="selected"' : '').'>'.$this->l('Country').'</option>
					<option value="id_group"'.($specific_price_priorities[1] == 'id_group' ? ' selected="selected"' : '').'>'.$this->l('Group').'</option>
				</select>
				<span class="input-group-addon"><i class="icon-chevron-right"></i></span>
				<select name="specificPricePriority[]">
					<option value="id_shop"'.($specific_price_priorities[2] == 'id_shop' ? ' selected="selected"' : '').'>'.$this->l('Shop').'</option>
					<option value="id_currency"'.($specific_price_priorities[2] == 'id_currency' ? ' selected="selected"' : '').'>'.$this->l('Currency').'</option>
					<option value="id_country"'.($specific_price_priorities[2] == 'id_country' ? ' selected="selected"' : '').'>'.$this->l('Country').'</option>
					<option value="id_group"'.($specific_price_priorities[2] == 'id_group' ? ' selected="selected"' : '').'>'.$this->l('Group').'</option>
				</select>
				<span class="input-group-addon"><i class="icon-chevron-right"></i></span>
				<select name="specificPricePriority[]">
					<option value="id_shop"'.($specific_price_priorities[3] == 'id_shop' ? ' selected="selected"' : '').'>'.$this->l('Shop').'</option>
					<option value="id_currency"'.($specific_price_priorities[3] == 'id_currency' ? ' selected="selected"' : '').'>'.$this->l('Currency').'</option>
					<option value="id_country"'.($specific_price_priorities[3] == 'id_country' ? ' selected="selected"' : '').'>'.$this->l('Country').'</option>
					<option value="id_group"'.($specific_price_priorities[3] == 'id_group' ? ' selected="selected"' : '').'>'.$this->l('Group').'</option>
				</select>
			</div>
		</div>

		<div class="row">
			<div class="col-lg-9 col-offset-3">
				<p class="checkbox">
					<label for="specificPricePriorityToAll"><input type="checkbox" name="specificPricePriorityToAll" id="specificPricePriorityToAll" />'.$this->l('Apply to all products').'</label>
				</p>
			</div>
		</div>
		';
		return $content;
	}

	protected function _getCustomizationFieldIds($labels, $alreadyGenerated, $obj)
	{
		$customizableFieldIds = array();
		if (isset($labels[Product::CUSTOMIZE_FILE]))
			foreach ($labels[Product::CUSTOMIZE_FILE] as $id_customization_field => $label)
				$customizableFieldIds[] = 'label_'.Product::CUSTOMIZE_FILE.'_'.(int)($id_customization_field);
		if (isset($labels[Product::CUSTOMIZE_TEXTFIELD]))
			foreach ($labels[Product::CUSTOMIZE_TEXTFIELD] as $id_customization_field => $label)
				$customizableFieldIds[] = 'label_'.Product::CUSTOMIZE_TEXTFIELD.'_'.(int)($id_customization_field);
		$j = 0;
		for ($i = $alreadyGenerated[Product::CUSTOMIZE_FILE]; $i < (int)($this->getFieldValue($obj, 'uploadable_files')); $i++)
			$customizableFieldIds[] = 'newLabel_'.Product::CUSTOMIZE_FILE.'_'.$j++;
		$j = 0;
		for ($i = $alreadyGenerated[Product::CUSTOMIZE_TEXTFIELD]; $i < (int)($this->getFieldValue($obj, 'text_fields')); $i++)
			$customizableFieldIds[] = 'newLabel_'.Product::CUSTOMIZE_TEXTFIELD.'_'.$j++;
		return implode('¤', $customizableFieldIds);
	}

	protected function _displayLabelField(&$label, $languages, $default_language, $type, $fieldIds, $id_customization_field)
	{
		$content = '';
		$fieldsName = 'label_'.$type.'_'.(int)($id_customization_field);
		$fieldsContainerName = 'labelContainer_'.$type.'_'.(int)($id_customization_field);
		$content .= '<div id="'.$fieldsContainerName.'" class="translatable clear" style="line-height: 18px">';
		foreach ($languages as $language)
		{
			$fieldName = 'label_'.$type.'_'.(int)($id_customization_field).'_'.(int)($language['id_lang']);
			$text = (isset($label[(int)($language['id_lang'])])) ? $label[(int)($language['id_lang'])]['name'] : '';
			$content .= '<div class="lang_'.$language['id_lang'].'" id="'.$fieldName.'" style="display: '.((int)($language['id_lang']) == (int)($default_language) ? 'block' : 'none').'; clear: left; float: left; padding-bottom: 4px;">
						<input type="text" name="'.$fieldName.'" value="'.htmlentities($text, ENT_COMPAT, 'UTF-8').'" style="float: left" />
					</div>';
		}

		$required = (isset($label[(int)($language['id_lang'])])) ? $label[(int)($language['id_lang'])]['required'] : false;
		$content .= '</div>
				<div style="margin: 3px 0 0 3px; font-size: 11px">
					<input type="checkbox" name="require_'.$type.'_'.(int)($id_customization_field).'" id="require_'.$type.'_'.(int)($id_customization_field).'" value="1" '.($required ? 'checked="checked"' : '').' style="float: left; margin: 0 4px"/><label for="require_'.$type.'_'.(int)($id_customization_field).'" style="float: none; font-weight: normal;"> '.$this->l('required').'</label>
				</div>';
		return $content;
	}

	protected function _displayLabelFields(&$obj, &$labels, $languages, $default_language, $type)
	{
		$content = '';
		$type = (int)($type);
		$labelGenerated = array(Product::CUSTOMIZE_FILE => (isset($labels[Product::CUSTOMIZE_FILE]) ? count($labels[Product::CUSTOMIZE_FILE]) : 0), Product::CUSTOMIZE_TEXTFIELD => (isset($labels[Product::CUSTOMIZE_TEXTFIELD]) ? count($labels[Product::CUSTOMIZE_TEXTFIELD]) : 0));

		$fieldIds = $this->_getCustomizationFieldIds($labels, $labelGenerated, $obj);
		if (isset($labels[$type]))
			foreach ($labels[$type] as $id_customization_field => $label)
				$content .= $this->_displayLabelField($label, $languages, $default_language, $type, $fieldIds, (int)($id_customization_field));
		return $content;
	}

	public function initFormCustomization($obj)
	{
		$data = $this->createTemplate($this->tpl_form);

		if ((bool)$obj->id)
		{
			if ($this->product_exists_in_shop)
			{		
				$labels = $obj->getCustomizationFields();

				$has_file_labels = (int)$this->getFieldValue($obj, 'uploadable_files');
				$has_text_labels = (int)$this->getFieldValue($obj, 'text_fields');

				$data->assign(array(
					'obj' => $obj,
					'table' => $this->table,
					'languages' => $this->_languages,
					'has_file_labels' => $has_file_labels,
					'display_file_labels' => $this->_displayLabelFields($obj, $labels, $this->_languages, Configuration::get('PS_LANG_DEFAULT'), Product::CUSTOMIZE_FILE),
					'has_text_labels' => $has_text_labels,
					'display_text_labels' => $this->_displayLabelFields($obj, $labels, $this->_languages, Configuration::get('PS_LANG_DEFAULT'), Product::CUSTOMIZE_TEXTFIELD),
					'uploadable_files' => (int)($this->getFieldValue($obj, 'uploadable_files') ? (int)$this->getFieldValue($obj, 'uploadable_files') : '0'),
					'text_fields' => (int)($this->getFieldValue($obj, 'text_fields') ? (int)$this->getFieldValue($obj, 'text_fields') : '0'),
				));
			}
			else
				$this->displayWarning($this->l('You must save the product in this shop before adding customization.'));
		}
		else
			$this->displayWarning($this->l('You must save this product before adding customization.'));

		$this->tpl_form_vars['custom_form'] = $data->fetch();
	}

	public function initFormAttachments($obj)
	{
		$data = $this->createTemplate($this->tpl_form);

		if ((bool)$obj->id)
		{
			if ($this->product_exists_in_shop)
			{
				$attachment_name = array();
				$attachment_description = array();
				foreach ($this->_languages as $language)
				{
					$attachment_name[$language['id_lang']] = '';
					$attachment_description[$language['id_lang']] = '';
				}

				$iso_tiny_mce = $this->context->language->iso_code;
				$iso_tiny_mce = (file_exists(_PS_JS_DIR_.'tiny_mce/langs/'.$iso_tiny_mce.'.js') ? $iso_tiny_mce : 'en');

				$data->assign(array(
					'obj' => $obj,
					'table' => $this->table,
					'ad' => dirname($_SERVER['PHP_SELF']),
					'iso_tiny_mce' => $iso_tiny_mce,
					'languages' => $this->_languages,
					'attach1' => Attachment::getAttachments($this->context->language->id, $obj->id, true),
					'attach2' => Attachment::getAttachments($this->context->language->id, $obj->id, false),
					'default_form_language' => (int)Configuration::get('PS_LANG_DEFAULT'),
					'attachment_name' => $attachment_name,
					'attachment_description' => $attachment_description,
					'PS_ATTACHMENT_MAXIMUM_SIZE' => Configuration::get('PS_ATTACHMENT_MAXIMUM_SIZE')
				));
			}
			else
				$this->displayWarning($this->l('You must save the product in this shop before adding attachements.'));
		}
		else
			$this->displayWarning($this->l('You must save this product before adding attachements.'));

		$this->tpl_form_vars['custom_form'] = $data->fetch();
	}

	public function initFormInformations($product)
	{
		$data = $this->createTemplate($this->tpl_form);

		$currency = $this->context->currency;
		$data->assign('languages', $this->_languages);
		$data->assign('currency', $currency);
		$this->object = $product;
		//$this->display = 'edit';
		$data->assign('product_name_redirected', Product::getProductName((int)$product->id_product_redirected, null, (int)$this->context->language->id));
		/*
		* Form for adding a virtual product like software, mp3, etc...
		*/
		$product_download = new ProductDownload();
		if ($id_product_download = $product_download->getIdFromIdProduct($this->getFieldValue($product, 'id')))
			$product_download = new ProductDownload($id_product_download);
		$product->{'productDownload'} = $product_download;

		$cache_default_attribute = (int)$this->getFieldValue($product, 'cache_default_attribute');

		$product_props = array();
		// global informations
		array_push($product_props, 'reference', 'ean13', 'upc',
		'available_for_order', 'show_price', 'online_only',
		'id_manufacturer'
		);

		// specific / detailled information
		array_push($product_props,
		// physical product
		'width', 'height', 'weight', 'active',
		// virtual product
		'is_virtual', 'cache_default_attribute',
		// customization
		'uploadable_files', 'text_fields'
		);
		// prices
		array_push($product_props,
			'price', 'wholesale_price', 'id_tax_rules_group', 'unit_price_ratio', 'on_sale',
			'unity', 'minimum_quantity', 'additional_shipping_cost',
			'available_now', 'available_later', 'available_date'
		);

		if (Configuration::get('PS_USE_ECOTAX'))
			array_push($product_props, 'ecotax');

		foreach ($product_props as $prop)
			$product->$prop = $this->getFieldValue($product, $prop);

		$product->name['class'] = 'updateCurrentText';
		if (!$product->id)
			$product->name['class'] .= ' copy2friendlyUrl';

		$images = Image::getImages($this->context->language->id, $product->id);

		foreach ($images as $k => $image)
			$images[$k]['src'] = $this->context->link->getImageLink($product->link_rewrite[$this->context->language->id], $product->id.'-'.$image['id_image'], 'small_default');
		$data->assign('images', $images);
		$data->assign('imagesTypes', ImageType::getImagesTypes('products'));

		$product->tags = Tag::getProductTags($product->id);

		$data->assign('product_type', (int)Tools::getValue('type_product', $product->getType()));
		$data->assign('is_in_pack', (int)Pack::isPacked($product->id));

		$check_product_association_ajax = false;
		if (Shop::isFeatureActive() && Shop::getContext() != Shop::CONTEXT_ALL)
			$check_product_association_ajax = true;

		// TinyMCE
		$iso_tiny_mce = $this->context->language->iso_code;
		$iso_tiny_mce = (file_exists(_PS_JS_DIR_.'tiny_mce/langs/'.$iso_tiny_mce.'.js') ? $iso_tiny_mce : 'en');
		$data->assign('ad', dirname($_SERVER['PHP_SELF']));
		$data->assign('iso_tiny_mce', $iso_tiny_mce);
		$data->assign('check_product_association_ajax', $check_product_association_ajax);
		$data->assign('id_lang', $this->context->language->id);
		$data->assign('product', $product);
		$data->assign('token', $this->token);
		$data->assign('currency', $currency);
		$data->assign($this->tpl_form_vars);
		$data->assign('link', $this->context->link);
		$data->assign('PS_PRODUCT_SHORT_DESC_LIMIT', Configuration::get('PS_PRODUCT_SHORT_DESC_LIMIT') ? Configuration::get('PS_PRODUCT_SHORT_DESC_LIMIT') : 400);
		$this->tpl_form_vars['product'] = $product;
		$this->tpl_form_vars['custom_form'] = $data->fetch();
	}

	public function initFormShipping($obj)
	{
		$data = $this->createTemplate($this->tpl_form);
		$data->assign(array(
						  'product' => $obj,
						  'ps_dimension_unit' => Configuration::get('PS_DIMENSION_UNIT'),
						  'ps_weight_unit' => Configuration::get('PS_WEIGHT_UNIT'),
						  'carrier_list' => $this->getCarrierList(),
						  'currency' => $this->context->currency,
						  'country_display_tax_label' =>  $this->context->country->display_tax_label
					  ));
		$this->tpl_form_vars['custom_form'] = $data->fetch();
	}

	protected function getCarrierList()
	{
		$carrier_list = Carrier::getCarriers($this->context->language->id, false, false, false, null, Carrier::ALL_CARRIERS);
		if ($product = $this->loadObject(true))
		{
			$carrier_selected_list = $product->getCarriers();
			foreach ($carrier_list as &$carrier)
				foreach ($carrier_selected_list as $carrier_selected)
					if ($carrier_selected['id_reference'] == $carrier['id_reference'])
					{
						$carrier['selected'] = true;
						continue;
					}
		}
		return $carrier_list;
	}

	protected function addCarriers()
	{
		if (Validate::isLoadedObject($product = new Product((int)Tools::getValue('id_product'))))
		{
			$carriers = array();
			
			if (Tools::getValue('carriers'))
				$carriers = Tools::getValue('carriers');
			$product->setCarriers($carriers);
		}
	}

	public function initFormImages($obj)
	{
		$data = $this->createTemplate($this->tpl_form);

		if ((bool)$obj->id)
		{
			if ($this->product_exists_in_shop)
			{
				$data->assign('product', $this->loadObject());

				$shops = false;
				if (Shop::isFeatureActive())
					$shops = Shop::getShops();

				if ($shops)
					foreach ($shops as $key => $shop)
						if (!$obj->isAssociatedToShop($shop['id_shop']))
							unset($shops[$key]);

				$data->assign('shops', $shops);

				$count_images = Db::getInstance()->getValue('
					SELECT COUNT(id_product)
					FROM '._DB_PREFIX_.'image
					WHERE id_product = '.(int)$obj->id
				);
				
				$images = Image::getImages($this->context->language->id, $obj->id);
				foreach ($images as $k => $image)
					$images[$k] = new Image($image['id_image']);

				if ($this->context->shop->getContext() == Shop::CONTEXT_SHOP)
					$current_shop_id = (int)$this->context->shop->id;
				else
					$current_shop_id = 0;

				$languages = Language::getLanguages(true);
					
				$data->assign(array(
						'countImages' => $count_images,
						'id_product' => (int)Tools::getValue('id_product'),
						'id_category_default' => (int)$this->_category->id,
						'images' => $images,
						'iso_lang' => $languages[0]['iso_code'],
						'token' =>  $this->token,
						'table' => $this->table,
						'max_image_size' => $this->max_image_size / 1024 / 1024,
						'up_filename' => (string)Tools::getValue('virtual_product_filename_attribute'),
						'currency' => $this->context->currency,
						'current_shop_id' => $current_shop_id
				));
			}
			else
				$this->displayWarning($this->l('You must save the product in this shop before adding images.'));	
		}
		else
			$this->displayWarning($this->l('You must save this product before adding images.'));

		$this->tpl_form_vars['custom_form'] = $data->fetch();
	}

	public function initFormCombinations($obj)
	{
		return $this->initFormAttributes($obj);
	}

	public function initFormAttributes($product)
	{
		$data = $this->createTemplate($this->tpl_form);
		if (!Combination::isFeatureActive())
			$this->displayWarning($this->l('This feature has been disabled. ').
				' <a href="index.php?tab=AdminPerformance&token='.Tools::getAdminTokenLite('AdminPerformance').'#featuresDetachables">'.$this->l('Performances').'</a>');
		else if (Validate::isLoadedObject($product))
		{
			if ($this->product_exists_in_shop)
			{
				if ($product->is_virtual)
				{
					$data->assign('product', $product);
					$this->displayWarning($this->l('A virtual product cannot have combinations.'));
				}
				else
				{
					$attribute_js = array();
					$attributes = Attribute::getAttributes($this->context->language->id, true);
					foreach ($attributes as $k => $attribute)
						$attribute_js[$attribute['id_attribute_group']][$attribute['id_attribute']] = $attribute['name'];
					$currency = $this->context->currency;
					$data->assign('attributeJs', $attribute_js);
					$data->assign('attributes_groups', AttributeGroup::getAttributesGroups($this->context->language->id));

					$data->assign('currency', $currency);

					$images = Image::getImages($this->context->language->id, $product->id);

					$data->assign('tax_exclude_option', Tax::excludeTaxeOption());
					$data->assign('ps_weight_unit', Configuration::get('PS_WEIGHT_UNIT'));

					$data->assign('ps_use_ecotax', Configuration::get('PS_USE_ECOTAX'));
					$data->assign('field_value_unity', $this->getFieldValue($product, 'unity'));

					$data->assign('reasons', $reasons = StockMvtReason::getStockMvtReasons($this->context->language->id));
					$data->assign('ps_stock_mvt_reason_default', $ps_stock_mvt_reason_default = Configuration::get('PS_STOCK_MVT_REASON_DEFAULT'));
					$data->assign('minimal_quantity', $this->getFieldValue($product, 'minimal_quantity') ? $this->getFieldValue($product, 'minimal_quantity') : 1);
					$data->assign('available_date', ($this->getFieldValue($product, 'available_date') != 0) ? stripslashes(htmlentities($this->getFieldValue($product, 'available_date'), $this->context->language->id)) : '0000-00-00');

					$i = 0;
					$data->assign('imageType', ImageType::getByNameNType('small_default', 'products'));
					$data->assign('imageWidth', (isset($image_type['width']) ? (int)($image_type['width']) : 64) + 25);
					foreach ($images as $k => $image)
					{
						$images[$k]['obj'] = new Image($image['id_image']);
						++$i;
					}
					$data->assign('images', $images);

					$data->assign($this->tpl_form_vars);
					$data->assign(array(
						'list' => $this->renderListAttributes($product, $currency),
						'product' => $product,
						'id_category' => $product->getDefaultCategory(),
						'token_generator' => Tools::getAdminTokenLite('AdminAttributeGenerator'),
						'combination_exists' => (Shop::isFeatureActive() && (Shop::getContextShopGroup()->share_stock) && count(AttributeGroup::getAttributesGroups($this->context->language->id)) > 0 && $product->hasAttributes())
					));
				}
			}
			else
				$this->displayWarning($this->l('You must save the product in this shop before adding combinations.'));	
		}
		else
		{
			$data->assign('product', $product);
			$this->displayWarning($this->l('You must save this product before adding combinations.'));
		}

		$this->tpl_form_vars['custom_form'] = $data->fetch();
	}

	public function renderListAttributes($product, $currency)
	{
		$this->bulk_actions = array('delete' => array('text' => $this->l('Delete selected'), 'confirm' => $this->l('Delete selected items?')));
		$this->addRowAction('edit');
		$this->addRowAction('default');
		$this->addRowAction('delete');

		$color_by_default = '#BDE5F8';

		$this->fields_list = array(
			'attributes' => array('title' => $this->l('Attributes'), 'align' => 'left'),
			'price' => array('title' => $this->l('Impact'), 'type' => 'price', 'align' => 'left', 'width' => 70),
			'weight' => array('title' => $this->l('Weight'), 'align' => 'left', 'width' => 70),
			'reference' => array('title' => $this->l('Reference'), 'align' => 'left', 'width' => 70),
			'ean13' => array('title' => $this->l('EAN13'), 'align' => 'left', 'width' => 70),
			'upc' => array('title' => $this->l('UPC'), 'align' => 'left', 'width' => 70)
		);

		if ($product->id)
		{
			/* Build attributes combinations */
			$combinations = $product->getAttributeCombinations($this->context->language->id);
			$groups = array();
			$comb_array = array();
			if (is_array($combinations))
			{
				$combination_images = $product->getCombinationImages($this->context->language->id);
				foreach ($combinations as $k => $combination)
				{
					$price_to_convert = Tools::convertPrice($combination['price'], $currency);
					$price = Tools::displayPrice($price_to_convert, $currency);

					$comb_array[$combination['id_product_attribute']]['id_product_attribute'] = $combination['id_product_attribute'];
					$comb_array[$combination['id_product_attribute']]['attributes'][] = array($combination['group_name'], $combination['attribute_name'], $combination['id_attribute']);
					$comb_array[$combination['id_product_attribute']]['wholesale_price'] = $combination['wholesale_price'];
					$comb_array[$combination['id_product_attribute']]['price'] = $price;
					$comb_array[$combination['id_product_attribute']]['weight'] = $combination['weight'].Configuration::get('PS_WEIGHT_UNIT');
					$comb_array[$combination['id_product_attribute']]['unit_impact'] = $combination['unit_price_impact'];
					$comb_array[$combination['id_product_attribute']]['reference'] = $combination['reference'];
					$comb_array[$combination['id_product_attribute']]['ean13'] = $combination['ean13'];
					$comb_array[$combination['id_product_attribute']]['upc'] = $combination['upc'];
					$comb_array[$combination['id_product_attribute']]['id_image'] = isset($combination_images[$combination['id_product_attribute']][0]['id_image']) ? $combination_images[$combination['id_product_attribute']][0]['id_image'] : 0;
					$comb_array[$combination['id_product_attribute']]['available_date'] = strftime($combination['available_date']);
					$comb_array[$combination['id_product_attribute']]['default_on'] = $combination['default_on'];
					if ($combination['is_color_group'])
						$groups[$combination['id_attribute_group']] = $combination['group_name'];
				}
			}

			$irow = 0;
			if (isset($comb_array))
			{
				foreach ($comb_array as $id_product_attribute => $product_attribute)
				{
					$list = '';

					/* In order to keep the same attributes order */
					asort($product_attribute['attributes']);

					foreach ($product_attribute['attributes'] as $attribute)
						$list .= $attribute[0].' - '.$attribute[1].', ';

					$list = rtrim($list, ', ');
					$comb_array[$id_product_attribute]['image'] = $product_attribute['id_image'] ? new Image($product_attribute['id_image']) : false;
					$comb_array[$id_product_attribute]['available_date'] = $product_attribute['available_date'] != 0 ? date('Y-m-d', strtotime($product_attribute['available_date'])) : '0000-00-00';
					$comb_array[$id_product_attribute]['attributes'] = $list;

					if ($product_attribute['default_on'])
					{
						$comb_array[$id_product_attribute]['name'] = 'is_default';
						$comb_array[$id_product_attribute]['color'] = $color_by_default;
					}
				}
			}
		}

		foreach ($this->actions_available as $action)
		{
			if (!in_array($action, $this->actions) && isset($this->$action) && $this->$action)
				$this->actions[] = $action;
		}

		$helper = new HelperList();
		$helper->identifier = 'id_product_attribute';
		$helper->token = $this->token;
		$helper->currentIndex = self::$currentIndex;
		$helper->no_link = true;
		$helper->simple_header = true;
		$helper->show_toolbar = false;
		$helper->shopLinkType = $this->shopLinkType;
		$helper->actions = $this->actions;
		$helper->list_skip_actions = $this->list_skip_actions;
		$helper->colorOnBackground = true;
		$helper->override_folder = $this->tpl_folder.'combination/';

		return $helper->generateList($comb_array, $this->fields_list);
	}

	public function initFormQuantities($obj)
	{
		$data = $this->createTemplate($this->tpl_form);

		if ($obj->id)
		{
			if ($this->product_exists_in_shop)
			{
				// Get all id_product_attribute
				$attributes = $obj->getAttributesResume($this->context->language->id);
				if (empty($attributes))
					$attributes[] = array(
						'id_product_attribute' => 0,
						'attribute_designation' => ''
					);

				// Get available quantities
				$available_quantity = array();
				$product_designation = array();

				foreach ($attributes as $attribute)
				{
					// Get available quantity for the current product attribute in the current shop
					$available_quantity[$attribute['id_product_attribute']] = StockAvailable::getQuantityAvailableByProduct((int)$obj->id,
																															$attribute['id_product_attribute']);
					// Get all product designation
					$product_designation[$attribute['id_product_attribute']] = rtrim(
						$obj->name[$this->context->language->id].' - '.$attribute['attribute_designation'],
						' - '
					);
				}

				$show_quantities = true;
				$shop_context = Shop::getContext();
				$shop_group = new ShopGroup((int)Shop::getContextShopGroupID());

				// if we are in all shops context, it's not possible to manage quantities at this level
				if (Shop::isFeatureActive() && $shop_context == Shop::CONTEXT_ALL)
					$show_quantities = false;
				// if we are in group shop context
				elseif (Shop::isFeatureActive() && $shop_context == Shop::CONTEXT_GROUP)
				{
					// if quantities are not shared between shops of the group, it's not possible to manage them at group level
					if (!$shop_group->share_stock)
						$show_quantities = false;
				}
				// if we are in shop context
				else
				{
					// if quantities are shared between shops of the group, it's not possible to manage them for a given shop
					if ($shop_group->share_stock)
						$show_quantities = false;
				}

				$data->assign('ps_stock_management', Configuration::get('PS_STOCK_MANAGEMENT'));
				$data->assign('has_attribute', $obj->hasAttributes());
				// Check if product has combination, to display the available date only for the product or for each combination
				if (Combination::isFeatureActive())
					$data->assign('countAttributes', (int)Db::getInstance()->getValue('SELECT COUNT(id_product) FROM '._DB_PREFIX_.'product_attribute WHERE id_product = '.(int)$obj->id));
				else
					$data->assign('countAttributes', false);
				// if advanced stock management is active, checks associations
				$advanced_stock_management_warning = false;
				if (Configuration::get('PS_ADVANCED_STOCK_MANAGEMENT') && $obj->advanced_stock_management)
				{
					$p_attributes = Product::getProductAttributesIds($obj->id);
					$warehouses = array();

					if (!$p_attributes)
						$warehouses[] = Warehouse::getProductWarehouseList($obj->id, 0);

					foreach ($p_attributes as $p_attribute)
					{
						$ws = Warehouse::getProductWarehouseList($obj->id, $p_attribute['id_product_attribute']);
						if ($ws)
							$warehouses[] = $ws;
					}
					$warehouses = Tools::arrayUnique($warehouses);

					if (empty($warehouses))
						$advanced_stock_management_warning = true;
				}
				if ($advanced_stock_management_warning)
				{
					$this->displayWarning($this->l('If you wish to use the advanced stock management, you must:'));
					$this->displayWarning('- '.$this->l('associate your products with warehouses.'));
					$this->displayWarning('- '.$this->l('associate your warehouses with carriers.'));
					$this->displayWarning('- '.$this->l('associate your warehouses with the appropriate shops.'));
				}

				$pack_quantity = null;
				// if product is a pack
				if (Pack::isPack($obj->id))
				{
					$items = Pack::getItems((int)$obj->id, Configuration::get('PS_LANG_DEFAULT'));

					// gets an array of quantities (quantity for the product / quantity in pack)
					$pack_quantities = array();
					foreach ($items as $item)
					{
						if (!$item->isAvailableWhenOutOfStock((int)$item->out_of_stock))
						{
							$pack_id_product_attribute = Product::getDefaultAttribute($item->id, 1);
							$pack_quantities[] = Product::getQuantity($item->id, $pack_id_product_attribute) / ($item->pack_quantity !== 0 ? $item->pack_quantity : 1);
						}
					}

					// gets the minimum
					if (count($pack_quantities))
					{	
						$pack_quantity = $pack_quantities[0];
						foreach ($pack_quantities as $value)
						{
							if ($pack_quantity > $value)
								$pack_quantity = $value;
						}
					}

					if (!Warehouse::getPackWarehouses((int)$obj->id))
						$this->displayWarning($this->l('You must have a common warehouse between this pack and its product.'));
				}

				$data->assign(array(
					'attributes' => $attributes,
					'available_quantity' => $available_quantity,
					'pack_quantity' => $pack_quantity,
					'stock_management_active' => Configuration::get('PS_ADVANCED_STOCK_MANAGEMENT'),
					'product_designation' => $product_designation,
					'product' => $obj,
					'show_quantities' => $show_quantities,
					'order_out_of_stock' => Configuration::get('PS_ORDER_OUT_OF_STOCK'),
					'token_preferences' => Tools::getAdminTokenLite('AdminPPreferences'),
					'token' => $this->token,
					'languages' => $this->_languages,
				));
			}
			else
				$this->displayWarning($this->l('You must save the product in this shop before managing quantities.'));
		}
		else
			$this->displayWarning($this->l('You must save this product before managing quantities.'));

		$this->tpl_form_vars['custom_form'] = $data->fetch();
	}

	public function initFormSuppliers($obj)
	{
		$data = $this->createTemplate($this->tpl_form);

		if ($obj->id)
		{
			if ($this->product_exists_in_shop)
			{
				// Get all id_product_attribute
				$attributes = $obj->getAttributesResume($this->context->language->id);
				if (empty($attributes))
					$attributes[] = array(
						'id_product' => $obj->id,
						'id_product_attribute' => 0,
						'attribute_designation' => ''
					);

				$product_designation = array();

				foreach ($attributes as $attribute)
					$product_designation[$attribute['id_product_attribute']] = rtrim(
						$obj->name[$this->context->language->id].' - '.$attribute['attribute_designation'],
						' - '
					);

				// Get all available suppliers
				$suppliers = Supplier::getSuppliers();

				// Get already associated suppliers
				$associated_suppliers = ProductSupplier::getSupplierCollection($obj->id);

				// Get already associated suppliers and force to retreive product declinaisons
				$product_supplier_collection = ProductSupplier::getSupplierCollection($obj->id, false);

				$default_supplier = 0;

				foreach ($suppliers as &$supplier)
				{
					$supplier['is_selected'] = false;
					$supplier['is_default'] = false;

					foreach ($associated_suppliers as $associated_supplier)
						if ($associated_supplier->id_supplier == $supplier['id_supplier'])
						{
							$associated_supplier->name = $supplier['name'];
							$supplier['is_selected'] = true;

							if ($obj->id_supplier == $supplier['id_supplier'])
							{
								$supplier['is_default'] = true;
								$default_supplier = $supplier['id_supplier'];
							}
						}
				}

				$data->assign(array(
					'attributes' => $attributes,
					'suppliers' => $suppliers,
					'default_supplier' => $default_supplier,
					'associated_suppliers' => $associated_suppliers,
					'associated_suppliers_collection' => $product_supplier_collection,
					'product_designation' => $product_designation,
					'currencies' => Currency::getCurrencies(),
					'product' => $obj,
					'link' => $this->context->link,
					'token' => $this->token,
					'id_default_currency' => Configuration::get('PS_CURRENCY_DEFAULT'),
				));
			}
			else
				$this->displayWarning($this->l('You must save the product in this shop before managing suppliers.'));
		}
		else
			$this->displayWarning($this->l('You must save this product before managing suppliers.'));

		$this->tpl_form_vars['custom_form'] = $data->fetch();
	}

	public function initFormWarehouses($obj)
	{
		$data = $this->createTemplate($this->tpl_form);

		if ($obj->id)
		{
			if ($this->product_exists_in_shop)
			{
				// Get all id_product_attribute
				$attributes = $obj->getAttributesResume($this->context->language->id);
				if (empty($attributes))
					$attributes[] = array(
						'id_product' => $obj->id,
						'id_product_attribute' => 0,
						'attribute_designation' => ''
					);

				$product_designation = array();

				foreach ($attributes as $attribute)
					$product_designation[$attribute['id_product_attribute']] = rtrim(
						$obj->name[$this->context->language->id].' - '.$attribute['attribute_designation'],
						' - '
					);

				// Get all available warehouses
				$warehouses = Warehouse::getWarehouses(true);

				// Get already associated warehouses
				$associated_warehouses_collection = WarehouseProductLocation::getCollection($obj->id);

				$data->assign(array(
					'attributes' => $attributes,
					'warehouses' => $warehouses,
					'associated_warehouses' => $associated_warehouses_collection,
					'product_designation' => $product_designation,
					'product' => $obj,
					'link' => $this->context->link,
					'token' => $this->token
				));
			}
			else
				$this->displayWarning($this->l('You must save the product in this shop before managing warehouses.'));
		}
		else
			$this->displayWarning($this->l('You must save this product before managing warehouses.'));

		$this->tpl_form_vars['custom_form'] = $data->fetch();
	}

	public function initFormFeatures($obj)
	{
		$data = $this->createTemplate($this->tpl_form);
		if (!Feature::isFeatureActive())
			$this->displayWarning($this->l('This feature has been disabled. ').' <a href="index.php?tab=AdminPerformance&token='.Tools::getAdminTokenLite('AdminPerformance').'#featuresDetachables">'.$this->l('Performances').'</a>');
		else
		{
			if ($obj->id)
			{
				if ($this->product_exists_in_shop)
				{
					$features = Feature::getFeatures($this->context->language->id, (Shop::isFeatureActive() && Shop::getContext() == Shop::CONTEXT_SHOP));

					foreach ($features as $k => $tab_features)
					{
						$features[$k]['current_item'] = false;
						$features[$k]['val'] = array();

						$custom = true;
						foreach ($obj->getFeatures() as $tab_products)
							if ($tab_products['id_feature'] == $tab_features['id_feature'])
								$features[$k]['current_item'] = $tab_products['id_feature_value'];

						$features[$k]['featureValues'] = FeatureValue::getFeatureValuesWithLang($this->context->language->id, (int)$tab_features['id_feature']);
						if (count($features[$k]['featureValues']))
							foreach ($features[$k]['featureValues'] as $value)
								if ($features[$k]['current_item'] == $value['id_feature_value'])
									$custom = false;

						if ($custom)
							$features[$k]['val'] = FeatureValue::getFeatureValueLang($features[$k]['current_item']);
					}

					$data->assign('available_features', $features);

					$data->assign('product', $obj);
					$data->assign('link', $this->context->link);
					$data->assign('languages', $this->_languages);
					$data->assign('default_form_language', $this->default_form_language);
				}
				else
					$this->displayWarning($this->l('You must save the product in this shop before adding features.'));
			}
			else
				$this->displayWarning($this->l('You must save this product before adding features.'));
		}
		$this->tpl_form_vars['custom_form'] = $data->fetch();
	}

	public function ajaxProcessProductQuantity()
	{
		if (!Tools::getValue('actionQty'))
			return Tools::jsonEncode(array('error' => $this->l('Undefined action')));

		$product = new Product((int)Tools::getValue('id_product'), true);
		switch (Tools::getValue('actionQty'))
		{
			case 'depends_on_stock':
				if (Tools::getValue('value') === false)
					die (Tools::jsonEncode(array('error' =>  $this->l('Undefined value'))));
				if ((int)Tools::getValue('value') != 0 && (int)Tools::getValue('value') != 1)
					die (Tools::jsonEncode(array('error' =>  $this->l('Uncorrect value'))));
				if (!$product->advanced_stock_management && (int)Tools::getValue('value') == 1)
					die (Tools::jsonEncode(array('error' =>  $this->l('Not possible if advanced stock management is disabled. '))));
				if ($product->advanced_stock_management && Pack::isPack($product->id))
					die (Tools::jsonEncode(array('error' =>  $this->l('Not possible if the product is a pack.'))));

				StockAvailable::setProductDependsOnStock($product->id, (int)Tools::getValue('value'));
				break;

			case 'out_of_stock':
				if (Tools::getValue('value') === false)
					die (Tools::jsonEncode(array('error' =>  $this->l('Undefined value'))));
				if (!in_array((int)Tools::getValue('value'), array(0, 1, 2)))
					die (Tools::jsonEncode(array('error' =>  $this->l('Uncorrect value'))));

				StockAvailable::setProductOutOfStock($product->id, (int)Tools::getValue('value'));
				break;

			case 'set_qty':
				if (Tools::getValue('value') === false)
					die (Tools::jsonEncode(array('error' =>  $this->l('Undefined value'))));
				if (Tools::getValue('id_product_attribute') === false)
					die (Tools::jsonEncode(array('error' =>  $this->l('Undefined id product attribute'))));

				StockAvailable::setQuantity($product->id, (int)Tools::getValue('id_product_attribute'), (int)Tools::getValue('value'));
				break;
			case 'advanced_stock_management' :
				if (Tools::getValue('value') === false)
					die (Tools::jsonEncode(array('error' =>  $this->l('Undefined value'))));
				if ((int)Tools::getValue('value') != 1 && (int)Tools::getValue('value') != 0)
					die (Tools::jsonEncode(array('error' =>  $this->l('Uncorrect value'))));
				if (!Configuration::get('PS_ADVANCED_STOCK_MANAGEMENT') && (int)Tools::getValue('value') == 1)
					die (Tools::jsonEncode(array('error' =>  $this->l('Not possible if advanced stock management is disabled. '))));
				if (Configuration::get('PS_ADVANCED_STOCK_MANAGEMENT') && Pack::isPack($product->id))
					die (Tools::jsonEncode(array('error' =>  $this->l('Not possible if the product is a pack.'))));

				$product->setAdvancedStockManagement((int)Tools::getValue('value'));
				if (StockAvailable::dependsOnStock($product->id) == 1 && (int)Tools::getValue('value') == 0)
					StockAvailable::setProductDependsOnStock($product->id, 0);
				break;

		}
		die(Tools::jsonEncode(array('error' => false)));
	}

	public function getCombinationImagesJS()
	{
		if (!($obj = $this->loadObject(true)))
			return;

		$content = 'var combination_images = new Array();';
		if (!$allCombinationImages = $obj->getCombinationImages($this->context->language->id))
			return $content;
		foreach ($allCombinationImages as $id_product_attribute => $combination_images)
		{
			$i = 0;
			$content .= 'combination_images['.(int)$id_product_attribute.'] = new Array();';
			foreach ($combination_images as $combination_image)
				$content .= 'combination_images['.(int)$id_product_attribute.']['.$i++.'] = '.(int)$combination_image['id_image'].';';
		}
		return $content;
	}

	public function haveThisAccessory($accessory_id, $accessories)
	{
		foreach ($accessories as $accessory)
			if ((int)$accessory['id_product'] == (int)$accessory_id)
				return true;
		return false;
	}

	protected function initPack(Product $product)
	{
		$this->tpl_form_vars['is_pack'] = ($product->id && Pack::isPack($product->id)) || Tools::getValue('ppack') || Tools::getValue('type_product') == Product::PTYPE_PACK;
		$product->packItems = Pack::getItems($product->id, $this->context->language->id);

		$input_pack_items = '';
		if (Tools::getValue('inputPackItems'))
			$input_pack_items = Tools::getValue('inputPackItems');
		else
			foreach ($product->packItems as $pack_item)
				$input_pack_items .= $pack_item->pack_quantity.'x'.$pack_item->id.'-';
		$this->tpl_form_vars['input_pack_items'] = $input_pack_items;

		$input_namepack_items = '';
		if (Tools::getValue('namePackItems'))
			$input_namepack_items = Tools::getValue('namePackItems');
		else
			foreach ($product->packItems as $pack_item)
				$input_namepack_items .= $pack_item->pack_quantity.' x '.$pack_item->name.'¤';
		$this->tpl_form_vars['input_namepack_items'] = $input_namepack_items;
	}


	/**
	 *  AdminProducts display hook
	 */
	public function initFormModules($obj)
	{
 		$id_module = Db::getInstance()->getValue('SELECT `id_module` FROM `'._DB_PREFIX_.'module` WHERE `name` = \''.pSQL($this->tab_display_module).'\'');
		$this->tpl_form_vars['custom_form'] = Hook::exec('displayAdminProductsExtra', array(), (int)$id_module);
	}

	/**
	 * delete all items in pack, then check if type_product value is 2.
	 * if yes, add the pack items from input "inputPackItems"
	 *
	 * @param Product $product
	 * @return boolean
	 */
	public function updatePackItems($product)
	{
		Pack::deleteItems($product->id);
		// lines format: QTY x ID-QTY x ID
		if (Tools::getValue('type_product') == Product::PTYPE_PACK)
		{
			$product->setDefaultAttribute(0);//reset cache_default_attribute		
			$items = Tools::getValue('inputPackItems');
			$lines = array_unique(explode('-', $items));
			// lines is an array of string with format : QTYxID
			if (count($lines))
				foreach ($lines as $line)
					if (!empty($line))
					{
						list($qty, $item_id) = explode('x', $line);
						if ($qty > 0 && isset($item_id))
						{
							if (Pack::isPack((int)$item_id))
								$this->errors[] = Tools::displayError('You can\'t add product packs into a pack');
							elseif (!Pack::addItem((int)$product->id, (int)$item_id, (int)$qty))
								$this->errors[] = Tools::displayError('An error occurred while attempting to add products to the pack.');
						}
					}
		}
	}

	public function getL($key)
	{
		$trad = array(
			'Default category:' => $this->l('Default category:'),
			'Catalog:' => $this->l('Catalog:'),
			'Consider changing the default category.' => $this->l('Consider changing the default category.'),
			'ID' => $this->l('ID'),
			'Name' => $this->l('Name'),
			'Mark all checkbox(es) of categories in which product is to appear' => $this->l('Mark the checkbox of each categories in which this product will appear.')
		);
		return $trad[$key];
	}

	protected function _displayUnavailableProductWarning()
	{
		$content = '<div class="alert">
				<p>
				<span>
				'.$this->l('Your product will be saved as a draft.').'
				</span>
				<span style="float:right"><a href="#" class="button" style="display: block" onclick="submitAddProductAndPreview()" >'.$this->l('Save and preview.').'</a></span>
				<input type="hidden" name="fakeSubmitAddProductAndPreview" id="fakeSubmitAddProductAndPreview" />
				</p>
			</div>';
			$this->tpl_form_vars['warning_unavailable_product'] = $content;
	}

	public function ajaxProcessCheckProductName()
	{
		if ($this->tabAccess['view'] === '1')
		{
			$search = Tools::getValue('q');
			$id_lang = Tools::getValue('id_lang');
			$limit = Tools::getValue('limit');
			if (Context::getContext()->shop->getContext() != Shop::CONTEXT_SHOP)
				$result = false;
			else
				$result = Db::getInstance()->executeS('
					SELECT DISTINCT pl.`name`, p.`id_product`, pl.`id_shop`
					FROM `'._DB_PREFIX_.'product` p
					LEFT JOIN `'._DB_PREFIX_.'product_shop` ps ON (ps.id_product = p.id_product AND ps.id_shop ='.(int)Context::getContext()->shop->id.')
					LEFT JOIN `'._DB_PREFIX_.'product_lang` pl
						ON (pl.`id_product` = p.`id_product` AND pl.`id_lang` = '.(int)$id_lang.')
					WHERE pl.`name` LIKE "%'.pSQL($search).'%" AND ps.id_product IS NULL
					GROUP BY pl.`id_product`
					LIMIT '.(int)$limit);
			die(Tools::jsonEncode($result));
		}
	}

	public function ajaxProcessUpdatePositions()
	{
		if ($this->tabAccess['edit'] === '1')
		{
			$way = (int)(Tools::getValue('way'));
			$id_product = (int)(Tools::getValue('id_product'));
			$id_category = (int)(Tools::getValue('id_category'));
			$positions = Tools::getValue('product');

			if (is_array($positions))
				foreach ($positions as $position => $value)
				{
					$pos = explode('_', $value);

					if ((isset($pos[1]) && isset($pos[2])) && ($pos[1] == $id_category && (int)$pos[2] === $id_product))
					{
						if ($product = new Product((int)$pos[2]))
							if (isset($position) && $product->updatePosition($way, $position))
							{
								$category = new Category((int)$id_category);
								if (Validate::isLoadedObject($category))
									hook::Exec('categoryUpdate', array('category' => $category));
								echo 'ok position '.(int)$position.' for product '.(int)$pos[2]."\r\n";							
							}
							else
								echo '{"hasError" : true, "errors" : "Can not update product '.(int)$id_product.' to position '.(int)$position.' "}';
						else
							echo '{"hasError" : true, "errors" : "This product ('.(int)$id_product.') can t be loaded"}';

						break;
					}
				}
		}
	}

	public function ajaxProcessPublishProduct()
	{
		if ($this->tabAccess['edit'] === '1')
		{
			if ($id_product = (int)Tools::getValue('id_product'))
			{
				$id_tab_catalog = (int)(Tab::getIdFromClassName('AdminProducts'));
				$bo_product_url = dirname($_SERVER['PHP_SELF']).'/index.php?tab=AdminProducts&id_product='.$id_product.'&updateproduct&token='.$this->token;

				if (Tools::getValue('redirect'))
					die($bo_product_url);

					$product = new Product((int)$id_product);
					if (!Validate::isLoadedObject($product))
						die('error: invalid id');

					$product->active = 1;

					if ($product->save())
						die($bo_product_url);
					else
						die('error: saving');
			}
		}
	}
}<|MERGE_RESOLUTION|>--- conflicted
+++ resolved
@@ -190,11 +190,8 @@
 		$this->fields_list['id_product'] = array(
 			'title' => $this->l('ID'),
 			'align' => 'center',
-<<<<<<< HEAD
-=======
 			'type' => 'int',
 			'width' => 40
->>>>>>> 6ac3f113
 		);
 		$this->fields_list['image'] = array(
 			'title' => $this->l('Photo'),
@@ -237,26 +234,17 @@
 			'havingFilter' => true,
 			'orderby' => false
 		);
-<<<<<<< HEAD
-		$this->fields_list['sav_quantity'] = array(
-			'title' => $this->l('Quantity'),
-			'align' => 'right',
-			'filter_key' => 'sav!quantity',
-			'orderby' => true,
-			//'hint' => $this->l('This is the quantity available in the current shop/group.'),
-		);
-=======
+
 		if (Configuration::get('PS_STOCK_MANAGEMENT'))
 			$this->fields_list['sav_quantity'] = array(
 				'title' => $this->l('Quantity'),
-				'width' => 90,
 				'type' => 'int',
 				'align' => 'right',
 				'filter_key' => 'sav!quantity',
 				'orderby' => true,
-				'hint' => $this->l('This is the quantity available in the current shop/group.'),
+				//'hint' => $this->l('This is the quantity available in the current shop/group.'),
 			);
->>>>>>> 6ac3f113
+
 		$this->fields_list['active'] = array(
 			'title' => $this->l('Status'),
 			'active' => 'status',
