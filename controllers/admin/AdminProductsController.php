<?php
/*
* 2007-2013 PrestaShop
*
* NOTICE OF LICENSE
*
* This source file is subject to the Open Software License (OSL 3.0)
* that is bundled with this package in the file LICENSE.txt.
* It is also available through the world-wide-web at this URL:
* http://opensource.org/licenses/osl-3.0.php
* If you did not receive a copy of the license and are unable to
* obtain it through the world-wide-web, please send an email
* to license@prestashop.com so we can send you a copy immediately.
*
* DISCLAIMER
*
* Do not edit or add to this file if you wish to upgrade PrestaShop to newer
* versions in the future. If you wish to customize PrestaShop for your
* needs please refer to http://www.prestashop.com for more information.
*
*  @author PrestaShop SA <contact@prestashop.com>
*  @copyright  2007-2013 PrestaShop SA
*  @license    http://opensource.org/licenses/osl-3.0.php  Open Software License (OSL 3.0)
*  International Registered Trademark & Property of PrestaShop SA
*/

class AdminProductsControllerCore extends AdminController
{
	/** @var integer Max image size for upload
	 * As of 1.5 it is recommended to not set a limit to max image size
	 */
	protected $max_file_size = null;
	protected $max_image_size = null;

	protected $_category;
	/**
	 * @var string name of the tab to display
	 */
	protected $tab_display;
	protected $tab_display_module;

	/**
	 * The order in the array decides the order in the list of tab. If an element's value is a number, it will be preloaded.
	 * The tabs are preloaded from the smallest to the highest number.
	 * @var array Product tabs.
	 */
	protected $available_tabs = array();

	protected $default_tab = 'Informations';

	protected $available_tabs_lang = array();

	protected $position_identifier = 'id_product';

	protected $submitted_tabs;
	
	protected $id_current_category;

	public function __construct()
	{
		$this->bootstrap = true;
		$this->table = 'product';
		$this->className = 'Product';
		$this->lang = true;
		$this->explicitSelect = true;
		$this->bulk_actions = array(
			'delete' => array(
				'text' => $this->l('Delete selected'),
				'icon' => 'icon-trash',
				'confirm' => $this->l('Delete selected items?')
			)
		);
		if (!Tools::getValue('id_product'))
			$this->multishop_context_group = false;

		parent::__construct();

		$this->imageType = 'jpg';
		$this->_defaultOrderBy = 'position';
		$this->max_file_size = (int)(Configuration::get('PS_LIMIT_UPLOAD_FILE_VALUE') * 1000000);
		$this->max_image_size = (int)Configuration::get('PS_PRODUCT_PICTURE_MAX_SIZE');
		$this->allow_export = true;

		// @since 1.5 : translations for tabs
		$this->available_tabs_lang = array(
			'Informations' => $this->l('Information'),
			'Pack' => $this->l('Pack'),
			'VirtualProduct' => $this->l('Virtual Product'),
			'Prices' => $this->l('Prices'),
			'Seo' => $this->l('SEO'),
			'Images' => $this->l('Images'),
			'Associations' => $this->l('Associations'),
			'Shipping' => $this->l('Shipping'),
			'Combinations' => $this->l('Combinations'),
			'Features' => $this->l('Features'),
			'Customization' => $this->l('Customization'),
			'Attachments' => $this->l('Attachments'),
			'Quantities' => $this->l('Quantities'),
			'Suppliers' => $this->l('Suppliers'),
			'Warehouses' => $this->l('Warehouses'),
		);

		$this->available_tabs = array('Quantities' => 6, 'Warehouses' => 14);
		if ($this->context->shop->getContext() != Shop::CONTEXT_GROUP)
			$this->available_tabs = array_merge($this->available_tabs, array(
				'Informations' => 0,
				'Pack' => 7,
				'VirtualProduct' => 8,
				'Prices' => 1,
				'Seo' => 2,
				'Associations' => 3,
				'Images' => 9,
				'Shipping' => 4,
				'Combinations' => 5,
				'Features' => 10,
				'Customization' => 11,
				'Attachments' => 12,
				'Suppliers' => 13,
			));

		// Sort the tabs that need to be preloaded by their priority number
		asort($this->available_tabs, SORT_NUMERIC);

		/* Adding tab if modules are hooked */
		$modules_list = Hook::getHookModuleExecList('displayAdminProductsExtra');
		if (is_array($modules_list) && count($modules_list) > 0)
			foreach ($modules_list as $m)
			{
				$this->available_tabs['Module'.ucfirst($m['module'])] = 23;
				$this->available_tabs_lang['Module'.ucfirst($m['module'])] = Module::getModuleName($m['module']);
			}

		if (Tools::getValue('reset_filter_category'))
			$this->context->cookie->id_category_products_filter = false;
		if (Shop::isFeatureActive() && $this->context->cookie->id_category_products_filter)
		{
			$category = new Category((int)$this->context->cookie->id_category_products_filter);
			if (!$category->inShop())
			{
				$this->context->cookie->id_category_products_filter = false;
				Tools::redirectAdmin($this->context->link->getAdminLink('AdminProducts'));
			}
		}
		/* Join categories table */
		if ($id_category = (int)Tools::getValue('productFilter_cl!name'))
		{
			$this->_category = new Category((int)$id_category);
			$_POST['productFilter_cl!name'] = $this->_category->name[$this->context->language->id];
		}
		else
		{
			if ($id_category = (int)Tools::getValue('id_category'))
			{
				$this->id_current_category = $id_category;
				$this->context->cookie->id_category_products_filter = $id_category;	
			}
			elseif ($id_category = $this->context->cookie->id_category_products_filter)
				$this->id_current_category = $id_category;
			if ($this->id_current_category)
				$this->_category = new Category((int)$this->id_current_category);
			else
				$this->_category = new Category();
		}
			
		$join_category = false;
		if (Validate::isLoadedObject($this->_category) && empty($this->_filter))
			$join_category = true;

		$this->_join .= '
		LEFT JOIN `'._DB_PREFIX_.'image` i ON (i.`id_product` = a.`id_product`)
		LEFT JOIN `'._DB_PREFIX_.'stock_available` sav ON (sav.`id_product` = a.`id_product` AND sav.`id_product_attribute` = 0
		'.StockAvailable::addSqlShopRestriction(null, null, 'sav').') ';
		
		$alias = 'sa';
		$alias_image = 'image_shop';
				
		$id_shop = Shop::isFeatureActive() && Shop::getContext() == Shop::CONTEXT_SHOP? (int)$this->context->shop->id : 'a.id_shop_default';
		$this->_join .= ' JOIN `'._DB_PREFIX_.'product_shop` sa ON (a.`id_product` = sa.`id_product` AND sa.id_shop = '.$id_shop.')
				LEFT JOIN `'._DB_PREFIX_.'category_lang` cl ON ('.$alias.'.`id_category_default` = cl.`id_category` AND b.`id_lang` = cl.`id_lang` AND cl.id_shop = '.$id_shop.')
				LEFT JOIN `'._DB_PREFIX_.'shop` shop ON (shop.id_shop = '.$id_shop.') 
				LEFT JOIN `'._DB_PREFIX_.'image_shop` image_shop ON (image_shop.`id_image` = i.`id_image` AND image_shop.`cover` = 1 AND image_shop.id_shop = '.$id_shop.')';
		
		$this->_select .= 'shop.name as shopname, a.id_shop_default, ';
		$this->_select .= 'MAX('.$alias_image.'.id_image) id_image, cl.name `name_category`, '.$alias.'.`price`, 0 AS price_final, sav.`quantity` as sav_quantity, '.$alias.'.`active`';
		
		if ($join_category)
		{
			$this->_join .= ' INNER JOIN `'._DB_PREFIX_.'category_product` cp ON (cp.`id_product` = a.`id_product` AND cp.`id_category` = '.(int)$this->_category->id.') ';
			$this->_select .= ' , cp.`position`, ';
		}

		$this->_group = 'GROUP BY '.$alias.'.id_product';

		$this->fields_list = array();
		$this->fields_list['id_product'] = array(
			'title' => $this->l('ID'),
			'align' => 'center',
			'class' => 'fixed-width-xs',
			'type' => 'int'
		);
		$this->fields_list['image'] = array(
			'title' => $this->l('Photo'),
			'align' => 'center',
			'image' => 'p',
			'orderby' => false,
			'filter' => false,
			'search' => false
		);
		$this->fields_list['name'] = array(
			'title' => $this->l('Name'),
			'filter_key' => 'b!name'
		);
		$this->fields_list['reference'] = array(
			'title' => $this->l('Reference'),
			'align' => 'left',
		);

		if (Shop::isFeatureActive() && Shop::getContext() != Shop::CONTEXT_SHOP)
			$this->fields_list['shopname'] = array(
				'title' => $this->l('Default shop:'),
				'filter_key' => 'shop!name',
			);
		else
			$this->fields_list['name_category'] = array(
				'title' => $this->l('Category'),
				'filter_key' => 'cl!name',
			);
		$this->fields_list['price'] = array(
			'title' => $this->l('Base price'),
			'type' => 'price',
			'align' => 'right',
			'filter_key' => 'a!price'
		);
		$this->fields_list['price_final'] = array(
			'title' => $this->l('Final price'),
			'type' => 'price',
			'align' => 'right',
			'havingFilter' => true,
			'orderby' => false
		);

		if (Configuration::get('PS_STOCK_MANAGEMENT'))
			$this->fields_list['sav_quantity'] = array(
				'title' => $this->l('Quantity'),
				'type' => 'int',
				'align' => 'right',
				'filter_key' => 'sav!quantity',
				'orderby' => true,
				//'hint' => $this->l('This is the quantity available in the current shop/group.'),
			);

		$this->fields_list['active'] = array(
			'title' => $this->l('Status'),
			'active' => 'status',
			'filter_key' => $alias.'!active',
			'align' => 'center',
			'type' => 'bool',
			'class' => 'fixed-width-sm',
			'orderby' => false
		);

		if ($join_category && (int)$this->id_current_category)
			$this->fields_list['position'] = array(
				'title' => $this->l('Position'),
				'filter_key' => 'cp!position',
				'align' => 'center',
				'position' => 'position'
			);
	}
	
	protected function _cleanMetaKeywords($keywords)
	{
		if (!empty($keywords) && $keywords != '')
		{
			$out = array();
			$words = explode(',', $keywords);
			foreach ($words as $word_item)
			{
				$word_item = trim($word_item);
				if (!empty($word_item) && $word_item != '')
					$out[] = $word_item;
			}
			return ((count($out) > 0) ? implode(',', $out) : '');
		}
		else
			return '';
	}

	protected function copyFromPost(&$object, $table)
	{
		parent::copyFromPost($object, $table);
		if (get_class($object) != 'Product')
			return;

		/* Additional fields */
		$languages = Language::getLanguages(false);
		foreach ($languages as $language)
			if (isset($_POST['meta_keywords_'.$language['id_lang']]))
			{
				$_POST['meta_keywords_'.$language['id_lang']] = $this->_cleanMetaKeywords(Tools::strtolower($_POST['meta_keywords_'.$language['id_lang']]));
				// preg_replace('/ *,? +,* /', ',', strtolower($_POST['meta_keywords_'.$language['id_lang']]));
				$object->meta_keywords[$language['id_lang']] = $_POST['meta_keywords_'.$language['id_lang']];
			}
		$_POST['width'] = empty($_POST['width']) ? '0' : str_replace(',', '.', $_POST['width']);
		$_POST['height'] = empty($_POST['height']) ? '0' : str_replace(',', '.', $_POST['height']);
		$_POST['depth'] = empty($_POST['depth']) ? '0' : str_replace(',', '.', $_POST['depth']);
		$_POST['weight'] = empty($_POST['weight']) ? '0' : str_replace(',', '.', $_POST['weight']);

		if (Tools::getIsset('unit_price') != null)
			$object->unit_price = str_replace(',', '.', Tools::getValue('unit_price'));
		if (Tools::getIsset('ecotax') != null)
			$object->ecotax = str_replace(',', '.', Tools::getValue('ecotax'));
		$object->available_for_order = (int)Tools::getValue('available_for_order');
		$object->show_price = $object->available_for_order ? 1 : (int)Tools::getValue('show_price');
		$object->on_sale = (int)Tools::getValue('on_sale');
		$object->online_only = (int)Tools::getValue('online_only');
	}

	public function getList($id_lang, $orderBy = null, $orderWay = null, $start = 0, $limit = null, $id_lang_shop = null)
	{
		$orderByPriceFinal = (empty($orderBy) ? ($this->context->cookie->__get($this->table.'Orderby') ? $this->context->cookie->__get($this->table.'Orderby') : 'id_'.$this->table) : $orderBy);
		$orderWayPriceFinal = (empty($orderWay) ? ($this->context->cookie->__get($this->table.'Orderway') ? $this->context->cookie->__get($this->table.'Orderby') : 'ASC') : $orderWay);
		if ($orderByPriceFinal == 'price_final')
		{
			$orderBy = 'id_'.$this->table;
			$orderWay = 'ASC';
		}
		parent::getList($id_lang, $orderBy, $orderWay, $start, $limit, $this->context->shop->id);

		/* update product quantity with attributes ...*/
		$nb = count($this->_list);
		if ($this->_list)
		{
			$context = $this->context->cloneContext();
			$context->shop = clone($context->shop);
			/* update product final price */
			for ($i = 0; $i < $nb; $i++)
			{
				if (Context::getContext()->shop->getContext() != Shop::CONTEXT_SHOP)
					$context->shop = new Shop((int)$this->_list[$i]['id_shop_default']);

				// convert price with the currency from context
				$this->_list[$i]['price'] = Tools::convertPrice($this->_list[$i]['price'], $this->context->currency, true, $this->context);
				$this->_list[$i]['price_tmp'] = Product::getPriceStatic($this->_list[$i]['id_product'], true, null, 2, null, false, true, 1, true, null, null, null, $nothing, true, true, $context);
			}
		}

		if ($orderByPriceFinal == 'price_final')
		{
			if (strtolower($orderWayPriceFinal) == 'desc')
				uasort($this->_list, 'cmpPriceDesc');
			else
				uasort($this->_list, 'cmpPriceAsc');
		}
		for ($i = 0; $this->_list && $i < $nb; $i++)
		{
			$this->_list[$i]['price_final'] = $this->_list[$i]['price_tmp'];
			unset($this->_list[$i]['price_tmp']);
		}
	}

	protected function loadObject($opt = false)
	{
		$result = parent::loadObject($opt);
		if ($result && Validate::isLoadedObject($this->object))
		{
			if (Shop::getContext() == Shop::CONTEXT_SHOP && Shop::isFeatureActive() && !$this->object->isAssociatedToShop())
			{
				$default_product = new Product((int)$this->object->id, false, null, (int)$this->object->id_shop_default);
				$def = ObjectModel::getDefinition($this->object);
				foreach ($def['fields'] as $field_name => $row)
				{
					if (is_array($default_product->$field_name))
						foreach ($default_product->$field_name as $key => $value)
							$this->object->{$field_name}[$key] = $value;
					else
						$this->object->$field_name = $default_product->$field_name;
				}
			}
			$this->object->loadStockData();
		}
		return $result;
	}

	public function ajaxProcessGetCountriesOptions()
	{
		if (!$res = Country::getCountriesByIdShop((int)Tools::getValue('id_shop'), (int)$this->context->language->id))
			return ;

		$tpl = $this->createTemplate('specific_prices_shop_update.tpl');
		$tpl->assign(array(
			'option_list' => $res,
			'key_id' => 'id_country',
			'key_value' => 'name'
			)
		);

		$this->content = $tpl->fetch();
	}
	
	public function ajaxProcessGetCurrenciesOptions()
	{
		if (!$res = Currency::getCurrenciesByIdShop((int)Tools::getValue('id_shop')))
			return ;

		$tpl = $this->createTemplate('specific_prices_shop_update.tpl');
		$tpl->assign(array(
			'option_list' => $res,
			'key_id' => 'id_currency',
			'key_value' => 'name'
			)
		);

		$this->content = $tpl->fetch();
	}
	
	public function ajaxProcessGetGroupsOptions()
	{
		if (!$res = Group::getGroups((int)$this->context->language->id, (int)Tools::getValue('id_shop')))
			return ;

		$tpl = $this->createTemplate('specific_prices_shop_update.tpl');
		$tpl->assign(array(
			'option_list' => $res,
			'key_id' => 'id_group',
			'key_value' => 'name'
			)
		);

		$this->content = $tpl->fetch();
	}

	public function ajaxProcessDeleteVirtualProduct()
	{
		if (!($id_product_download = ProductDownload::getIdFromIdProduct((int)Tools::getValue('id_product'))))
			$this->jsonError($this->l('Cannot retrieve file'));
		else
		{
			$product_download = new ProductDownload((int)$id_product_download);
			if (!$product_download->deleteFile((int)$id_product_download))
				$this->jsonError($this->l('Cannot delete file'));
			else
				$this->jsonConfirmation($this->_conf[1]);
		}
	}

	/**
	 * Upload new attachment
	 *
	 * @return void
	 */
	public function processAddAttachments()
	{
		$languages = Language::getLanguages(false);
		$is_attachment_name_valid = false;
		foreach ($languages as $language)
		{
			$attachment_name_lang = Tools::getValue('attachment_name_'.(int)($language['id_lang']));
			if (Tools::strlen($attachment_name_lang ) > 0)
				$is_attachment_name_valid = true;

			if (!Validate::isGenericName(Tools::getValue('attachment_name_'.(int)($language['id_lang']))))
				$this->errors[] = Tools::displayError('Invalid Name');
			elseif (Tools::strlen(Tools::getValue('attachment_name_'.(int)($language['id_lang']))) > 32)
				$this->errors[] = sprintf(Tools::displayError('The name is too long (%d chars max).'), 32);
			if (!Validate::isCleanHtml(Tools::getValue('attachment_description_'.(int)($language['id_lang']))))
				$this->errors[] = Tools::displayError('Invalid description');
		}
		if (!$is_attachment_name_valid)
			$this->errors[] = Tools::displayError('An attachment name is required.');

		if (empty($this->errors))
		{
			if (isset($_FILES['attachment_file']) && is_uploaded_file($_FILES['attachment_file']['tmp_name']))
			{
				if ($_FILES['attachment_file']['size'] > (Configuration::get('PS_ATTACHMENT_MAXIMUM_SIZE') * 1024 * 1024))
					$this->errors[] = sprintf(
						$this->l('The file is too large. Maximum size allowed is: %1$d kB. The file you\'re trying to upload is: %2$d kB.'),
						(Configuration::get('PS_ATTACHMENT_MAXIMUM_SIZE') * 1024),
						number_format(($_FILES['attachment_file']['size'] / 1024), 2, '.', '')
					);
				else
				{
					do $uniqid = sha1(microtime());
					while (file_exists(_PS_DOWNLOAD_DIR_.$uniqid));
					if (!copy($_FILES['attachment_file']['tmp_name'], _PS_DOWNLOAD_DIR_.$uniqid))
						$this->errors[] = $this->l('File copy failed');
					@unlink($_FILES['attachment_file']['tmp_name']);
				}
			}
			elseif ((int)$_FILES['attachment_file']['error'] === 1)
			{
				$max_upload = (int)ini_get('upload_max_filesize');
				$max_post = (int)ini_get('post_max_size');
				$upload_mb = min($max_upload, $max_post);
				$this->errors[] = sprintf(
					$this->l('The file %1$s exceeds the size allowed by the server. The limit is set to %2$d MB.'),
					'<b>'.$_FILES['attachment_file']['name'].'</b> ',
					'<b>'.$upload_mb.'</b>'
				);
			}
			else
				$this->errors[] = Tools::displayError('The file is missing.');

			if (empty($this->errors) && isset($uniqid))
			{
				$attachment = new Attachment();
				foreach ($languages as $language)
				{
					if (Tools::getIsset('attachment_name_'.(int)$language['id_lang']))
						$attachment->name[(int)$language['id_lang']] = Tools::getValue('attachment_name_'.(int)$language['id_lang']);
					if (Tools::getIsset('attachment_description_'.(int)$language['id_lang']))
						$attachment->description[(int)$language['id_lang']] = Tools::getValue('attachment_description_'.(int)$language['id_lang']);
				}
				$attachment->file = $uniqid;
				$attachment->mime = $_FILES['attachment_file']['type'];
				$attachment->file_name = $_FILES['attachment_file']['name'];
				if (empty($attachment->mime) || Tools::strlen($attachment->mime) > 128)
					$this->errors[] = Tools::displayError('Invalid file extension');
				if (!Validate::isGenericName($attachment->file_name))
					$this->errors[] = Tools::displayError('Invalid file name');
				if (Tools::strlen($attachment->file_name) > 128)
					$this->errors[] = Tools::displayError('The file name is too long.');
				if (empty($this->errors))
				{
					$res = $attachment->add();
					if (!$res)
						$this->errors[] = Tools::displayError('This attachment was unable to be loaded into the database.');
					else
					{
						$id_product = (int)Tools::getValue($this->identifier);
						$res = $attachment->attachProduct($id_product);
						if (!$res)
							$this->errors[] = Tools::displayError('We were unable to associate this attachment to a product.');
					}
				}
				else
					$this->errors[] = Tools::displayError('Invalid file');
			}
		}
	}

	/**
	 * Attach an existing attachment to the product
	 *
	 * @return void
	 */
	public function processAttachments()
	{
		if ($id = (int)Tools::getValue($this->identifier))
		{
			$attachments = trim(Tools::getValue('arrayAttachments'), ',');
			$attachments = explode(',', $attachments);
			if (!Attachment::attachToProduct($id, $attachments))
				$this->errors[] = Tools::displayError('An error occurred while saving product attachments.');
		}
	}

	public function processDuplicate()
	{
		if (Validate::isLoadedObject($product = new Product((int)Tools::getValue('id_product'))))
		{
			$id_product_old = $product->id;
			if (empty($product->price) && Shop::getContext() == Shop::CONTEXT_GROUP)
			{
				$shops = ShopGroup::getShopsFromGroup(Shop::getContextShopGroupID());
				foreach ($shops as $shop)
					if ($product->isAssociatedToShop($shop['id_shop']))
					{
						$product_price = new Product($id_product_old, false, null, $shop['id_shop']);
						$product->price = $product_price->price;
					}
			}
			unset($product->id);
			unset($product->id_product);
			$product->indexed = 0;
			$product->active = 0;
			if ($product->add()
			&& Category::duplicateProductCategories($id_product_old, $product->id)
			&& ($combination_images = Product::duplicateAttributes($id_product_old, $product->id)) !== false
			&& GroupReduction::duplicateReduction($id_product_old, $product->id)
			&& Product::duplicateAccessories($id_product_old, $product->id)
			&& Product::duplicateFeatures($id_product_old, $product->id)
			&& Product::duplicateSpecificPrices($id_product_old, $product->id)
			&& Pack::duplicate($id_product_old, $product->id)
			&& Product::duplicateCustomizationFields($id_product_old, $product->id)
			&& Product::duplicateTags($id_product_old, $product->id)
			&& Product::duplicateDownload($id_product_old, $product->id))
			{
				if ($product->hasAttributes())
					Product::updateDefaultAttribute($product->id);

				if (!Tools::getValue('noimage') && !Image::duplicateProductImages($id_product_old, $product->id, $combination_images))
					$this->errors[] = Tools::displayError('An error occurred while copying images.');
				else
				{
					Hook::exec('actionProductAdd', array('product' => $product));
					if (in_array($product->visibility, array('both', 'search')) && Configuration::get('PS_SEARCH_INDEXATION'))
						Search::indexation(false, $product->id);
					$this->redirect_after = self::$currentIndex.(Tools::getIsset('id_category') ? '&id_category='.(int)Tools::getValue('id_category') : '').'&conf=19&token='.$this->token;
				}
			}
			else
				$this->errors[] = Tools::displayError('An error occurred while creating an object.');
		}
	}

	public function processDelete()
	{
		if (Validate::isLoadedObject($object = $this->loadObject()) && isset($this->fieldImageSettings))
		{
			// check if request at least one object with noZeroObject
			if (isset($object->noZeroObject) && count($taxes = call_user_func(array($this->className, $object->noZeroObject))) <= 1)
				$this->errors[] = Tools::displayError('You need at least one object.').' <b>'.$this->table.'</b><br />'.Tools::displayError('You cannot delete all of the items.');
			else
			{
				/*
				 * @since 1.5.0
				 * It is NOT possible to delete a product if there are currently:
				 * - physical stock for this product
				 * - supply order(s) for this product
				 */
				if (Configuration::get('PS_ADVANCED_STOCK_MANAGEMENT') && $object->advanced_stock_management)
				{
					$stock_manager = StockManagerFactory::getManager();
					$physical_quantity = $stock_manager->getProductPhysicalQuantities($object->id, 0);
					$real_quantity = $stock_manager->getProductRealQuantities($object->id, 0);
					if ($physical_quantity > 0 || $real_quantity > $physical_quantity)
						$this->errors[] = Tools::displayError('You cannot delete this product because there\'s physical stock left.');
				}

				if (!count($this->errors))
				{
					if ($object->delete())
					{
						$id_category = (int)Tools::getValue('id_category');
						$category_url = empty($id_category) ? '' : '&id_category='.(int)$id_category;
						Logger::addLog(sprintf($this->l('%s deletion', 'AdminTab', false, false), $this->className), 1, null, $this->className, (int)$object->id, true, (int)$this->context->employee->id);
						$this->redirect_after = self::$currentIndex.'&conf=1&token='.$this->token.$category_url;
					}
					else
						$this->errors[] = Tools::displayError('An error occurred during deletion.');
				}
			}
		}
		else
			$this->errors[] = Tools::displayError('An error occurred while deleting the object.').' <b>'.$this->table.'</b> '.Tools::displayError('(cannot load object)');
	}

	public function processImage()
	{
		$id_image = (int)Tools::getValue('id_image');
		$image = new Image((int)$id_image);
		if (Validate::isLoadedObject($image))
		{
			/* Update product image/legend */
			// @todo : move in processEditProductImage
			if (Tools::getIsset('editImage'))
			{
				if ($image->cover)
					$_POST['cover'] = 1;

				$_POST['id_image'] = $image->id;
			}

			/* Choose product cover image */
			elseif (Tools::getIsset('coverImage'))
			{
				Image::deleteCover($image->id_product);
				$image->cover = 1;
				if (!$image->update())
					$this->errors[] = Tools::displayError('You cannot change the product\'s cover image.');
				else
				{
					$productId = (int)Tools::getValue('id_product');
					@unlink(_PS_TMP_IMG_DIR_.'product_'.$productId.'.jpg');
					@unlink(_PS_TMP_IMG_DIR_.'product_mini_'.$productId.'_'.$this->context->shop->id.'.jpg');
					$this->redirect_after = self::$currentIndex.'&id_product='.$image->id_product.'&id_category='.(Tools::getIsset('id_category') ? '&id_category='.(int)Tools::getValue('id_category') : '').'&action=Images&addproduct'.'&token='.$this->token;
				}
			}

			/* Choose product image position */
			elseif (Tools::getIsset('imgPosition') && Tools::getIsset('imgDirection'))
			{
				$image->updatePosition(Tools::getValue('imgDirection'), Tools::getValue('imgPosition'));
				$this->redirect_after = self::$currentIndex.'&id_product='.$image->id_product.'&id_category='.(Tools::getIsset('id_category') ? '&id_category='.(int)Tools::getValue('id_category') : '').'&add'.$this->table.'&action=Images&token='.$this->token;
			}
		}
		else
			$this->errors[] = Tools::displayError('The image could not be found. ');
	}

	protected function processBulkDelete()
	{
		if ($this->tabAccess['delete'] === '1')
		{
			if (is_array($this->boxes) && !empty($this->boxes))
			{
				$object = new $this->className();
	
				if (isset($object->noZeroObject) &&
					// Check if all object will be deleted
					(count(call_user_func(array($this->className, $object->noZeroObject))) <= 1 || count($_POST[$this->table.'Box']) == count(call_user_func(array($this->className, $object->noZeroObject)))))
					$this->errors[] = Tools::displayError('You need at least one object.').' <b>'.$this->table.'</b><br />'.Tools::displayError('You cannot delete all of the items.');
				else
				{
					$success = 1;
					$products = Tools::getValue($this->table.'Box');
					if (is_array($products) && ($count = count($products)))
					{
						// Deleting products can be quite long on a cheap server. Let's say 1.5 seconds by product (I've seen it!).
						if (intval(ini_get('max_execution_time')) < round($count * 1.5))
							ini_set('max_execution_time', round($count * 1.5));

						if (Configuration::get('PS_ADVANCED_STOCK_MANAGEMENT'))
							$stock_manager = StockManagerFactory::getManager();
	
						foreach ($products as $id_product)
						{
							$product = new Product((int)$id_product);
							/*
							 * @since 1.5.0
							 * It is NOT possible to delete a product if there are currently:
							 * - physical stock for this product
							 * - supply order(s) for this product
							 */
							if (Configuration::get('PS_ADVANCED_STOCK_MANAGEMENT') && $product->advanced_stock_management)
							{
								$physical_quantity = $stock_manager->getProductPhysicalQuantities($product->id, 0);
								$real_quantity = $stock_manager->getProductRealQuantities($product->id, 0);
								if ($physical_quantity > 0 || $real_quantity > $physical_quantity)
									$this->errors[] = sprintf(Tools::displayError('You cannot delete the product #%d because there is physical stock left.'), $product->id);
							}
							if (!count($this->errors))
							{
								if ($product->delete())
									Logger::addLog(sprintf($this->l('%s deletion', 'AdminTab', false, false), $this->className), 1, null, $this->className, (int)$product->id, true, (int)$this->context->employee->id);
								else
									$success = false;
							}
							else
								$success = 0;
						}
					}
					
					if ($success)
					{
						$id_category = (int)Tools::getValue('id_category');
						$category_url = empty($id_category) ? '' : '&id_category='.(int)$id_category;
						$this->redirect_after = self::$currentIndex.'&conf=2&token='.$this->token.$category_url;
					}
					else
						$this->errors[] = Tools::displayError('An error occurred while deleting this selection.');
				}
			}
			else
				$this->errors[] = Tools::displayError('You must select at least one element to delete.');
		}
		else
			$this->errors[] = Tools::displayError('You do not have permission to delete this.');
	}

	public function processProductAttribute()
	{
		// Don't process if the combination fields have not been submitted
		if (!Combination::isFeatureActive() || !Tools::getValue('attribute_combination_list'))
			return;

		if (Validate::isLoadedObject($product = $this->object))
		{
			if ($this->isProductFieldUpdated('attribute_price') && (!Tools::getIsset('attribute_price') || Tools::getIsset('attribute_price') == null))
				$this->errors[] = Tools::displayError('The price attribute is required.');
			if (!Tools::getIsset('attribute_combination_list') || Tools::isEmpty(Tools::getValue('attribute_combination_list')))
				$this->errors[] = Tools::displayError('You must add at least one attribute.');
				
			$array_checks = array(
				'reference' => 'isReference',
				'supplier_reference' => 'isReference',
				'location' => 'isReference',
				'ean13' => 'isEan13',
				'upc' => 'isUpc',
				'wholesale_price' => 'isPrice',
				'price' => 'isPrice',
				'ecotax' => 'isPrice',
				'quantity' => 'isInt',
				'weight' => 'isUnsignedFloat',
				'unit_price_impact' => 'isPrice',
				'default_on' => 'isBool',
				'minimal_quantity' => 'isUnsignedInt',
				'available_date' => 'isDateFormat'
			);
			foreach ($array_checks as $property => $check)
				if (Tools::getValue('attribute_'.$property) !== false && !call_user_func(array('Validate', $check), Tools::getValue('attribute_'.$property)))
					$this->errors[] = sprintf(Tools::displayError('Field %s is not valid'), $property);

			if (!count($this->errors))
			{
				if (!isset($_POST['attribute_wholesale_price'])) $_POST['attribute_wholesale_price'] = 0;
				if (!isset($_POST['attribute_price_impact'])) $_POST['attribute_price_impact'] = 0;
				if (!isset($_POST['attribute_weight_impact'])) $_POST['attribute_weight_impact'] = 0;
				if (!isset($_POST['attribute_ecotax'])) $_POST['attribute_ecotax'] = 0;
				if (Tools::getValue('attribute_default'))
					$product->deleteDefaultAttributes();

				// Change existing one
				if (($id_product_attribute = (int)Tools::getValue('id_product_attribute')) || ($id_product_attribute = $product->productAttributeExists(Tools::getValue('attribute_combination_list'), false, null, true, true)))
				{
					if ($this->tabAccess['edit'] === '1')
					{
						if ($this->isProductFieldUpdated('available_date_attribute') && (Tools::getValue('available_date_attribute') != '' &&!Validate::isDateFormat(Tools::getValue('available_date_attribute'))))
							$this->errors[] = Tools::displayError('Invalid date format.');
						else
						{
							$product->updateAttribute((int)$id_product_attribute,
								$this->isProductFieldUpdated('attribute_wholesale_price') ? Tools::getValue('attribute_wholesale_price') : null,
								$this->isProductFieldUpdated('attribute_price_impact') ? Tools::getValue('attribute_price') * Tools::getValue('attribute_price_impact') : null,
								$this->isProductFieldUpdated('attribute_weight_impact') ? Tools::getValue('attribute_weight') * Tools::getValue('attribute_weight_impact') : null,
								$this->isProductFieldUpdated('attribute_unit_impact') ? Tools::getValue('attribute_unity') * Tools::getValue('attribute_unit_impact') : null,
								$this->isProductFieldUpdated('attribute_ecotax') ? Tools::getValue('attribute_ecotax') : null,
								Tools::getValue('id_image_attr'),
								Tools::getValue('attribute_reference'),
								Tools::getValue('attribute_ean13'),
								$this->isProductFieldUpdated('attribute_default') ? Tools::getValue('attribute_default') : null,
								Tools::getValue('attribute_location'),
								Tools::getValue('attribute_upc'),
								$this->isProductFieldUpdated('attribute_minimal_quantity') ? Tools::getValue('attribute_minimal_quantity') : null,
								$this->isProductFieldUpdated('available_date_attribute') ? Tools::getValue('available_date_attribute') : null, false);
								StockAvailable::setProductDependsOnStock((int)$product->id, $product->depends_on_stock, null, (int)$id_product_attribute);
								StockAvailable::setProductOutOfStock((int)$product->id, $product->out_of_stock, null, (int)$id_product_attribute);
						}
					}
					else
						$this->errors[] = Tools::displayError('You do not have permission to add this.');
				}
				// Add new
				else
				{
					if ($this->tabAccess['add'] === '1')
					{
						if ($product->productAttributeExists(Tools::getValue('attribute_combination_list')))
							$this->errors[] = Tools::displayError('This combination already exists.');
						else
						{
							$id_product_attribute = $product->addCombinationEntity(
								Tools::getValue('attribute_wholesale_price'),
								Tools::getValue('attribute_price') * Tools::getValue('attribute_price_impact'),
								Tools::getValue('attribute_weight') * Tools::getValue('attribute_weight_impact'),
								Tools::getValue('attribute_unity') * Tools::getValue('attribute_unit_impact'),
								Tools::getValue('attribute_ecotax'),
								0,
								Tools::getValue('id_image_attr'),
								Tools::getValue('attribute_reference'),
								null,
								Tools::getValue('attribute_ean13'),
								Tools::getValue('attribute_default'),
								Tools::getValue('attribute_location'),
								Tools::getValue('attribute_upc'),
								Tools::getValue('attribute_minimal_quantity')
							);
							StockAvailable::setProductDependsOnStock((int)$product->id, $product->depends_on_stock, null, (int)$id_product_attribute);
							StockAvailable::setProductOutOfStock((int)$product->id, $product->out_of_stock, null, (int)$id_product_attribute);
						}
					}
					else
						$this->errors[] = Tools::displayError('You do not have permission to').'<hr>'.Tools::displayError('edit here.');
				}
				if (!count($this->errors))
				{
					$combination = new Combination((int)$id_product_attribute);
					$combination->setAttributes(Tools::getValue('attribute_combination_list'));

					// images could be deleted before
					$id_images = Tools::getValue('id_image_attr');
					if (!empty($id_images))
						$combination->setImages($id_images);

					$product->checkDefaultAttributes();
					if (Tools::getValue('attribute_default'))
					{
						Product::updateDefaultAttribute((int)$product->id);
						if(isset($id_product_attribute))
							$product->cache_default_attribute = (int)$id_product_attribute;
						if ($available_date = Tools::getValue('available_date_attribute'))
							$product->setAvailableDate($available_date);
					}
				}
			}
		}
	}

	public function processFeatures()
	{
		if (!Feature::isFeatureActive())
			return;

		if (Validate::isLoadedObject($product = new Product((int)Tools::getValue('id_product'))))
		{
			// delete all objects
			$product->deleteFeatures();

			// add new objects
			$languages = Language::getLanguages(false);
			foreach ($_POST as $key => $val)
			{
				if (preg_match('/^feature_([0-9]+)_value/i', $key, $match))
				{
					if ($val)
						$product->addFeaturesToDB($match[1], $val);
					else
					{
						if ($default_value = $this->checkFeatures($languages, $match[1]))
						{
							$id_value = $product->addFeaturesToDB($match[1], 0, 1);
							foreach ($languages as $language)
							{
								if ($cust = Tools::getValue('custom_'.$match[1].'_'.(int)$language['id_lang']))
									$product->addFeaturesCustomToDB($id_value, (int)$language['id_lang'], $cust);
								else
									$product->addFeaturesCustomToDB($id_value, (int)$language['id_lang'], $default_value);
							}
						}
					}
				}
			}
		}
		else
			$this->errors[] = Tools::displayError('A product must be created before adding features.');
	}

	/**
	 * This function is never called at the moment (specific prices cannot be edited)
	 */
	public function processPricesModification()
	{
		$id_specific_prices = Tools::getValue('spm_id_specific_price');
		$id_combinations = Tools::getValue('spm_id_product_attribute');
		$id_shops = Tools::getValue('spm_id_shop');
		$id_currencies = Tools::getValue('spm_id_currency');
		$id_countries = Tools::getValue('spm_id_country');
		$id_groups = Tools::getValue('spm_id_group');
		$id_customers = Tools::getValue('spm_id_customer');
		$prices = Tools::getValue('spm_price');
		$from_quantities = Tools::getValue('spm_from_quantity');
		$reductions = Tools::getValue('spm_reduction');
		$reduction_types = Tools::getValue('spm_reduction_type');
		$froms = Tools::getValue('spm_from');
		$tos = Tools::getValue('spm_to');

		foreach ($id_specific_prices as $key => $id_specific_price)
			if ($reduction_types[$key] == 'percentage' && ((float)$reductions[$key] <= 0 || (float)$reductions[$key] > 100))
				$this->errors[] = Tools::displayError('Submitted reduction value (0-100) is out-of-range');
			elseif ($this->_validateSpecificPrice($id_shops[$key], $id_currencies[$key], $id_countries[$key], $id_groups[$key], $id_customers[$key], $prices[$key], $from_quantities[$key], $reductions[$key], $reduction_types[$key], $froms[$key], $tos[$key], $id_combinations[$key]))
			{
				$specific_price = new SpecificPrice((int)($id_specific_price));
				$specific_price->id_shop = (int)$id_shops[$key];
				$specific_price->id_product_attribute = (int)$id_combinations[$key];
				$specific_price->id_currency = (int)($id_currencies[$key]);
				$specific_price->id_country = (int)($id_countries[$key]);
				$specific_price->id_group = (int)($id_groups[$key]);
				$specific_price->id_customer = (int)$id_customers[$key];
				$specific_price->price = (float)($prices[$key]);
				$specific_price->from_quantity = (int)($from_quantities[$key]);
				$specific_price->reduction = (float)($reduction_types[$key] == 'percentage' ? ($reductions[$key] / 100) : $reductions[$key]);
				$specific_price->reduction_type = !$reductions[$key] ? 'amount' : $reduction_types[$key];
				$specific_price->from = !$froms[$key] ? '0000-00-00 00:00:00' : $froms[$key];
				$specific_price->to = !$tos[$key] ? '0000-00-00 00:00:00' : $tos[$key];
				if (!$specific_price->update())
					$this->errors[] = Tools::displayError('An error occurred while updating the specific price.');
			}
		if (!count($this->errors))
			$this->redirect_after = self::$currentIndex.'&id_product='.(int)(Tools::getValue('id_product')).(Tools::getIsset('id_category') ? '&id_category='.(int)Tools::getValue('id_category') : '').'&update'.$this->table.'&action=Prices&token='.$this->token;

	}

	public function processPriceAddition()
	{
		// Check if a specific price has been submitted
		if (!Tools::getIsset('submitPriceAddition'))
			return;

		$id_product = Tools::getValue('id_product');
		$id_product_attribute = Tools::getValue('sp_id_product_attribute');
		$id_shop = Tools::getValue('sp_id_shop');
		$id_currency = Tools::getValue('sp_id_currency');
		$id_country = Tools::getValue('sp_id_country');
		$id_group = Tools::getValue('sp_id_group');
		$id_customer = Tools::getValue('sp_id_customer');
		$price = Tools::getValue('leave_bprice') ? '-1' : Tools::getValue('sp_price');
		$from_quantity = Tools::getValue('sp_from_quantity');
		$reduction = (float)(Tools::getValue('sp_reduction'));
		$reduction_type = !$reduction ? 'amount' : Tools::getValue('sp_reduction_type');
		$from = Tools::getValue('sp_from');
		if (!$from)
			$from = '0000-00-00 00:00:00';
		$to = Tools::getValue('sp_to');
		if (!$to)
			$to = '0000-00-00 00:00:00';
									
		if ($reduction_type == 'percentage' && ((float)$reduction <= 0 || (float)$reduction > 100))
			$this->errors[] = Tools::displayError('Submitted reduction value (0-100) is out-of-range');
		elseif ($this->_validateSpecificPrice($id_shop, $id_currency, $id_country, $id_group, $id_customer, $price, $from_quantity, $reduction, $reduction_type, $from, $to, $id_product_attribute))
		{
			$specificPrice = new SpecificPrice();
			$specificPrice->id_product = (int)$id_product;
			$specificPrice->id_product_attribute = (int)$id_product_attribute;
			$specificPrice->id_shop = (int)$id_shop;
			$specificPrice->id_currency = (int)($id_currency);
			$specificPrice->id_country = (int)($id_country);
			$specificPrice->id_group = (int)($id_group);
			$specificPrice->id_customer = (int)$id_customer;
			$specificPrice->price = (float)($price);
			$specificPrice->from_quantity = (int)($from_quantity);
			$specificPrice->reduction = (float)($reduction_type == 'percentage' ? $reduction / 100 : $reduction);
			$specificPrice->reduction_type = $reduction_type;
			$specificPrice->from = $from;
			$specificPrice->to = $to;
			if (!$specificPrice->add())
				$this->errors[] = Tools::displayError('An error occurred while updating the specific price.');
		}
	}

	public function ajaxProcessDeleteSpecificPrice()
	{
		if ($this->tabAccess['delete'] === '1')
		{
			$id_specific_price = (int)Tools::getValue('id_specific_price');
			if (!$id_specific_price || !Validate::isUnsignedId($id_specific_price))
				$error = Tools::displayError('The specific price ID is invalid.');
			else
			{
				$specificPrice = new SpecificPrice((int)$id_specific_price);
				if (!$specificPrice->delete())
					$error = Tools::displayError('An error occurred while attempting to delete the specific price.');
			}
		}
		else
			$error = Tools::displayError('You do not have permission to delete this.');

		if (isset($error))
			$json = array(
				'status' => 'error',
				'message'=> $error
			);
		else
			$json = array(
				'status' => 'ok',
				'message'=> $this->_conf[1]
			);

		die(Tools::jsonEncode($json));
	}

	public function processSpecificPricePriorities()
	{
		if (!($obj = $this->loadObject()))
			return;
		if (!$priorities = Tools::getValue('specificPricePriority'))
			$this->errors[] = Tools::displayError('Please specify priorities.');
		elseif (Tools::isSubmit('specificPricePriorityToAll'))
		{
			if (!SpecificPrice::setPriorities($priorities))
				$this->errors[] = Tools::displayError('An error occurred while updating priorities.');
			else
				$this->confirmations[] = $this->l('The price rule has successfully updated');
		}
		elseif (!SpecificPrice::setSpecificPriority((int)$obj->id, $priorities))
			$this->errors[] = Tools::displayError('An error occurred while setting priorities.');
	}

	public function processCustomizationConfiguration()
	{
		$product = $this->object;
		// Get the number of existing customization fields ($product->text_fields is the updated value, not the existing value)
		$current_customization = $product->getCustomizationFieldIds();
		$files_count = 0;
		$text_count = 0;
		if (is_array($current_customization))
		{
			foreach ($current_customization as $field)
			{
				if ($field['type'] == 1)
					$text_count++;
				else
					$files_count++;
			}
		}

		if (!$product->createLabels((int)$product->uploadable_files - $files_count, (int)$product->text_fields - $text_count))
			$this->errors[] = Tools::displayError('An error occurred while creating customization fields.');
		if (!count($this->errors) && !$product->updateLabels())
			$this->errors[] = Tools::displayError('An error occurred while updating customization fields.');
		$product->customizable = ($product->uploadable_files > 0 || $product->text_fields > 0) ? 1 : 0;
		if (!count($this->errors) && !$product->update())
			$this->errors[] = Tools::displayError('An error occurred while updating the custom configuration.');
	}

	public function processProductCustomization()
	{
		if (Validate::isLoadedObject($product = new Product((int)Tools::getValue('id_product'))))
		{
			foreach ($_POST as $field => $value)
				if (strncmp($field, 'label_', 6) == 0 && !Validate::isLabel($value))
					$this->errors[] = Tools::displayError('The label fields defined are invalid.');
			if (empty($this->errors) && !$product->updateLabels())
				$this->errors[] = Tools::displayError('An error occurred while updating customization fields.');
			if (empty($this->errors))
				$this->confirmations[] = $this->l('Update successful');
		}
		else
			$this->errors[] = Tools::displayError('A product must be created before adding customization.');
	}

	/**
	 * Overrides parent for custom redirect link
	 */
	public function processPosition()
	{
		if (!Validate::isLoadedObject($object = $this->loadObject()))
		{
			$this->errors[] = Tools::displayError('An error occurred while updating the status for an object.').
				' <b>'.$this->table.'</b> '.Tools::displayError('(cannot load object)');
		}
		elseif (!$object->updatePosition((int)Tools::getValue('way'), (int)Tools::getValue('position')))
			$this->errors[] = Tools::displayError('Failed to update the position.');
		else
		{
			$category = new Category((int)tools::getValue('id_category'));							
			if (Validate::isLoadedObject($category))
				Hook::exec('actionCategoryUpdate', array('category' => $category));
			$this->redirect_after = self::$currentIndex.'&'.$this->table.'Orderby=position&'.$this->table.'Orderway=asc&action=Customization&conf=5'.(($id_category = (Tools::getIsset('id_category') ? (int)Tools::getValue('id_category') : '')) ? ('&id_category='.$id_category) : '').'&token='.Tools::getAdminTokenLite('AdminProducts');				
		}
	}

	public function initProcess()
	{
		// Delete a product in the download folder
		if (Tools::getValue('deleteVirtualProduct'))
		{
			if ($this->tabAccess['delete'] === '1')
				$this->action = 'deleteVirtualProduct';
			else
				$this->errors[] = Tools::displayError('You do not have permission to delete this.');
		}
		// Product preview
		elseif (Tools::isSubmit('submitAddProductAndPreview'))
		{
			$this->display = 'edit';
			$this->action = 'save';
			if (Tools::getValue('id_product'))
			{
				$this->id_object = Tools::getValue('id_product');
				$this->object = new Product((int)Tools::getValue('id_product'));
			}
		}
		// Update attachments
		elseif (Tools::isSubmit('submitAddAttachments'))
		{
			if ($this->tabAccess['add'] === '1')
			{
				$this->action = 'addAttachments';
				$this->tab_display = 'attachments';
				$this->display = 'edit';
			}
			else
				$this->errors[] = Tools::displayError('You do not have permission to add this.');
		}
		elseif (Tools::isSubmit('submitAttachments'))
		{
			if ($this->tabAccess['edit'] === '1')
			{
				$this->action = 'attachments';
				$this->tab_display = 'attachments';
			}
			else
				$this->errors[] = Tools::displayError('You do not have permission to edit this.');
		}
		// Product duplication
		elseif (Tools::getIsset('duplicate'.$this->table))
		{
			if ($this->tabAccess['add'] === '1')
				$this->action = 'duplicate';
			else
				$this->errors[] = Tools::displayError('You do not have permission to add this.');
		}
		// Product images management
		elseif (Tools::getValue('id_image') && Tools::getValue('ajax'))
		{
			if ($this->tabAccess['edit'] === '1')
				$this->action = 'image';
			else
				$this->errors[] = Tools::displayError('You do not have permission to edit this.');
		}
		// Product attributes management
		elseif (Tools::isSubmit('submitProductAttribute'))
		{
			if ($this->tabAccess['edit'] === '1')
				$this->action = 'productAttribute';
			else
				$this->errors[] = Tools::displayError('You do not have permission to edit this.');
		}
		// Product features management
		elseif (Tools::isSubmit('submitFeatures') || Tools::isSubmit('submitFeaturesAndStay'))
		{
			if ($this->tabAccess['edit'] === '1')
				$this->action = 'features';
			else
				$this->errors[] = Tools::displayError('You do not have permission to edit this.');
		}
		// Product specific prices management NEVER USED
		elseif (Tools::isSubmit('submitPricesModification'))
		{
			if ($this->tabAccess['add'] === '1')
				$this->action = 'pricesModification';
			else
				$this->errors[] = Tools::displayError('You do not have permission to add this.');
		}
		elseif (Tools::isSubmit('deleteSpecificPrice'))
		{
			if ($this->tabAccess['delete'] === '1')
				$this->action = 'deleteSpecificPrice';
			else
				$this->errors[] = Tools::displayError('You do not have permission to delete this.');
		}
		elseif (Tools::isSubmit('submitSpecificPricePriorities'))
		{
			if ($this->tabAccess['edit'] === '1')
			{
				$this->action = 'specificPricePriorities';
				$this->tab_display = 'prices';
			}
			else
				$this->errors[] = Tools::displayError('You do not have permission to edit this.');
		}
		// Customization management
		elseif (Tools::isSubmit('submitCustomizationConfiguration'))
		{
			if ($this->tabAccess['edit'] === '1')
			{
				$this->action = 'customizationConfiguration';
				$this->tab_display = 'customization';
				$this->display = 'edit';
			}
			else
				$this->errors[] = Tools::displayError('You do not have permission to edit this.');
		}
		elseif (Tools::isSubmit('submitProductCustomization'))
		{
			if ($this->tabAccess['edit'] === '1')
			{
				$this->action = 'productCustomization';
				$this->tab_display = 'customization';
				$this->display = 'edit';
			}
			else
				$this->errors[] = Tools::displayError('You do not have permission to edit this.');
		}

		if (!$this->action)
			parent::initProcess();
		else
			$this->id_object = (int)Tools::getValue($this->identifier);

		if (isset($this->available_tabs[Tools::getValue('key_tab')]))
			$this->tab_display = Tools::getValue('key_tab');

		// Set tab to display if not decided already
		if (!$this->tab_display && $this->action)
			if (in_array($this->action, array_keys($this->available_tabs)))
				$this->tab_display = $this->action;

		// And if still not set, use default
		if (!$this->tab_display)
		{
			if (in_array($this->default_tab, $this->available_tabs))
				$this->tab_display = $this->default_tab;
			else
				$this->tab_display = key($this->available_tabs);
		}
	}

	/**
	 * postProcess handle every checks before saving products information
	 *
	 * @return void
	 */
	public function postProcess()
	{
		if (!$this->redirect_after)
			parent::postProcess();

		if ($this->display == 'edit' || $this->display == 'add')
		{
			$this->addJqueryUI(array(
				'ui.core',
				'ui.widget',
				'ui.accordion',
				'ui.slider',
				'ui.datepicker'
			));

			$this->addjQueryPlugin(array(
				'autocomplete',
				'tablednd',
				'thickbox',
				'ajaxfileupload',
				'date',
				'tagify'
<<<<<<< HEAD
			));
=======
			));			
>>>>>>> d49c4cf6

			$this->addJS(array(
				_PS_JS_DIR_.'productTabsManager.js',
				_PS_JS_DIR_.'admin-products.js',
				_PS_JS_DIR_.'attributesBack.js',
				_PS_JS_DIR_.'price.js',
				_PS_JS_DIR_.'tiny_mce/tiny_mce.js',
				_PS_JS_DIR_.'tinymce.inc.js',
				_PS_JS_DIR_.'fileuploader.js',
				_PS_JS_DIR_.'admin-dnd.js',
				_PS_JS_DIR_.'jquery/plugins/treeview-categories/jquery.treeview-categories.js',
				_PS_JS_DIR_.'jquery/plugins/treeview-categories/jquery.treeview-categories.async.js',
				_PS_JS_DIR_.'jquery/plugins/treeview-categories/jquery.treeview-categories.edit.js',
				_PS_JS_DIR_.'admin-categories-tree.js',
				_PS_JS_DIR_.'jquery/ui/jquery.ui.progressbar.min.js',
				_PS_JS_DIR_.'jquery/plugins/timepicker/jquery-ui-timepicker-addon.js'
			));

			$this->addCSS(array(
				_PS_JS_DIR_.'jquery/plugins/treeview-categories/jquery.treeview-categories.css',
				_PS_JS_DIR_.'jquery/plugins/timepicker/jquery-ui-timepicker-addon.css',
			));
		}
	}

	/* @todo rename to processaddproductimage */
	public function ajaxProcessAddImage()
	{
		self::$currentIndex = 'index.php?tab=AdminProducts';
		$allowedExtensions = array('jpeg', 'gif', 'png', 'jpg');
		// max file size in bytes
		$uploader = new FileUploader($allowedExtensions, $this->max_image_size);
		$result = $uploader->handleUpload();
		if (isset($result['success']))
		{
			$obj = new Image((int)$result['success']['id_image']);
			// Associate image to shop from context
			$shops = Shop::getContextListShopID();
			$obj->associateTo($shops);
			$json_shops = array();
			foreach ($shops as $id_shop)
				$json_shops[$id_shop] = true;

			$json = array(
				'name' => $result['success']['name'],
				'status' => 'ok',
				'id'=>$obj->id,
				'path' => $obj->getExistingImgPath(),
				'position' => $obj->position,
				'legend' => $obj->legend,
				'cover' => $obj->cover,
				'shops' => $json_shops,
			);
			@unlink(_PS_TMP_IMG_DIR_.'product_'.(int)$obj->id_product.'.jpg');
			@unlink(_PS_TMP_IMG_DIR_.'product_mini_'.(int)$obj->id_product.'_'.$this->context->shop->id.'.jpg');
			die(Tools::jsonEncode($json));
		}
		else
			die(Tools::jsonEncode($result));
	}

	public function ajaxProcessDeleteProductAttribute()
	{
		if (!Combination::isFeatureActive())
			return;

		if ($this->tabAccess['delete'] === '1')
		{
			$id_product = (int)Tools::getValue('id_product');
			$id_product_attribute = (int)Tools::getValue('id_product_attribute');
			if ($id_product && Validate::isUnsignedId($id_product) && Validate::isLoadedObject($product = new Product($id_product)))
			{
				$product->deleteAttributeCombination((int)$id_product_attribute);
				$product->checkDefaultAttributes();
				if (!$product->hasAttributes())
				{
					$product->cache_default_attribute = 0;
					$product->update();
				}
				else
					Product::updateDefaultAttribute($id_product);

				$json = array(
					'status' => 'ok',
					'message'=> $this->_conf[1]
				);
			}
			else
				$json = array(
					'status' => 'error',
					'message'=> $this->l('You cannot delete this attribute.')
				);
		}
		else
			$json = array(
				'status' => 'error',
				'message'=> $this->l('You do not have permission to delete this.')
			);

		die(Tools::jsonEncode($json));
	}

	public function ajaxProcessDefaultProductAttribute()
	{
		if ($this->tabAccess['edit'] === '1')
		{
			if (!Combination::isFeatureActive())
				return;

			if (Validate::isLoadedObject($product = new Product((int)Tools::getValue('id_product'))))
			{
				$product->deleteDefaultAttributes();
				$product->setDefaultAttribute((int)Tools::getValue('id_product_attribute'));
				$json = array(
					'status' => 'ok',
					'message'=> $this->_conf[4]
				);
			}
			else
				$json = array(
					'status' => 'error',
					'message'=> $this->l('You cannot make this the default attribute.')
				);

			die(Tools::jsonEncode($json));
		}
	}

	public function ajaxProcessEditProductAttribute()
	{
		if ($this->tabAccess['edit'] === '1')
		{
			$id_product = (int)Tools::getValue('id_product');
			$id_product_attribute = (int)Tools::getValue('id_product_attribute');
			if ($id_product && Validate::isUnsignedId($id_product) && Validate::isLoadedObject($product = new Product((int)$id_product)))
			{
				$combinations = $product->getAttributeCombinationsById($id_product_attribute, $this->context->language->id);
				foreach ($combinations as $key => $combination)
					$combinations[$key]['attributes'][] = array($combination['group_name'], $combination['attribute_name'], $combination['id_attribute']);

				die(Tools::jsonEncode($combinations));
			}
		}
	}

	public function ajaxPreProcess()
	{
		if (Tools::getIsset('update'.$this->table) && Tools::getIsset('id_'.$this->table))
		{
			$this->display = 'edit';
			$this->action = Tools::getValue('action');
		}
	}

	public function ajaxProcessUpdateProductImageShopAsso()
	{
		$id_product = Tools::getValue('id_product');
		if (($id_image = Tools::getValue('id_image')) && ($id_shop = (int)Tools::getValue('id_shop')))
			if (Tools::getValue('active') == 'true')
				$res = Db::getInstance()->execute('INSERT INTO '._DB_PREFIX_.'image_shop (`id_image`, `id_shop`) VALUES('.(int)$id_image.', '.(int)$id_shop.')');
			else
				$res = Db::getInstance()->execute('DELETE FROM '._DB_PREFIX_.'image_shop WHERE `id_image` = '.(int)$id_image.' AND `id_shop` = '.(int)$id_shop);
		
		// Clean covers in image table
		$count_cover_image = Db::getInstance()->getValue('
			SELECT COUNT(*) FROM '._DB_PREFIX_.'image i 
			INNER JOIN '._DB_PREFIX_.'image_shop ish ON (i.id_image = ish.id_image AND ish.id_shop = '.(int)$id_shop.') 
			WHERE i.cover = 1 AND `id_product` = '.(int)$id_product);
		
		$id_image = Db::getInstance()->getValue('
			SELECT i.`id_image` FROM '._DB_PREFIX_.'image i 
			INNER JOIN '._DB_PREFIX_.'image_shop ish ON (i.id_image = ish.id_image AND ish.id_shop = '.(int)$id_shop.') 
			WHERE `id_product` = '.(int)$id_product);
		
		if ($count_cover_image < 1)
			Db::getInstance()->execute('UPDATE '._DB_PREFIX_.'image i SET i.cover = 1 WHERE i.id_image = '.(int)$id_image.' AND i.`id_product` = '.(int)$id_product.' LIMIT 1');
		
		if ($count_cover_image > 1)
			Db::getInstance()->execute('UPDATE '._DB_PREFIX_.'image i SET i.cover = 0 WHERE i.id_image <> '.(int)$id_image.' AND i.`id_product` = '.(int)$id_product);
			
		// Clean covers in image_shop table
		$count_cover_image_shop = Db::getInstance()->getValue('
			SELECT COUNT(*) 
			FROM '._DB_PREFIX_.'image_shop ish 
			INNER JOIN '._DB_PREFIX_.'image i ON (i.id_image = ish.id_image AND i.`id_product` = '.(int)$id_product.')
			WHERE ish.id_shop = '.(int)$id_shop.' AND ish.cover = 1');
		
		if ($count_cover_image_shop < 1)
			Db::getInstance()->execute('UPDATE '._DB_PREFIX_.'image_shop ish SET ish.cover = 1 WHERE ish.id_image = '.(int)$id_image.' AND ish.id_shop =  '.(int)$id_shop.' LIMIT 1');
		if ($count_cover_image_shop > 1)
			Db::getInstance()->execute('UPDATE '._DB_PREFIX_.'image_shop ish SET ish.cover = 0 WHERE ish.id_image <> '.(int)$id_image.' AND ish.cover = 1 AND ish.id_shop = '.(int)$id_shop.' LIMIT '.intval($count_cover_image_shop - 1));

		if ($res)
			$this->jsonConfirmation($this->_conf[27]);
		else
			$this->jsonError(Tools::displayError('An error occurred while attempting to associate this image with your shop. '));
	}

	public function ajaxProcessUpdateImagePosition()
	{
		$res = false;
		if ($json = Tools::getValue('json'))
		{
			$res = true;
			$json = stripslashes($json);
			$images = Tools::jsonDecode($json, true);
			foreach ($images as $id => $position)
			{
				$img = new Image((int)$id);
				$img->position = (int)$position;
				$res &= $img->update();
			}
		}
		if ($res)
			$this->jsonConfirmation($this->_conf[25]);
		else
			$this->jsonError(Tools::displayError('An error occurred while attempting to move this picture.'));
	}

	public function ajaxProcessUpdateCover()
	{
		Image::deleteCover((int)Tools::getValue('id_product'));
		$img = new Image((int)Tools::getValue('id_image'));
		$img->cover = 1;

		@unlink(_PS_TMP_IMG_DIR_.'product_'.(int)$img->id_product.'.jpg');
		@unlink(_PS_TMP_IMG_DIR_.'product_mini_'.(int)$img->id_product.'_'.$this->context->shop->id.'.jpg');

		if ($img->update())
			$this->jsonConfirmation($this->_conf[26]);
		else
			$this->jsonError(Tools::displayError('An error occurred while attempting to move this picture.'));
	}

	public function ajaxProcessDeleteProductImage()
	{
		$this->display = 'content';
		$res = true;
		/* Delete product image */
		$image = new Image((int)Tools::getValue('id_image'));
		$this->content['id'] = $image->id;
		$res &= $image->delete();
		// if deleted image was the cover, change it to the first one
		if (!Image::getCover($image->id_product))
		{
			$res &= Db::getInstance()->execute('
			UPDATE `'._DB_PREFIX_.'image_shop` image_shop, '._DB_PREFIX_.'image i
			SET image_shop.`cover` = 1,
			i.cover = 1
			WHERE image_shop.`id_image` = (SELECT id_image FROM
														(SELECT image_shop.id_image
															FROM '._DB_PREFIX_.'image i'.
															Shop::addSqlAssociation('image', 'i').'
															WHERE i.id_product ='.(int)$image->id_product.' LIMIT 1
														) tmpImage)
			AND id_shop='.(int)$this->context->shop->id.'
			AND i.id_image = image_shop.id_image
			');
		}

		if (file_exists(_PS_TMP_IMG_DIR_.'product_'.$image->id_product.'.jpg'))
			$res &= @unlink(_PS_TMP_IMG_DIR_.'product_'.$image->id_product.'.jpg');
		if (file_exists(_PS_TMP_IMG_DIR_.'product_mini_'.$image->id_product.'_'.$this->context->shop->id.'.jpg'))
			$res &= @unlink(_PS_TMP_IMG_DIR_.'product_mini_'.$image->id_product.'_'.$this->context->shop->id.'.jpg');

		if ($res)
			$this->jsonConfirmation($this->_conf[7]);
		else
			$this->jsonError(Tools::displayError('An error occurred while attempting to delete the product image.'));
	}

	protected function _validateSpecificPrice($id_shop, $id_currency, $id_country, $id_group, $id_customer, $price, $from_quantity, $reduction, $reduction_type, $from, $to, $id_combination = 0)
	{
		if (!Validate::isUnsignedId($id_shop) || !Validate::isUnsignedId($id_currency) || !Validate::isUnsignedId($id_country) || !Validate::isUnsignedId($id_group) || !Validate::isUnsignedId($id_customer))
			$this->errors[] = Tools::displayError('Wrong IDs');
		elseif ((!isset($price) && !isset($reduction)) || (isset($price) && !Validate::isNegativePrice($price)) || (isset($reduction) && !Validate::isPrice($reduction)))
			$this->errors[] = Tools::displayError('Invalid price/discount amount');
		elseif (!Validate::isUnsignedInt($from_quantity))
			$this->errors[] = Tools::displayError('Invalid quantity');
		elseif ($reduction && !Validate::isReductionType($reduction_type))
			$this->errors[] = Tools::displayError('Please select a discount type (amount or percentage).');
		elseif ($from && $to && (!Validate::isDateFormat($from) || !Validate::isDateFormat($to)))
			$this->errors[] = Tools::displayError('The from/to date is invalid.');
		elseif (SpecificPrice::exists((int)$this->object->id, $id_combination, $id_shop, $id_group, $id_country, $id_currency, $id_customer, $from_quantity, $from, $to, false))
			$this->errors[] = Tools::displayError('A specific price already exists for these parameters.');
		else
			return true;
		return false;
	}

	/* Checking customs feature */
	protected function checkFeatures($languages, $feature_id)
	{
		$rules = call_user_func(array('FeatureValue', 'getValidationRules'), 'FeatureValue');
		$feature = Feature::getFeature((int)Configuration::get('PS_LANG_DEFAULT'), $feature_id);
		$val = 0;
		foreach ($languages as $language)
			if ($val = Tools::getValue('custom_'.$feature_id.'_'.$language['id_lang']))
			{
				$current_language = new Language($language['id_lang']);
				if (Tools::strlen($val) > $rules['sizeLang']['value'])
					$this->errors[] = sprintf(
						Tools::displayError('The name for feature %1$s is too long in %2$s.'),
						' <b>'.$feature['name'].'</b>',
						$current_language->name
					);
				elseif (!call_user_func(array('Validate', $rules['validateLang']['value']), $val))
					$this->errors[] = sprintf(
						Tools::displayError('A valid name required for feature. %1$s in %2$s.'),
						' <b>'.$feature['name'].'</b>',
						$current_language->name
					);
				if (count($this->errors))
					return 0;
				// Getting default language
				if ($language['id_lang'] == Configuration::get('PS_LANG_DEFAULT'))
					return $val;
			}
		return 0;
	}

	/**
	 * Add or update a product image
	 *
	 * @param object $product Product object to add image
	 */
	public function addProductImage($product, $method = 'auto')
	{
		/* Updating an existing product image */
		if ($id_image = (int)Tools::getValue('id_image'))
		{
			$image = new Image((int)$id_image);
			if (!Validate::isLoadedObject($image))
				$this->errors[] = Tools::displayError('An error occurred while loading the object image.');
			else
			{
				if (($cover = Tools::getValue('cover')) == 1)
					Image::deleteCover($product->id);
				$image->cover = $cover;
				$this->validateRules('Image');
				$this->copyFromPost($image, 'image');
				if (count($this->errors) || !$image->update())
					$this->errors[] = Tools::displayError('An error occurred while updating the image.');
				elseif (isset($_FILES['image_product']['tmp_name']) && $_FILES['image_product']['tmp_name'] != null)
					$this->copyImage($product->id, $image->id, $method);
			}
		}
		if (isset($image) && Validate::isLoadedObject($image) && !file_exists(_PS_PROD_IMG_DIR_.$image->getExistingImgPath().'.'.$image->image_format))
			$image->delete();
		if (count($this->errors))
			return false;
		@unlink(_PS_TMP_IMG_DIR_.'product_'.$product->id.'.jpg');
		@unlink(_PS_TMP_IMG_DIR_.'product_mini_'.$product->id.'_'.$this->context->shop->id.'.jpg');
		return ((isset($id_image) && is_int($id_image) && $id_image) ? $id_image : false);
	}
	/**
	 * Copy a product image
	 *
	 * @param integer $id_product Product Id for product image filename
	 * @param integer $id_image Image Id for product image filename
	 */
	public function copyImage($id_product, $id_image, $method = 'auto')
	{
		if (!isset($_FILES['image_product']['tmp_name']))
			return false;
		if ($error = ImageManager::validateUpload($_FILES['image_product']))
			$this->errors[] = $error;
		else
		{
			$image = new Image($id_image);

			if (!$new_path = $image->getPathForCreation())
				$this->errors[] = Tools::displayError('An error occurred while attempting to create a new folder.');
			if (!($tmpName = tempnam(_PS_TMP_IMG_DIR_, 'PS')) || !move_uploaded_file($_FILES['image_product']['tmp_name'], $tmpName))
				$this->errors[] = Tools::displayError('An error occurred during the image upload process.');
			elseif (!ImageManager::resize($tmpName, $new_path.'.'.$image->image_format))
				$this->errors[] = Tools::displayError('An error occurred while copying the image.');
			elseif ($method == 'auto')
			{
				$imagesTypes = ImageType::getImagesTypes('products');
				foreach ($imagesTypes as $k => $image_type)
				{
					if (!ImageManager::resize($tmpName, $new_path.'-'.stripslashes($image_type['name']).'.'.$image->image_format, $image_type['width'], $image_type['height'], $image->image_format))
						$this->errors[] = Tools::displayError('An error occurred while copying image:').' '.stripslashes($image_type['name']);
				}
			}

			@unlink($tmpName);
			Hook::exec('actionWatermark', array('id_image' => $id_image, 'id_product' => $id_product));
		}
	}
	
	protected function updateAssoShop($id_object)
	{
		//override AdminController::updateAssoShop() specifically for products because shop association is set with the context in ObjectModel
		return;
	}
	
	public function processAdd()
	{
		$this->checkProduct();

		if (!empty($this->errors))
		{
			$this->display = 'add';
			return false;
		}

		$this->object = new $this->className();
		$this->_removeTaxFromEcotax();
		$this->copyFromPost($this->object, $this->table);

		if ($this->object->add())
		{
			Logger::addLog(sprintf($this->l('%s addition', 'AdminTab', false, false), $this->className), 1, null, $this->className, (int)$this->object->id, true, (int)$this->context->employee->id);
			$this->addCarriers();
			$this->updateAccessories($this->object);
			$this->updatePackItems($this->object);
			$this->updateDownloadProduct($this->object);

			if (empty($this->errors))
			{
				$languages = Language::getLanguages(false);
				if ($this->isProductFieldUpdated('category_box') && !$this->object->updateCategories(Tools::getValue('categoryBox')))
					$this->errors[] = Tools::displayError('An error occurred while linking the object.').' <b>'.$this->table.'</b> '.Tools::displayError('To categories');
				elseif (!$this->updateTags($languages, $this->object))
					$this->errors[] = Tools::displayError('An error occurred while adding tags.');
				else
				{
					Hook::exec('actionProductAdd', array('product' => $this->object));
					if (in_array($this->object->visibility, array('both', 'search')) && Configuration::get('PS_SEARCH_INDEXATION'))
						Search::indexation(false, $this->object->id);
				}

				// Save and preview
				if (Tools::isSubmit('submitAddProductAndPreview'))
					$this->redirect_after = $this->getPreviewUrl($this->object);

				// Save and stay on same form
				if ($this->display == 'edit')
					$this->redirect_after = self::$currentIndex.'&id_product='.(int)$this->object->id
						.(Tools::getIsset('id_category') ? '&id_category='.(int)Tools::getValue('id_category') : '')
						.'&updateproduct&conf=3&key_tab='.Tools::safeOutput(Tools::getValue('key_tab')).'&token='.$this->token;
				else
					// Default behavior (save and back)
					$this->redirect_after = self::$currentIndex
						.(Tools::getIsset('id_category') ? '&id_category='.(int)Tools::getValue('id_category') : '')
						.'&conf=3&token='.$this->token;
			}
			else
				$this->object->delete();
				// if errors : stay on edit page
				$this->display = 'edit';
		}
		else
			$this->errors[] = Tools::displayError('An error occurred while creating an object.').' <b>'.$this->table.'</b>';
			
		return $this->object;
	}

	protected function isTabSubmitted($tab_name)
	{
		if (!is_array($this->submitted_tabs))
			$this->submitted_tabs = Tools::getValue('submitted_tabs');

		if (is_array($this->submitted_tabs) && in_array($tab_name, $this->submitted_tabs))
			return true;

		return false;
	}

	public function processStatus()
	{
		$this->loadObject(true);
		if (!Validate::isLoadedObject($this->object))
			return false;
		if (($error = $this->object->validateFields(false, true)) !== true)
			$this->errors[] = $error;
		if (($error = $this->object->validateFieldsLang(false, true)) !== true)
			$this->errors[] = $error;

		return !count($this->errors) ? parent::processStatus() : false;
	}
	
	public function processUpdate()
	{
		$this->checkProduct();

		if (!empty($this->errors))
		{
			$this->display = 'edit';
			return false;
		}

		$id = (int)Tools::getValue('id_'.$this->table);
		/* Update an existing product */
		if (isset($id) && !empty($id))
		{
			$object = new $this->className((int)$id);
			$this->object = $object;

			if (Validate::isLoadedObject($object))
			{
				$this->_removeTaxFromEcotax();
				$product_type_before = $object->getType();
				$this->copyFromPost($object, $this->table);
				$object->indexed = 0;

				if (Shop::isFeatureActive() && Shop::getContext() != Shop::CONTEXT_SHOP)
					$object->setFieldsToUpdate((array)Tools::getValue('multishop_check'));

				// Duplicate combinations if not associated to shop
				if ($this->context->shop->getContext() == Shop::CONTEXT_SHOP && !$object->isAssociatedToShop())
				{
					$is_associated_to_shop = false;
					$combinations = Product::getProductAttributesIds($object->id);
					if ($combinations)
					{
						foreach ($combinations as $id_combination)
						{
							$combination = new Combination((int)$id_combination['id_product_attribute']);
							$default_combination = new Combination((int)$id_combination['id_product_attribute'], null, (int)$this->object->id_shop_default);

							$def = ObjectModel::getDefinition($default_combination);
							foreach ($def['fields'] as $field_name => $row)
								$combination->$field_name = ObjectModel::formatValue($default_combination->$field_name, $def['fields'][$field_name]['type']);

							$combination->save();
						}
					}
				}
				else
					$is_associated_to_shop = true;

				if ($object->update())
				{
					Logger::addLog(sprintf($this->l('%s edition', 'AdminTab', false, false), $this->className), 1, null, $this->className, (int)$this->object->id, true, (int)$this->context->employee->id);
					if (in_array($this->context->shop->getContext(), array(Shop::CONTEXT_SHOP, Shop::CONTEXT_ALL)))
					{
						if ($this->isTabSubmitted('Shipping'))
							$this->addCarriers();
						if ($this->isTabSubmitted('Associations'))
							$this->updateAccessories($object);
						if ($this->isTabSubmitted('Suppliers'))
							$this->processSuppliers();
						if ($this->isTabSubmitted('Features'))
							$this->processFeatures();
						if ($this->isTabSubmitted('Combinations'))
							$this->processProductAttribute();
						if ($this->isTabSubmitted('Prices'))
						{
							$this->processPriceAddition();
							$this->processSpecificPricePriorities();
						}
						if ($this->isTabSubmitted('Customization'))
							$this->processCustomizationConfiguration();
						if ($this->isTabSubmitted('Attachments'))
							$this->processAttachments();

						$this->updatePackItems($object);
						// Disallow avanced stock management if the product become a pack
						if ($product_type_before == Product::PTYPE_SIMPLE && $object->getType() == Product::PTYPE_PACK)
							StockAvailable::setProductDependsOnStock((int)$object->id, false);
						$this->updateDownloadProduct($object, 1);
						$this->updateTags(Language::getLanguages(false), $object);
						
						if ($this->isProductFieldUpdated('category_box') && !$object->updateCategories(Tools::getValue('categoryBox')))
							$this->errors[] = Tools::displayError('An error occurred while linking the object.').' <b>'.$this->table.'</b> '.Tools::displayError('To categories');
					}
					
					if ($this->isTabSubmitted('Warehouses'))
						$this->processWarehouses();
					if (empty($this->errors))
					{
						Hook::exec('actionProductUpdate', array('product' => $object));

						if (in_array($object->visibility, array('both', 'search')) && Configuration::get('PS_SEARCH_INDEXATION'))
							Search::indexation(false, $object->id);

						// Save and preview
						if (Tools::isSubmit('submitAddProductAndPreview'))
							$this->redirect_after = $this->getPreviewUrl($object);
						else
						{
							// Save and stay on same form
							if ($this->display == 'edit')
							{
								$this->confirmations[] = $this->l('Update successful');
								$this->redirect_after = self::$currentIndex.'&id_product='.(int)$this->object->id
									.(Tools::getIsset('id_category') ? '&id_category='.(int)Tools::getValue('id_category') : '')
									.'&updateproduct&conf=4&key_tab='.Tools::safeOutput(Tools::getValue('key_tab')).'&token='.$this->token;
							}
							else
								// Default behavior (save and back)
								$this->redirect_after = self::$currentIndex.(Tools::getIsset('id_category') ? '&id_category='.(int)Tools::getValue('id_category') : '').'&conf=4&token='.$this->token;
						}
					}
					// if errors : stay on edit page
					else
						$this->display = 'edit';
				}
				else
				{
					if (!$is_associated_to_shop && $combinations)
						foreach ($combinations as $id_combination)
						{
							$combination = new Combination((int)$id_combination['id_product_attribute']);
							$combination->delete();
						}
					$this->errors[] = Tools::displayError('An error occurred while updating an object.').' <b>'.$this->table.'</b> ('.Db::getInstance()->getMsgError().')';
				}
			}
			else
				$this->errors[] = Tools::displayError('An error occurred while updating an object.').' <b>'.$this->table.'</b> ('.Tools::displayError('The object cannot be loaded. ').')';
			return $object;
		}
	}

	/**
	 * Check that a saved product is valid
	 */
	public function checkProduct()
	{
		$className = 'Product';
		// @todo : the call_user_func seems to contains only statics values (className = 'Product')
		$rules = call_user_func(array($this->className, 'getValidationRules'), $this->className);
		$default_language = new Language((int)Configuration::get('PS_LANG_DEFAULT'));
		$languages = Language::getLanguages(false);

		// Check required fields
		foreach ($rules['required'] as $field)
		{
			if (!$this->isProductFieldUpdated($field))
				continue;

			if (($value = Tools::getValue($field)) == false && $value != '0')
			{
				if (Tools::getValue('id_'.$this->table) && $field == 'passwd')
					continue;
				$this->errors[] = sprintf(
					Tools::displayError('The %s field is required.'),
					call_user_func(array($className, 'displayFieldName'), $field, $className)
				);
			}
		}

		// Check multilingual required fields
		foreach ($rules['requiredLang'] as $fieldLang)
			if ($this->isProductFieldUpdated($fieldLang, $default_language->id) && !Tools::getValue($fieldLang.'_'.$default_language->id))
				$this->errors[] = sprintf(
					Tools::displayError('This %1$s field is required at least in %2$s'),
					call_user_func(array($className, 'displayFieldName'), $fieldLang, $className),
					$default_language->name
				);

		// Check fields sizes
		foreach ($rules['size'] as $field => $maxLength)
			if ($this->isProductFieldUpdated($field) && ($value = Tools::getValue($field)) && Tools::strlen($value) > $maxLength)
				$this->errors[] = sprintf(
					Tools::displayError('The %1$s field is too long (%2$d chars max).'),
					call_user_func(array($className, 'displayFieldName'), $field, $className),
					$maxLength
				);

		if (Tools::getIsset('description_short') && $this->isProductFieldUpdated('description_short'))
		{
			$saveShort = Tools::getValue('description_short');
			$_POST['description_short'] = strip_tags(Tools::getValue('description_short'));
		}

		// Check description short size without html
		$limit = (int)Configuration::get('PS_PRODUCT_SHORT_DESC_LIMIT');
		if ($limit <= 0) $limit = 400;
		foreach ($languages as $language)
			if ($this->isProductFieldUpdated('description_short', $language['id_lang']) && ($value = Tools::getValue('description_short_'.$language['id_lang'])))
				if (Tools::strlen(strip_tags($value)) > $limit)
					$this->errors[] = sprintf(
						Tools::displayError('This %1$s field (%2$s) is too long: %3$d chars max (current count %4$d).'),
						call_user_func(array($className, 'displayFieldName'), 'description_short'),
						$language['name'],
						$limit,
						Tools::strlen(strip_tags($value))
					);

		// Check multilingual fields sizes
		foreach ($rules['sizeLang'] as $fieldLang => $maxLength)
			foreach ($languages as $language)
		  {
				$value = Tools::getValue($fieldLang.'_'.$language['id_lang']);
				if ($value && Tools::strlen($value) > $maxLength)
					$this->errors[] = sprintf(
						Tools::displayError('The %1$s field is too long (%2$d chars max).'),
						call_user_func(array($className, 'displayFieldName'), $fieldLang, $className),
						$maxLength
					);
			}

		if ($this->isProductFieldUpdated('description_short') && isset($_POST['description_short']))
			$_POST['description_short'] = $saveShort;

		// Check fields validity
		foreach ($rules['validate'] as $field => $function)
			if ($this->isProductFieldUpdated($field) && ($value = Tools::getValue($field)))
			{
				$res = true;
				if (Tools::strtolower($function) == 'iscleanhtml')
				{
					if (!Validate::$function($value, (int)Configuration::get('PS_ALLOW_HTML_IFRAME')))
						$res = false;
				}
				else
					if (!Validate::$function($value))
						$res = false;

				if (!$res)
					$this->errors[] = sprintf(
						Tools::displayError('The %s field is invalid.'),
						call_user_func(array($className, 'displayFieldName'), $field, $className)
					);
			}
		// Check multilingual fields validity
		foreach ($rules['validateLang'] as $fieldLang => $function)
			foreach ($languages as $language)
				if ($this->isProductFieldUpdated($fieldLang, $language['id_lang']) && ($value = Tools::getValue($fieldLang.'_'.$language['id_lang'])))
					if (!Validate::$function($value, (int)Configuration::get('PS_ALLOW_HTML_IFRAME')))
						$this->errors[] = sprintf(
							Tools::displayError('The %1$s field (%2$s) is invalid.'),
							call_user_func(array($className, 'displayFieldName'), $fieldLang, $className),
							$language['name']
						);

		// Categories
		if ($this->isProductFieldUpdated('id_category_default') && (!Tools::isSubmit('categoryBox') || !count(Tools::getValue('categoryBox'))))
			$this->errors[] = $this->l('Products must be in at least one category.');

		if ($this->isProductFieldUpdated('id_category_default') && (!is_array(Tools::getValue('categoryBox')) || !in_array(Tools::getValue('id_category_default'), Tools::getValue('categoryBox'))))
			$this->errors[] = $this->l('This product must be in the default category.');

		// Tags
		foreach ($languages as $language)
			if ($value = Tools::getValue('tags_'.$language['id_lang']))
				if (!Validate::isTagsList($value))
					$this->errors[] = sprintf(
						Tools::displayError('The tags list (%s) is invalid.'),
						$language['name']
					);
	}

	/**
	 * Check if a field is edited (if the checkbox is checked)
	 * This method will do something only for multishop with a context all / group
	 *
	 * @param string $field Name of field
	 * @param int $id_lang
	 * @return bool
	 */
	protected function isProductFieldUpdated($field, $id_lang = null)
	{
		// Cache this condition to improve performances
		static $is_activated = null;
		if (is_null($is_activated))
			$is_activated = Shop::isFeatureActive() && Shop::getContext() != Shop::CONTEXT_SHOP && $this->id_object;

		if (!$is_activated)
			return true;

		if (is_null($id_lang))
			return !empty($_POST['multishop_check'][$field]);
		else
			return !empty($_POST['multishop_check'][$field][$id_lang]);
	}

	protected function _removeTaxFromEcotax()
	{
		$ecotaxTaxRate = Tax::getProductEcotaxRate();
		if ($ecotax = Tools::getValue('ecotax'))
			$_POST['ecotax'] = Tools::ps_round(Tools::getValue('ecotax') / (1 + $ecotaxTaxRate / 100), 6);
	}

	protected function _applyTaxToEcotax($product)
	{
		$ecotaxTaxRate = Tax::getProductEcotaxRate();
		if ($product->ecotax)
			$product->ecotax = Tools::ps_round($product->ecotax * (1 + $ecotaxTaxRate / 100), 2);
	}

	/**
	 * Update product download
	 *
	 * @param object $product Product
	 * @return bool
	 */
	public function updateDownloadProduct($product, $edit = 0)
	{
		$is_virtual_file = (int)Tools::getValue('is_virtual_file');
		// add or update a virtual product
		if (Tools::getValue('is_virtual_good') == 'true')
		{
			$product->setDefaultAttribute(0);//reset cache_default_attribute			
			if (Tools::getValue('virtual_product_expiration_date') && !Validate::isDate(Tools::getValue('virtual_product_expiration_date') && !empty($is_virtual_file)))
			{
				if (!Tools::getValue('virtual_product_expiration_date'))
				{
					$this->errors[] = Tools::displayError('The expiration-date attribute is required.');
					return false;
				}
			}

			// Trick's
			if ($edit == 1)
			{
				$id_product_download = (int)ProductDownload::getIdFromIdProduct((int)$product->id);
				if (!$id_product_download)
					$id_product_download = (int)Tools::getValue('virtual_product_id');
			}
			else
				$id_product_download = Tools::getValue('virtual_product_id');

			$is_shareable = Tools::getValue('virtual_product_is_shareable');
			$virtual_product_name = Tools::getValue('virtual_product_name');
			$virtual_product_filename = Tools::getValue('virtual_product_filename');
			$virtual_product_nb_days = Tools::getValue('virtual_product_nb_days');
			$virtual_product_nb_downloable = Tools::getValue('virtual_product_nb_downloable');
			$virtual_product_expiration_date = Tools::getValue('virtual_product_expiration_date');

			if ($virtual_product_filename)
				$filename = $virtual_product_filename;
			else
				$filename = ProductDownload::getNewFilename();

			$download = new ProductDownload((int)$id_product_download);
			$download->id_product = (int)$product->id;
			$download->display_filename = $virtual_product_name;
			$download->filename = $filename;
			$download->date_add = date('Y-m-d H:i:s');
			$download->date_expiration = $virtual_product_expiration_date ? $virtual_product_expiration_date.' 23:59:59' : '';
			$download->nb_days_accessible = (int)$virtual_product_nb_days;
			$download->nb_downloadable = (int)$virtual_product_nb_downloable;
			$download->active = 1;
			$download->is_shareable = (int)$is_shareable;

			if ($download->save())
				return true;
		}
		else
		{
			/* unactive download product if checkbox not checked */
			if ($edit == 1)
			{
				$id_product_download = (int)ProductDownload::getIdFromIdProduct((int)$product->id);
				if (!$id_product_download)
					$id_product_download = (int)Tools::getValue('virtual_product_id');
			}
			else
				$id_product_download = ProductDownload::getIdFromIdProduct($product->id);

			if (!empty($id_product_download))
			{
				$product_download = new ProductDownload((int)$id_product_download);
				$product_download->date_expiration = date('Y-m-d H:i:s', time() - 1);
				$product_download->active = 0;
				return $product_download->save();
			}
		}
		return false;
	}

	/**
	 * Update product accessories
	 *
	 * @param object $product Product
	 */
	public function updateAccessories($product)
	{
		$product->deleteAccessories();
		if ($accessories = Tools::getValue('inputAccessories'))
		{
			$accessories_id = array_unique(explode('-', $accessories));
			if (count($accessories_id))
			{
				array_pop($accessories_id);
				$product->changeAccessories($accessories_id);
			}
		}
	}

	/**
	 * Update product tags
	 *
	 * @param array Languages
	 * @param object $product Product
	 * @return boolean Update result
	 */
	public function updateTags($languages, $product)
	{
		$tag_success = true;
		/* Reset all tags for THIS product */
		if (!Tag::deleteTagsForProduct((int)$product->id))
			$this->errors[] = Tools::displayError('An error occurred while attempting to delete previous tags.');
		/* Assign tags to this product */
		foreach ($languages as $language)
			if ($value = Tools::getValue('tags_'.$language['id_lang']))
				$tag_success &= Tag::addTags($language['id_lang'], (int)$product->id, $value);

		if (!$tag_success)
			$this->errors[] = Tools::displayError('An error occurred while adding tags.');

		return $tag_success;
	}

	public function initContent($token = null)
	{
		//Required for Features Textarea autosize
		$this->addJS(_PS_JS_DIR_.'jquery/plugins/jquery.autosize.min.js');

		if ($this->display == 'edit' || $this->display == 'add')
		{
			$this->fields_form = array();

			// Check if Module
			if (substr($this->tab_display, 0, 6) == 'Module')
			{
				$this->tab_display_module = strtolower(substr($this->tab_display, 6, Tools::strlen($this->tab_display) - 6));
				$this->tab_display = 'Modules';
			}
			if (method_exists($this, 'initForm'.$this->tab_display))
				$this->tpl_form = strtolower($this->tab_display).'.tpl';

			if ($this->ajax)
				$this->content_only = true;
			else
			{
				$product_tabs = array();

				// tab_display defines which tab to display first
				if (!method_exists($this, 'initForm'.$this->tab_display))
					$this->tab_display = $this->default_tab;

				$advanced_stock_management_active = Configuration::get('PS_ADVANCED_STOCK_MANAGEMENT');
				$stock_management_active = Configuration::get('PS_STOCK_MANAGEMENT');

				foreach ($this->available_tabs as $product_tab => $value)
				{
					// if it's the warehouses tab and advanced stock management is disabled, continue
					if ($advanced_stock_management_active == 0 && $product_tab == 'Warehouses')
						continue;

					$product_tabs[$product_tab] = array(
						'id' => $product_tab,
						'selected' => (strtolower($product_tab) == strtolower($this->tab_display) || (isset($this->tab_display_module) && 'module'.$this->tab_display_module == Tools::strtolower($product_tab))),
						'name' => $this->available_tabs_lang[$product_tab],
						'href' => $this->context->link->getAdminLink('AdminProducts').'&amp;id_product='.(int)Tools::getValue('id_product').'&amp;action='.$product_tab,
					);
				}
				$this->tpl_form_vars['product_tabs'] = $product_tabs;
			}
		}
		else
		{
			if ($id_category = (int)$this->id_current_category)
				self::$currentIndex .= '&id_category='.(int)$this->id_current_category;

			// If products from all categories are displayed, we don't want to use sorting by position
			if (!$id_category)
			{
				$this->_defaultOrderBy = $this->identifier;
				if ($this->context->cookie->{$this->table.'Orderby'} == 'position')
				{
					unset($this->context->cookie->{$this->table.'Orderby'});
					unset($this->context->cookie->{$this->table.'Orderway'});
				}
			}
			if (!$id_category)
				$id_category = 1;
			$this->tpl_list_vars['is_category_filter'] = (bool)$this->id_current_category;

			// Generate category selection tree
			$tree = new HelperTreeCategories('categories-tree', 'Filter by category');
			$tree->setAttribute('is_category_filter', (bool)$this->id_current_category)
				->setAttribute('base_url', preg_replace('#&id_category=[0-9]*#', '', self::$currentIndex).'&token='.$this->token)
				->setSelectedCategories(array((int)$id_category));
			$this->tpl_list_vars['category_tree'] = $tree->render();

			// used to build the new url when changing category
			$this->tpl_list_vars['base_url'] = preg_replace('#&id_category=[0-9]*#', '', self::$currentIndex).'&token='.$this->token;
		}
		// @todo module free
		$this->tpl_form_vars['vat_number'] = file_exists(_PS_MODULE_DIR_.'vatnumber/ajax.php');

		parent::initContent();
	}

	public function renderKpis()
	{
		$time = time();
		$kpis = array();

		/* The data generation is located in AdminStatsControllerCore */

		if (Configuration::get('PS_STOCK_MANAGEMENT'))
		{
			$helper = new HelperKpi();
			$helper->id = 'box-products-stock';
			$helper->icon = 'icon-archive';
			$helper->color = 'color1';
			$helper->title = $this->l('Items in Stock');
			if (ConfigurationKPI::get('PERCENT_PRODUCT_STOCK') !== false)
				$helper->value = ConfigurationKPI::get('PERCENT_PRODUCT_STOCK');
			if (ConfigurationKPI::get('PERCENT_PRODUCT_STOCK_EXPIRE') < $time)
				$helper->source = $this->context->link->getAdminLink('AdminStats').'&ajax=1&action=getKpi&kpi=percent_product_stock';
			$kpis[] = $helper->generate();
		}
		
		$helper = new HelperKpi();
		$helper->id = 'box-avg-gross-margin';
		$helper->icon = 'icon-tags';
		$helper->color = 'color2';
		$helper->title = $this->l('Average Gross Margin');
		if (ConfigurationKPI::get('PRODUCT_AVG_GROSS_MARGIN') !== false)
			$helper->value = ConfigurationKPI::get('PRODUCT_AVG_GROSS_MARGIN');
		if (ConfigurationKPI::get('PRODUCT_AVG_GROSS_MARGIN_EXPIRE') < $time)
			$helper->source = $this->context->link->getAdminLink('AdminStats').'&ajax=1&action=getKpi&kpi=product_avg_gross_margin';
		$kpis[] = $helper->generate();
		
		$helper = new HelperKpi();
		$helper->id = 'box-8020-sales-catalog';
		$helper->icon = 'icon-beaker';
		$helper->color = 'color3';
		$helper->title = $this->l('80% of your sales');
		$helper->subtitle = $this->l('30 days');
		if (ConfigurationKPI::get('8020_SALES_CATALOG') !== false)
			$helper->value = ConfigurationKPI::get('8020_SALES_CATALOG');
		if (ConfigurationKPI::get('8020_SALES_CATALOG_EXPIRE') < $time)
			$helper->source = $this->context->link->getAdminLink('AdminStats').'&ajax=1&action=getKpi&kpi=8020_sales_catalog';
		$kpis[] = $helper->generate();

		$helper = new HelperKpi();
		$helper->id = 'box-disabled-products';
		$helper->icon = 'icon-off';
		$helper->color = 'color4';
		$helper->title = $this->l('Disabled Products');
		if (ConfigurationKPI::get('DISABLED_PRODUCTS') !== false)
			$helper->value = ConfigurationKPI::get('DISABLED_PRODUCTS');
		if (ConfigurationKPI::get('DISABLED_PRODUCTS_EXPIRE') < $time)
			$helper->source = $this->context->link->getAdminLink('AdminStats').'&ajax=1&action=getKpi&kpi=disabled_products';
		$kpis[] = $helper->generate();

		$helper = new HelperKpiRow();
		$helper->kpis = $kpis;
		return $helper->generate();
	}

	public function renderList()
	{
		$this->addRowAction('edit');
		$this->addRowAction('duplicate');
		$this->addRowAction('delete');
		return parent::renderList();
	}

	public function ajaxProcessProductManufacturers()
	{
		$manufacturers = Manufacturer::getManufacturers();
		$jsonArray = array();
			if ($manufacturers)
				foreach ($manufacturers as $manufacturer)
					$jsonArray[] = '{"optionValue": "'.(int)$manufacturer['id_manufacturer'].'", "optionDisplay": "'.htmlspecialchars(trim($manufacturer['name'])).'"}';
			die('['.implode(',', $jsonArray).']');
	}

	/**
	 * Build a categories tree
	 *
	 * @param array $indexedCategories Array with categories where product is indexed (in order to check checkbox)
	 * @param array $categories Categories to list
	 * @param array $current Current category
	 * @param integer $id_category Current category id
	 */
	public static function recurseCategoryForInclude($id_obj, $indexedCategories, $categories, $current, $id_category = 1, $id_category_default = null, $has_suite = array())
	{
		global $done;
		static $irow;
		$content = '';
		if (!isset($done[$current['infos']['id_parent']]))
			$done[$current['infos']['id_parent']] = 0;
		$done[$current['infos']['id_parent']] += 1;

		$todo = count($categories[$current['infos']['id_parent']]);
		$doneC = $done[$current['infos']['id_parent']];

		$level = $current['infos']['level_depth'] + 1;

		$content .= '
		<tr class="'.($irow++ % 2 ? 'alt_row' : '').'">
			<td>
				<input type="checkbox" name="categoryBox[]" class="categoryBox'.($id_category_default == $id_category ? ' id_category_default' : '').'" id="categoryBox_'.$id_category.'" value="'.$id_category.'"'.((in_array($id_category, $indexedCategories) || ((int)(Tools::getValue('id_category')) == $id_category && !(int)($id_obj))) ? ' checked="checked"' : '').' />
			</td>
			<td>
				'.$id_category.'
			</td>
			<td>';
			for ($i = 2; $i < $level; $i++)
				$content .= '<img src="../img/admin/lvl_'.$has_suite[$i - 2].'.gif" alt="" />';
			$content .= '<img src="../img/admin/'.($level == 1 ? 'lv1.gif' : 'lv2_'.($todo == $doneC ? 'f' : 'b').'.gif').'" alt="" /> &nbsp;
			<label for="categoryBox_'.$id_category.'" class="t">'.stripslashes($current['infos']['name']).'</label></td>
		</tr>';

		if ($level > 1)
			$has_suite[] = ($todo == $doneC ? 0 : 1);
		if (isset($categories[$id_category]))
			foreach ($categories[$id_category] as $key => $row)
				if ($key != 'infos')
					$content .= AdminProductsController::recurseCategoryForInclude($id_obj, $indexedCategories, $categories, $categories[$id_category][$key], $key, $id_category_default, $has_suite);
		return $content;
	}

	protected function _displayDraftWarning($active)
	{
		$content = '<div class="warn draft" style="'.($active ? 'display:none' : '').'">
				<span>'.$this->l('Your product will be saved as a draft.').'</span>
				<a href="#" class="btn btn-default pull-right" onclick="submitAddProductAndPreview()" ><i class="icon-external-link-sign"></i> '.$this->l('Save and preview').'</a>
				<input type="hidden" name="fakeSubmitAddProductAndPreview" id="fakeSubmitAddProductAndPreview" />
	 		</div>';
			$this->tpl_form_vars['draft_warning'] = $content;
	}

	public function initPageHeaderToolbar()
	{
		if (empty($this->display))
			$this->page_header_toolbar_btn['new_product'] = array(
					'href' => self::$currentIndex.'&amp;addproduct&amp;token='.$this->token,
					'desc' => $this->l('Add new product'),
					'icon' => 'process-icon-new'
				);
		if ($this->display == 'edit' || $this->display == 'add')
		{
			if (($product = $this->loadObject(true)))
			{
				// adding button for duplicate this product
				if ($this->tabAccess['add'] && $this->display != 'add')
					$this->page_header_toolbar_btn['duplicate'] = array(
						'short' => 'Duplicate',
						'desc' => $this->l('Duplicate'),
						'confirm' => 1,
						'js' => 'if (confirm(\''.$this->l('Also copy images').' ?\')) document.location = \''.$this->context->link->getAdminLink('AdminProducts').'&amp;id_product='.(int)$product->id.'&amp;duplicateproduct\'; else document.location = \''.$this->context->link->getAdminLink('AdminProducts').'&amp;id_product='.(int)$product->id.'&amp;duplicateproduct&amp;noimage=1\';'
					);

				// adding button for preview this product
				if ($url_preview = $this->getPreviewUrl($product))
					$this->page_header_toolbar_btn['preview'] = array(
						'short' => 'Preview',
						'href' => $url_preview,
						'desc' => $this->l('Preview'),
						'target' => true,
						'class' => 'previewUrl'
					);

				// adding button for preview this product statistics
				if (file_exists(_PS_MODULE_DIR_.'statsproduct/statsproduct.php') && $this->display != 'add')
					$this->page_header_toolbar_btn['stats'] = array(
					'short' => 'Statistics',
					'href' => $this->context->link->getAdminLink('AdminStats').'&amp;module=statsproduct&amp;id_product='.(int)$product->id,
					'desc' => $this->l('Product sales'),
				);
				
				// adding button for delete this product
				if ($this->tabAccess['delete'] && $this->display != 'add')
					$this->page_header_toolbar_btn['delete'] = array(
						'short' => 'Delete',
						'href' => $this->context->link->getAdminLink('AdminProducts').'&amp;id_product='.(int)$product->id.'&amp;deleteproduct',
						'desc' => $this->l('Delete this product'),
						'confirm' => 1,
						'js' => 'if (confirm(\''.$this->l('Delete product?').'\')){return true;}else{event.preventDefault();}'
					);

				$this->page_header_toolbar_btn['save-and-stay'] = array(
					'short' => 'SaveAndStay',
					'href' => '#',
					'desc' => $this->l('Save and stay'),
				);	
			}
		}
		parent::initPageHeaderToolbar();
	}

	public function initToolbar()
	{
		parent::initToolbar();
		if ($this->display == 'edit' || $this->display == 'add')
		{
			$this->toolbar_btn['save'] = array(
				'short' => 'Save',
				'href' => '#',
				'desc' => $this->l('Save'),
			);

			$this->toolbar_btn['save-and-stay'] = array(
				'short' => 'SaveAndStay',
				'href' => '#',
				'desc' => $this->l('Save and stay'),
			);

			// adding button for adding a new combination in Combination tab
			$this->toolbar_btn['newCombination'] = array(
				'short' => 'New combination',
				'desc' => $this->l('New combination'),
				'class' => 'toolbar-new'
			);
		}
		
		$this->context->smarty->assign('toolbar_scroll', 1);
		$this->context->smarty->assign('show_toolbar', 1);
		$this->context->smarty->assign('toolbar_btn', $this->toolbar_btn);
	}

	public function initToolbarTitle()
	{
		parent::initToolbarTitle();
		
		if ($this->display != 'list')
			if (($product = $this->loadObject(true)) && Validate::isLoadedObject($product))
				$this->toolbar_title[] = Tools::htmlentitiesUTF8($product->name[$this->context->employee->id_lang]);
	}

	/**
	 * renderForm contains all necessary initialization needed for all tabs
	 *
	 * @return void
	 */
	public function renderForm()
	{
		// This nice code (irony) is here to store the product name, because the row after will erase product name in multishop context
		$this->product_name = $this->object->name[$this->context->language->id];

		if (!method_exists($this, 'initForm'.$this->tab_display))
			return;

		$product = $this->object;

		// Product for multishop
		$this->context->smarty->assign('bullet_common_field', '');
		if (Shop::isFeatureActive() && $this->display == 'edit')
		{
			if (Shop::getContext() != Shop::CONTEXT_SHOP)
			{
				$this->context->smarty->assign(array(
					'display_multishop_checkboxes' => true,
					'multishop_check' => Tools::getValue('multishop_check'),
				));
			}

			if (Shop::getContext() != Shop::CONTEXT_ALL)
			{
				$this->context->smarty->assign('bullet_common_field', '<img src="themes/'.$this->context->employee->bo_theme.'/img/bullet_orange.png" style="vertical-align: bottom" />');
				$this->context->smarty->assign('display_common_field', true);
			}
		}

		$this->tpl_form_vars['tabs_preloaded'] = $this->available_tabs;

		$this->tpl_form_vars['product_type'] = (int)Tools::getValue('type_product', $product->getType());

		$this->getLanguages();

		$this->tpl_form_vars['id_lang_default'] = Configuration::get('PS_LANG_DEFAULT');

		$this->tpl_form_vars['currentIndex'] = self::$currentIndex;
		$this->tpl_form_vars['display_multishop_checkboxes'] = (Shop::isFeatureActive() && Shop::getContext() != Shop::CONTEXT_SHOP && $this->display == 'edit');
		$this->fields_form = array('');
	
		$this->tpl_form_vars['token'] = $this->token;
		$this->tpl_form_vars['combinationImagesJs'] = $this->getCombinationImagesJs();
		$this->tpl_form_vars['PS_ALLOW_ACCENTED_CHARS_URL'] = (int)Configuration::get('PS_ALLOW_ACCENTED_CHARS_URL');
		$this->tpl_form_vars['post_data'] = Tools::jsonEncode($_POST);
		$this->tpl_form_vars['save_error'] = !empty($this->errors);

		// autoload rich text editor (tiny mce)
		$this->tpl_form_vars['tinymce'] = true;
		$iso = $this->context->language->iso_code;
		$this->tpl_form_vars['iso'] = file_exists(_PS_ROOT_DIR_.'/js/tiny_mce/langs/'.$iso.'.js') ? $iso : 'en';
		$this->tpl_form_vars['ad'] = dirname($_SERVER['PHP_SELF']);

		if (Validate::isLoadedObject(($this->object)))
			$id_product = (int)$this->object->id;
		else
			$id_product = (int)Tools::getvalue('id_product');

		$this->tpl_form_vars['form_action'] = $this->context->link->getAdminLink('AdminProducts').'&amp;'.($id_product ? 'id_product='.(int)$id_product : 'addproduct');
		$this->tpl_form_vars['id_product'] = $id_product;

		// Transform configuration option 'upload_max_filesize' in octets
		$upload_max_filesize = Tools::getOctets(ini_get('upload_max_filesize'));

		// Transform configuration option 'upload_max_filesize' in MegaOctets
		$upload_max_filesize = ($upload_max_filesize / 1024) / 1024;

		$this->tpl_form_vars['upload_max_filesize'] = $upload_max_filesize;
		$this->tpl_form_vars['country_display_tax_label'] = $this->context->country->display_tax_label;
		$this->tpl_form_vars['has_combinations'] = $this->object->hasAttributes();
		$this->product_exists_in_shop = true;
		
		if ($this->display == 'edit' && Validate::isLoadedObject($product) && Shop::isFeatureActive() && Shop::getContext() == Shop::CONTEXT_SHOP && !$product->isAssociatedToShop($this->context->shop->id))
		{
			$this->product_exists_in_shop = false;
			if ($this->tab_display == 'Informations')
				$this->displayWarning($this->l('Warning: The product does not exist in this shop'));
			
			$default_product = new Product();
			$definition = ObjectModel::getDefinition($product);
			foreach ($definition['fields'] as $field_name => $field)
				if (isset($field['shop']) && $field['shop'])
					$product->$field_name = ObjectModel::formatValue($default_product->$field_name, $field['type']);
		}

		// let's calculate this once for all
		if (!Validate::isLoadedObject($this->object) && Tools::getValue('id_product'))
			$this->errors[] = 'Unable to load object';
		else
		{
			$this->_displayDraftWarning($this->object->active);

			// if there was an error while saving, we don't want to lose posted data
			if (!empty($this->errors))
				$this->copyFromPost($this->object, $this->table);

			$this->initPack($this->object);
			$this->{'initForm'.$this->tab_display}($this->object);
			$this->tpl_form_vars['product'] = $this->object;

			if ($this->ajax)
				if (!isset($this->tpl_form_vars['custom_form']))
					throw new PrestaShopException('custom_form empty for action '.$this->tab_display);
				else
					return $this->tpl_form_vars['custom_form'];
		}
		
		$parent = parent::renderForm();
		$this->addJqueryPlugin(array('autocomplete', 'fancybox', 'typewatch'));
		return $parent;
	}

	public function getPreviewUrl(Product $product)
	{
		$id_lang = Configuration::get('PS_LANG_DEFAULT', null, null, Context::getContext()->shop->id);

		if (!ShopUrl::getMainShopDomain())
			return false;

		$is_rewrite_active = (bool)Configuration::get('PS_REWRITING_SETTINGS');
		$preview_url = $this->context->link->getProductLink(
			$product,
			$this->getFieldValue($product, 'link_rewrite', $this->context->language->id),
			Category::getLinkRewrite($this->getFieldValue($product, 'id_category_default'), $this->context->language->id),
			null,
			$id_lang,
			(int)Context::getContext()->shop->id,
			0,
			$is_rewrite_active
		);

		if (!$product->active)
		{
			$admin_dir = dirname($_SERVER['PHP_SELF']);
			$admin_dir = substr($admin_dir, strrpos($admin_dir, '/') + 1);
			$preview_url .= ((strpos($preview_url, '?') === false) ? '?' : '&').'adtoken='.$this->token.'&ad='.$admin_dir.'&id_employee='.(int)$this->context->employee->id;
		}

		return $preview_url;
	}

	/**
	* Post treatment for suppliers
	*/
	public function processSuppliers()
	{
		if ((int)Tools::getValue('supplier_loaded') === 1 && Validate::isLoadedObject($product = new Product((int)Tools::getValue('id_product'))))
		{
			// Get all id_product_attribute
			$attributes = $product->getAttributesResume($this->context->language->id);
			if (empty($attributes))
				$attributes[] = array(
					'id_product_attribute' => 0,
					'attribute_designation' => ''
				);

			// Get all available suppliers
			$suppliers = Supplier::getSuppliers();

			// Get already associated suppliers
			$associated_suppliers = ProductSupplier::getSupplierCollection($product->id);

			$suppliers_to_associate = array();
			$new_default_supplier = 0;

			if (Tools::isSubmit('default_supplier'))
				$new_default_supplier = (int)Tools::getValue('default_supplier');

			// Get new associations
			foreach ($suppliers as $supplier)
				if (Tools::isSubmit('check_supplier_'.$supplier['id_supplier']))
					$suppliers_to_associate[] = $supplier['id_supplier'];

			// Delete already associated suppliers if needed
			foreach ($associated_suppliers as $key => $associated_supplier)
				if (!in_array($associated_supplier->id_supplier, $suppliers_to_associate))
				{
					$associated_supplier->delete();
					unset($associated_suppliers[$key]);
				}

			// Associate suppliers
			foreach ($suppliers_to_associate as $id)
			{
				$to_add = true;
				foreach ($associated_suppliers as $as)
					if ($id == $as->id_supplier)
						$to_add = false;

				if ($to_add)
				{
					$product_supplier = new ProductSupplier();
					$product_supplier->id_product = $product->id;
					$product_supplier->id_product_attribute = 0;
					$product_supplier->id_supplier = $id;
					$product_supplier->save();

					$associated_suppliers[] = $product_supplier;
				}
			}

			// Manage references and prices
			foreach ($attributes as $attribute)
				foreach ($associated_suppliers as $supplier)
				{
					if (Tools::isSubmit('supplier_reference_'.$product->id.'_'.$attribute['id_product_attribute'].'_'.$supplier->id_supplier) ||
						(Tools::isSubmit('product_price_'.$product->id.'_'.$attribute['id_product_attribute'].'_'.$supplier->id_supplier) &&
						 Tools::isSubmit('product_price_currency_'.$product->id.'_'.$attribute['id_product_attribute'].'_'.$supplier->id_supplier)))
					{
						$reference = pSQL(
							Tools::getValue(
								'supplier_reference_'.$product->id.'_'.$attribute['id_product_attribute'].'_'.$supplier->id_supplier,
								''
							)
						);

						$price = (float)str_replace(
							array(' ', ','),
							array('', '.'),
							Tools::getValue(
								'product_price_'.$product->id.'_'.$attribute['id_product_attribute'].'_'.$supplier->id_supplier,
								0
							)
						);

						$price = Tools::ps_round($price, 6);

						$id_currency = (int)Tools::getValue(
							'product_price_currency_'.$product->id.'_'.$attribute['id_product_attribute'].'_'.$supplier->id_supplier,
							0
						);

						if ($id_currency <= 0 || ( !($result = Currency::getCurrency($id_currency)) || empty($result) ))
							$this->errors[] = Tools::displayError('The selected currency is not valid');

						// Save product-supplier data
						$product_supplier_id = (int)ProductSupplier::getIdByProductAndSupplier($product->id, $attribute['id_product_attribute'], $supplier->id_supplier);
						
						if (!$product_supplier_id)
						{
							$product->addSupplierReference($supplier->id_supplier, (int)$attribute['id_product_attribute'], $reference, (float)$price, (int)$id_currency);
							if ($product->id_supplier == $supplier->id_supplier)
							{
								if ((int)$attribute['id_product_attribute'] > 0)
								{
									$data = array(
										'supplier_reference' => pSQL($reference),
										'wholesale_price' => (float)Tools::convertPrice($price, $id_currency)
									);
									$where = '
										a.id_product = '.(int)$product->id.'
										AND a.id_product_attribute = '.(int)$attribute['id_product_attribute'];
									ObjectModel::updateMultishopTable('Combination', $data, $where);
								}
								else
								{
									$product->wholesale_price = (float)Tools::convertPrice($price, $id_currency); //converted in the default currency
									$product->supplier_reference = pSQL($reference);
									$product->update();
								}
							}
						}
						else
						{
							$product_supplier = new ProductSupplier($product_supplier_id);
							$product_supplier->id_currency = (int)$id_currency;
							$product_supplier->product_supplier_price_te = (float)$price;
							$product_supplier->product_supplier_reference = pSQL($reference);
							$product_supplier->update();

						}
					}
					elseif (Tools::isSubmit('supplier_reference_'.$product->id.'_'.$attribute['id_product_attribute'].'_'.$supplier->id_supplier))
					{
						//int attribute with default values if possible
						if ((int)$attribute['id_product_attribute'] > 0)
						{
							$product_supplier = new ProductSupplier();
							$product_supplier->id_product = $product->id;
							$product_supplier->id_product_attribute = (int)$attribute['id_product_attribute'];
							$product_supplier->id_supplier = $supplier->id_supplier;
							$product_supplier->save();
						}
					}
				}
			// Manage defaut supplier for product
			if ($new_default_supplier != $product->id_supplier)
			{
				$this->object->id_supplier = $new_default_supplier;
				$this->object->update();
			}
		}
	}

	/**
	* Post treatment for warehouses
	*/
	public function processWarehouses()
	{
		if ((int)Tools::getValue('warehouse_loaded') === 1 && Validate::isLoadedObject($product = new Product((int)$id_product = Tools::getValue('id_product'))))
		{
			// Get all id_product_attribute
			$attributes = $product->getAttributesResume($this->context->language->id);
			if (empty($attributes))
				$attributes[] = array(
					'id_product_attribute' => 0,
					'attribute_designation' => ''
				);

			// Get all available warehouses
			$warehouses = Warehouse::getWarehouses(true);

			// Get already associated warehouses
			$associated_warehouses_collection = WarehouseProductLocation::getCollection($product->id);

			$elements_to_manage = array();

			// get form inforamtion
			foreach ($attributes as $attribute)
			{
				foreach ($warehouses as $warehouse)
				{
					$key = $warehouse['id_warehouse'].'_'.$product->id.'_'.$attribute['id_product_attribute'];

					// get elements to manage
					if (Tools::isSubmit('check_warehouse_'.$key))
					{
						$location = Tools::getValue('location_warehouse_'.$key, '');
						$elements_to_manage[$key] = $location;
					}
				}
			}

			// Delete entry if necessary
			foreach ($associated_warehouses_collection as $awc)
			{
				if (!array_key_exists($awc->id_warehouse.'_'.$awc->id_product.'_'.$awc->id_product_attribute, $elements_to_manage))
					$awc->delete();
			}

			// Manage locations
			foreach ($elements_to_manage as $key => $location)
			{
				$params = explode('_', $key);

				$wpl_id = (int)WarehouseProductLocation::getIdByProductAndWarehouse((int)$params[1], (int)$params[2], (int)$params[0]);

				if (empty($wpl_id))
				{
					//create new record
					$warehouse_location_entity = new WarehouseProductLocation();
					$warehouse_location_entity->id_product = (int)$params[1];
					$warehouse_location_entity->id_product_attribute = (int)$params[2];
					$warehouse_location_entity->id_warehouse = (int)$params[0];
					$warehouse_location_entity->location = pSQL($location);
					$warehouse_location_entity->save();
				}
				else
				{
					$warehouse_location_entity = new WarehouseProductLocation((int)$wpl_id);

					$location = pSQL($location);

					if ($location != $warehouse_location_entity->location)
					{
						$warehouse_location_entity->location = pSQL($location);
						$warehouse_location_entity->update();
					}
				}
			}
			StockAvailable::synchronize((int)$id_product);
		}
	}

	public function initFormAssociations($obj)
	{
		$product = $obj;
		$data = $this->createTemplate($this->tpl_form);
		// Prepare Categories tree for display in Associations tab
		$root = Category::getRootCategory();
		$default_category = $this->context->cookie->id_category_products_filter ? $this->context->cookie->id_category_products_filter : Context::getContext()->shop->id_category;
		if (!$product->id || !$product->isAssociatedToShop())
			$selected_cat = Category::getCategoryInformations(Tools::getValue('categoryBox', array($default_category)), $this->default_form_language);
		else
		{
			if (Tools::isSubmit('categoryBox'))
				$selected_cat = Category::getCategoryInformations(Tools::getValue('categoryBox', array($default_category)), $this->default_form_language);
			else
				$selected_cat = Product::getProductCategoriesFull($product->id, $this->default_form_language);
		}

		// Multishop block
		$data->assign('feature_shop_active', Shop::isFeatureActive());
		$helper = new HelperForm();
		if ($this->object && $this->object->id)
			$helper->id = $this->object->id;
		else
			$helper->id = null;
		$helper->table = $this->table;
		$helper->identifier = $this->identifier;

		// Accessories block
		$accessories = Product::getAccessoriesLight($this->context->language->id, $product->id);

		if ($post_accessories = Tools::getValue('inputAccessories'))
		{
			$post_accessories_tab = explode('-', Tools::getValue('inputAccessories'));
			foreach ($post_accessories_tab as $accessory_id)
				if (!$this->haveThisAccessory($accessory_id, $accessories) && $accessory = Product::getAccessoryById($accessory_id))
					$accessories[] = $accessory;
		}
		$data->assign('accessories', $accessories);

		$product->manufacturer_name = Manufacturer::getNameById($product->id_manufacturer);

		$categories = array();
		foreach ($selected_cat as $key => $category)
			$categories[] = $key;

		$tree = new HelperTreeCategories('associated-categories-tree', 'Associated categories');
		$tree->setTemplate('tree_associated_categories.tpl')
			->setHeaderTemplate('tree_associated_header.tpl')
			->setRootCategory($root->id)
			->setUseCheckBox(true)
			->setUseSearch(true)
			->setSelectedCategories($categories);

		$data->assign(array('default_category' => $default_category,
					'selected_cat_ids' => implode(',', array_keys($selected_cat)),
					'selected_cat' => $selected_cat,
					'id_category_default' => $product->getDefaultCategory(),
					'category_tree' => $tree->render(),
					'product' => $product,
					'link' => $this->context->link,
					'is_shop_context' => Shop::getContext() == Shop::CONTEXT_SHOP
		));

		$this->tpl_form_vars['custom_form'] = $data->fetch();
	}

	public function initFormPrices($obj)
	{
		$data = $this->createTemplate($this->tpl_form);
		$product = $obj;
		if ($obj->id)
		{
			$shops = Shop::getShops();
			$countries = Country::getCountries($this->context->language->id);
			$groups = Group::getGroups($this->context->language->id);
			$currencies = Currency::getCurrencies();
			$attributes = $obj->getAttributesGroups((int)$this->context->language->id);
			$combinations = array();
			foreach ($attributes as $attribute)
			{
				$combinations[$attribute['id_product_attribute']]['id_product_attribute'] = $attribute['id_product_attribute'];
				if (!isset($combinations[$attribute['id_product_attribute']]['attributes']))
					$combinations[$attribute['id_product_attribute']]['attributes'] = '';
				$combinations[$attribute['id_product_attribute']]['attributes'] .= $attribute['attribute_name'].' - ';

				$combinations[$attribute['id_product_attribute']]['price'] = Tools::displayPrice(
					Tools::convertPrice(
						Product::getPriceStatic((int)$obj->id, false, $attribute['id_product_attribute']),
						$this->context->currency
					), $this->context->currency
				);
			}
			foreach ($combinations as &$combination)
				$combination['attributes'] = rtrim($combination['attributes'], ' - ');
			$data->assign('specificPriceModificationForm', $this->_displaySpecificPriceModificationForm(
				$this->context->currency, $shops, $currencies, $countries, $groups)
			);

			$data->assign('ecotax_tax_excl', $obj->ecotax);
			$this->_applyTaxToEcotax($obj);

			$data->assign(array(
				'shops' => $shops,
				'admin_one_shop' => count($this->context->employee->getAssociatedShops()) == 1,
				'currencies' => $currencies,
				'countries' => $countries,
				'groups' => $groups,
				'combinations' => $combinations,
				'multi_shop' => Shop::isFeatureActive(),
				'link' => new Link()
			));
		}
		else
		{
			$this->displayWarning($this->l('You must save this product before adding specific pricing'));
			$product->id_tax_rules_group = (int)Product::getIdTaxRulesGroupMostUsed();
			$data->assign('ecotax_tax_excl', 0);
		}

		// prices part
		$data->assign(array(
			'link' => $this->context->link,
			'currency' => $currency = $this->context->currency,
			'tax_rules_groups' => TaxRulesGroup::getTaxRulesGroups(true),
			'taxesRatesByGroup' => TaxRulesGroup::getAssociatedTaxRatesByIdCountry($this->context->country->id),
			'ecotaxTaxRate' => Tax::getProductEcotaxRate(),
			'tax_exclude_taxe_option' => Tax::excludeTaxeOption(),
			'ps_use_ecotax' => Configuration::get('PS_USE_ECOTAX'),
		));

		$product->price = Tools::convertPrice($product->price, $this->context->currency, true, $this->context);
		if ($product->unit_price_ratio != 0)
			$data->assign('unit_price', Tools::ps_round($product->price / $product->unit_price_ratio, 2));
		else
			$data->assign('unit_price', 0);
		$data->assign('ps_tax', Configuration::get('PS_TAX'));

		$data->assign('country_display_tax_label', $this->context->country->display_tax_label);
		$data->assign(array(
			'currency', $this->context->currency,
			'product' => $product,
			'token' => $this->token
		));

		$this->tpl_form_vars['custom_form'] = $data->fetch();
	}

	public function initFormSeo($product)
	{
		$data = $this->createTemplate($this->tpl_form);

		$data->assign(array(
			'product' => $product,
			'languages' => $this->_languages,
			'id_lang' => $this->context->language->id,
			'ps_ssl_enabled' => Configuration::get('PS_SSL_ENABLED'),
			'curent_shop_url' => $this->context->shop->getBaseURL()
		));

		$this->tpl_form_vars['custom_form'] = $data->fetch();
	}

	/**
	 * Get an array of pack items for display from the product object if specified, else from POST/GET values
	 *
	 * @param Product $product
	 * @return array of pack items
	 */
	public function getPackItems($product = null)
	{
		$pack_items = array();

		if (!$product)
		{
			$names_input = Tools::getValue('namePackItems');
			$ids_input = Tools::getValue('inputPackItems');
			if (!$names_input || !$ids_input)
				return array();
			// ids is an array of string with format : QTYxID
			$ids = array_unique(explode('-', $ids_input));
			$names = array_unique(explode('¤', $names_input));

			if (!empty($ids))
			{
				$length = count($ids);
				for ($i = 0; $i < $length; $i++)
					if (!empty($ids[$i]) && !empty($names[$i]))
					{
						list($pack_items[$i]['pack_quantity'], $pack_items[$i]['id']) = explode('x', $ids[$i]);
						$exploded_name = explode('x', $names[$i]);
						$pack_items[$i]['name'] = $exploded_name[1];
					}
			}
		}
		else
		{
			$i = 0;
			foreach ($product->packItems as $pack_item)
			{
				$pack_items[$i]['id'] = $pack_item->id;
				$pack_items[$i]['pack_quantity'] = $pack_item->pack_quantity;
				$pack_items[$i]['name']	= $pack_item->name;
				$i++;
			}
		}

		return $pack_items;
	}

	public function initFormPack($product)
	{
		$data = $this->createTemplate($this->tpl_form);

		// If pack items have been submitted, we want to display them instead of the actuel content of the pack
		// in database. In case of a submit error, the posted data is not lost and can be sent again.
		if (Tools::getValue('namePackItems'))
		{
			$input_pack_items = Tools::getValue('inputPackItems');
			$input_namepack_items = Tools::getValue('namePackItems');
			$pack_items = $this->getPackItems();
		}
		else
		{
			$product->packItems = Pack::getItems($product->id, $this->context->language->id);
			$pack_items = $this->getPackItems($product);
			$input_namepack_items = '';
			$input_pack_items = '';
			foreach ($pack_items as $pack_item)
			{
				$input_pack_items .= $pack_item['pack_quantity'].'x'.$pack_item['id'].'-';
				$input_namepack_items .= $pack_item['pack_quantity'].' x '.$pack_item['name'].'¤';
			}
		}

		$data->assign(array(
			'input_pack_items' => $input_pack_items,
			'input_namepack_items' => $input_namepack_items,
			'pack_items' => $pack_items,
			'product_type' => (int)Tools::getValue('type_product', $product->getType())
		));

		$this->tpl_form_vars['custom_form'] = $data->fetch();
	}

	public function initFormVirtualProduct($product)
	{
		$data = $this->createTemplate($this->tpl_form);

		$currency = $this->context->currency;

		/*
		* Form for adding a virtual product like software, mp3, etc...
		*/
		$product_download = new ProductDownload();
		if ($id_product_download = $product_download->getIdFromIdProduct($this->getFieldValue($product, 'id')))
			$product_download = new ProductDownload($id_product_download);
		$product->{'productDownload'} = $product_download;

		// @todo handle is_virtual with the value of the product
		$exists_file = realpath(_PS_DOWNLOAD_DIR_).'/'.$product->productDownload->filename;
		$data->assign('product_downloaded', $product->productDownload->id && !empty($product->productDownload->display_filename));

		if (!file_exists($exists_file)
			&& !empty($product->productDownload->display_filename)
			&& empty($product->cache_default_attribute))
			$msg = sprintf(Tools::displayError('This file "%s" is missing'), $product->productDownload->display_filename);
		else
			$msg = '';

		$data->assign('download_product_file_missing', $msg);
		$data->assign('download_dir_writable', ProductDownload::checkWritableDir());

		$data->assign('up_filename', strval(Tools::getValue('virtual_product_filename')));

		$product->productDownload->nb_downloadable = ($product->productDownload->id > 0) ? $product->productDownload->nb_downloadable : htmlentities(Tools::getValue('virtual_product_nb_downloable'), ENT_COMPAT, 'UTF-8');
		$product->productDownload->date_expiration = ($product->productDownload->id > 0) ? ((!empty($product->productDownload->date_expiration) && $product->productDownload->date_expiration != '0000-00-00 00:00:00') ? date('Y-m-d', strtotime($product->productDownload->date_expiration)) : '' ) : htmlentities(Tools::getValue('virtual_product_expiration_date'), ENT_COMPAT, 'UTF-8');
		$product->productDownload->nb_days_accessible = ($product->productDownload->id > 0) ? $product->productDownload->nb_days_accessible : htmlentities(Tools::getValue('virtual_product_nb_days'), ENT_COMPAT, 'UTF-8');
		$product->productDownload->is_shareable = $product->productDownload->id > 0 && $product->productDownload->is_shareable;

		$data->assign('ad', dirname($_SERVER['PHP_SELF']));
		$data->assign('product', $product);
		$data->assign('token', $this->token);
		$data->assign('currency', $currency);
		$data->assign($this->tpl_form_vars);
		$data->assign('link', $this->context->link);
		$data->assign('is_file', $product->productDownload->checkFile());
		$this->tpl_form_vars['product'] = $product;
		$this->tpl_form_vars['custom_form'] = $data->fetch();
	}

	protected function _getFinalPrice($specific_price, $product_price, $tax_rate)
	{
		return $this->object->getPrice(false, $specific_price['id_product_attribute'], 2);
	}

	protected function _displaySpecificPriceModificationForm($defaultCurrency, $shops, $currencies, $countries, $groups)
	{
		$content = '';
		if (!($obj = $this->loadObject()))
			return;
		$specific_prices = SpecificPrice::getByProductId((int)$obj->id);
		$specific_price_priorities = SpecificPrice::getPriority((int)$obj->id);

		$tax_rate = $obj->getTaxesRate(Address::initialize());

		$tmp = array();
		foreach ($shops as $shop)
			$tmp[$shop['id_shop']] = $shop;
		$shops = $tmp;
		$tmp = array();
		foreach ($currencies as $currency)
			$tmp[$currency['id_currency']] = $currency;
		$currencies = $tmp;

		$tmp = array();
		foreach ($countries as $country)
			$tmp[$country['id_country']] = $country;
		$countries = $tmp;

		$tmp = array();
		foreach ($groups as $group)
			$tmp[$group['id_group']] = $group;
		$groups = $tmp;

		if (!is_array($specific_prices) || !count($specific_prices))
			$content .= '
				<tr>
					<td class="text-center" colspan="13"><i class="icon-warning-sign"></i>&nbsp;'.$this->l('No specific prices.').'</td>
				</tr>';
		else
		{
			$i = 0;
			foreach ($specific_prices as $specific_price)
			{
				$current_specific_currency = $currencies[($specific_price['id_currency'] ? $specific_price['id_currency'] : $defaultCurrency->id)];
				if ($specific_price['reduction_type'] == 'percentage')
					$impact = '- '.($specific_price['reduction'] * 100).' %';
				elseif ($specific_price['reduction'] > 0)
					$impact = '- '.Tools::displayPrice(Tools::ps_round($specific_price['reduction'], 2), $current_specific_currency);
				else
					$impact = '--';

				if ($specific_price['from'] == '0000-00-00 00:00:00' && $specific_price['to'] == '0000-00-00 00:00:00')
					$period = $this->l('Unlimited');
				else
					$period = $this->l('From').' '.($specific_price['from'] != '0000-00-00 00:00:00' ? $specific_price['from'] : '0000-00-00 00:00:00').'<br />'.$this->l('To').' '.($specific_price['to'] != '0000-00-00 00:00:00' ? $specific_price['to'] : '0000-00-00 00:00:00');
				if ($specific_price['id_product_attribute'])
				{
					$combination = new Combination((int)$specific_price['id_product_attribute']);
					$attributes = $combination->getAttributesName((int)$this->context->language->id);
					$attributes_name = '';
					foreach ($attributes as $attribute)
						$attributes_name .= $attribute['name'].' - ';
					$attributes_name = rtrim($attributes_name, ' - ');
				}
				else
					$attributes_name = $this->l('All combinations');

				$rule = new SpecificPriceRule((int)$specific_price['id_specific_price_rule']);
				$rule_name = ($rule->id ? $rule->name : '--');

				if ($specific_price['id_customer'])
				{
					$customer = new Customer((int)$specific_price['id_customer']);
					if (Validate::isLoadedObject($customer))
						$customer_full_name = $customer->firstname.' '.$customer->lastname;
					unset($customer);
				}

				if (!$specific_price['id_shop'] || in_array($specific_price['id_shop'], Shop::getContextListShopID()))
				{
					$content .= '
					<tr '.($i % 2 ? 'class="alt_row"' : '').'>
						<td>'.$rule_name.'</td>
						<td>'.$attributes_name.'</td>';

					$can_delete_specific_prices = true;
					if (Shop::isFeatureActive())
					{
						$id_shop_sp = $specific_price['id_shop'];
						$can_delete_specific_prices = (count($this->context->employee->getAssociatedShops()) > 1 && !$id_shop_sp) || $id_shop_sp;
						$content .= '
						<td>'.($id_shop_sp ? $shops[$id_shop_sp]['name'] : $this->l('All shops')).'</td>';
					}
					$price = Tools::ps_round($specific_price['price'], 2);
					$fixed_price = ($price == Tools::ps_round($obj->price, 2) || $specific_price['price'] == -1) ? '--' : Tools::displayPrice($price, $current_specific_currency);
					$content .= '
						<td>'.($specific_price['id_currency'] ? $currencies[$specific_price['id_currency']]['name'] : $this->l('All currencies')).'</td>
						<td>'.($specific_price['id_country'] ? $countries[$specific_price['id_country']]['name'] : $this->l('All countries')).'</td>
						<td>'.($specific_price['id_group'] ? $groups[$specific_price['id_group']]['name'] : $this->l('All groups')).'</td>
						<td title="'.$this->l('ID:').' '.$specific_price['id_customer'].'">'.(isset($customer_full_name) ? $customer_full_name : $this->l('All customers')).'</td>
						<td>'.$fixed_price.'</td>
						<td>'.$impact.'</td>
						<td>'.$period.'</td>
						<td>'.$specific_price['from_quantity'].'</th>
						<td>'.((!$rule->id && $can_delete_specific_prices) ? '<a class="btn btn-default" name="delete_link" href="'.self::$currentIndex.'&id_product='.(int)Tools::getValue('id_product').'&action=deleteSpecificPrice&id_specific_price='.(int)($specific_price['id_specific_price']).'&token='.Tools::getValue('token').'"><i class="icon-trash"></i></a>': '').'</td>
					</tr>';
					$i++;
					unset($customer_full_name);
				}
			}
		}
		$content .= '
				</tbody>
			</table>
		</div>';

		$content .= '
		<script type="text/javascript">
			var currencies = new Array();
			currencies[0] = new Array();
			currencies[0]["sign"] = "'.$defaultCurrency->sign.'";
			currencies[0]["format"] = '.$defaultCurrency->format.';
			';
			foreach ($currencies as $currency)
			{
				$content .= '
				currencies['.$currency['id_currency'].'] = new Array();
				currencies['.$currency['id_currency'].']["sign"] = "'.$currency['sign'].'";
				currencies['.$currency['id_currency'].']["format"] = '.$currency['format'].';
				';
			}
			$content .= '
		</script>
		';

		// Not use id_customer
		if ($specific_price_priorities[0] == 'id_customer')
			unset($specific_price_priorities[0]);
		// Reindex array starting from 0
		$specific_price_priorities = array_values($specific_price_priorities);

		$content .= '<div class="panel">
		<h3>'.$this->l('Priority management').'</h3>
		<div class="alert alert-info">
				'.$this->l('Sometimes one customer can fit into multiple price rules. Priorities allow you to define which rule applies to the customer.').'
		</div>';

		$content .= '
		<div class="form-group">
			<label class="control-label col-lg-3" for="specificPricePriority1">'.$this->l('Priorities:').'</label>
			<div class="input-group col-lg-9">
				<select id="specificPricePriority1" name="specificPricePriority[]">
					<option value="id_shop"'.($specific_price_priorities[0] == 'id_shop' ? ' selected="selected"' : '').'>'.$this->l('Shop').'</option>
					<option value="id_currency"'.($specific_price_priorities[0] == 'id_currency' ? ' selected="selected"' : '').'>'.$this->l('Currency').'</option>
					<option value="id_country"'.($specific_price_priorities[0] == 'id_country' ? ' selected="selected"' : '').'>'.$this->l('Country').'</option>
					<option value="id_group"'.($specific_price_priorities[0] == 'id_group' ? ' selected="selected"' : '').'>'.$this->l('Group').'</option>
				</select>
				<span class="input-group-addon"><i class="icon-chevron-right"></i></span>
				<select name="specificPricePriority[]">
					<option value="id_shop"'.($specific_price_priorities[1] == 'id_shop' ? ' selected="selected"' : '').'>'.$this->l('Shop').'</option>
					<option value="id_currency"'.($specific_price_priorities[1] == 'id_currency' ? ' selected="selected"' : '').'>'.$this->l('Currency').'</option>
					<option value="id_country"'.($specific_price_priorities[1] == 'id_country' ? ' selected="selected"' : '').'>'.$this->l('Country').'</option>
					<option value="id_group"'.($specific_price_priorities[1] == 'id_group' ? ' selected="selected"' : '').'>'.$this->l('Group').'</option>
				</select>
				<span class="input-group-addon"><i class="icon-chevron-right"></i></span>
				<select name="specificPricePriority[]">
					<option value="id_shop"'.($specific_price_priorities[2] == 'id_shop' ? ' selected="selected"' : '').'>'.$this->l('Shop').'</option>
					<option value="id_currency"'.($specific_price_priorities[2] == 'id_currency' ? ' selected="selected"' : '').'>'.$this->l('Currency').'</option>
					<option value="id_country"'.($specific_price_priorities[2] == 'id_country' ? ' selected="selected"' : '').'>'.$this->l('Country').'</option>
					<option value="id_group"'.($specific_price_priorities[2] == 'id_group' ? ' selected="selected"' : '').'>'.$this->l('Group').'</option>
				</select>
				<span class="input-group-addon"><i class="icon-chevron-right"></i></span>
				<select name="specificPricePriority[]">
					<option value="id_shop"'.($specific_price_priorities[3] == 'id_shop' ? ' selected="selected"' : '').'>'.$this->l('Shop').'</option>
					<option value="id_currency"'.($specific_price_priorities[3] == 'id_currency' ? ' selected="selected"' : '').'>'.$this->l('Currency').'</option>
					<option value="id_country"'.($specific_price_priorities[3] == 'id_country' ? ' selected="selected"' : '').'>'.$this->l('Country').'</option>
					<option value="id_group"'.($specific_price_priorities[3] == 'id_group' ? ' selected="selected"' : '').'>'.$this->l('Group').'</option>
				</select>
			</div>
		</div>
		<div class="form-group">
			<div class="col-lg-9 col-lg-offset-3">
				<p class="checkbox">
					<label for="specificPricePriorityToAll"><input type="checkbox" name="specificPricePriorityToAll" id="specificPricePriorityToAll" />'.$this->l('Apply to all products').'</label>
				</p>
			</div>
		</div>
		</div>
		';
		return $content;
	}

	protected function _getCustomizationFieldIds($labels, $alreadyGenerated, $obj)
	{
		$customizableFieldIds = array();
		if (isset($labels[Product::CUSTOMIZE_FILE]))
			foreach ($labels[Product::CUSTOMIZE_FILE] as $id_customization_field => $label)
				$customizableFieldIds[] = 'label_'.Product::CUSTOMIZE_FILE.'_'.(int)($id_customization_field);
		if (isset($labels[Product::CUSTOMIZE_TEXTFIELD]))
			foreach ($labels[Product::CUSTOMIZE_TEXTFIELD] as $id_customization_field => $label)
				$customizableFieldIds[] = 'label_'.Product::CUSTOMIZE_TEXTFIELD.'_'.(int)($id_customization_field);
		$j = 0;
		for ($i = $alreadyGenerated[Product::CUSTOMIZE_FILE]; $i < (int)($this->getFieldValue($obj, 'uploadable_files')); $i++)
			$customizableFieldIds[] = 'newLabel_'.Product::CUSTOMIZE_FILE.'_'.$j++;
		$j = 0;
		for ($i = $alreadyGenerated[Product::CUSTOMIZE_TEXTFIELD]; $i < (int)($this->getFieldValue($obj, 'text_fields')); $i++)
			$customizableFieldIds[] = 'newLabel_'.Product::CUSTOMIZE_TEXTFIELD.'_'.$j++;
		return implode('¤', $customizableFieldIds);
	}

	protected function _displayLabelField(&$label, $languages, $default_language, $type, $fieldIds, $id_customization_field)
	{
		foreach ($languages as $language)
			$input_value[$language['id_lang']] = (isset($label[(int)($language['id_lang'])])) ? $label[(int)($language['id_lang'])]['name'] : '';

		$required = (isset($label[(int)($language['id_lang'])])) ? $label[(int)($language['id_lang'])]['required'] : false;

		$template = $this->context->smarty->createTemplate('controllers/products/input_text_lang.tpl',
			$this->context->smarty);
		return '<div class="form-group"><div class="input-group">'
			.$template->assign(array(
				'languages' => $languages,
				'input_name'  => 'label_'.$type.'_'.(int)($id_customization_field),
				'input_value' => $input_value
			))->fetch()
			.'<span class="input-group-addon"><span class="checkbox"><input type="checkbox" name="require_'.$type.'_'.(int)($id_customization_field).'" id="require_'.$type.'_'.(int)($id_customization_field).'" value="1" '.($required ? 'checked="checked"' : '').'/><label for="require_'.$type.'_'.(int)($id_customization_field).'"> '.$this->l('Required').'</label></span></span>'
			.'</div></div>';
	}

	protected function _displayLabelFields(&$obj, &$labels, $languages, $default_language, $type)
	{
		$content = '';
		$type = (int)($type);
		$labelGenerated = array(Product::CUSTOMIZE_FILE => (isset($labels[Product::CUSTOMIZE_FILE]) ? count($labels[Product::CUSTOMIZE_FILE]) : 0), Product::CUSTOMIZE_TEXTFIELD => (isset($labels[Product::CUSTOMIZE_TEXTFIELD]) ? count($labels[Product::CUSTOMIZE_TEXTFIELD]) : 0));

		$fieldIds = $this->_getCustomizationFieldIds($labels, $labelGenerated, $obj);
		if (isset($labels[$type]))
			foreach ($labels[$type] as $id_customization_field => $label)
				$content .= $this->_displayLabelField($label, $languages, $default_language, $type, $fieldIds, (int)($id_customization_field));
		return $content;
	}

	public function initFormCustomization($obj)
	{
		$data = $this->createTemplate($this->tpl_form);

		if ((bool)$obj->id)
		{
			if ($this->product_exists_in_shop)
			{		
				$labels = $obj->getCustomizationFields();

				$has_file_labels = (int)$this->getFieldValue($obj, 'uploadable_files');
				$has_text_labels = (int)$this->getFieldValue($obj, 'text_fields');

				$data->assign(array(
					'obj' => $obj,
					'table' => $this->table,
					'languages' => $this->_languages,
					'has_file_labels' => $has_file_labels,
					'display_file_labels' => $this->_displayLabelFields($obj, $labels, $this->_languages, Configuration::get('PS_LANG_DEFAULT'), Product::CUSTOMIZE_FILE),
					'has_text_labels' => $has_text_labels,
					'display_text_labels' => $this->_displayLabelFields($obj, $labels, $this->_languages, Configuration::get('PS_LANG_DEFAULT'), Product::CUSTOMIZE_TEXTFIELD),
					'uploadable_files' => (int)($this->getFieldValue($obj, 'uploadable_files') ? (int)$this->getFieldValue($obj, 'uploadable_files') : '0'),
					'text_fields' => (int)($this->getFieldValue($obj, 'text_fields') ? (int)$this->getFieldValue($obj, 'text_fields') : '0'),
				));
			}
			else
				$this->displayWarning($this->l('You must save the product in this shop before adding customization.'));
		}
		else
			$this->displayWarning($this->l('You must save this product before adding customization.'));

		$this->tpl_form_vars['custom_form'] = $data->fetch();
	}

	public function initFormAttachments($obj)
	{
		$data = $this->createTemplate($this->tpl_form);

		if ((bool)$obj->id)
		{
			if ($this->product_exists_in_shop)
			{
				$attachment_name = array();
				$attachment_description = array();
				foreach ($this->_languages as $language)
				{
					$attachment_name[$language['id_lang']] = '';
					$attachment_description[$language['id_lang']] = '';
				}

				$iso_tiny_mce = $this->context->language->iso_code;
				$iso_tiny_mce = (file_exists(_PS_JS_DIR_.'tiny_mce/langs/'.$iso_tiny_mce.'.js') ? $iso_tiny_mce : 'en');

				$data->assign(array(
					'obj' => $obj,
					'table' => $this->table,
					'ad' => dirname($_SERVER['PHP_SELF']),
					'iso_tiny_mce' => $iso_tiny_mce,
					'autosize_js' => _PS_JS_DIR_.'jquery/plugins/jquery.autosize.min.js',
					'languages' => $this->_languages,
					'id_lang' => $this->context->language->id,
					'attach1' => Attachment::getAttachments($this->context->language->id, $obj->id, true),
					'attach2' => Attachment::getAttachments($this->context->language->id, $obj->id, false),
					'default_form_language' => (int)Configuration::get('PS_LANG_DEFAULT'),
					'attachment_name' => $attachment_name,
					'attachment_description' => $attachment_description,
					'PS_ATTACHMENT_MAXIMUM_SIZE' => Configuration::get('PS_ATTACHMENT_MAXIMUM_SIZE')
				));
			}
			else
				$this->displayWarning($this->l('You must save the product in this shop before adding attachements.'));
		}
		else
			$this->displayWarning($this->l('You must save this product before adding attachements.'));

		$this->tpl_form_vars['custom_form'] = $data->fetch();
	}

	public function initFormInformations($product)
	{
		$data = $this->createTemplate($this->tpl_form);

		$currency = $this->context->currency;
		$data->assign('languages', $this->_languages);
		$data->assign('currency', $currency);
		$this->object = $product;
		//$this->display = 'edit';
		$data->assign('product_name_redirected', Product::getProductName((int)$product->id_product_redirected, null, (int)$this->context->language->id));
		/*
		* Form for adding a virtual product like software, mp3, etc...
		*/
		$product_download = new ProductDownload();
		if ($id_product_download = $product_download->getIdFromIdProduct($this->getFieldValue($product, 'id')))
			$product_download = new ProductDownload($id_product_download);
		$product->{'productDownload'} = $product_download;

		$cache_default_attribute = (int)$this->getFieldValue($product, 'cache_default_attribute');

		$product_props = array();
		// global informations
		array_push($product_props, 'reference', 'ean13', 'upc',
		'available_for_order', 'show_price', 'online_only',
		'id_manufacturer'
		);

		// specific / detailled information
		array_push($product_props,
		// physical product
		'width', 'height', 'weight', 'active',
		// virtual product
		'is_virtual', 'cache_default_attribute',
		// customization
		'uploadable_files', 'text_fields'
		);
		// prices
		array_push($product_props,
			'price', 'wholesale_price', 'id_tax_rules_group', 'unit_price_ratio', 'on_sale',
			'unity', 'minimum_quantity', 'additional_shipping_cost',
			'available_now', 'available_later', 'available_date'
		);

		if (Configuration::get('PS_USE_ECOTAX'))
			array_push($product_props, 'ecotax');

		foreach ($product_props as $prop)
			$product->$prop = $this->getFieldValue($product, $prop);

		$product->name['class'] = 'updateCurrentText';
		if (!$product->id)
			$product->name['class'] .= ' copy2friendlyUrl';

		$images = Image::getImages($this->context->language->id, $product->id);

		foreach ($images as $k => $image)
			$images[$k]['src'] = $this->context->link->getImageLink($product->link_rewrite[$this->context->language->id], $product->id.'-'.$image['id_image'], 'small_default');
		$data->assign('images', $images);
		$data->assign('imagesTypes', ImageType::getImagesTypes('products'));

		$product->tags = Tag::getProductTags($product->id);

		$data->assign('product_type', (int)Tools::getValue('type_product', $product->getType()));
		$data->assign('is_in_pack', (int)Pack::isPacked($product->id));

		$check_product_association_ajax = false;
		if (Shop::isFeatureActive() && Shop::getContext() != Shop::CONTEXT_ALL)
			$check_product_association_ajax = true;

		// TinyMCE
		$iso_tiny_mce = $this->context->language->iso_code;
		$iso_tiny_mce = (file_exists(_PS_JS_DIR_.'tiny_mce/langs/'.$iso_tiny_mce.'.js') ? $iso_tiny_mce : 'en');
		$data->assign('ad', dirname($_SERVER['PHP_SELF']));
		$data->assign('iso_tiny_mce', $iso_tiny_mce);
		$data->assign('check_product_association_ajax', $check_product_association_ajax);
		$data->assign('id_lang', $this->context->language->id);
		$data->assign('product', $product);
		$data->assign('token', $this->token);
		$data->assign('currency', $currency);
		$data->assign($this->tpl_form_vars);
		$data->assign('link', $this->context->link);
		$data->assign('PS_PRODUCT_SHORT_DESC_LIMIT', Configuration::get('PS_PRODUCT_SHORT_DESC_LIMIT') ? Configuration::get('PS_PRODUCT_SHORT_DESC_LIMIT') : 400);
		$this->tpl_form_vars['product'] = $product;
		$this->tpl_form_vars['custom_form'] = $data->fetch();
	}

	public function initFormShipping($obj)
	{
		$data = $this->createTemplate($this->tpl_form);
		$data->assign(array(
						  'product' => $obj,
						  'ps_dimension_unit' => Configuration::get('PS_DIMENSION_UNIT'),
						  'ps_weight_unit' => Configuration::get('PS_WEIGHT_UNIT'),
						  'carrier_list' => $this->getCarrierList(),
						  'currency' => $this->context->currency,
						  'country_display_tax_label' =>  $this->context->country->display_tax_label
					  ));
		$this->tpl_form_vars['custom_form'] = $data->fetch();
	}

	protected function getCarrierList()
	{
		$carrier_list = Carrier::getCarriers($this->context->language->id, false, false, false, null, Carrier::ALL_CARRIERS);
		if ($product = $this->loadObject(true))
		{
			$carrier_selected_list = $product->getCarriers();
			foreach ($carrier_list as &$carrier)
				foreach ($carrier_selected_list as $carrier_selected)
					if ($carrier_selected['id_reference'] == $carrier['id_reference'])
					{
						$carrier['selected'] = true;
						continue;
					}
		}
		return $carrier_list;
	}

	protected function addCarriers()
	{
		if (Validate::isLoadedObject($product = new Product((int)Tools::getValue('id_product'))))
		{
			$carriers = array();
			
			if (Tools::getValue('selectedCarriers'))
				$carriers = Tools::getValue('selectedCarriers');

			$product->setCarriers($carriers);
		}
	}

	public function initFormImages($obj)
	{
		$data = $this->createTemplate($this->tpl_form);

		if ((bool)$obj->id)
		{
			if ($this->product_exists_in_shop)
			{
				$data->assign('product', $this->loadObject());

				$shops = false;
				if (Shop::isFeatureActive())
					$shops = Shop::getShops();

				if ($shops)
					foreach ($shops as $key => $shop)
						if (!$obj->isAssociatedToShop($shop['id_shop']))
							unset($shops[$key]);

				$data->assign('shops', $shops);

				$count_images = Db::getInstance()->getValue('
					SELECT COUNT(id_product)
					FROM '._DB_PREFIX_.'image
					WHERE id_product = '.(int)$obj->id
				);
				
				$images = Image::getImages($this->context->language->id, $obj->id);
				foreach ($images as $k => $image)
					$images[$k] = new Image($image['id_image']);


				if ($this->context->shop->getContext() == Shop::CONTEXT_SHOP)
					$current_shop_id = (int)$this->context->shop->id;
				else
					$current_shop_id = 0;

				$languages = Language::getLanguages(true);
					
				$data->assign(array(
						'countImages' => $count_images,
						'id_product' => (int)Tools::getValue('id_product'),
						'id_category_default' => (int)$this->_category->id,
						'images' => $images,
						'iso_lang' => $languages[0]['iso_code'],
						'token' =>  $this->token,
						'table' => $this->table,
						'max_image_size' => $this->max_image_size / 1024 / 1024,
						'up_filename' => (string)Tools::getValue('virtual_product_filename_attribute'),
						'currency' => $this->context->currency,
						'current_shop_id' => $current_shop_id,
						'languages' => $this->_languages,
						'default_language' => (int)Configuration::get('PS_LANG_DEFAULT')
				));

				$type = ImageType::getByNameNType('%', 'products', 'height');
				if (isset($type['name']))
					$data->assign('imageType', $type['name']);
				else
					$data->assign('imageType', 'small_default');
			}
			else
				$this->displayWarning($this->l('You must save the product in this shop before adding images.'));	
		}
		else
			$this->displayWarning($this->l('You must save this product before adding images.'));

		$this->tpl_form_vars['custom_form'] = $data->fetch();
	}

	public function initFormCombinations($obj)
	{
		return $this->initFormAttributes($obj);
	}

	public function initFormAttributes($product)
	{
		$data = $this->createTemplate($this->tpl_form);
		if (!Combination::isFeatureActive())
			$this->displayWarning($this->l('This feature has been disabled. ').
				' <a href="index.php?tab=AdminPerformance&token='.Tools::getAdminTokenLite('AdminPerformance').'#featuresDetachables">'.$this->l('Performances').'</a>');
		else if (Validate::isLoadedObject($product))
		{
			if ($this->product_exists_in_shop)
			{
				if ($product->is_virtual)
				{
					$data->assign('product', $product);
					$this->displayWarning($this->l('A virtual product cannot have combinations.'));
				}
				else
				{
					$attribute_js = array();
					$attributes = Attribute::getAttributes($this->context->language->id, true);
					foreach ($attributes as $k => $attribute)
						$attribute_js[$attribute['id_attribute_group']][$attribute['id_attribute']] = $attribute['name'];
					$currency = $this->context->currency;
					$data->assign('attributeJs', $attribute_js);
					$data->assign('attributes_groups', AttributeGroup::getAttributesGroups($this->context->language->id));

					$data->assign('currency', $currency);

					$images = Image::getImages($this->context->language->id, $product->id);

					$data->assign('tax_exclude_option', Tax::excludeTaxeOption());
					$data->assign('ps_weight_unit', Configuration::get('PS_WEIGHT_UNIT'));

					$data->assign('ps_use_ecotax', Configuration::get('PS_USE_ECOTAX'));
					$data->assign('field_value_unity', $this->getFieldValue($product, 'unity'));

					$data->assign('reasons', $reasons = StockMvtReason::getStockMvtReasons($this->context->language->id));
					$data->assign('ps_stock_mvt_reason_default', $ps_stock_mvt_reason_default = Configuration::get('PS_STOCK_MVT_REASON_DEFAULT'));
					$data->assign('minimal_quantity', $this->getFieldValue($product, 'minimal_quantity') ? $this->getFieldValue($product, 'minimal_quantity') : 1);
					$data->assign('available_date', ($this->getFieldValue($product, 'available_date') != 0) ? stripslashes(htmlentities($this->getFieldValue($product, 'available_date'), $this->context->language->id)) : '0000-00-00');

					$i = 0;
					$type = ImageType::getByNameNType('%', 'products', 'height');
					if (isset($type['name']))
						$data->assign('imageType', $type['name']);
					else
						$data->assign('imageType', 'small_default');
					$data->assign('imageWidth', (isset($image_type['width']) ? (int)($image_type['width']) : 64) + 25);
					foreach ($images as $k => $image)
					{
						$images[$k]['obj'] = new Image($image['id_image']);
						++$i;
					}
					$data->assign('images', $images);

					$data->assign($this->tpl_form_vars);
					$data->assign(array(
						'list' => $this->renderListAttributes($product, $currency),
						'product' => $product,
						'id_category' => $product->getDefaultCategory(),
						'token_generator' => Tools::getAdminTokenLite('AdminAttributeGenerator'),
						'combination_exists' => (Shop::isFeatureActive() && (Shop::getContextShopGroup()->share_stock) && count(AttributeGroup::getAttributesGroups($this->context->language->id)) > 0 && $product->hasAttributes())
					));
				}
			}
			else
				$this->displayWarning($this->l('You must save the product in this shop before adding combinations.'));	
		}
		else
		{
			$data->assign('product', $product);
			$this->displayWarning($this->l('You must save this product before adding combinations.'));
		}

		$this->tpl_form_vars['custom_form'] = $data->fetch();
	}

	public function renderListAttributes($product, $currency)
	{
		$this->bulk_actions = array('delete' => array('text' => $this->l('Delete selected'), 'confirm' => $this->l('Delete selected items?')));
		$this->addRowAction('edit');
		$this->addRowAction('default');
		$this->addRowAction('delete');

		$default_class = 'highlighted';

		$this->fields_list = array(
			'attributes' => array('title' => $this->l('Attributes'), 'align' => 'left'),
			'price' => array('title' => $this->l('Impact'), 'type' => 'price', 'align' => 'left'),
			'weight' => array('title' => $this->l('Weight'), 'align' => 'left'),
			'reference' => array('title' => $this->l('Reference'), 'align' => 'left'),
			'ean13' => array('title' => $this->l('EAN13'), 'align' => 'left'),
			'upc' => array('title' => $this->l('UPC'), 'align' => 'left')
		);

		if ($product->id)
		{
			/* Build attributes combinations */
			$combinations = $product->getAttributeCombinations($this->context->language->id);
			$groups = array();
			$comb_array = array();
			if (is_array($combinations))
			{
				$combination_images = $product->getCombinationImages($this->context->language->id);
				foreach ($combinations as $k => $combination)
				{
					$price_to_convert = Tools::convertPrice($combination['price'], $currency);
					$price = Tools::displayPrice($price_to_convert, $currency);

					$comb_array[$combination['id_product_attribute']]['id_product_attribute'] = $combination['id_product_attribute'];
					$comb_array[$combination['id_product_attribute']]['attributes'][] = array($combination['group_name'], $combination['attribute_name'], $combination['id_attribute']);
					$comb_array[$combination['id_product_attribute']]['wholesale_price'] = $combination['wholesale_price'];
					$comb_array[$combination['id_product_attribute']]['price'] = $price;
					$comb_array[$combination['id_product_attribute']]['weight'] = $combination['weight'].Configuration::get('PS_WEIGHT_UNIT');
					$comb_array[$combination['id_product_attribute']]['unit_impact'] = $combination['unit_price_impact'];
					$comb_array[$combination['id_product_attribute']]['reference'] = $combination['reference'];
					$comb_array[$combination['id_product_attribute']]['ean13'] = $combination['ean13'];
					$comb_array[$combination['id_product_attribute']]['upc'] = $combination['upc'];
					$comb_array[$combination['id_product_attribute']]['id_image'] = isset($combination_images[$combination['id_product_attribute']][0]['id_image']) ? $combination_images[$combination['id_product_attribute']][0]['id_image'] : 0;
					$comb_array[$combination['id_product_attribute']]['available_date'] = strftime($combination['available_date']);
					$comb_array[$combination['id_product_attribute']]['default_on'] = $combination['default_on'];
					if ($combination['is_color_group'])
						$groups[$combination['id_attribute_group']] = $combination['group_name'];
				}
			}

			$irow = 0;
			if (isset($comb_array))
			{
				foreach ($comb_array as $id_product_attribute => $product_attribute)
				{
					$list = '';

					/* In order to keep the same attributes order */
					asort($product_attribute['attributes']);

					foreach ($product_attribute['attributes'] as $attribute)
						$list .= $attribute[0].' - '.$attribute[1].', ';

					$list = rtrim($list, ', ');
					$comb_array[$id_product_attribute]['image'] = $product_attribute['id_image'] ? new Image($product_attribute['id_image']) : false;
					$comb_array[$id_product_attribute]['available_date'] = $product_attribute['available_date'] != 0 ? date('Y-m-d', strtotime($product_attribute['available_date'])) : '0000-00-00';
					$comb_array[$id_product_attribute]['attributes'] = $list;
					$comb_array[$id_product_attribute]['name'] = $list;

					if ($product_attribute['default_on'])
						$comb_array[$id_product_attribute]['class'] = $default_class;
				}
			}
		}

		foreach ($this->actions_available as $action)
		{
			if (!in_array($action, $this->actions) && isset($this->$action) && $this->$action)
				$this->actions[] = $action;
		}

		$helper = new HelperList();
		$helper->identifier = 'id_product_attribute';
		$helper->token = $this->token;
		$helper->currentIndex = self::$currentIndex;
		$helper->no_link = true;
		$helper->simple_header = true;
		$helper->show_toolbar = false;
		$helper->shopLinkType = $this->shopLinkType;
		$helper->actions = $this->actions;
		$helper->list_skip_actions = $this->list_skip_actions;
		$helper->colorOnBackground = true;
		$helper->override_folder = $this->tpl_folder.'combination/';

		return $helper->generateList($comb_array, $this->fields_list);
	}

	public function initFormQuantities($obj)
	{
		$data = $this->createTemplate($this->tpl_form);

		if ($obj->id)
		{
			if ($this->product_exists_in_shop)
			{
				// Get all id_product_attribute
				$attributes = $obj->getAttributesResume($this->context->language->id);
				if (empty($attributes))
					$attributes[] = array(
						'id_product_attribute' => 0,
						'attribute_designation' => ''
					);

				// Get available quantities
				$available_quantity = array();
				$product_designation = array();

				foreach ($attributes as $attribute)
				{
					// Get available quantity for the current product attribute in the current shop
					$available_quantity[$attribute['id_product_attribute']] = StockAvailable::getQuantityAvailableByProduct((int)$obj->id,
																															$attribute['id_product_attribute']);
					// Get all product designation
					$product_designation[$attribute['id_product_attribute']] = rtrim(
						$obj->name[$this->context->language->id].' - '.$attribute['attribute_designation'],
						' - '
					);
				}

				$show_quantities = true;
				$shop_context = Shop::getContext();
				$shop_group = new ShopGroup((int)Shop::getContextShopGroupID());

				// if we are in all shops context, it's not possible to manage quantities at this level
				if (Shop::isFeatureActive() && $shop_context == Shop::CONTEXT_ALL)
					$show_quantities = false;
				// if we are in group shop context
				elseif (Shop::isFeatureActive() && $shop_context == Shop::CONTEXT_GROUP)
				{
					// if quantities are not shared between shops of the group, it's not possible to manage them at group level
					if (!$shop_group->share_stock)
						$show_quantities = false;
				}
				// if we are in shop context
				else
				{
					// if quantities are shared between shops of the group, it's not possible to manage them for a given shop
					if ($shop_group->share_stock)
						$show_quantities = false;
				}

				$data->assign('ps_stock_management', Configuration::get('PS_STOCK_MANAGEMENT'));
				$data->assign('has_attribute', $obj->hasAttributes());
				// Check if product has combination, to display the available date only for the product or for each combination
				if (Combination::isFeatureActive())
					$data->assign('countAttributes', (int)Db::getInstance()->getValue('SELECT COUNT(id_product) FROM '._DB_PREFIX_.'product_attribute WHERE id_product = '.(int)$obj->id));
				else
					$data->assign('countAttributes', false);
				// if advanced stock management is active, checks associations
				$advanced_stock_management_warning = false;
				if (Configuration::get('PS_ADVANCED_STOCK_MANAGEMENT') && $obj->advanced_stock_management)
				{
					$p_attributes = Product::getProductAttributesIds($obj->id);
					$warehouses = array();

					if (!$p_attributes)
						$warehouses[] = Warehouse::getProductWarehouseList($obj->id, 0);

					foreach ($p_attributes as $p_attribute)
					{
						$ws = Warehouse::getProductWarehouseList($obj->id, $p_attribute['id_product_attribute']);
						if ($ws)
							$warehouses[] = $ws;
					}
					$warehouses = Tools::arrayUnique($warehouses);

					if (empty($warehouses))
						$advanced_stock_management_warning = true;
				}
				if ($advanced_stock_management_warning)
				{
					$this->displayWarning($this->l('If you wish to use the advanced stock management, you must:'));
					$this->displayWarning('- '.$this->l('associate your products with warehouses.'));
					$this->displayWarning('- '.$this->l('associate your warehouses with carriers.'));
					$this->displayWarning('- '.$this->l('associate your warehouses with the appropriate shops.'));
				}

				$pack_quantity = null;
				// if product is a pack
				if (Pack::isPack($obj->id))
				{
					$items = Pack::getItems((int)$obj->id, Configuration::get('PS_LANG_DEFAULT'));

					// gets an array of quantities (quantity for the product / quantity in pack)
					$pack_quantities = array();
					foreach ($items as $item)
					{
						if (!$item->isAvailableWhenOutOfStock((int)$item->out_of_stock))
						{
							$pack_id_product_attribute = Product::getDefaultAttribute($item->id, 1);
							$pack_quantities[] = Product::getQuantity($item->id, $pack_id_product_attribute) / ($item->pack_quantity !== 0 ? $item->pack_quantity : 1);
						}
					}

					// gets the minimum
					if (count($pack_quantities))
					{	
						$pack_quantity = $pack_quantities[0];
						foreach ($pack_quantities as $value)
						{
							if ($pack_quantity > $value)
								$pack_quantity = $value;
						}
					}

					if (!Warehouse::getPackWarehouses((int)$obj->id))
						$this->displayWarning($this->l('You must have a common warehouse between this pack and its product.'));
				}

				$data->assign(array(
					'attributes' => $attributes,
					'available_quantity' => $available_quantity,
					'pack_quantity' => $pack_quantity,
					'stock_management_active' => Configuration::get('PS_ADVANCED_STOCK_MANAGEMENT'),
					'product_designation' => $product_designation,
					'product' => $obj,
					'show_quantities' => $show_quantities,
					'order_out_of_stock' => Configuration::get('PS_ORDER_OUT_OF_STOCK'),
					'token_preferences' => Tools::getAdminTokenLite('AdminPPreferences'),
					'token' => $this->token,
					'languages' => $this->_languages,
					'id_lang' => $this->context->language->id
				));
			}
			else
				$this->displayWarning($this->l('You must save the product in this shop before managing quantities.'));
		}
		else
			$this->displayWarning($this->l('You must save this product before managing quantities.'));

		$this->tpl_form_vars['custom_form'] = $data->fetch();
	}

	public function initFormSuppliers($obj)
	{
		$data = $this->createTemplate($this->tpl_form);

		if ($obj->id)
		{
			if ($this->product_exists_in_shop)
			{
				// Get all id_product_attribute
				$attributes = $obj->getAttributesResume($this->context->language->id);
				if (empty($attributes))
					$attributes[] = array(
						'id_product' => $obj->id,
						'id_product_attribute' => 0,
						'attribute_designation' => ''
					);

				$product_designation = array();

				foreach ($attributes as $attribute)
					$product_designation[$attribute['id_product_attribute']] = rtrim(
						$obj->name[$this->context->language->id].' - '.$attribute['attribute_designation'],
						' - '
					);

				// Get all available suppliers
				$suppliers = Supplier::getSuppliers();

				// Get already associated suppliers
				$associated_suppliers = ProductSupplier::getSupplierCollection($obj->id);

				// Get already associated suppliers and force to retreive product declinaisons
				$product_supplier_collection = ProductSupplier::getSupplierCollection($obj->id, false);

				$default_supplier = 0;

				foreach ($suppliers as &$supplier)
				{
					$supplier['is_selected'] = false;
					$supplier['is_default'] = false;

					foreach ($associated_suppliers as $associated_supplier)
						if ($associated_supplier->id_supplier == $supplier['id_supplier'])
						{
							$associated_supplier->name = $supplier['name'];
							$supplier['is_selected'] = true;

							if ($obj->id_supplier == $supplier['id_supplier'])
							{
								$supplier['is_default'] = true;
								$default_supplier = $supplier['id_supplier'];
							}
						}
				}

				$data->assign(array(
					'attributes' => $attributes,
					'suppliers' => $suppliers,
					'default_supplier' => $default_supplier,
					'associated_suppliers' => $associated_suppliers,
					'associated_suppliers_collection' => $product_supplier_collection,
					'product_designation' => $product_designation,
					'currencies' => Currency::getCurrencies(),
					'product' => $obj,
					'link' => $this->context->link,
					'token' => $this->token,
					'id_default_currency' => Configuration::get('PS_CURRENCY_DEFAULT'),
				));
			}
			else
				$this->displayWarning($this->l('You must save the product in this shop before managing suppliers.'));
		}
		else
			$this->displayWarning($this->l('You must save this product before managing suppliers.'));

		$this->tpl_form_vars['custom_form'] = $data->fetch();
	}

	public function initFormWarehouses($obj)
	{
		$data = $this->createTemplate($this->tpl_form);

		if ($obj->id)
		{
			if ($this->product_exists_in_shop)
			{
				// Get all id_product_attribute
				$attributes = $obj->getAttributesResume($this->context->language->id);
				if (empty($attributes))
					$attributes[] = array(
						'id_product' => $obj->id,
						'id_product_attribute' => 0,
						'attribute_designation' => ''
					);

				$product_designation = array();

				foreach ($attributes as $attribute)
					$product_designation[$attribute['id_product_attribute']] = rtrim(
						$obj->name[$this->context->language->id].' - '.$attribute['attribute_designation'],
						' - '
					);

				// Get all available warehouses
				$warehouses = Warehouse::getWarehouses(true);

				// Get already associated warehouses
				$associated_warehouses_collection = WarehouseProductLocation::getCollection($obj->id);

				$data->assign(array(
					'attributes' => $attributes,
					'warehouses' => $warehouses,
					'associated_warehouses' => $associated_warehouses_collection,
					'product_designation' => $product_designation,
					'product' => $obj,
					'link' => $this->context->link,
					'token' => $this->token
				));
			}
			else
				$this->displayWarning($this->l('You must save the product in this shop before managing warehouses.'));
		}
		else
			$this->displayWarning($this->l('You must save this product before managing warehouses.'));

		$this->tpl_form_vars['custom_form'] = $data->fetch();
	}

	public function initFormFeatures($obj)
	{
		$data = $this->createTemplate($this->tpl_form);
		if (!Feature::isFeatureActive())
			$this->displayWarning($this->l('This feature has been disabled. ').' <a href="index.php?tab=AdminPerformance&token='.Tools::getAdminTokenLite('AdminPerformance').'#featuresDetachables">'.$this->l('Performances').'</a>');
		else
		{
			if ($obj->id)
			{
				if ($this->product_exists_in_shop)
				{
					$features = Feature::getFeatures($this->context->language->id, (Shop::isFeatureActive() && Shop::getContext() == Shop::CONTEXT_SHOP));

					foreach ($features as $k => $tab_features)
					{
						$features[$k]['current_item'] = false;
						$features[$k]['val'] = array();

						$custom = true;
						foreach ($obj->getFeatures() as $tab_products)
							if ($tab_products['id_feature'] == $tab_features['id_feature'])
								$features[$k]['current_item'] = $tab_products['id_feature_value'];

						$features[$k]['featureValues'] = FeatureValue::getFeatureValuesWithLang($this->context->language->id, (int)$tab_features['id_feature']);
						if (count($features[$k]['featureValues']))
							foreach ($features[$k]['featureValues'] as $value)
								if ($features[$k]['current_item'] == $value['id_feature_value'])
									$custom = false;

						if ($custom)
							$features[$k]['val'] = FeatureValue::getFeatureValueLang($features[$k]['current_item']);
					}

					$data->assign('available_features', $features);

					$data->assign('product', $obj);
					$data->assign('link', $this->context->link);
					$data->assign('languages', $this->_languages);
					$data->assign('default_form_language', $this->default_form_language);
				}
				else
					$this->displayWarning($this->l('You must save the product in this shop before adding features.'));
			}
			else
				$this->displayWarning($this->l('You must save this product before adding features.'));
		}
		$this->tpl_form_vars['custom_form'] = $data->fetch();
	}

	public function ajaxProcessProductQuantity()
	{
		if (!Tools::getValue('actionQty'))
			return Tools::jsonEncode(array('error' => $this->l('Undefined action')));

		$product = new Product((int)Tools::getValue('id_product'), true);
		switch (Tools::getValue('actionQty'))
		{
			case 'depends_on_stock':
				if (Tools::getValue('value') === false)
					die (Tools::jsonEncode(array('error' =>  $this->l('Undefined value'))));
				if ((int)Tools::getValue('value') != 0 && (int)Tools::getValue('value') != 1)
					die (Tools::jsonEncode(array('error' =>  $this->l('Uncorrect value'))));
				if (!$product->advanced_stock_management && (int)Tools::getValue('value') == 1)
					die (Tools::jsonEncode(array('error' =>  $this->l('Not possible if advanced stock management is disabled. '))));
				if ($product->advanced_stock_management && Pack::isPack($product->id))
					die (Tools::jsonEncode(array('error' =>  $this->l('Not possible if the product is a pack.'))));

				StockAvailable::setProductDependsOnStock($product->id, (int)Tools::getValue('value'));
				break;

			case 'out_of_stock':
				if (Tools::getValue('value') === false)
					die (Tools::jsonEncode(array('error' =>  $this->l('Undefined value'))));
				if (!in_array((int)Tools::getValue('value'), array(0, 1, 2)))
					die (Tools::jsonEncode(array('error' =>  $this->l('Uncorrect value'))));

				StockAvailable::setProductOutOfStock($product->id, (int)Tools::getValue('value'));
				break;

			case 'set_qty':
				if (Tools::getValue('value') === false)
					die (Tools::jsonEncode(array('error' =>  $this->l('Undefined value'))));
				if (Tools::getValue('id_product_attribute') === false)
					die (Tools::jsonEncode(array('error' =>  $this->l('Undefined id product attribute'))));

				StockAvailable::setQuantity($product->id, (int)Tools::getValue('id_product_attribute'), (int)Tools::getValue('value'));
				break;
			case 'advanced_stock_management' :
				if (Tools::getValue('value') === false)
					die (Tools::jsonEncode(array('error' =>  $this->l('Undefined value'))));
				if ((int)Tools::getValue('value') != 1 && (int)Tools::getValue('value') != 0)
					die (Tools::jsonEncode(array('error' =>  $this->l('Uncorrect value'))));
				if (!Configuration::get('PS_ADVANCED_STOCK_MANAGEMENT') && (int)Tools::getValue('value') == 1)
					die (Tools::jsonEncode(array('error' =>  $this->l('Not possible if advanced stock management is disabled. '))));
				if (Configuration::get('PS_ADVANCED_STOCK_MANAGEMENT') && Pack::isPack($product->id))
					die (Tools::jsonEncode(array('error' =>  $this->l('Not possible if the product is a pack.'))));

				$product->setAdvancedStockManagement((int)Tools::getValue('value'));
				if (StockAvailable::dependsOnStock($product->id) == 1 && (int)Tools::getValue('value') == 0)
					StockAvailable::setProductDependsOnStock($product->id, 0);
				break;

		}
		die(Tools::jsonEncode(array('error' => false)));
	}

	public function getCombinationImagesJS()
	{
		if (!($obj = $this->loadObject(true)))
			return;

		$content = 'var combination_images = new Array();';
		if (!$allCombinationImages = $obj->getCombinationImages($this->context->language->id))
			return $content;
		foreach ($allCombinationImages as $id_product_attribute => $combination_images)
		{
			$i = 0;
			$content .= 'combination_images['.(int)$id_product_attribute.'] = new Array();';
			foreach ($combination_images as $combination_image)
				$content .= 'combination_images['.(int)$id_product_attribute.']['.$i++.'] = '.(int)$combination_image['id_image'].';';
		}
		return $content;
	}

	public function haveThisAccessory($accessory_id, $accessories)
	{
		foreach ($accessories as $accessory)
			if ((int)$accessory['id_product'] == (int)$accessory_id)
				return true;
		return false;
	}

	protected function initPack(Product $product)
	{
		$this->tpl_form_vars['is_pack'] = ($product->id && Pack::isPack($product->id)) || Tools::getValue('ppack') || Tools::getValue('type_product') == Product::PTYPE_PACK;
		$product->packItems = Pack::getItems($product->id, $this->context->language->id);

		$input_pack_items = '';
		if (Tools::getValue('inputPackItems'))
			$input_pack_items = Tools::getValue('inputPackItems');
		else
			foreach ($product->packItems as $pack_item)
				$input_pack_items .= $pack_item->pack_quantity.'x'.$pack_item->id.'-';
		$this->tpl_form_vars['input_pack_items'] = $input_pack_items;

		$input_namepack_items = '';
		if (Tools::getValue('namePackItems'))
			$input_namepack_items = Tools::getValue('namePackItems');
		else
			foreach ($product->packItems as $pack_item)
				$input_namepack_items .= $pack_item->pack_quantity.' x '.$pack_item->name.'¤';
		$this->tpl_form_vars['input_namepack_items'] = $input_namepack_items;
	}


	/**
	 *  AdminProducts display hook
	 */
	public function initFormModules($obj)
	{
 		$id_module = Db::getInstance()->getValue('SELECT `id_module` FROM `'._DB_PREFIX_.'module` WHERE `name` = \''.pSQL($this->tab_display_module).'\'');
		$this->tpl_form_vars['custom_form'] = Hook::exec('displayAdminProductsExtra', array(), (int)$id_module);
	}

	/**
	 * delete all items in pack, then check if type_product value is 2.
	 * if yes, add the pack items from input "inputPackItems"
	 *
	 * @param Product $product
	 * @return boolean
	 */
	public function updatePackItems($product)
	{
		Pack::deleteItems($product->id);
		// lines format: QTY x ID-QTY x ID
		if (Tools::getValue('type_product') == Product::PTYPE_PACK)
		{
			$product->setDefaultAttribute(0);//reset cache_default_attribute		
			$items = Tools::getValue('inputPackItems');
			$lines = array_unique(explode('-', $items));
			// lines is an array of string with format : QTYxID
			if (count($lines))
				foreach ($lines as $line)
					if (!empty($line))
					{
						list($qty, $item_id) = explode('x', $line);
						if ($qty > 0 && isset($item_id))
						{
							if (Pack::isPack((int)$item_id))
								$this->errors[] = Tools::displayError('You can\'t add product packs into a pack');
							elseif (!Pack::addItem((int)$product->id, (int)$item_id, (int)$qty))
								$this->errors[] = Tools::displayError('An error occurred while attempting to add products to the pack.');
						}
					}
		}
	}

	public function getL($key)
	{
		$trad = array(
			'Default category:' => $this->l('Default category:'),
			'Catalog:' => $this->l('Catalog:'),
			'Consider changing the default category.' => $this->l('Consider changing the default category.'),
			'ID' => $this->l('ID'),
			'Name' => $this->l('Name'),
			'Mark all checkbox(es) of categories in which product is to appear' => $this->l('Mark the checkbox of each categories in which this product will appear.')
		);
		return $trad[$key];
	}

	protected function _displayUnavailableProductWarning()
	{
		$content = '<div class="alert">
			<span>'.$this->l('Your product will be saved as a draft.').'</span>
				<a href="#" class="btn btn-default pull-right" onclick="submitAddProductAndPreview()" ><i class="icon-external-link-sign"></i> '.$this->l('Save and preview').'</a>
				<input type="hidden" name="fakeSubmitAddProductAndPreview" id="fakeSubmitAddProductAndPreview" />
			</div>';
			$this->tpl_form_vars['warning_unavailable_product'] = $content;
	}

	public function ajaxProcessCheckProductName()
	{
		if ($this->tabAccess['view'] === '1')
		{
			$search = Tools::getValue('q');
			$id_lang = Tools::getValue('id_lang');
			$limit = Tools::getValue('limit');
			if (Context::getContext()->shop->getContext() != Shop::CONTEXT_SHOP)
				$result = false;
			else
				$result = Db::getInstance()->executeS('
					SELECT DISTINCT pl.`name`, p.`id_product`, pl.`id_shop`
					FROM `'._DB_PREFIX_.'product` p
					LEFT JOIN `'._DB_PREFIX_.'product_shop` ps ON (ps.id_product = p.id_product AND ps.id_shop ='.(int)Context::getContext()->shop->id.')
					LEFT JOIN `'._DB_PREFIX_.'product_lang` pl
						ON (pl.`id_product` = p.`id_product` AND pl.`id_lang` = '.(int)$id_lang.')
					WHERE pl.`name` LIKE "%'.pSQL($search).'%" AND ps.id_product IS NULL
					GROUP BY pl.`id_product`
					LIMIT '.(int)$limit);
			die(Tools::jsonEncode($result));
		}
	}

	public function ajaxProcessUpdatePositions()
	{
		if ($this->tabAccess['edit'] === '1')
		{
			$way = (int)(Tools::getValue('way'));
			$id_product = (int)(Tools::getValue('id_product'));
			$id_category = (int)(Tools::getValue('id_category'));
			$positions = Tools::getValue('product');

			if (is_array($positions))
				foreach ($positions as $position => $value)
				{
					$pos = explode('_', $value);

					if ((isset($pos[1]) && isset($pos[2])) && ($pos[1] == $id_category && (int)$pos[2] === $id_product))
					{
						if ($product = new Product((int)$pos[2]))
							if (isset($position) && $product->updatePosition($way, $position))
							{
								$category = new Category((int)$id_category);
								if (Validate::isLoadedObject($category))
									hook::Exec('categoryUpdate', array('category' => $category));
								echo 'ok position '.(int)$position.' for product '.(int)$pos[2]."\r\n";							
							}
							else
								echo '{"hasError" : true, "errors" : "Can not update product '.(int)$id_product.' to position '.(int)$position.' "}';
						else
							echo '{"hasError" : true, "errors" : "This product ('.(int)$id_product.') can t be loaded"}';

						break;
					}
				}
		}
	}

	public function ajaxProcessPublishProduct()
	{
		if ($this->tabAccess['edit'] === '1')
		{
			if ($id_product = (int)Tools::getValue('id_product'))
			{
				$id_tab_catalog = (int)(Tab::getIdFromClassName('AdminProducts'));
				$bo_product_url = dirname($_SERVER['PHP_SELF']).'/index.php?tab=AdminProducts&id_product='.$id_product.'&updateproduct&token='.$this->token;

				if (Tools::getValue('redirect'))
					die($bo_product_url);

					$product = new Product((int)$id_product);
					if (!Validate::isLoadedObject($product))
						die('error: invalid id');

					$product->active = 1;

					if ($product->save())
						die($bo_product_url);
					else
						die('error: saving');
			}
		}
	}
}<|MERGE_RESOLUTION|>--- conflicted
+++ resolved
@@ -1305,11 +1305,7 @@
 				'ajaxfileupload',
 				'date',
 				'tagify'
-<<<<<<< HEAD
 			));
-=======
-			));			
->>>>>>> d49c4cf6
 
 			$this->addJS(array(
 				_PS_JS_DIR_.'productTabsManager.js',
