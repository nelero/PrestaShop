<?php
/*
* 2007-2014 PrestaShop
*
* NOTICE OF LICENSE
*
* This source file is subject to the Open Software License (OSL 3.0)
* that is bundled with this package in the file LICENSE.txt.
* It is also available through the world-wide-web at this URL:
* http://opensource.org/licenses/osl-3.0.php
* If you did not receive a copy of the license and are unable to
* obtain it through the world-wide-web, please send an email
* to license@prestashop.com so we can send you a copy immediately.
*
* DISCLAIMER
*
* Do not edit or add to this file if you wish to upgrade PrestaShop to newer
* versions in the future. If you wish to customize PrestaShop for your
* needs please refer to http://www.prestashop.com for more information.
*
*  @author PrestaShop SA <contact@prestashop.com>
*  @copyright  2007-2014 PrestaShop SA
*  @license    http://opensource.org/licenses/osl-3.0.php  Open Software License (OSL 3.0)
*  International Registered Trademark & Property of PrestaShop SA
*/

class AdminProductsControllerCore extends AdminController
{
	/** @var integer Max image size for upload
	 * As of 1.5 it is recommended to not set a limit to max image size
	 */
	protected $max_file_size = null;
	protected $max_image_size = null;

	protected $_category;
	/**
	 * @var string name of the tab to display
	 */
	protected $tab_display;
	protected $tab_display_module;

	/**
	 * The order in the array decides the order in the list of tab. If an element's value is a number, it will be preloaded.
	 * The tabs are preloaded from the smallest to the highest number.
	 * @var array Product tabs.
	 */
	protected $available_tabs = array();

	protected $default_tab = 'Informations';

	protected $available_tabs_lang = array();

	protected $position_identifier = 'id_product';

	protected $submitted_tabs;

	protected $id_current_category;

	public function __construct()
	{
		$this->bootstrap = true;
		$this->table = 'product';
		$this->className = 'Product';
		$this->lang = true;
		$this->explicitSelect = true;
		$this->bulk_actions = array(
			'delete' => array(
				'text' => $this->l('Delete selected'),
				'icon' => 'icon-trash',
				'confirm' => $this->l('Delete selected items?')
			)
		);
		if (!Tools::getValue('id_product'))
			$this->multishop_context_group = false;

		parent::__construct();

		$this->imageType = 'jpg';
		$this->_defaultOrderBy = 'position';
		$this->max_file_size = (int)(Configuration::get('PS_LIMIT_UPLOAD_FILE_VALUE') * 1000000);
		$this->max_image_size = (int)Configuration::get('PS_PRODUCT_PICTURE_MAX_SIZE');
		$this->allow_export = true;

		// @since 1.5 : translations for tabs
		$this->available_tabs_lang = array(
			'Informations' => $this->l('Information'),
			'Pack' => $this->l('Pack'),
			'VirtualProduct' => $this->l('Virtual Product'),
			'Prices' => $this->l('Prices'),
			'Seo' => $this->l('SEO'),
			'Images' => $this->l('Images'),
			'Associations' => $this->l('Associations'),
			'Shipping' => $this->l('Shipping'),
			'Combinations' => $this->l('Combinations'),
			'Features' => $this->l('Features'),
			'Customization' => $this->l('Customization'),
			'Attachments' => $this->l('Attachments'),
			'Quantities' => $this->l('Quantities'),
			'Suppliers' => $this->l('Suppliers'),
			'Warehouses' => $this->l('Warehouses'),
		);

		$this->available_tabs = array('Quantities' => 6, 'Warehouses' => 14);
		if ($this->context->shop->getContext() != Shop::CONTEXT_GROUP)
			$this->available_tabs = array_merge($this->available_tabs, array(
				'Informations' => 0,
				'Pack' => 7,
				'VirtualProduct' => 8,
				'Prices' => 1,
				'Seo' => 2,
				'Associations' => 3,
				'Images' => 9,
				'Shipping' => 4,
				'Combinations' => 5,
				'Features' => 10,
				'Customization' => 11,
				'Attachments' => 12,
				'Suppliers' => 13,
			));

		// Sort the tabs that need to be preloaded by their priority number
		asort($this->available_tabs, SORT_NUMERIC);

		/* Adding tab if modules are hooked */
		$modules_list = Hook::getHookModuleExecList('displayAdminProductsExtra');
		if (is_array($modules_list) && count($modules_list) > 0)
			foreach ($modules_list as $m)
			{
				$this->available_tabs['Module'.ucfirst($m['module'])] = 23;
				$this->available_tabs_lang['Module'.ucfirst($m['module'])] = Module::getModuleName($m['module']);
			}

		if (Tools::getValue('reset_filter_category'))
			$this->context->cookie->id_category_products_filter = false;
		if (Shop::isFeatureActive() && $this->context->cookie->id_category_products_filter)
		{
			$category = new Category((int)$this->context->cookie->id_category_products_filter);
			if (!$category->inShop())
			{
				$this->context->cookie->id_category_products_filter = false;
				Tools::redirectAdmin($this->context->link->getAdminLink('AdminProducts'));
			}
		}
		/* Join categories table */
		if ($id_category = (int)Tools::getValue('productFilter_cl!name'))
		{
			$this->_category = new Category((int)$id_category);
			$_POST['productFilter_cl!name'] = $this->_category->name[$this->context->language->id];
		}
		else
		{
			if ($id_category = (int)Tools::getValue('id_category'))
			{
				$this->id_current_category = $id_category;
				$this->context->cookie->id_category_products_filter = $id_category;
			}
			elseif ($id_category = $this->context->cookie->id_category_products_filter)
				$this->id_current_category = $id_category;
			if ($this->id_current_category)
				$this->_category = new Category((int)$this->id_current_category);
			else
				$this->_category = new Category();
		}

		$join_category = false;
		if (Validate::isLoadedObject($this->_category) && empty($this->_filter))
			$join_category = true;

		$this->_join .= '
		LEFT JOIN `'._DB_PREFIX_.'image` i ON (i.`id_product` = a.`id_product`)
		LEFT JOIN `'._DB_PREFIX_.'stock_available` sav ON (sav.`id_product` = a.`id_product` AND sav.`id_product_attribute` = 0
		'.StockAvailable::addSqlShopRestriction(null, null, 'sav').') ';

		$alias = 'sa';
		$alias_image = 'image_shop';

		$id_shop = Shop::isFeatureActive() && Shop::getContext() == Shop::CONTEXT_SHOP? (int)$this->context->shop->id : 'a.id_shop_default';
		$this->_join .= ' JOIN `'._DB_PREFIX_.'product_shop` sa ON (a.`id_product` = sa.`id_product` AND sa.id_shop = '.$id_shop.')
				LEFT JOIN `'._DB_PREFIX_.'category_lang` cl ON ('.$alias.'.`id_category_default` = cl.`id_category` AND b.`id_lang` = cl.`id_lang` AND cl.id_shop = '.$id_shop.')
				LEFT JOIN `'._DB_PREFIX_.'shop` shop ON (shop.id_shop = '.$id_shop.')
				LEFT JOIN `'._DB_PREFIX_.'image_shop` image_shop ON (image_shop.`id_image` = i.`id_image` AND image_shop.`cover` = 1 AND image_shop.id_shop = '.$id_shop.')
				LEFT JOIN `'._DB_PREFIX_.'product_download` pd ON (pd.`id_product` = a.`id_product`)';

		$this->_select .= 'shop.name as shopname, a.id_shop_default, ';
		$this->_select .= 'MAX('.$alias_image.'.id_image) id_image, cl.name `name_category`, '.$alias.'.`price`, 0 AS price_final, a.`is_virtual`, pd.`nb_downloadable`, sav.`quantity` as sav_quantity, '.$alias.'.`active`, IF(sav.`quantity`<=0, 1, 0) badge_danger';

		if ($join_category)
		{
			$this->_join .= ' INNER JOIN `'._DB_PREFIX_.'category_product` cp ON (cp.`id_product` = a.`id_product` AND cp.`id_category` = '.(int)$this->_category->id.') ';
			$this->_select .= ' , cp.`position`, ';
		}

		$this->_group = 'GROUP BY '.$alias.'.id_product';

		$this->fields_list = array();
		$this->fields_list['id_product'] = array(
			'title' => $this->l('ID'),
			'align' => 'center',
			'class' => 'fixed-width-xs',
			'type' => 'int'
		);
		$this->fields_list['image'] = array(
			'title' => $this->l('Image'),
			'align' => 'center',
			'image' => 'p',
			'orderby' => false,
			'filter' => false,
			'search' => false
		);
		$this->fields_list['name'] = array(
			'title' => $this->l('Name'),
			'filter_key' => 'b!name'
		);
		$this->fields_list['reference'] = array(
			'title' => $this->l('Reference'),
			'align' => 'left',
		);

		if (Shop::isFeatureActive() && Shop::getContext() != Shop::CONTEXT_SHOP)
			$this->fields_list['shopname'] = array(
				'title' => $this->l('Default shop'),
				'filter_key' => 'shop!name',
			);
		else
			$this->fields_list['name_category'] = array(
				'title' => $this->l('Category'),
				'filter_key' => 'cl!name',
			);
		$this->fields_list['price'] = array(
			'title' => $this->l('Base price'),
			'type' => 'price',
			'align' => 'text-right',
			'filter_key' => 'a!price'
		);
		$this->fields_list['price_final'] = array(
			'title' => $this->l('Final price'),
			'type' => 'price',
			'align' => 'text-right',
			'havingFilter' => true,
			'orderby' => false,
			'search' => false
		);

		if (Configuration::get('PS_STOCK_MANAGEMENT'))
			$this->fields_list['sav_quantity'] = array(
				'title' => $this->l('Quantity'),
				'type' => 'int',
				'align' => 'text-right',
				'filter_key' => 'sav!quantity',
				'orderby' => true,
				'badge_danger' => true,
				//'hint' => $this->l('This is the quantity available in the current shop/group.'),
			);

		$this->fields_list['active'] = array(
			'title' => $this->l('Status'),
			'active' => 'status',
			'filter_key' => $alias.'!active',
			'align' => 'text-center',
			'type' => 'bool',
			'class' => 'fixed-width-sm',
			'orderby' => false
		);

		if ($join_category && (int)$this->id_current_category)
			$this->fields_list['position'] = array(
				'title' => $this->l('Position'),
				'filter_key' => 'cp!position',
				'align' => 'center',
				'position' => 'position'
			);
	}

	public static function getQuantities($echo, $tr)
	{
		if ((int)$tr['is_virtual'] == 1 && $tr['nb_downloadable'] == 0)
			return '&infin;';
		else
			return $echo;
	}

	public function setMedia()
	{
		parent::setMedia();

		$bo_theme = ((Validate::isLoadedObject($this->context->employee)
			&& $this->context->employee->bo_theme) ? $this->context->employee->bo_theme : 'default');

		if (!file_exists(_PS_BO_ALL_THEMES_DIR_.$bo_theme.DIRECTORY_SEPARATOR
			.'template'))
			$bo_theme = 'default';

		$this->addJs(__PS_BASE_URI__.$this->admin_webpath.'/themes/'.$bo_theme.'/js/jquery.iframe-transport.js');
		$this->addJs(__PS_BASE_URI__.$this->admin_webpath.'/themes/'.$bo_theme.'/js/jquery.fileupload.js');
		$this->addJs(__PS_BASE_URI__.$this->admin_webpath.'/themes/'.$bo_theme.'/js/jquery.fileupload-process.js');
		$this->addJs(__PS_BASE_URI__.$this->admin_webpath.'/themes/'.$bo_theme.'/js/jquery.fileupload-validate.js');
		$this->addJs(__PS_BASE_URI__.'js/vendor/spin.js');
		$this->addJs(__PS_BASE_URI__.'js/vendor/ladda.js');
	}

	protected function _cleanMetaKeywords($keywords)
	{
		if (!empty($keywords) && $keywords != '')
		{
			$out = array();
			$words = explode(',', $keywords);
			foreach ($words as $word_item)
			{
				$word_item = trim($word_item);
				if (!empty($word_item) && $word_item != '')
					$out[] = $word_item;
			}
			return ((count($out) > 0) ? implode(',', $out) : '');
		}
		else
			return '';
	}

	protected function copyFromPost(&$object, $table)
	{
		parent::copyFromPost($object, $table);
		if (get_class($object) != 'Product')
			return;

		/* Additional fields */
		$languages = Language::getLanguages(false);
		foreach ($languages as $language)
			if (isset($_POST['meta_keywords_'.$language['id_lang']]))
			{
				$_POST['meta_keywords_'.$language['id_lang']] = $this->_cleanMetaKeywords(Tools::strtolower($_POST['meta_keywords_'.$language['id_lang']]));
				// preg_replace('/ *,? +,* /', ',', strtolower($_POST['meta_keywords_'.$language['id_lang']]));
				$object->meta_keywords[$language['id_lang']] = $_POST['meta_keywords_'.$language['id_lang']];
			}
		$_POST['width'] = empty($_POST['width']) ? '0' : str_replace(',', '.', $_POST['width']);
		$_POST['height'] = empty($_POST['height']) ? '0' : str_replace(',', '.', $_POST['height']);
		$_POST['depth'] = empty($_POST['depth']) ? '0' : str_replace(',', '.', $_POST['depth']);
		$_POST['weight'] = empty($_POST['weight']) ? '0' : str_replace(',', '.', $_POST['weight']);

		if (Tools::getIsset('unit_price') != null)
			$object->unit_price = str_replace(',', '.', Tools::getValue('unit_price'));
		if (Tools::getIsset('ecotax') != null)
			$object->ecotax = str_replace(',', '.', Tools::getValue('ecotax'));

		if ($this->isTabSubmitted('Informations'))
		{
			$object->available_for_order = (int)Tools::getValue('available_for_order');
			$object->show_price = $object->available_for_order ? 1 : (int)Tools::getValue('show_price');
			$object->online_only = (int)Tools::getValue('online_only');
		}
		if ($this->isTabSubmitted('Prices'))
			$object->on_sale = (int)Tools::getValue('on_sale');
	}

	public function getList($id_lang, $orderBy = null, $orderWay = null, $start = 0, $limit = null, $id_lang_shop = null)
	{
		$orderByPriceFinal = (empty($orderBy) ? ($this->context->cookie->__get($this->table.'Orderby') ? $this->context->cookie->__get($this->table.'Orderby') : 'id_'.$this->table) : $orderBy);
		$orderWayPriceFinal = (empty($orderWay) ? ($this->context->cookie->__get($this->table.'Orderway') ? $this->context->cookie->__get($this->table.'Orderby') : 'ASC') : $orderWay);
		if ($orderByPriceFinal == 'price_final')
		{
			$orderBy = 'id_'.$this->table;
			$orderWay = 'ASC';
		}
		parent::getList($id_lang, $orderBy, $orderWay, $start, $limit, $this->context->shop->id);

		/* update product quantity with attributes ...*/
		$nb = count($this->_list);
		if ($this->_list)
		{
			$context = $this->context->cloneContext();
			$context->shop = clone($context->shop);
			/* update product final price */
			for ($i = 0; $i < $nb; $i++)
			{
				if (Context::getContext()->shop->getContext() != Shop::CONTEXT_SHOP)
					$context->shop = new Shop((int)$this->_list[$i]['id_shop_default']);

				// convert price with the currency from context
				$this->_list[$i]['price'] = Tools::convertPrice($this->_list[$i]['price'], $this->context->currency, true, $this->context);
				$this->_list[$i]['price_tmp'] = Product::getPriceStatic($this->_list[$i]['id_product'], true, null, 2, null, false, true, 1, true, null, null, null, $nothing, true, true, $context);
			}
		}

		if ($orderByPriceFinal == 'price_final')
		{
			if (strtolower($orderWayPriceFinal) == 'desc')
				uasort($this->_list, 'cmpPriceDesc');
			else
				uasort($this->_list, 'cmpPriceAsc');
		}
		for ($i = 0; $this->_list && $i < $nb; $i++)
		{
			$this->_list[$i]['price_final'] = $this->_list[$i]['price_tmp'];
			unset($this->_list[$i]['price_tmp']);
		}
	}

	protected function loadObject($opt = false)
	{
		$result = parent::loadObject($opt);
		if ($result && Validate::isLoadedObject($this->object))
		{
			if (Shop::getContext() == Shop::CONTEXT_SHOP && Shop::isFeatureActive() && !$this->object->isAssociatedToShop())
			{
				$default_product = new Product((int)$this->object->id, false, null, (int)$this->object->id_shop_default);
				$def = ObjectModel::getDefinition($this->object);
				foreach ($def['fields'] as $field_name => $row)
				{
					if (is_array($default_product->$field_name))
						foreach ($default_product->$field_name as $key => $value)
							$this->object->{$field_name}[$key] = $value;
					else
						$this->object->$field_name = $default_product->$field_name;
				}
			}
			$this->object->loadStockData();
		}
		return $result;
	}

	public function ajaxProcessGetCountriesOptions()
	{
		if (!$res = Country::getCountriesByIdShop((int)Tools::getValue('id_shop'), (int)$this->context->language->id))
			return ;

		$tpl = $this->createTemplate('specific_prices_shop_update.tpl');
		$tpl->assign(array(
			'option_list' => $res,
			'key_id' => 'id_country',
			'key_value' => 'name'
			)
		);

		$this->content = $tpl->fetch();
	}

	public function ajaxProcessGetCurrenciesOptions()
	{
		if (!$res = Currency::getCurrenciesByIdShop((int)Tools::getValue('id_shop')))
			return ;

		$tpl = $this->createTemplate('specific_prices_shop_update.tpl');
		$tpl->assign(array(
			'option_list' => $res,
			'key_id' => 'id_currency',
			'key_value' => 'name'
			)
		);

		$this->content = $tpl->fetch();
	}

	public function ajaxProcessGetGroupsOptions()
	{
		if (!$res = Group::getGroups((int)$this->context->language->id, (int)Tools::getValue('id_shop')))
			return ;

		$tpl = $this->createTemplate('specific_prices_shop_update.tpl');
		$tpl->assign(array(
			'option_list' => $res,
			'key_id' => 'id_group',
			'key_value' => 'name'
			)
		);

		$this->content = $tpl->fetch();
	}

	public function processDeleteVirtualProduct()
	{
		if (!($id_product_download = ProductDownload::getIdFromIdProduct((int)Tools::getValue('id_product'))))
			$this->errors[] = Tools::displayError('Cannot retrieve file');
		else
		{
			$product_download = new ProductDownload((int)$id_product_download);

			if (!$product_download->deleteFile((int)$id_product_download))
				$this->errors[] = Tools::displayError('Cannot delete file');
			else
				$this->redirect_after = self::$currentIndex.'&id_product='.(int)Tools::getValue('id_product').'&updateproduct&key_tab=VirtualProduct&conf=1&token='.$this->token;
		}

		$this->display = 'edit';
		$this->tab_display = 'VirtualProduct';
	}

	public function ajaxProcessAddAttachment()
	{
		if (isset($_FILES['attachment_file']))
		{
			if ((int)$_FILES['attachment_file']['error'] === 1)
			{
				$_FILES['attachment_file']['error'] = array();

				$max_upload = (int)ini_get('upload_max_filesize');
				$max_post = (int)ini_get('post_max_size');
				$upload_mb = min($max_upload, $max_post);
				$_FILES['attachment_file']['error'][] = sprintf(
					$this->l('File %1$s exceeds the size allowed by the server. The limit is set to %2$d MB.'),
					'<b>'.$_FILES['attachment_file']['name'].'</b> ',
					'<b>'.$upload_mb.'</b>'
				);
			}

			$_FILES['attachment_file']['error'] = array();

			$is_attachment_name_valid = false;
			$attachment_names = Tools::getValue('attachment_name');
			$attachment_descriptions = Tools::getValue('attachment_description');

			if (!isset($attachment_names) || !$attachment_names)
				$attachment_names = array();

			if (!isset($attachment_descriptions) || !$attachment_descriptions)
				$attachment_descriptions = array();

			foreach ($attachment_names as $lang => $name)
			{
				$language = Language::getLanguage((int)$lang);

				if (Tools::strlen($name) > 0)
					$is_attachment_name_valid = true;

				if (!Validate::isGenericName($name))
					$_FILES['attachment_file']['error'][] = sprintf(Tools::displayError('Invalid name for %s language'), $language['name']);
				elseif (Tools::strlen($name) > 32)
					$_FILES['attachment_file']['error'][] = sprintf(Tools::displayError('The name for %1s language is too long (%2d chars max).'), $language['name'], 32);
			}

			foreach ($attachment_descriptions as $lang => $description)
			{
				$language = Language::getLanguage((int)$lang);

				if (!Validate::isCleanHtml($description))
					$_FILES['attachment_file']['error'][] = sprintf(Tools::displayError('Invalid description for %s language'), $language['name']);
			}

			if (!$is_attachment_name_valid)
				$_FILES['attachment_file']['error'][] = Tools::displayError('An attachment name is required.');

			if (empty($_FILES['attachment_file']['error']))
			{
				if (is_uploaded_file($_FILES['attachment_file']['tmp_name']))
				{
					if ($_FILES['attachment_file']['size'] > (Configuration::get('PS_ATTACHMENT_MAXIMUM_SIZE') * 1024 * 1024))
						$_FILES['attachment_file']['error'][] = sprintf(
							$this->l('The file is too large. Maximum size allowed is: %1$d kB. The file you are trying to upload is %2$d kB.'),
							(Configuration::get('PS_ATTACHMENT_MAXIMUM_SIZE') * 1024),
							number_format(($_FILES['attachment_file']['size'] / 1024), 2, '.', '')
						);
					else
					{
						do $uniqid = sha1(microtime());
						while (file_exists(_PS_DOWNLOAD_DIR_.$uniqid));
						if (!copy($_FILES['attachment_file']['tmp_name'], _PS_DOWNLOAD_DIR_.$uniqid))
							$_FILES['attachment_file']['error'][] = $this->l('File copy failed');
						@unlink($_FILES['attachment_file']['tmp_name']);
					}
				}
				else
					$_FILES['attachment_file']['error'][] = Tools::displayError('The file is missing.');

				if (empty($_FILES['attachment_file']['error']) && isset($uniqid))
				{
					$attachment = new Attachment();

					foreach ($attachment_names as $lang => $name)
						$attachment->name[(int)$lang] = $name;

					foreach ($attachment_descriptions as $lang => $description)
						$attachment->description[(int)$lang] = $description;

					$attachment->file = $uniqid;
					$attachment->mime = $_FILES['attachment_file']['type'];
					$attachment->file_name = $_FILES['attachment_file']['name'];

					if (empty($attachment->mime) || Tools::strlen($attachment->mime) > 128)
						$_FILES['attachment_file']['error'][] = Tools::displayError('Invalid file extension');
					if (!Validate::isGenericName($attachment->file_name))
						$_FILES['attachment_file']['error'][] = Tools::displayError('Invalid file name');
					if (Tools::strlen($attachment->file_name) > 128)
						$_FILES['attachment_file']['error'][] = Tools::displayError('The file name is too long.');
					if (empty($this->errors))
					{
						$res = $attachment->add();
						if (!$res)
							$_FILES['attachment_file']['error'][] = Tools::displayError('This attachment was unable to be loaded into the database.');
						else
						{
							$_FILES['attachment_file']['id_attachment'] = $attachment->id;
							$_FILES['attachment_file']['filename'] = $attachment->name[$this->context->employee->id_lang];
							$id_product = (int)Tools::getValue($this->identifier);
							$res = $attachment->attachProduct($id_product);
							if (!$res)
								$_FILES['attachment_file']['error'][] = Tools::displayError('We were unable to associate this attachment to a product.');
						}
					}
					else
						$_FILES['attachment_file']['error'][] = Tools::displayError('Invalid file');
				}
			}

			die(Tools::jsonEncode($_FILES));
		}
	}


	/**
	 * Attach an existing attachment to the product
	 *
	 * @return void
	 */
	public function processAttachments()
	{
		if ($id = (int)Tools::getValue($this->identifier))
		{
			$attachments = trim(Tools::getValue('arrayAttachments'), ',');
			$attachments = explode(',', $attachments);
			if (!Attachment::attachToProduct($id, $attachments))
				$this->errors[] = Tools::displayError('An error occurred while saving product attachments.');
		}
	}

	public function processDuplicate()
	{
		if (Validate::isLoadedObject($product = new Product((int)Tools::getValue('id_product'))))
		{
			$id_product_old = $product->id;
			if (empty($product->price) && Shop::getContext() == Shop::CONTEXT_GROUP)
			{
				$shops = ShopGroup::getShopsFromGroup(Shop::getContextShopGroupID());
				foreach ($shops as $shop)
					if ($product->isAssociatedToShop($shop['id_shop']))
					{
						$product_price = new Product($id_product_old, false, null, $shop['id_shop']);
						$product->price = $product_price->price;
					}
			}
			unset($product->id);
			unset($product->id_product);
			$product->indexed = 0;
			$product->active = 0;
			if ($product->add()
			&& Category::duplicateProductCategories($id_product_old, $product->id)
			&& ($combination_images = Product::duplicateAttributes($id_product_old, $product->id)) !== false
			&& GroupReduction::duplicateReduction($id_product_old, $product->id)
			&& Product::duplicateAccessories($id_product_old, $product->id)
			&& Product::duplicateFeatures($id_product_old, $product->id)
			&& Product::duplicateSpecificPrices($id_product_old, $product->id)
			&& Pack::duplicate($id_product_old, $product->id)
			&& Product::duplicateCustomizationFields($id_product_old, $product->id)
			&& Product::duplicateTags($id_product_old, $product->id)
			&& Product::duplicateDownload($id_product_old, $product->id))
			{
				if ($product->hasAttributes())
					Product::updateDefaultAttribute($product->id);

				if (!Tools::getValue('noimage') && !Image::duplicateProductImages($id_product_old, $product->id, $combination_images))
					$this->errors[] = Tools::displayError('An error occurred while copying images.');
				else
				{
					Hook::exec('actionProductAdd', array('product' => $product));
					if (in_array($product->visibility, array('both', 'search')) && Configuration::get('PS_SEARCH_INDEXATION'))
						Search::indexation(false, $product->id);
					$this->redirect_after = self::$currentIndex.(Tools::getIsset('id_category') ? '&id_category='.(int)Tools::getValue('id_category') : '').'&conf=19&token='.$this->token;
				}
			}
			else
				$this->errors[] = Tools::displayError('An error occurred while creating an object.');
		}
	}

	public function processDelete()
	{
		if (Validate::isLoadedObject($object = $this->loadObject()) && isset($this->fieldImageSettings))
		{
			// check if request at least one object with noZeroObject
			if (isset($object->noZeroObject) && count($taxes = call_user_func(array($this->className, $object->noZeroObject))) <= 1)
				$this->errors[] = Tools::displayError('You need at least one object.').' <b>'.$this->table.'</b><br />'.Tools::displayError('You cannot delete all of the items.');
			else
			{
				/*
				 * @since 1.5.0
				 * It is NOT possible to delete a product if there are currently:
				 * - physical stock for this product
				 * - supply order(s) for this product
				 */
				if (Configuration::get('PS_ADVANCED_STOCK_MANAGEMENT') && $object->advanced_stock_management)
				{
					$stock_manager = StockManagerFactory::getManager();
					$physical_quantity = $stock_manager->getProductPhysicalQuantities($object->id, 0);
					$real_quantity = $stock_manager->getProductRealQuantities($object->id, 0);
					if ($physical_quantity > 0 || $real_quantity > $physical_quantity)
						$this->errors[] = Tools::displayError('You cannot delete this product because there is physical stock left.');
				}

				if (!count($this->errors))
				{
					if ($object->delete())
					{
						$id_category = (int)Tools::getValue('id_category');
						$category_url = empty($id_category) ? '' : '&id_category='.(int)$id_category;
						PrestaShopLogger::addLog(sprintf($this->l('%s deletion', 'AdminTab', false, false), $this->className), 1, null, $this->className, (int)$object->id, true, (int)$this->context->employee->id);
						$this->redirect_after = self::$currentIndex.'&conf=1&token='.$this->token.$category_url;
					}
					else
						$this->errors[] = Tools::displayError('An error occurred during deletion.');
				}
			}
		}
		else
			$this->errors[] = Tools::displayError('An error occurred while deleting the object.').' <b>'.$this->table.'</b> '.Tools::displayError('(cannot load object)');
	}

	public function processImage()
	{
		$id_image = (int)Tools::getValue('id_image');
		$image = new Image((int)$id_image);
		if (Validate::isLoadedObject($image))
		{
			/* Update product image/legend */
			// @todo : move in processEditProductImage
			if (Tools::getIsset('editImage'))
			{
				if ($image->cover)
					$_POST['cover'] = 1;

				$_POST['id_image'] = $image->id;
			}

			/* Choose product cover image */
			elseif (Tools::getIsset('coverImage'))
			{
				Image::deleteCover($image->id_product);
				$image->cover = 1;
				if (!$image->update())
					$this->errors[] = Tools::displayError('You cannot change the product\'s cover image.');
				else
				{
					$productId = (int)Tools::getValue('id_product');
					@unlink(_PS_TMP_IMG_DIR_.'product_'.$productId.'.jpg');
					@unlink(_PS_TMP_IMG_DIR_.'product_mini_'.$productId.'_'.$this->context->shop->id.'.jpg');
					$this->redirect_after = self::$currentIndex.'&id_product='.$image->id_product.'&id_category='.(Tools::getIsset('id_category') ? '&id_category='.(int)Tools::getValue('id_category') : '').'&action=Images&addproduct'.'&token='.$this->token;
				}
			}

			/* Choose product image position */
			elseif (Tools::getIsset('imgPosition') && Tools::getIsset('imgDirection'))
			{
				$image->updatePosition(Tools::getValue('imgDirection'), Tools::getValue('imgPosition'));
				$this->redirect_after = self::$currentIndex.'&id_product='.$image->id_product.'&id_category='.(Tools::getIsset('id_category') ? '&id_category='.(int)Tools::getValue('id_category') : '').'&add'.$this->table.'&action=Images&token='.$this->token;
			}
		}
		else
			$this->errors[] = Tools::displayError('The image could not be found. ');
	}

	protected function processBulkDelete()
	{
		if ($this->tabAccess['delete'] === '1')
		{
			if (is_array($this->boxes) && !empty($this->boxes))
			{
				$object = new $this->className();

				if (isset($object->noZeroObject) &&
					// Check if all object will be deleted
					(count(call_user_func(array($this->className, $object->noZeroObject))) <= 1 || count($_POST[$this->table.'Box']) == count(call_user_func(array($this->className, $object->noZeroObject)))))
					$this->errors[] = Tools::displayError('You need at least one object.').' <b>'.$this->table.'</b><br />'.Tools::displayError('You cannot delete all of the items.');
				else
				{
					$success = 1;
					$products = Tools::getValue($this->table.'Box');
					if (is_array($products) && ($count = count($products)))
					{
						// Deleting products can be quite long on a cheap server. Let's say 1.5 seconds by product (I've seen it!).
						if (intval(ini_get('max_execution_time')) < round($count * 1.5))
							ini_set('max_execution_time', round($count * 1.5));

						if (Configuration::get('PS_ADVANCED_STOCK_MANAGEMENT'))
							$stock_manager = StockManagerFactory::getManager();

						foreach ($products as $id_product)
						{
							$product = new Product((int)$id_product);
							/*
							 * @since 1.5.0
							 * It is NOT possible to delete a product if there are currently:
							 * - physical stock for this product
							 * - supply order(s) for this product
							 */
							if (Configuration::get('PS_ADVANCED_STOCK_MANAGEMENT') && $product->advanced_stock_management)
							{
								$physical_quantity = $stock_manager->getProductPhysicalQuantities($product->id, 0);
								$real_quantity = $stock_manager->getProductRealQuantities($product->id, 0);
								if ($physical_quantity > 0 || $real_quantity > $physical_quantity)
									$this->errors[] = sprintf(Tools::displayError('You cannot delete the product #%d because there is physical stock left.'), $product->id);
							}
							if (!count($this->errors))
							{
								if ($product->delete())
									PrestaShopLogger::addLog(sprintf($this->l('%s deletion', 'AdminTab', false, false), $this->className), 1, null, $this->className, (int)$product->id, true, (int)$this->context->employee->id);
								else
									$success = false;
							}
							else
								$success = 0;
						}
					}

					if ($success)
					{
						$id_category = (int)Tools::getValue('id_category');
						$category_url = empty($id_category) ? '' : '&id_category='.(int)$id_category;
						$this->redirect_after = self::$currentIndex.'&conf=2&token='.$this->token.$category_url;
					}
					else
						$this->errors[] = Tools::displayError('An error occurred while deleting this selection.');
				}
			}
			else
				$this->errors[] = Tools::displayError('You must select at least one element to delete.');
		}
		else
			$this->errors[] = Tools::displayError('You do not have permission to delete this.');
	}

	public function processProductAttribute()
	{
		// Don't process if the combination fields have not been submitted
		if (!Combination::isFeatureActive() || !Tools::getValue('attribute_combination_list'))
			return;

		if (Validate::isLoadedObject($product = $this->object))
		{
			if ($this->isProductFieldUpdated('attribute_price') && (!Tools::getIsset('attribute_price') || Tools::getIsset('attribute_price') == null))
				$this->errors[] = Tools::displayError('The price attribute is required.');
			if (!Tools::getIsset('attribute_combination_list') || Tools::isEmpty(Tools::getValue('attribute_combination_list')))
				$this->errors[] = Tools::displayError('You must add at least one attribute.');

			$array_checks = array(
				'reference' => 'isReference',
				'supplier_reference' => 'isReference',
				'location' => 'isReference',
				'ean13' => 'isEan13',
				'upc' => 'isUpc',
				'wholesale_price' => 'isPrice',
				'price' => 'isPrice',
				'ecotax' => 'isPrice',
				'quantity' => 'isInt',
				'weight' => 'isUnsignedFloat',
				'unit_price_impact' => 'isPrice',
				'default_on' => 'isBool',
				'minimal_quantity' => 'isUnsignedInt',
				'available_date' => 'isDateFormat'
			);
			foreach ($array_checks as $property => $check)
				if (Tools::getValue('attribute_'.$property) !== false && !call_user_func(array('Validate', $check), Tools::getValue('attribute_'.$property)))
					$this->errors[] = sprintf(Tools::displayError('Field %s is not valid'), $property);

			if (!count($this->errors))
			{
				if (!isset($_POST['attribute_wholesale_price'])) $_POST['attribute_wholesale_price'] = 0;
				if (!isset($_POST['attribute_price_impact'])) $_POST['attribute_price_impact'] = 0;
				if (!isset($_POST['attribute_weight_impact'])) $_POST['attribute_weight_impact'] = 0;
				if (!isset($_POST['attribute_ecotax'])) $_POST['attribute_ecotax'] = 0;
				if (Tools::getValue('attribute_default'))
					$product->deleteDefaultAttributes();

				// Change existing one
				if (($id_product_attribute = (int)Tools::getValue('id_product_attribute')) || ($id_product_attribute = $product->productAttributeExists(Tools::getValue('attribute_combination_list'), false, null, true, true)))
				{
					if ($this->tabAccess['edit'] === '1')
					{
						if ($this->isProductFieldUpdated('available_date_attribute') && (Tools::getValue('available_date_attribute') != '' &&!Validate::isDateFormat(Tools::getValue('available_date_attribute'))))
							$this->errors[] = Tools::displayError('Invalid date format.');
						else
						{
							$product->updateAttribute((int)$id_product_attribute,
								$this->isProductFieldUpdated('attribute_wholesale_price') ? Tools::getValue('attribute_wholesale_price') : null,
								$this->isProductFieldUpdated('attribute_price_impact') ? Tools::getValue('attribute_price') * Tools::getValue('attribute_price_impact') : null,
								$this->isProductFieldUpdated('attribute_weight_impact') ? Tools::getValue('attribute_weight') * Tools::getValue('attribute_weight_impact') : null,
								$this->isProductFieldUpdated('attribute_unit_impact') ? Tools::getValue('attribute_unity') * Tools::getValue('attribute_unit_impact') : null,
								$this->isProductFieldUpdated('attribute_ecotax') ? Tools::getValue('attribute_ecotax') : null,
								Tools::getValue('id_image_attr'),
								Tools::getValue('attribute_reference'),
								Tools::getValue('attribute_ean13'),
								$this->isProductFieldUpdated('attribute_default') ? Tools::getValue('attribute_default') : null,
								Tools::getValue('attribute_location'),
								Tools::getValue('attribute_upc'),
								$this->isProductFieldUpdated('attribute_minimal_quantity') ? Tools::getValue('attribute_minimal_quantity') : null,
								$this->isProductFieldUpdated('available_date_attribute') ? Tools::getValue('available_date_attribute') : null, false);
								StockAvailable::setProductDependsOnStock((int)$product->id, $product->depends_on_stock, null, (int)$id_product_attribute);
								StockAvailable::setProductOutOfStock((int)$product->id, $product->out_of_stock, null, (int)$id_product_attribute);
						}
					}
					else
						$this->errors[] = Tools::displayError('You do not have permission to add this.');
				}
				// Add new
				else
				{
					if ($this->tabAccess['add'] === '1')
					{
						if ($product->productAttributeExists(Tools::getValue('attribute_combination_list')))
							$this->errors[] = Tools::displayError('This combination already exists.');
						else
						{
							$id_product_attribute = $product->addCombinationEntity(
								Tools::getValue('attribute_wholesale_price'),
								Tools::getValue('attribute_price') * Tools::getValue('attribute_price_impact'),
								Tools::getValue('attribute_weight') * Tools::getValue('attribute_weight_impact'),
								Tools::getValue('attribute_unity') * Tools::getValue('attribute_unit_impact'),
								Tools::getValue('attribute_ecotax'),
								0,
								Tools::getValue('id_image_attr'),
								Tools::getValue('attribute_reference'),
								null,
								Tools::getValue('attribute_ean13'),
								Tools::getValue('attribute_default'),
								Tools::getValue('attribute_location'),
								Tools::getValue('attribute_upc'),
								Tools::getValue('attribute_minimal_quantity'),
								Array(),
								Tools::getValue('available_date_attribute')
							);
							StockAvailable::setProductDependsOnStock((int)$product->id, $product->depends_on_stock, null, (int)$id_product_attribute);
							StockAvailable::setProductOutOfStock((int)$product->id, $product->out_of_stock, null, (int)$id_product_attribute);
						}
					}
					else
						$this->errors[] = Tools::displayError('You do not have permission to').'<hr>'.Tools::displayError('edit here.');
				}
				if (!count($this->errors))
				{
					$combination = new Combination((int)$id_product_attribute);
					$combination->setAttributes(Tools::getValue('attribute_combination_list'));

					// images could be deleted before
					$id_images = Tools::getValue('id_image_attr');
					if (!empty($id_images))
						$combination->setImages($id_images);

					$product->checkDefaultAttributes();
					if (Tools::getValue('attribute_default'))
					{
						Product::updateDefaultAttribute((int)$product->id);
						if(isset($id_product_attribute))
							$product->cache_default_attribute = (int)$id_product_attribute;
						if ($available_date = Tools::getValue('available_date_attribute'))
							$product->setAvailableDate($available_date);
					}
				}
			}
		}
	}

	public function processFeatures()
	{
		if (!Feature::isFeatureActive())
			return;

		if (Validate::isLoadedObject($product = new Product((int)Tools::getValue('id_product'))))
		{
			// delete all objects
			$product->deleteFeatures();

			// add new objects
			$languages = Language::getLanguages(false);
			foreach ($_POST as $key => $val)
			{
				if (preg_match('/^feature_([0-9]+)_value/i', $key, $match))
				{
					if ($val)
						$product->addFeaturesToDB($match[1], $val);
					else
					{
						if ($default_value = $this->checkFeatures($languages, $match[1]))
						{
							$id_value = $product->addFeaturesToDB($match[1], 0, 1);
							foreach ($languages as $language)
							{
								if ($cust = Tools::getValue('custom_'.$match[1].'_'.(int)$language['id_lang']))
									$product->addFeaturesCustomToDB($id_value, (int)$language['id_lang'], $cust);
								else
									$product->addFeaturesCustomToDB($id_value, (int)$language['id_lang'], $default_value);
							}
						}
					}
				}
			}
		}
		else
			$this->errors[] = Tools::displayError('A product must be created before adding features.');
	}

	/**
	 * This function is never called at the moment (specific prices cannot be edited)
	 */
	public function processPricesModification()
	{
		$id_specific_prices = Tools::getValue('spm_id_specific_price');
		$id_combinations = Tools::getValue('spm_id_product_attribute');
		$id_shops = Tools::getValue('spm_id_shop');
		$id_currencies = Tools::getValue('spm_id_currency');
		$id_countries = Tools::getValue('spm_id_country');
		$id_groups = Tools::getValue('spm_id_group');
		$id_customers = Tools::getValue('spm_id_customer');
		$prices = Tools::getValue('spm_price');
		$from_quantities = Tools::getValue('spm_from_quantity');
		$reductions = Tools::getValue('spm_reduction');
		$reduction_types = Tools::getValue('spm_reduction_type');
		$froms = Tools::getValue('spm_from');
		$tos = Tools::getValue('spm_to');

		foreach ($id_specific_prices as $key => $id_specific_price)
			if ($reduction_types[$key] == 'percentage' && ((float)$reductions[$key] <= 0 || (float)$reductions[$key] > 100))
				$this->errors[] = Tools::displayError('Submitted reduction value (0-100) is out-of-range');
			elseif ($this->_validateSpecificPrice($id_shops[$key], $id_currencies[$key], $id_countries[$key], $id_groups[$key], $id_customers[$key], $prices[$key], $from_quantities[$key], $reductions[$key], $reduction_types[$key], $froms[$key], $tos[$key], $id_combinations[$key]))
			{
				$specific_price = new SpecificPrice((int)($id_specific_price));
				$specific_price->id_shop = (int)$id_shops[$key];
				$specific_price->id_product_attribute = (int)$id_combinations[$key];
				$specific_price->id_currency = (int)($id_currencies[$key]);
				$specific_price->id_country = (int)($id_countries[$key]);
				$specific_price->id_group = (int)($id_groups[$key]);
				$specific_price->id_customer = (int)$id_customers[$key];
				$specific_price->price = (float)($prices[$key]);
				$specific_price->from_quantity = (int)($from_quantities[$key]);
				$specific_price->reduction = (float)($reduction_types[$key] == 'percentage' ? ($reductions[$key] / 100) : $reductions[$key]);
				$specific_price->reduction_type = !$reductions[$key] ? 'amount' : $reduction_types[$key];
				$specific_price->from = !$froms[$key] ? '0000-00-00 00:00:00' : $froms[$key];
				$specific_price->to = !$tos[$key] ? '0000-00-00 00:00:00' : $tos[$key];
				if (!$specific_price->update())
					$this->errors[] = Tools::displayError('An error occurred while updating the specific price.');
			}
		if (!count($this->errors))
			$this->redirect_after = self::$currentIndex.'&id_product='.(int)(Tools::getValue('id_product')).(Tools::getIsset('id_category') ? '&id_category='.(int)Tools::getValue('id_category') : '').'&update'.$this->table.'&action=Prices&token='.$this->token;

	}

	public function processPriceAddition()
	{
		// Check if a specific price has been submitted
		if (!Tools::getIsset('submitPriceAddition'))
			return;

		$id_product = Tools::getValue('id_product');
		$id_product_attribute = Tools::getValue('sp_id_product_attribute');
		$id_shop = Tools::getValue('sp_id_shop');
		$id_currency = Tools::getValue('sp_id_currency');
		$id_country = Tools::getValue('sp_id_country');
		$id_group = Tools::getValue('sp_id_group');
		$id_customer = Tools::getValue('sp_id_customer');
		$price = Tools::getValue('leave_bprice') ? '-1' : Tools::getValue('sp_price');
		$from_quantity = Tools::getValue('sp_from_quantity');
		$reduction = (float)(Tools::getValue('sp_reduction'));
		$reduction_tax = Tools::getValue('sp_reduction_tax');
		$reduction_type = !$reduction ? 'amount' : Tools::getValue('sp_reduction_type');
		$from = Tools::getValue('sp_from');
		if (!$from)
			$from = '0000-00-00 00:00:00';
		$to = Tools::getValue('sp_to');
		if (!$to)
			$to = '0000-00-00 00:00:00';

		if ($reduction_type == 'percentage' && ((float)$reduction <= 0 || (float)$reduction > 100))
			$this->errors[] = Tools::displayError('Submitted reduction value (0-100) is out-of-range');
		elseif ($this->_validateSpecificPrice($id_shop, $id_currency, $id_country, $id_group, $id_customer, $price, $from_quantity, $reduction, $reduction_type, $from, $to, $id_product_attribute))
		{
			$specificPrice = new SpecificPrice();
			$specificPrice->id_product = (int)$id_product;
			$specificPrice->id_product_attribute = (int)$id_product_attribute;
			$specificPrice->id_shop = (int)$id_shop;
			$specificPrice->id_currency = (int)($id_currency);
			$specificPrice->id_country = (int)($id_country);
			$specificPrice->id_group = (int)($id_group);
			$specificPrice->id_customer = (int)$id_customer;
			$specificPrice->price = (float)($price);
			$specificPrice->from_quantity = (int)($from_quantity);
			$specificPrice->reduction = (float)($reduction_type == 'percentage' ? $reduction / 100 : $reduction);
			$specificPrice->reduction_tax = $reduction_tax;
			$specificPrice->reduction_type = $reduction_type;
			$specificPrice->from = $from;
			$specificPrice->to = $to;
			if (!$specificPrice->add())
				$this->errors[] = Tools::displayError('An error occurred while updating the specific price.');
		}
	}

	public function ajaxProcessDeleteSpecificPrice()
	{
		if ($this->tabAccess['delete'] === '1')
		{
			$id_specific_price = (int)Tools::getValue('id_specific_price');
			if (!$id_specific_price || !Validate::isUnsignedId($id_specific_price))
				$error = Tools::displayError('The specific price ID is invalid.');
			else
			{
				$specificPrice = new SpecificPrice((int)$id_specific_price);
				if (!$specificPrice->delete())
					$error = Tools::displayError('An error occurred while attempting to delete the specific price.');
			}
		}
		else
			$error = Tools::displayError('You do not have permission to delete this.');

		if (isset($error))
			$json = array(
				'status' => 'error',
				'message'=> $error
			);
		else
			$json = array(
				'status' => 'ok',
				'message'=> $this->_conf[1]
			);

		die(Tools::jsonEncode($json));
	}

	public function processSpecificPricePriorities()
	{
		if (!($obj = $this->loadObject()))
			return;
		if (!$priorities = Tools::getValue('specificPricePriority'))
			$this->errors[] = Tools::displayError('Please specify priorities.');
		elseif (Tools::isSubmit('specificPricePriorityToAll'))
		{
			if (!SpecificPrice::setPriorities($priorities))
				$this->errors[] = Tools::displayError('An error occurred while updating priorities.');
			else
				$this->confirmations[] = $this->l('The price rule has successfully updated');
		}
		elseif (!SpecificPrice::setSpecificPriority((int)$obj->id, $priorities))
			$this->errors[] = Tools::displayError('An error occurred while setting priorities.');
	}

	public function processCustomizationConfiguration()
	{
		$product = $this->object;
		// Get the number of existing customization fields ($product->text_fields is the updated value, not the existing value)
		$current_customization = $product->getCustomizationFieldIds();
		$files_count = 0;
		$text_count = 0;
		if (is_array($current_customization))
		{
			foreach ($current_customization as $field)
			{
				if ($field['type'] == 1)
					$text_count++;
				else
					$files_count++;
			}
		}

		if (!$product->createLabels((int)$product->uploadable_files - $files_count, (int)$product->text_fields - $text_count))
			$this->errors[] = Tools::displayError('An error occurred while creating customization fields.');
		if (!count($this->errors) && !$product->updateLabels())
			$this->errors[] = Tools::displayError('An error occurred while updating customization fields.');
		$product->customizable = ($product->uploadable_files > 0 || $product->text_fields > 0) ? 1 : 0;
		if (($product->uploadable_files != $files_count || $product->text_fields != $text_count) && !count($this->errors) && !$product->update())
			$this->errors[] = Tools::displayError('An error occurred while updating the custom configuration.');
	}

	public function processProductCustomization()
	{
		if (Validate::isLoadedObject($product = new Product((int)Tools::getValue('id_product'))))
		{
			foreach ($_POST as $field => $value)
				if (strncmp($field, 'label_', 6) == 0 && !Validate::isLabel($value))
					$this->errors[] = Tools::displayError('The label fields defined are invalid.');
			if (empty($this->errors) && !$product->updateLabels())
				$this->errors[] = Tools::displayError('An error occurred while updating customization fields.');
			if (empty($this->errors))
				$this->confirmations[] = $this->l('Update successful');
		}
		else
			$this->errors[] = Tools::displayError('A product must be created before adding customization.');
	}

	/**
	 * Overrides parent for custom redirect link
	 */
	public function processPosition()
	{
		if (!Validate::isLoadedObject($object = $this->loadObject()))
		{
			$this->errors[] = Tools::displayError('An error occurred while updating the status for an object.').
				' <b>'.$this->table.'</b> '.Tools::displayError('(cannot load object)');
		}
		elseif (!$object->updatePosition((int)Tools::getValue('way'), (int)Tools::getValue('position')))
			$this->errors[] = Tools::displayError('Failed to update the position.');
		else
		{
			$category = new Category((int)Tools::getValue('id_category'));
			if (Validate::isLoadedObject($category))
				Hook::exec('actionCategoryUpdate', array('category' => $category));
			$this->redirect_after = self::$currentIndex.'&'.$this->table.'Orderby=position&'.$this->table.'Orderway=asc&action=Customization&conf=5'.(($id_category = (Tools::getIsset('id_category') ? (int)Tools::getValue('id_category') : '')) ? ('&id_category='.$id_category) : '').'&token='.Tools::getAdminTokenLite('AdminProducts');
		}
	}

	public function initProcess()
	{
		if (Tools::isSubmit('submitAddproductAndStay') || Tools::isSubmit('submitAddproduct'))
		{
			$this->id_object = (int)Tools::getValue('id_product');
			$this->object = new Product($this->id_object);

			if ($this->isTabSubmitted('Informations') && $this->object->is_virtual && (int)Tools::getValue('type_product') != 2)
			{
				if ($id_product_download = (int)ProductDownload::getIdFromIdProduct($this->id_object))
				{
					$product_download = new ProductDownload($id_product_download);
					if (!$product_download->deleteFile($id_product_download))
						$this->errors[] = Tools::displayError('Cannot delete file');
				}

			}
		}

		// Delete a product in the download folder
		if (Tools::getValue('deleteVirtualProduct'))
		{
			if ($this->tabAccess['delete'] === '1')
				$this->action = 'deleteVirtualProduct';
			else
				$this->errors[] = Tools::displayError('You do not have permission to delete this.');
		}
		// Product preview
		elseif (Tools::isSubmit('submitAddProductAndPreview'))
		{
			$this->display = 'edit';
			$this->action = 'save';
			if (Tools::getValue('id_product'))
			{
				$this->id_object = Tools::getValue('id_product');
				$this->object = new Product((int)Tools::getValue('id_product'));
			}
		}
		elseif (Tools::isSubmit('submitAttachments'))
		{
			if ($this->tabAccess['edit'] === '1')
			{
				$this->action = 'attachments';
				$this->tab_display = 'attachments';
			}
			else
				$this->errors[] = Tools::displayError('You do not have permission to edit this.');
		}
		// Product duplication
		elseif (Tools::getIsset('duplicate'.$this->table))
		{
			if ($this->tabAccess['add'] === '1')
				$this->action = 'duplicate';
			else
				$this->errors[] = Tools::displayError('You do not have permission to add this.');
		}
		// Product images management
		elseif (Tools::getValue('id_image') && Tools::getValue('ajax'))
		{
			if ($this->tabAccess['edit'] === '1')
				$this->action = 'image';
			else
				$this->errors[] = Tools::displayError('You do not have permission to edit this.');
		}
		// Product attributes management
		elseif (Tools::isSubmit('submitProductAttribute'))
		{
			if ($this->tabAccess['edit'] === '1')
				$this->action = 'productAttribute';
			else
				$this->errors[] = Tools::displayError('You do not have permission to edit this.');
		}
		// Product features management
		elseif (Tools::isSubmit('submitFeatures') || Tools::isSubmit('submitFeaturesAndStay'))
		{
			if ($this->tabAccess['edit'] === '1')
				$this->action = 'features';
			else
				$this->errors[] = Tools::displayError('You do not have permission to edit this.');
		}
		// Product specific prices management NEVER USED
		elseif (Tools::isSubmit('submitPricesModification'))
		{
			if ($this->tabAccess['add'] === '1')
				$this->action = 'pricesModification';
			else
				$this->errors[] = Tools::displayError('You do not have permission to add this.');
		}
		elseif (Tools::isSubmit('deleteSpecificPrice'))
		{
			if ($this->tabAccess['delete'] === '1')
				$this->action = 'deleteSpecificPrice';
			else
				$this->errors[] = Tools::displayError('You do not have permission to delete this.');
		}
		elseif (Tools::isSubmit('submitSpecificPricePriorities'))
		{
			if ($this->tabAccess['edit'] === '1')
			{
				$this->action = 'specificPricePriorities';
				$this->tab_display = 'prices';
			}
			else
				$this->errors[] = Tools::displayError('You do not have permission to edit this.');
		}
		// Customization management
		elseif (Tools::isSubmit('submitCustomizationConfiguration'))
		{
			if ($this->tabAccess['edit'] === '1')
			{
				$this->action = 'customizationConfiguration';
				$this->tab_display = 'customization';
				$this->display = 'edit';
			}
			else
				$this->errors[] = Tools::displayError('You do not have permission to edit this.');
		}
		elseif (Tools::isSubmit('submitProductCustomization'))
		{
			if ($this->tabAccess['edit'] === '1')
			{
				$this->action = 'productCustomization';
				$this->tab_display = 'customization';
				$this->display = 'edit';
			}
			else
				$this->errors[] = Tools::displayError('You do not have permission to edit this.');
		}
		elseif (Tools::isSubmit('id_product'))
		{
			$post_max_size = Tools::getMaxUploadSize(Configuration::get('PS_LIMIT_UPLOAD_FILE_VALUE') * 1024 * 1024);
			if ($post_max_size && isset($_SERVER['CONTENT_LENGTH']) && $_SERVER['CONTENT_LENGTH'] && $_SERVER['CONTENT_LENGTH'] > $post_max_size)
				$this->errors[] = sprintf(Tools::displayError('The uploaded file exceeds the "Maximum size for a downloadable product" set in preferences (%1dMB) or the post_max_size/ directive in php.ini (%2dMB).'), number_format((Configuration::get('PS_LIMIT_UPLOAD_FILE_VALUE'))), ($post_max_size / 1024 / 1024));
		}

		if (!$this->action)
			parent::initProcess();
		else
			$this->id_object = (int)Tools::getValue($this->identifier);

		if (isset($this->available_tabs[Tools::getValue('key_tab')]))
			$this->tab_display = Tools::getValue('key_tab');

		// Set tab to display if not decided already
		if (!$this->tab_display && $this->action)
			if (in_array($this->action, array_keys($this->available_tabs)))
				$this->tab_display = $this->action;

		// And if still not set, use default
		if (!$this->tab_display)
		{
			if (in_array($this->default_tab, $this->available_tabs))
				$this->tab_display = $this->default_tab;
			else
				$this->tab_display = key($this->available_tabs);
		}
	}

	/**
	 * postProcess handle every checks before saving products information
	 *
	 * @return void
	 */
	public function postProcess()
	{
		if (!$this->redirect_after)
			parent::postProcess();

		if ($this->display == 'edit' || $this->display == 'add')
		{
			$this->addJqueryUI(array(
				'ui.core',
				'ui.widget'
			));

			$this->addjQueryPlugin(array(
				'autocomplete',
				'tablednd',
				'thickbox',
				'ajaxfileupload',
				'date',
				'tagify',
				'select2',
				'validate'
			));

			$this->addJS(array(
				_PS_JS_DIR_.'admin-products.js',
				_PS_JS_DIR_.'attributesBack.js',
				_PS_JS_DIR_.'price.js',
				_PS_JS_DIR_.'tiny_mce/tiny_mce.js',
				_PS_JS_DIR_.'tinymce.inc.js',
				_PS_JS_DIR_.'admin-dnd.js',
				_PS_JS_DIR_.'jquery/ui/jquery.ui.progressbar.min.js',
				_PS_JS_DIR_.'vendor/spin.js',
				_PS_JS_DIR_.'vendor/ladda.js'
			));

			$this->addJS(_PS_JS_DIR_.'jquery/plugins/select2/select2_locale_'.$this->context->language->iso_code.'.js');
			$this->addJS(_PS_JS_DIR_.'jquery/plugins/validate/localization/messages_'.$this->context->language->iso_code.'.js');

			$this->addCSS(array(
				_PS_JS_DIR_.'jquery/plugins/timepicker/jquery-ui-timepicker-addon.css'
			));
		}
	}

	public function ajaxProcessDeleteProductAttribute()
	{
		if (!Combination::isFeatureActive())
			return;

		if ($this->tabAccess['delete'] === '1')
		{
			$id_product = (int)Tools::getValue('id_product');
			$id_product_attribute = (int)Tools::getValue('id_product_attribute');

			if ($id_product && Validate::isUnsignedId($id_product) && Validate::isLoadedObject($product = new Product($id_product)))
			{
				if (($depends_on_stock = StockAvailable::dependsOnStock($id_product)) && StockAvailable::getQuantityAvailableByProduct($id_product, $id_product_attribute))
					$json = array(
						'status' => 'error',
						'message'=> $this->l('It is not possible to delete a combination while it still has some quantities in the Advanced Stock Management. You must delete its stock first.')
					);
				else
				{
					$product->deleteAttributeCombination((int)$id_product_attribute);
					$product->checkDefaultAttributes();
					if (!$product->hasAttributes())
					{
						$product->cache_default_attribute = 0;
						$product->update();
					}
					else
						Product::updateDefaultAttribute($id_product);

					if ($depends_on_stock && !Stock::deleteStockByIds($id_product, $id_product_attribute))
						$json = array(
							'status' => 'error',
							'message'=> $this->l('Error while deleting the stock')
						);
					else
						$json = array(
							'status' => 'ok',
							'message'=> $this->_conf[1],
							'id_product_attribute' => (int)$id_product_attribute
						);
				}
			}
			else
				$json = array(
					'status' => 'error',
					'message'=> $this->l('You cannot delete this attribute.')
				);
		}
		else
			$json = array(
				'status' => 'error',
				'message'=> $this->l('You do not have permission to delete this.')
			);

		die(Tools::jsonEncode($json));
	}

	public function ajaxProcessDefaultProductAttribute()
	{
		if ($this->tabAccess['edit'] === '1')
		{
			if (!Combination::isFeatureActive())
				return;

			if (Validate::isLoadedObject($product = new Product((int)Tools::getValue('id_product'))))
			{
				$product->deleteDefaultAttributes();
				$product->setDefaultAttribute((int)Tools::getValue('id_product_attribute'));
				$json = array(
					'status' => 'ok',
					'message'=> $this->_conf[4]
				);
			}
			else
				$json = array(
					'status' => 'error',
					'message'=> $this->l('You cannot make this the default attribute.')
				);

			die(Tools::jsonEncode($json));
		}
	}

	public function ajaxProcessEditProductAttribute()
	{
		if ($this->tabAccess['edit'] === '1')
		{
			$id_product = (int)Tools::getValue('id_product');
			$id_product_attribute = (int)Tools::getValue('id_product_attribute');
			if ($id_product && Validate::isUnsignedId($id_product) && Validate::isLoadedObject($product = new Product((int)$id_product)))
			{
				$combinations = $product->getAttributeCombinationsById($id_product_attribute, $this->context->language->id);
				foreach ($combinations as $key => $combination)
					$combinations[$key]['attributes'][] = array($combination['group_name'], $combination['attribute_name'], $combination['id_attribute']);

				die(Tools::jsonEncode($combinations));
			}
		}
	}

	public function ajaxPreProcess()
	{
		if (Tools::getIsset('update'.$this->table) && Tools::getIsset('id_'.$this->table))
		{
			$this->display = 'edit';
			$this->action = Tools::getValue('action');
		}
	}

	public function ajaxProcessUpdateProductImageShopAsso()
	{
		$id_product = Tools::getValue('id_product');
		if (($id_image = Tools::getValue('id_image')) && ($id_shop = (int)Tools::getValue('id_shop')))
			if (Tools::getValue('active') == 'true')
				$res = Db::getInstance()->execute('INSERT INTO '._DB_PREFIX_.'image_shop (`id_image`, `id_shop`, `cover`) VALUES('.(int)$id_image.', '.(int)$id_shop.', \'0\')');
			else
				$res = Db::getInstance()->execute('DELETE FROM '._DB_PREFIX_.'image_shop WHERE `id_image` = '.(int)$id_image.' AND `id_shop` = '.(int)$id_shop);

		// Clean covers in image table
		$count_cover_image = Db::getInstance()->getValue('
			SELECT COUNT(*) FROM '._DB_PREFIX_.'image i
			INNER JOIN '._DB_PREFIX_.'image_shop ish ON (i.id_image = ish.id_image AND ish.id_shop = '.(int)$id_shop.')
			WHERE i.cover = 1 AND `id_product` = '.(int)$id_product);

		$id_image = Db::getInstance()->getValue('
			SELECT i.`id_image` FROM '._DB_PREFIX_.'image i
			INNER JOIN '._DB_PREFIX_.'image_shop ish ON (i.id_image = ish.id_image AND ish.id_shop = '.(int)$id_shop.')
			WHERE `id_product` = '.(int)$id_product);

		if ($count_cover_image < 1)
			Db::getInstance()->execute('UPDATE '._DB_PREFIX_.'image i SET i.cover = 1 WHERE i.id_image = '.(int)$id_image.' AND i.`id_product` = '.(int)$id_product.' LIMIT 1');

		if ($count_cover_image > 1)
			Db::getInstance()->execute('UPDATE '._DB_PREFIX_.'image i SET i.cover = 0 WHERE i.id_image <> '.(int)$id_image.' AND i.`id_product` = '.(int)$id_product);

		// Clean covers in image_shop table
		$count_cover_image_shop = Db::getInstance()->getValue('
			SELECT COUNT(*)
			FROM '._DB_PREFIX_.'image_shop ish
			INNER JOIN '._DB_PREFIX_.'image i ON (i.id_image = ish.id_image AND i.`id_product` = '.(int)$id_product.')
			WHERE ish.id_shop = '.(int)$id_shop.' AND ish.cover = 1');

		if ($count_cover_image_shop < 1)
			Db::getInstance()->execute('UPDATE '._DB_PREFIX_.'image_shop ish SET ish.cover = 1 WHERE ish.id_image = '.(int)$id_image.' AND ish.id_shop =  '.(int)$id_shop.' LIMIT 1');
		if ($count_cover_image_shop > 1)
			Db::getInstance()->execute('UPDATE '._DB_PREFIX_.'image_shop ish SET ish.cover = 0 WHERE ish.id_image <> '.(int)$id_image.' AND ish.cover = 1 AND ish.id_shop = '.(int)$id_shop.' LIMIT '.intval($count_cover_image_shop - 1));

		if ($res)
			$this->jsonConfirmation($this->_conf[27]);
		else
			$this->jsonError(Tools::displayError('An error occurred while attempting to associate this image with your shop. '));
	}

	public function ajaxProcessUpdateImagePosition()
	{
		$res = false;
		if ($json = Tools::getValue('json'))
		{
			$res = true;
			$json = stripslashes($json);
			$images = Tools::jsonDecode($json, true);
			foreach ($images as $id => $position)
			{
				$img = new Image((int)$id);
				$img->position = (int)$position;
				$res &= $img->update();
			}
		}
		if ($res)
			$this->jsonConfirmation($this->_conf[25]);
		else
			$this->jsonError(Tools::displayError('An error occurred while attempting to move this picture.'));
	}

	public function ajaxProcessUpdateCover()
	{
		Image::deleteCover((int)Tools::getValue('id_product'));
		$img = new Image((int)Tools::getValue('id_image'));
		$img->cover = 1;

		@unlink(_PS_TMP_IMG_DIR_.'product_'.(int)$img->id_product.'.jpg');
		@unlink(_PS_TMP_IMG_DIR_.'product_mini_'.(int)$img->id_product.'_'.$this->context->shop->id.'.jpg');

		if ($img->update())
			$this->jsonConfirmation($this->_conf[26]);
		else
			$this->jsonError(Tools::displayError('An error occurred while attempting to move this picture.'));
	}

	public function ajaxProcessDeleteProductImage()
	{
		$this->display = 'content';
		$res = true;
		/* Delete product image */
		$image = new Image((int)Tools::getValue('id_image'));
		$this->content['id'] = $image->id;
		$res &= $image->delete();
		// if deleted image was the cover, change it to the first one
		if (!Image::getCover($image->id_product))
		{
			$res &= Db::getInstance()->execute('
			UPDATE `'._DB_PREFIX_.'image_shop` image_shop, '._DB_PREFIX_.'image i
			SET image_shop.`cover` = 1,
			i.cover = 1
			WHERE image_shop.`id_image` = (SELECT id_image FROM
														(SELECT image_shop.id_image
															FROM '._DB_PREFIX_.'image i'.
															Shop::addSqlAssociation('image', 'i').'
															WHERE i.id_product ='.(int)$image->id_product.' LIMIT 1
														) tmpImage)
			AND id_shop='.(int)$this->context->shop->id.'
			AND i.id_image = image_shop.id_image
			');
		}

		if (file_exists(_PS_TMP_IMG_DIR_.'product_'.$image->id_product.'.jpg'))
			$res &= @unlink(_PS_TMP_IMG_DIR_.'product_'.$image->id_product.'.jpg');
		if (file_exists(_PS_TMP_IMG_DIR_.'product_mini_'.$image->id_product.'_'.$this->context->shop->id.'.jpg'))
			$res &= @unlink(_PS_TMP_IMG_DIR_.'product_mini_'.$image->id_product.'_'.$this->context->shop->id.'.jpg');

		if ($res)
			$this->jsonConfirmation($this->_conf[7]);
		else
			$this->jsonError(Tools::displayError('An error occurred while attempting to delete the product image.'));
	}

	protected function _validateSpecificPrice($id_shop, $id_currency, $id_country, $id_group, $id_customer, $price, $from_quantity, $reduction, $reduction_type, $from, $to, $id_combination = 0)
	{
		if (!Validate::isUnsignedId($id_shop) || !Validate::isUnsignedId($id_currency) || !Validate::isUnsignedId($id_country) || !Validate::isUnsignedId($id_group) || !Validate::isUnsignedId($id_customer))
			$this->errors[] = Tools::displayError('Wrong IDs');
		elseif ((!isset($price) && !isset($reduction)) || (isset($price) && !Validate::isNegativePrice($price)) || (isset($reduction) && !Validate::isPrice($reduction)))
			$this->errors[] = Tools::displayError('Invalid price/discount amount');
		elseif (!Validate::isUnsignedInt($from_quantity))
			$this->errors[] = Tools::displayError('Invalid quantity');
		elseif ($reduction && !Validate::isReductionType($reduction_type))
			$this->errors[] = Tools::displayError('Please select a discount type (amount or percentage).');
		elseif ($from && $to && (!Validate::isDateFormat($from) || !Validate::isDateFormat($to)))
			$this->errors[] = Tools::displayError('The from/to date is invalid.');
		elseif (SpecificPrice::exists((int)$this->object->id, $id_combination, $id_shop, $id_group, $id_country, $id_currency, $id_customer, $from_quantity, $from, $to, false))
			$this->errors[] = Tools::displayError('A specific price already exists for these parameters.');
		else
			return true;
		return false;
	}

	/* Checking customs feature */
	protected function checkFeatures($languages, $feature_id)
	{
		$rules = call_user_func(array('FeatureValue', 'getValidationRules'), 'FeatureValue');
		$feature = Feature::getFeature((int)Configuration::get('PS_LANG_DEFAULT'), $feature_id);

		foreach ($languages as $language)
			if ($val = Tools::getValue('custom_'.$feature_id.'_'.$language['id_lang']))
			{
				$current_language = new Language($language['id_lang']);
				if (Tools::strlen($val) > $rules['sizeLang']['value'])
					$this->errors[] = sprintf(
						Tools::displayError('The name for feature %1$s is too long in %2$s.'),
						' <b>'.$feature['name'].'</b>',
						$current_language->name
					);
				elseif (!call_user_func(array('Validate', $rules['validateLang']['value']), $val))
					$this->errors[] = sprintf(
						Tools::displayError('A valid name required for feature. %1$s in %2$s.'),
						' <b>'.$feature['name'].'</b>',
						$current_language->name
					);
				if (count($this->errors))
					return 0;
				// Getting default language
				if ($language['id_lang'] == Configuration::get('PS_LANG_DEFAULT'))
					return $val;
			}
		return 0;
	}

	/**
	 * Add or update a product image
	 *
	 * @param object $product Product object to add image
	 */
	public function addProductImage($product, $method = 'auto')
	{
		/* Updating an existing product image */
		if ($id_image = (int)Tools::getValue('id_image'))
		{
			$image = new Image((int)$id_image);
			if (!Validate::isLoadedObject($image))
				$this->errors[] = Tools::displayError('An error occurred while loading the object image.');
			else
			{
				if (($cover = Tools::getValue('cover')) == 1)
					Image::deleteCover($product->id);
				$image->cover = $cover;
				$this->validateRules('Image');
				$this->copyFromPost($image, 'image');
				if (count($this->errors) || !$image->update())
					$this->errors[] = Tools::displayError('An error occurred while updating the image.');
				elseif (isset($_FILES['image_product']['tmp_name']) && $_FILES['image_product']['tmp_name'] != null)
					$this->copyImage($product->id, $image->id, $method);
			}
		}
		if (isset($image) && Validate::isLoadedObject($image) && !file_exists(_PS_PROD_IMG_DIR_.$image->getExistingImgPath().'.'.$image->image_format))
			$image->delete();
		if (count($this->errors))
			return false;
		@unlink(_PS_TMP_IMG_DIR_.'product_'.$product->id.'.jpg');
		@unlink(_PS_TMP_IMG_DIR_.'product_mini_'.$product->id.'_'.$this->context->shop->id.'.jpg');
		return ((isset($id_image) && is_int($id_image) && $id_image) ? $id_image : false);
	}
	/**
	 * Copy a product image
	 *
	 * @param integer $id_product Product Id for product image filename
	 * @param integer $id_image Image Id for product image filename
	 */
	public function copyImage($id_product, $id_image, $method = 'auto')
	{
		if (!isset($_FILES['image_product']['tmp_name']))
			return false;
		if ($error = ImageManager::validateUpload($_FILES['image_product']))
			$this->errors[] = $error;
		else
		{
			$image = new Image($id_image);

			if (!$new_path = $image->getPathForCreation())
				$this->errors[] = Tools::displayError('An error occurred while attempting to create a new folder.');
			if (!($tmpName = tempnam(_PS_TMP_IMG_DIR_, 'PS')) || !move_uploaded_file($_FILES['image_product']['tmp_name'], $tmpName))
				$this->errors[] = Tools::displayError('An error occurred during the image upload process.');
			elseif (!ImageManager::resize($tmpName, $new_path.'.'.$image->image_format))
				$this->errors[] = Tools::displayError('An error occurred while copying the image.');
			elseif ($method == 'auto')
			{
				$imagesTypes = ImageType::getImagesTypes('products');
				foreach ($imagesTypes as $k => $image_type)
				{
					if (!ImageManager::resize($tmpName, $new_path.'-'.stripslashes($image_type['name']).'.'.$image->image_format, $image_type['width'], $image_type['height'], $image->image_format))
						$this->errors[] = Tools::displayError('An error occurred while copying this image:').' '.stripslashes($image_type['name']);
				}
			}

			@unlink($tmpName);
			Hook::exec('actionWatermark', array('id_image' => $id_image, 'id_product' => $id_product));
		}
	}

	protected function updateAssoShop($id_object)
	{
		//override AdminController::updateAssoShop() specifically for products because shop association is set with the context in ObjectModel
		return;
	}

	public function processAdd()
	{
		$this->checkProduct();

		if (!empty($this->errors))
		{
			$this->display = 'add';
			return false;
		}

		$this->object = new $this->className();
		$this->_removeTaxFromEcotax();
		$this->copyFromPost($this->object, $this->table);

		if ($this->object->add())
		{
			PrestaShopLogger::addLog(sprintf($this->l('%s addition', 'AdminTab', false, false), $this->className), 1, null, $this->className, (int)$this->object->id, true, (int)$this->context->employee->id);
			$this->addCarriers($this->object);
			$this->updateAccessories($this->object);
			$this->updatePackItems($this->object);
			$this->updateDownloadProduct($this->object);

			if (Configuration::get('PS_FORCE_ASM_NEW_PRODUCT') && Configuration::get('PS_ADVANCED_STOCK_MANAGEMENT'))
			{
				$this->object->advanced_stock_management = 1;
				StockAvailable::setProductDependsOnStock($this->object->id, true, (int)$this->context->shop->id, 0);
				$this->object->save();
			}

			if (empty($this->errors))
			{
				$languages = Language::getLanguages(false);
				if ($this->isProductFieldUpdated('category_box') && !$this->object->updateCategories(Tools::getValue('categoryBox')))
					$this->errors[] = Tools::displayError('An error occurred while linking the object.').' <b>'.$this->table.'</b> '.Tools::displayError('To categories');
				elseif (!$this->updateTags($languages, $this->object))
					$this->errors[] = Tools::displayError('An error occurred while adding tags.');
				else
				{
					Hook::exec('actionProductAdd', array('product' => $this->object));
					if (in_array($this->object->visibility, array('both', 'search')) && Configuration::get('PS_SEARCH_INDEXATION'))
						Search::indexation(false, $this->object->id);
				}

				if (Configuration::get('PS_DEFAULT_WAREHOUSE_NEW_PRODUCT') != 0 && Configuration::get('PS_ADVANCED_STOCK_MANAGEMENT'))
				{
					$warehouse_location_entity = new WarehouseProductLocation();
					$warehouse_location_entity->id_product = $this->object->id;
					$warehouse_location_entity->id_product_attribute = 0;
					$warehouse_location_entity->id_warehouse = Configuration::get('PS_DEFAULT_WAREHOUSE_NEW_PRODUCT');
					$warehouse_location_entity->location = pSQL('');
					$warehouse_location_entity->save();
				}

				// Save and preview
				if (Tools::isSubmit('submitAddProductAndPreview'))
					$this->redirect_after = $this->getPreviewUrl($this->object);

				// Save and stay on same form
				if ($this->display == 'edit')
					$this->redirect_after = self::$currentIndex.'&id_product='.(int)$this->object->id
						.(Tools::getIsset('id_category') ? '&id_category='.(int)Tools::getValue('id_category') : '')
						.'&updateproduct&conf=3&key_tab='.Tools::safeOutput(Tools::getValue('key_tab')).'&token='.$this->token;
				else
					// Default behavior (save and back)
					$this->redirect_after = self::$currentIndex
						.(Tools::getIsset('id_category') ? '&id_category='.(int)Tools::getValue('id_category') : '')
						.'&conf=3&token='.$this->token;
			}
			else
			{
				$this->object->delete();
				// if errors : stay on edit page
				$this->display = 'edit';
			}
		}
		else
			$this->errors[] = Tools::displayError('An error occurred while creating an object.').' <b>'.$this->table.'</b>';

		return $this->object;
	}

	protected function isTabSubmitted($tab_name)
	{
		if (!is_array($this->submitted_tabs))
			$this->submitted_tabs = Tools::getValue('submitted_tabs');

		if (is_array($this->submitted_tabs) && in_array($tab_name, $this->submitted_tabs))
			return true;

		return false;
	}

	public function processStatus()
	{
		$this->loadObject(true);
		if (!Validate::isLoadedObject($this->object))
			return false;
		if (($error = $this->object->validateFields(false, true)) !== true)
			$this->errors[] = $error;
		if (($error = $this->object->validateFieldsLang(false, true)) !== true)
			$this->errors[] = $error;

		if (count($this->errors))
			return false;

		$res = parent::processStatus();

		return $res;
	}

	public function processUpdate()
	{
		$existing_product = $this->object;

		$this->checkProduct();

		if (!empty($this->errors))
		{
			$this->display = 'edit';
			return false;
		}

		$id = (int)Tools::getValue('id_'.$this->table);
		/* Update an existing product */
		if (isset($id) && !empty($id))
		{
			$object = new $this->className((int)$id);
			$this->object = $object;

			if (Validate::isLoadedObject($object))
			{
				$this->_removeTaxFromEcotax();
				$product_type_before = $object->getType();
				$this->copyFromPost($object, $this->table);
				$object->indexed = 0;

				if (Shop::isFeatureActive() && Shop::getContext() != Shop::CONTEXT_SHOP && Tools::getValue('multishop_check'))
					$object->setFieldsToUpdate((array)Tools::getValue('multishop_check'));

				// Duplicate combinations if not associated to shop
				if ($this->context->shop->getContext() == Shop::CONTEXT_SHOP && !$object->isAssociatedToShop())
				{
					$is_associated_to_shop = false;
					$combinations = Product::getProductAttributesIds($object->id);
					if ($combinations)
					{
						foreach ($combinations as $id_combination)
						{
							$combination = new Combination((int)$id_combination['id_product_attribute']);
							$default_combination = new Combination((int)$id_combination['id_product_attribute'], null, (int)$this->object->id_shop_default);

							$def = ObjectModel::getDefinition($default_combination);
							foreach ($def['fields'] as $field_name => $row)
								$combination->$field_name = ObjectModel::formatValue($default_combination->$field_name, $def['fields'][$field_name]['type']);

							$combination->save();
						}
					}
				}
				else
					$is_associated_to_shop = true;

				if ($object->update())
				{
					// If the product doesn't exist in the current shop but exists in another shop
					if (Shop::getContext() == Shop::CONTEXT_SHOP && !$existing_product->isAssociatedToShop($this->context->shop->id))
					{
						$out_of_stock = StockAvailable::outOfStock($existing_product->id, $existing_product->id_shop_default);
						$depends_on_stock = StockAvailable::dependsOnStock($existing_product->id, $existing_product->id_shop_default);
						StockAvailable::setProductOutOfStock((int)$this->object->id, $out_of_stock, $this->context->shop->id);
						StockAvailable::setProductDependsOnStock((int)$this->object->id, $depends_on_stock, $this->context->shop->id);
					}

					PrestaShopLogger::addLog(sprintf($this->l('%s modification', 'AdminTab', false, false), $this->className), 1, null, $this->className, (int)$this->object->id, true, (int)$this->context->employee->id);
					if (in_array($this->context->shop->getContext(), array(Shop::CONTEXT_SHOP, Shop::CONTEXT_ALL)))
					{
						if ($this->isTabSubmitted('Shipping'))
							$this->addCarriers();
						if ($this->isTabSubmitted('Associations'))
							$this->updateAccessories($object);
						if ($this->isTabSubmitted('Suppliers'))
							$this->processSuppliers();
						if ($this->isTabSubmitted('Features'))
							$this->processFeatures();
						if ($this->isTabSubmitted('Combinations'))
							$this->processProductAttribute();
						if ($this->isTabSubmitted('Prices'))
						{
							$this->processPriceAddition();
							$this->processSpecificPricePriorities();
						}
						if ($this->isTabSubmitted('Customization'))
							$this->processCustomizationConfiguration();
						if ($this->isTabSubmitted('Attachments'))
							$this->processAttachments();
						if ($this->isTabSubmitted('Images'))
							$this->processImageLegends();

						$this->updatePackItems($object);
						// Disallow avanced stock management if the product become a pack
						if ($product_type_before == Product::PTYPE_SIMPLE && $object->getType() == Product::PTYPE_PACK)
							StockAvailable::setProductDependsOnStock((int)$object->id, false);
						$this->updateDownloadProduct($object, 1);
						$this->updateTags(Language::getLanguages(false), $object);

						if ($this->isProductFieldUpdated('category_box') && !$object->updateCategories(Tools::getValue('categoryBox')))
							$this->errors[] = Tools::displayError('An error occurred while linking the object.').' <b>'.$this->table.'</b> '.Tools::displayError('To categories');
					}

					if ($this->isTabSubmitted('Warehouses'))
						$this->processWarehouses();
					if (empty($this->errors))
					{
						if (in_array($object->visibility, array('both', 'search')) && Configuration::get('PS_SEARCH_INDEXATION'))
							Search::indexation(false, $object->id);

						// Save and preview
						if (Tools::isSubmit('submitAddProductAndPreview'))
							$this->redirect_after = $this->getPreviewUrl($object);
						else
						{
							// Save and stay on same form
							if ($this->display == 'edit')
							{
								$this->confirmations[] = $this->l('Update successful');
								$this->redirect_after = self::$currentIndex.'&id_product='.(int)$this->object->id
									.(Tools::getIsset('id_category') ? '&id_category='.(int)Tools::getValue('id_category') : '')
									.'&updateproduct&conf=4&key_tab='.Tools::safeOutput(Tools::getValue('key_tab')).'&token='.$this->token;
							}
							else
								// Default behavior (save and back)
								$this->redirect_after = self::$currentIndex.(Tools::getIsset('id_category') ? '&id_category='.(int)Tools::getValue('id_category') : '').'&conf=4&token='.$this->token;
						}
					}
					// if errors : stay on edit page
					else
						$this->display = 'edit';
				}
				else
				{
					if (!$is_associated_to_shop && $combinations)
						foreach ($combinations as $id_combination)
						{
							$combination = new Combination((int)$id_combination['id_product_attribute']);
							$combination->delete();
						}
					$this->errors[] = Tools::displayError('An error occurred while updating an object.').' <b>'.$this->table.'</b> ('.Db::getInstance()->getMsgError().')';
				}
			}
			else
				$this->errors[] = Tools::displayError('An error occurred while updating an object.').' <b>'.$this->table.'</b> ('.Tools::displayError('The object cannot be loaded. ').')';
			return $object;
		}
	}

	/**
	 * Check that a saved product is valid
	 */
	public function checkProduct()
	{
		$className = 'Product';
		// @todo : the call_user_func seems to contains only statics values (className = 'Product')
		$rules = call_user_func(array($this->className, 'getValidationRules'), $this->className);
		$default_language = new Language((int)Configuration::get('PS_LANG_DEFAULT'));
		$languages = Language::getLanguages(false);

		// Check required fields
		foreach ($rules['required'] as $field)
		{
			if (!$this->isProductFieldUpdated($field))
				continue;

			if (($value = Tools::getValue($field)) == false && $value != '0')
			{
				if (Tools::getValue('id_'.$this->table) && $field == 'passwd')
					continue;
				$this->errors[] = sprintf(
					Tools::displayError('The %s field is required.'),
					call_user_func(array($className, 'displayFieldName'), $field, $className)
				);
			}
		}

		// Check multilingual required fields
		foreach ($rules['requiredLang'] as $fieldLang)
			if ($this->isProductFieldUpdated($fieldLang, $default_language->id) && !Tools::getValue($fieldLang.'_'.$default_language->id))
				$this->errors[] = sprintf(
					Tools::displayError('This %1$s field is required at least in %2$s'),
					call_user_func(array($className, 'displayFieldName'), $fieldLang, $className),
					$default_language->name
				);

		// Check fields sizes
		foreach ($rules['size'] as $field => $maxLength)
			if ($this->isProductFieldUpdated($field) && ($value = Tools::getValue($field)) && Tools::strlen($value) > $maxLength)
				$this->errors[] = sprintf(
					Tools::displayError('The %1$s field is too long (%2$d chars max).'),
					call_user_func(array($className, 'displayFieldName'), $field, $className),
					$maxLength
				);

		if (Tools::getIsset('description_short') && $this->isProductFieldUpdated('description_short'))
		{
			$saveShort = Tools::getValue('description_short');
			$_POST['description_short'] = strip_tags(Tools::getValue('description_short'));
		}

		// Check description short size without html
		$limit = (int)Configuration::get('PS_PRODUCT_SHORT_DESC_LIMIT');
		if ($limit <= 0) $limit = 400;
		foreach ($languages as $language)
			if ($this->isProductFieldUpdated('description_short', $language['id_lang']) && ($value = Tools::getValue('description_short_'.$language['id_lang'])))
				if (Tools::strlen(strip_tags($value)) > $limit)
					$this->errors[] = sprintf(
						Tools::displayError('This %1$s field (%2$s) is too long: %3$d chars max (current count %4$d).'),
						call_user_func(array($className, 'displayFieldName'), 'description_short'),
						$language['name'],
						$limit,
						Tools::strlen(strip_tags($value))
					);

		// Check multilingual fields sizes
		foreach ($rules['sizeLang'] as $fieldLang => $maxLength)
			foreach ($languages as $language)
		  {
				$value = Tools::getValue($fieldLang.'_'.$language['id_lang']);
				if ($value && Tools::strlen($value) > $maxLength)
					$this->errors[] = sprintf(
						Tools::displayError('The %1$s field is too long (%2$d chars max).'),
						call_user_func(array($className, 'displayFieldName'), $fieldLang, $className),
						$maxLength
					);
			}

		if ($this->isProductFieldUpdated('description_short') && isset($_POST['description_short']))
			$_POST['description_short'] = $saveShort;

		// Check fields validity
		foreach ($rules['validate'] as $field => $function)
			if ($this->isProductFieldUpdated($field) && ($value = Tools::getValue($field)))
			{
				$res = true;
				if (Tools::strtolower($function) == 'iscleanhtml')
				{
					if (!Validate::$function($value, (int)Configuration::get('PS_ALLOW_HTML_IFRAME')))
						$res = false;
				}
				else
					if (!Validate::$function($value))
						$res = false;

				if (!$res)
					$this->errors[] = sprintf(
						Tools::displayError('The %s field is invalid.'),
						call_user_func(array($className, 'displayFieldName'), $field, $className)
					);
			}
		// Check multilingual fields validity
		foreach ($rules['validateLang'] as $fieldLang => $function)
			foreach ($languages as $language)
				if ($this->isProductFieldUpdated($fieldLang, $language['id_lang']) && ($value = Tools::getValue($fieldLang.'_'.$language['id_lang'])))
					if (!Validate::$function($value, (int)Configuration::get('PS_ALLOW_HTML_IFRAME')))
						$this->errors[] = sprintf(
							Tools::displayError('The %1$s field (%2$s) is invalid.'),
							call_user_func(array($className, 'displayFieldName'), $fieldLang, $className),
							$language['name']
						);

		// Categories
		if ($this->isProductFieldUpdated('id_category_default') && (!Tools::isSubmit('categoryBox') || !count(Tools::getValue('categoryBox'))))
			$this->errors[] = $this->l('Products must be in at least one category.');

		if ($this->isProductFieldUpdated('id_category_default') && (!is_array(Tools::getValue('categoryBox')) || !in_array(Tools::getValue('id_category_default'), Tools::getValue('categoryBox'))))
			$this->errors[] = $this->l('This product must be in the default category.');

		// Tags
		foreach ($languages as $language)
			if ($value = Tools::getValue('tags_'.$language['id_lang']))
				if (!Validate::isTagsList($value))
					$this->errors[] = sprintf(
						Tools::displayError('The tags list (%s) is invalid.'),
						$language['name']
					);
	}

	/**
	 * Check if a field is edited (if the checkbox is checked)
	 * This method will do something only for multishop with a context all / group
	 *
	 * @param string $field Name of field
	 * @param int $id_lang
	 * @return bool
	 */
	protected function isProductFieldUpdated($field, $id_lang = null)
	{
		// Cache this condition to improve performances
		static $is_activated = null;
		if (is_null($is_activated))
			$is_activated = Shop::isFeatureActive() && Shop::getContext() != Shop::CONTEXT_SHOP && $this->id_object;

		if (!$is_activated)
			return true;

		if (is_null($id_lang))
			return !empty($_POST['multishop_check'][$field]);
		else
			return !empty($_POST['multishop_check'][$field][$id_lang]);
	}

	protected function _removeTaxFromEcotax()
	{
		if ($ecotax = Tools::getValue('ecotax'))
			$_POST['ecotax'] = Tools::ps_round($ecotax / (1 + Tax::getProductEcotaxRate() / 100), 6);
	}

	protected function _applyTaxToEcotax($product)
	{
		if ($product->ecotax)
			$product->ecotax = Tools::ps_round($product->ecotax * (1 + Tax::getProductEcotaxRate() / 100), 2);
	}

	/**
	 * Update product download
	 *
	 * @param object $product Product
	 * @return bool
	 */
	public function updateDownloadProduct($product, $edit = 0)
	{
		if ((int)Tools::getValue('is_virtual_file') == 1)
		{
			if (isset($_FILES['virtual_product_file_uploader']) && $_FILES['virtual_product_file_uploader']['size'] > 0)
			{
				$virtual_product_filename = ProductDownload::getNewFilename();
				$helper = new HelperUploader('virtual_product_file_uploader');
				$helper->setPostMaxSize(Tools::getOctets(ini_get('upload_max_filesize')))
					->setSavePath(_PS_DOWNLOAD_DIR_)->upload($_FILES['virtual_product_file_uploader'], $virtual_product_filename);
			}
			else
				$virtual_product_filename = Tools::getValue('virtual_product_filename', ProductDownload::getNewFilename());

			$product->setDefaultAttribute(0);//reset cache_default_attribute
			if (Tools::getValue('virtual_product_expiration_date') && !Validate::isDate(Tools::getValue('virtual_product_expiration_date')))
				if (!Tools::getValue('virtual_product_expiration_date'))
				{
					$this->errors[] = Tools::displayError('The expiration-date attribute is required.');
					return false;
				}

			// Trick's
			if ($edit == 1)
			{
				$id_product_download = (int)ProductDownload::getIdFromIdProduct((int)$product->id);
				if (!$id_product_download)
					$id_product_download = (int)Tools::getValue('virtual_product_id');
			}
			else
				$id_product_download = Tools::getValue('virtual_product_id');

			$is_shareable = Tools::getValue('virtual_product_is_shareable');
			$virtual_product_name = Tools::getValue('virtual_product_name');
			$virtual_product_nb_days = Tools::getValue('virtual_product_nb_days');
			$virtual_product_nb_downloable = Tools::getValue('virtual_product_nb_downloable');
			$virtual_product_expiration_date = Tools::getValue('virtual_product_expiration_date');

			$download = new ProductDownload((int)$id_product_download);
			$download->id_product = (int)$product->id;
			$download->display_filename = $virtual_product_name;
			$download->filename = $virtual_product_filename;
			$download->date_add = date('Y-m-d H:i:s');
			$download->date_expiration = $virtual_product_expiration_date ? $virtual_product_expiration_date.' 23:59:59' : '';
			$download->nb_days_accessible = (int)$virtual_product_nb_days;
			$download->nb_downloadable = (int)$virtual_product_nb_downloable;
			$download->active = 1;
			$download->is_shareable = (int)$is_shareable;

			if ($download->save())
				return true;
		}
		else
		{
			/* unactive download product if checkbox not checked */
			if ($edit == 1)
			{
				$id_product_download = (int)ProductDownload::getIdFromIdProduct((int)$product->id);
				if (!$id_product_download)
					$id_product_download = (int)Tools::getValue('virtual_product_id');
			}
			else
				$id_product_download = ProductDownload::getIdFromIdProduct($product->id);

			if (!empty($id_product_download))
			{
				$product_download = new ProductDownload((int)$id_product_download);
				$product_download->date_expiration = date('Y-m-d H:i:s', time() - 1);
				$product_download->active = 0;
				return $product_download->save();
			}
		}
		return false;
	}

	/**
	 * Update product accessories
	 *
	 * @param object $product Product
	 */
	public function updateAccessories($product)
	{
		$product->deleteAccessories();
		if ($accessories = Tools::getValue('inputAccessories'))
		{
			$accessories_id = array_unique(explode('-', $accessories));
			if (count($accessories_id))
			{
				array_pop($accessories_id);
				$product->changeAccessories($accessories_id);
			}
		}
	}

	/**
	 * Update product tags
	 *
	 * @param array Languages
	 * @param object $product Product
	 * @return boolean Update result
	 */
	public function updateTags($languages, $product)
	{
		$tag_success = true;
		/* Reset all tags for THIS product */
		if (!Tag::deleteTagsForProduct((int)$product->id))
			$this->errors[] = Tools::displayError('An error occurred while attempting to delete previous tags.');
		/* Assign tags to this product */
		foreach ($languages as $language)
			if ($value = Tools::getValue('tags_'.$language['id_lang']))
				$tag_success &= Tag::addTags($language['id_lang'], (int)$product->id, $value);

		if (!$tag_success)
			$this->errors[] = Tools::displayError('An error occurred while adding tags.');

		return $tag_success;
	}

	public function initContent($token = null)
	{
		if ($this->display == 'edit' || $this->display == 'add')
		{
			$this->fields_form = array();

			// Check if Module
			if (substr($this->tab_display, 0, 6) == 'Module')
			{
				$this->tab_display_module = strtolower(substr($this->tab_display, 6, Tools::strlen($this->tab_display) - 6));
				$this->tab_display = 'Modules';
			}
			if (method_exists($this, 'initForm'.$this->tab_display))
				$this->tpl_form = strtolower($this->tab_display).'.tpl';

			if ($this->ajax)
				$this->content_only = true;
			else
			{
				$product_tabs = array();

				// tab_display defines which tab to display first
				if (!method_exists($this, 'initForm'.$this->tab_display))
					$this->tab_display = $this->default_tab;

				$advanced_stock_management_active = Configuration::get('PS_ADVANCED_STOCK_MANAGEMENT');
				foreach ($this->available_tabs as $product_tab => $value)
				{
					// if it's the warehouses tab and advanced stock management is disabled, continue
					if ($advanced_stock_management_active == 0 && $product_tab == 'Warehouses')
						continue;

					$product_tabs[$product_tab] = array(
						'id' => $product_tab,
						'selected' => (strtolower($product_tab) == strtolower($this->tab_display) || (isset($this->tab_display_module) && 'module'.$this->tab_display_module == Tools::strtolower($product_tab))),
						'name' => $this->available_tabs_lang[$product_tab],
						'href' => $this->context->link->getAdminLink('AdminProducts').'&id_product='.(int)Tools::getValue('id_product').'&action='.$product_tab,
					);
				}
				$this->tpl_form_vars['product_tabs'] = $product_tabs;
			}
		}
		else
		{
			if ($id_category = (int)$this->id_current_category)
				self::$currentIndex .= '&id_category='.(int)$this->id_current_category;

			// If products from all categories are displayed, we don't want to use sorting by position
			if (!$id_category)
			{
				$this->_defaultOrderBy = $this->identifier;
				if ($this->context->cookie->{$this->table.'Orderby'} == 'position')
				{
					unset($this->context->cookie->{$this->table.'Orderby'});
					unset($this->context->cookie->{$this->table.'Orderway'});
				}
			}
			if (!$id_category)
				$id_category = Configuration::get('PS_ROOT_CATEGORY');
			$this->tpl_list_vars['is_category_filter'] = (bool)$this->id_current_category;

			// Generate category selection tree
			$tree = new HelperTreeCategories('categories-tree', $this->l('Filter by category'));
			$tree->setAttribute('is_category_filter', (bool)$this->id_current_category)
				->setAttribute('base_url', preg_replace('#&id_category=[0-9]*#', '', self::$currentIndex).'&token='.$this->token)
				->setInputName('id-category')
				->setSelectedCategories(array((int)$id_category));
			$this->tpl_list_vars['category_tree'] = $tree->render();

			// used to build the new url when changing category
			$this->tpl_list_vars['base_url'] = preg_replace('#&id_category=[0-9]*#', '', self::$currentIndex).'&token='.$this->token;
		}
		// @todo module free
		$this->tpl_form_vars['vat_number'] = file_exists(_PS_MODULE_DIR_.'vatnumber/ajax.php');

		parent::initContent();
	}

	public function renderKpis()
	{
		$time = time();
		$kpis = array();

		/* The data generation is located in AdminStatsControllerCore */

		if (Configuration::get('PS_STOCK_MANAGEMENT'))
		{
			$helper = new HelperKpi();
			$helper->id = 'box-products-stock';
			$helper->icon = 'icon-archive';
			$helper->color = 'color1';
			$helper->title = $this->l('Items out of stock', null, null, false);
			if (ConfigurationKPI::get('PERCENT_PRODUCT_STOCK') !== false)
				$helper->value = ConfigurationKPI::get('PERCENT_PRODUCT_STOCK');
			$helper->source = $this->context->link->getAdminLink('AdminStats').'&ajax=1&action=getKpi&kpi=percent_product_stock';
			$helper->tooltip = $this->l('X% of your products for sale are out of stock.', null, null, false);
			$helper->refresh = (bool)(ConfigurationKPI::get('PERCENT_PRODUCT_STOCK_EXPIRE') < $time);
			$helper->href = Context::getContext()->link->getAdminLink('AdminProducts').'&productFilter_sav!quantity=0&productFilter_active=1&submitFilterproduct=1';
			$kpis[] = $helper->generate();
		}

		$helper = new HelperKpi();
		$helper->id = 'box-avg-gross-margin';
		$helper->icon = 'icon-tags';
		$helper->color = 'color2';
		$helper->title = $this->l('Average Gross Margin', null, null, false);
		if (ConfigurationKPI::get('PRODUCT_AVG_GROSS_MARGIN') !== false)
			$helper->value = ConfigurationKPI::get('PRODUCT_AVG_GROSS_MARGIN');
		$helper->source = $this->context->link->getAdminLink('AdminStats').'&ajax=1&action=getKpi&kpi=product_avg_gross_margin';
		$helper->tooltip = $this->l('The gross margin is the margin made on the sold of a product regarding its purchase price, on all your products for sale.', null, null, false);
		$helper->refresh = (bool)(ConfigurationKPI::get('PRODUCT_AVG_GROSS_MARGIN_EXPIRE') < $time);
		$kpis[] = $helper->generate();

		$helper = new HelperKpi();
		$helper->id = 'box-8020-sales-catalog';
		$helper->icon = 'icon-beaker';
		$helper->color = 'color3';
		$helper->title = $this->l('Purchased references', null, null, false);
		$helper->subtitle = $this->l('30 days', null, null, false);
		if (ConfigurationKPI::get('8020_SALES_CATALOG') !== false)
			$helper->value = ConfigurationKPI::get('8020_SALES_CATALOG');
		$helper->source = $this->context->link->getAdminLink('AdminStats').'&ajax=1&action=getKpi&kpi=8020_sales_catalog';
		$helper->tooltip = $this->l('X% of your references have been purchased for the past 30 days', null, null, false);
		$helper->refresh = (bool)(ConfigurationKPI::get('8020_SALES_CATALOG_EXPIRE') < $time);
		if (Module::isInstalled('statsbestproducts'))
			$helper->href = Context::getContext()->link->getAdminLink('AdminStats').'&module=statsbestproducts&datepickerFrom='.date('Y-m-d', strtotime('-30 days')).'&datepickerTo='.date('Y-m-d');
		$kpis[] = $helper->generate();

		$helper = new HelperKpi();
		$helper->id = 'box-disabled-products';
		$helper->icon = 'icon-off';
		$helper->color = 'color4';
		$helper->href = $this->context->link->getAdminLink('AdminProducts');
		$helper->title = $this->l('Disabled Products', null, null, false);
		if (ConfigurationKPI::get('DISABLED_PRODUCTS') !== false)
			$helper->value = ConfigurationKPI::get('DISABLED_PRODUCTS');
		$helper->source = $this->context->link->getAdminLink('AdminStats').'&ajax=1&action=getKpi&kpi=disabled_products';
		$helper->refresh = (bool)(ConfigurationKPI::get('DISABLED_PRODUCTS_EXPIRE') < $time);
		$helper->tooltip = $this->l('X% of your products are disabled and not visible to your customers', null, null, false);
		$helper->href = Context::getContext()->link->getAdminLink('AdminProducts').'&productFilter_active=0&submitFilterproduct=1';
		$kpis[] = $helper->generate();

		$helper = new HelperKpiRow();
		$helper->kpis = $kpis;
		return $helper->generate();
	}

	public function renderList()
	{
		$this->addRowAction('edit');
		$this->addRowAction('duplicate');
		$this->addRowAction('delete');
		return parent::renderList();
	}

	public function ajaxProcessProductManufacturers()
	{
		$manufacturers = Manufacturer::getManufacturers(false, 0, true, false, false, false, true);
		$jsonArray = array();
			if ($manufacturers)
				foreach ($manufacturers as $manufacturer)
					$jsonArray[] = '{"optionValue": "'.(int)$manufacturer['id_manufacturer'].'", "optionDisplay": "'.htmlspecialchars(trim($manufacturer['name'])).'"}';
			die('['.implode(',', $jsonArray).']');
	}

	/**
	 * Build a categories tree
	 *
	 * @param array $indexedCategories Array with categories where product is indexed (in order to check checkbox)
	 * @param array $categories Categories to list
	 * @param array $current Current category
	 * @param integer $id_category Current category id
	 */
	public static function recurseCategoryForInclude($id_obj, $indexedCategories, $categories, $current, $id_category = null, $id_category_default = null, $has_suite = array())
	{
		global $done;
		static $irow;
		$content = '';

		if (!$category)
			$id_category = (int)Configuration::get('PS_ROOT_CATEGORY');

		if (!isset($done[$current['infos']['id_parent']]))
			$done[$current['infos']['id_parent']] = 0;
		$done[$current['infos']['id_parent']] += 1;

		$todo = count($categories[$current['infos']['id_parent']]);
		$doneC = $done[$current['infos']['id_parent']];

		$level = $current['infos']['level_depth'] + 1;

		$content .= '
		<tr class="'.($irow++ % 2 ? 'alt_row' : '').'">
			<td>
				<input type="checkbox" name="categoryBox[]" class="categoryBox'.($id_category_default == $id_category ? ' id_category_default' : '').'" id="categoryBox_'.$id_category.'" value="'.$id_category.'"'.((in_array($id_category, $indexedCategories) || ((int)(Tools::getValue('id_category')) == $id_category && !(int)($id_obj))) ? ' checked="checked"' : '').' />
			</td>
			<td>
				'.$id_category.'
			</td>
			<td>';
			for ($i = 2; $i < $level; $i++)
				$content .= '<img src="../img/admin/lvl_'.$has_suite[$i - 2].'.gif" alt="" />';
			$content .= '<img src="../img/admin/'.($level == 1 ? 'lv1.gif' : 'lv2_'.($todo == $doneC ? 'f' : 'b').'.gif').'" alt="" /> &nbsp;
			<label for="categoryBox_'.$id_category.'" class="t">'.stripslashes($current['infos']['name']).'</label></td>
		</tr>';

		if ($level > 1)
			$has_suite[] = ($todo == $doneC ? 0 : 1);
		if (isset($categories[$id_category]))
			foreach ($categories[$id_category] as $key => $row)
				if ($key != 'infos')
					$content .= AdminProductsController::recurseCategoryForInclude($id_obj, $indexedCategories, $categories, $categories[$id_category][$key], $key, $id_category_default, $has_suite);
		return $content;
	}

	protected function _displayDraftWarning($active)
	{
		$content = '<div class="warn draft" style="'.($active ? 'display:none' : '').'">
				<span>'.$this->l('Your product will be saved as a draft.').'</span>
				<a href="#" class="btn btn-default pull-right" onclick="submitAddProductAndPreview()" ><i class="icon-external-link-sign"></i> '.$this->l('Save and preview').'</a>
				<input type="hidden" name="fakeSubmitAddProductAndPreview" id="fakeSubmitAddProductAndPreview" />
	 		</div>';
			$this->tpl_form_vars['draft_warning'] = $content;
	}

	public function initPageHeaderToolbar()
	{
		if (empty($this->display))
			$this->page_header_toolbar_btn['new_product'] = array(
					'href' => self::$currentIndex.'&addproduct&token='.$this->token,
					'desc' => $this->l('Add new product', null, null, false),
					'icon' => 'process-icon-new'
				);
		if ($this->display == 'edit')
		{
			if (($product = $this->loadObject(true)) && $product->isAssociatedToShop())
			{
				// adding button for preview this product
				if ($url_preview = $this->getPreviewUrl($product))
					$this->page_header_toolbar_btn['preview'] = array(
						'short' => $this->l('Preview', null, null, false),
						'href' => $url_preview,
						'desc' => $this->l('Preview', null, null, false),
						'target' => true,
						'class' => 'previewUrl'
					);

				// adding button for duplicate this product
				if ($this->tabAccess['add'])
					$this->page_header_toolbar_btn['duplicate'] = array(
						'short' => $this->l('Duplicate', null, null, false),
						'href' => $this->context->link->getAdminLink('AdminProducts', true).'&id_product='.(int)$product->id.'&duplicateproduct',
						'desc' => $this->l('Duplicate', null, null, false),
						'confirm' => 1,
						'js' => 'if (confirm(\''.$this->l('Also copy images', null, true, false).' ?\')){document.location.href = \''.Tools::safeOutput($this->context->link->getAdminLink('AdminProducts', true).'&id_product='.(int)$product->id.'&duplicateproduct').'\'; return false;} else{document.location.href = \''.Tools::safeOutput($this->context->link->getAdminLink('AdminProducts', true).'&id_product='.(int)$product->id.'&duplicateproduct&noimage=1').'\'; return false;}'
					);

				// adding button for preview this product statistics
				if (file_exists(_PS_MODULE_DIR_.'statsproduct/statsproduct.php'))
					$this->page_header_toolbar_btn['stats'] = array(
					'short' => $this->l('Statistics', null, null, false),
					'href' => $this->context->link->getAdminLink('AdminStats').'&module=statsproduct&id_product='.(int)$product->id,
					'desc' => $this->l('Product sales', null, null, false),
				);

				// adding button for delete this product
				if ($this->tabAccess['delete'])
					$this->page_header_toolbar_btn['delete'] = array(
						'short' => $this->l('Delete', null, null, false),
						'href' => $this->context->link->getAdminLink('AdminProducts').'&id_product='.(int)$product->id.'&deleteproduct',
						'desc' => $this->l('Delete this product', null, null, false),
						'confirm' => 1,
						'js' => 'if (confirm(\''.$this->l('Delete product?', null, true, false).'\')){return true;}else{event.preventDefault();}'
					);
			}
		}
		parent::initPageHeaderToolbar();
	}

	public function initToolbar()
	{
		parent::initToolbar();
		if ($this->display == 'edit' || $this->display == 'add')
		{
			$this->toolbar_btn['save'] = array(
				'short' => 'Save',
				'href' => '#',
				'desc' => $this->l('Save'),
			);

			$this->toolbar_btn['save-and-stay'] = array(
				'short' => 'SaveAndStay',
				'href' => '#',
				'desc' => $this->l('Save and stay'),
			);

			// adding button for adding a new combination in Combination tab
			$this->toolbar_btn['newCombination'] = array(
				'short' => 'New combination',
				'desc' => $this->l('New combination'),
				'class' => 'toolbar-new'
			);
		}
		else
			$this->toolbar_btn['import'] = array(
				'href' => $this->context->link->getAdminLink('AdminImport', true).'&import_type=products',
				'desc' => $this->l('Import')
			);

		$this->context->smarty->assign('toolbar_scroll', 1);
		$this->context->smarty->assign('show_toolbar', 1);
		$this->context->smarty->assign('toolbar_btn', $this->toolbar_btn);
	}

	/**
	 * renderForm contains all necessary initialization needed for all tabs
	 *
	 * @return string|void
	 */
	public function renderForm()
	{
		// This nice code (irony) is here to store the product name, because the row after will erase product name in multishop context
		$this->product_name = $this->object->name[$this->context->language->id];

		if (!method_exists($this, 'initForm'.$this->tab_display))
			return;

		$product = $this->object;

		// Product for multishop
		$this->context->smarty->assign('bullet_common_field', '');
		if (Shop::isFeatureActive() && $this->display == 'edit')
		{
			if (Shop::getContext() != Shop::CONTEXT_SHOP)
			{
				$this->context->smarty->assign(array(
					'display_multishop_checkboxes' => true,
					'multishop_check' => Tools::getValue('multishop_check'),
				));
			}

			if (Shop::getContext() != Shop::CONTEXT_ALL)
			{
				$this->context->smarty->assign('bullet_common_field', '<i class="icon-circle text-orange"></i>');
				$this->context->smarty->assign('display_common_field', true);
			}
		}

		$this->tpl_form_vars['tabs_preloaded'] = $this->available_tabs;

		$this->tpl_form_vars['product_type'] = (int)Tools::getValue('type_product', $product->getType());

		$this->getLanguages();

		$this->tpl_form_vars['id_lang_default'] = Configuration::get('PS_LANG_DEFAULT');

		$this->tpl_form_vars['currentIndex'] = self::$currentIndex;
		$this->tpl_form_vars['display_multishop_checkboxes'] = (Shop::isFeatureActive() && Shop::getContext() != Shop::CONTEXT_SHOP && $this->display == 'edit');
		$this->fields_form = array('');

		$this->tpl_form_vars['token'] = $this->token;
		$this->tpl_form_vars['combinationImagesJs'] = $this->getCombinationImagesJs();
		$this->tpl_form_vars['PS_ALLOW_ACCENTED_CHARS_URL'] = (int)Configuration::get('PS_ALLOW_ACCENTED_CHARS_URL');
		$this->tpl_form_vars['post_data'] = Tools::jsonEncode($_POST);
		$this->tpl_form_vars['save_error'] = !empty($this->errors);
		$this->tpl_form_vars['mod_evasive'] = Tools::apacheModExists('evasive');
		$this->tpl_form_vars['mod_security'] = Tools::apacheModExists('security');
		$this->tpl_form_vars['ps_force_friendly_product'] = Configuration::get('PS_FORCE_FRIENDLY_PRODUCT');

		// autoload rich text editor (tiny mce)
		$this->tpl_form_vars['tinymce'] = true;
		$iso = $this->context->language->iso_code;
		$this->tpl_form_vars['iso'] = file_exists(_PS_CORE_DIR_.'/js/tiny_mce/langs/'.$iso.'.js') ? $iso : 'en';
		$this->tpl_form_vars['path_css'] = _THEME_CSS_DIR_;
		$this->tpl_form_vars['ad'] = __PS_BASE_URI__.basename(_PS_ADMIN_DIR_);

		if (Validate::isLoadedObject(($this->object)))
			$id_product = (int)$this->object->id;
		else
			$id_product = (int)Tools::getvalue('id_product');

		$this->tpl_form_vars['form_action'] = $this->context->link->getAdminLink('AdminProducts').'&'.($id_product ? 'id_product='.(int)$id_product : 'addproduct');
		$this->tpl_form_vars['id_product'] = $id_product;

		// Transform configuration option 'upload_max_filesize' in octets
		$upload_max_filesize = Tools::getOctets(ini_get('upload_max_filesize'));

		// Transform configuration option 'upload_max_filesize' in MegaOctets
		$upload_max_filesize = ($upload_max_filesize / 1024) / 1024;

		$this->tpl_form_vars['upload_max_filesize'] = $upload_max_filesize;
		$this->tpl_form_vars['country_display_tax_label'] = $this->context->country->display_tax_label;
		$this->tpl_form_vars['has_combinations'] = $this->object->hasAttributes();
		$this->product_exists_in_shop = true;

		if ($this->display == 'edit' && Validate::isLoadedObject($product) && Shop::isFeatureActive() && Shop::getContext() == Shop::CONTEXT_SHOP && !$product->isAssociatedToShop($this->context->shop->id))
		{
			$this->product_exists_in_shop = false;
			if ($this->tab_display == 'Informations')
				$this->displayWarning($this->l('Warning: The product does not exist in this shop'));

			$default_product = new Product();
			$definition = ObjectModel::getDefinition($product);
			foreach ($definition['fields'] as $field_name => $field)
				if (isset($field['shop']) && $field['shop'])
					$product->$field_name = ObjectModel::formatValue($default_product->$field_name, $field['type']);
		}

		// let's calculate this once for all
		if (!Validate::isLoadedObject($this->object) && Tools::getValue('id_product'))
			$this->errors[] = 'Unable to load object';
		else
		{
			$this->_displayDraftWarning($this->object->active);

			// if there was an error while saving, we don't want to lose posted data
			if (!empty($this->errors))
				$this->copyFromPost($this->object, $this->table);

			$this->initPack($this->object);
			$this->{'initForm'.$this->tab_display}($this->object);
			$this->tpl_form_vars['product'] = $this->object;

			if ($this->ajax)
				if (!isset($this->tpl_form_vars['custom_form']))
					throw new PrestaShopException('custom_form empty for action '.$this->tab_display);
				else
					return $this->tpl_form_vars['custom_form'];
		}

		$parent = parent::renderForm();
		$this->addJqueryPlugin(array('autocomplete', 'fancybox', 'typewatch'));
		return $parent;
	}

	public function getPreviewUrl(Product $product)
	{
		$id_lang = Configuration::get('PS_LANG_DEFAULT', null, null, Context::getContext()->shop->id);

		if (!ShopUrl::getMainShopDomain())
			return false;

		$is_rewrite_active = (bool)Configuration::get('PS_REWRITING_SETTINGS');
		$preview_url = $this->context->link->getProductLink(
			$product,
			$this->getFieldValue($product, 'link_rewrite', $this->context->language->id),
			Category::getLinkRewrite($this->getFieldValue($product, 'id_category_default'), $this->context->language->id),
			null,
			$id_lang,
			(int)Context::getContext()->shop->id,
			0,
			$is_rewrite_active
		);

		if (!$product->active)
		{
			$admin_dir = dirname($_SERVER['PHP_SELF']);
			$admin_dir = substr($admin_dir, strrpos($admin_dir, '/') + 1);
			$preview_url .= ((strpos($preview_url, '?') === false) ? '?' : '&').'adtoken='.$this->token.'&ad='.$admin_dir.'&id_employee='.(int)$this->context->employee->id;
		}

		return $preview_url;
	}

	/**
	* Post treatment for suppliers
	*/
	public function processSuppliers()
	{
		if ((int)Tools::getValue('supplier_loaded') === 1 && Validate::isLoadedObject($product = new Product((int)Tools::getValue('id_product'))))
		{
			// Get all id_product_attribute
			$attributes = $product->getAttributesResume($this->context->language->id);
			if (empty($attributes))
				$attributes[] = array(
					'id_product_attribute' => 0,
					'attribute_designation' => ''
				);

			// Get all available suppliers
			$suppliers = Supplier::getSuppliers();

			// Get already associated suppliers
			$associated_suppliers = ProductSupplier::getSupplierCollection($product->id);

			$suppliers_to_associate = array();
			$new_default_supplier = 0;

			if (Tools::isSubmit('default_supplier'))
				$new_default_supplier = (int)Tools::getValue('default_supplier');

			// Get new associations
			foreach ($suppliers as $supplier)
				if (Tools::isSubmit('check_supplier_'.$supplier['id_supplier']))
					$suppliers_to_associate[] = $supplier['id_supplier'];

			// Delete already associated suppliers if needed
			foreach ($associated_suppliers as $key => $associated_supplier)
				if (!in_array($associated_supplier->id_supplier, $suppliers_to_associate))
				{
					$associated_supplier->delete();
					unset($associated_suppliers[$key]);
				}

			// Associate suppliers
			foreach ($suppliers_to_associate as $id)
			{
				$to_add = true;
				foreach ($associated_suppliers as $as)
					if ($id == $as->id_supplier)
						$to_add = false;

				if ($to_add)
				{
					$product_supplier = new ProductSupplier();
					$product_supplier->id_product = $product->id;
					$product_supplier->id_product_attribute = 0;
					$product_supplier->id_supplier = $id;
					if ($this->context->currency->id)
						$product_supplier->id_currency = (int)$this->context->currency->id;
					else
						$product_supplier->id_currency = (int)Configuration::get('PS_CURRENCY_DEFAULT');
					$product_supplier->save();

					$associated_suppliers[] = $product_supplier;
					foreach ($attributes as $attribute)
						if ((int)$attribute['id_product_attribute'] > 0)
						{
							$product_supplier = new ProductSupplier();
							$product_supplier->id_product = $product->id;
							$product_supplier->id_product_attribute = (int)$attribute['id_product_attribute'];
							$product_supplier->id_supplier = $id;
							$product_supplier->save();
						}
				}
			}

			// Manage references and prices
			foreach ($attributes as $attribute)
				foreach ($associated_suppliers as $supplier)
				{
					if (Tools::isSubmit('supplier_reference_'.$product->id.'_'.$attribute['id_product_attribute'].'_'.$supplier->id_supplier) ||
						(Tools::isSubmit('product_price_'.$product->id.'_'.$attribute['id_product_attribute'].'_'.$supplier->id_supplier) &&
						 Tools::isSubmit('product_price_currency_'.$product->id.'_'.$attribute['id_product_attribute'].'_'.$supplier->id_supplier)))
					{
						$reference = pSQL(
							Tools::getValue(
								'supplier_reference_'.$product->id.'_'.$attribute['id_product_attribute'].'_'.$supplier->id_supplier,
								''
							)
						);

						$price = (float)str_replace(
							array(' ', ','),
							array('', '.'),
							Tools::getValue(
								'product_price_'.$product->id.'_'.$attribute['id_product_attribute'].'_'.$supplier->id_supplier,
								0
							)
						);

						$price = Tools::ps_round($price, 6);

						$id_currency = (int)Tools::getValue(
							'product_price_currency_'.$product->id.'_'.$attribute['id_product_attribute'].'_'.$supplier->id_supplier,
							0
						);

						if ($id_currency <= 0 || ( !($result = Currency::getCurrency($id_currency)) || empty($result) ))
							$this->errors[] = Tools::displayError('The selected currency is not valid');

						// Save product-supplier data
						$product_supplier_id = (int)ProductSupplier::getIdByProductAndSupplier($product->id, $attribute['id_product_attribute'], $supplier->id_supplier);

						if (!$product_supplier_id)
						{
							$product->addSupplierReference($supplier->id_supplier, (int)$attribute['id_product_attribute'], $reference, (float)$price, (int)$id_currency);
							if ($product->id_supplier == $supplier->id_supplier)
							{
								if ((int)$attribute['id_product_attribute'] > 0)
								{
									$data = array(
										'supplier_reference' => pSQL($reference),
										'wholesale_price' => (float)Tools::convertPrice($price, $id_currency)
									);
									$where = '
										a.id_product = '.(int)$product->id.'
										AND a.id_product_attribute = '.(int)$attribute['id_product_attribute'];
									ObjectModel::updateMultishopTable('Combination', $data, $where);
								}
								else
								{
									$product->wholesale_price = (float)Tools::convertPrice($price, $id_currency); //converted in the default currency
									$product->supplier_reference = pSQL($reference);
									$product->update();
								}
							}
						}
						else
						{
							$product_supplier = new ProductSupplier($product_supplier_id);
							$product_supplier->id_currency = (int)$id_currency;
							$product_supplier->product_supplier_price_te = (float)$price;
							$product_supplier->product_supplier_reference = pSQL($reference);
							$product_supplier->update();

						}
					}
					elseif (Tools::isSubmit('supplier_reference_'.$product->id.'_'.$attribute['id_product_attribute'].'_'.$supplier->id_supplier))
					{
						//int attribute with default values if possible
						if ((int)$attribute['id_product_attribute'] > 0)
						{
							$product_supplier = new ProductSupplier();
							$product_supplier->id_product = $product->id;
							$product_supplier->id_product_attribute = (int)$attribute['id_product_attribute'];
							$product_supplier->id_supplier = $supplier->id_supplier;
							$product_supplier->save();
						}
					}
				}
			// Manage defaut supplier for product
			if ($new_default_supplier != $product->id_supplier)
			{
				$this->object->id_supplier = $new_default_supplier;
				$this->object->update();
			}
		}
	}

	/**
	* Post treatment for warehouses
	*/
	public function processWarehouses()
	{
		if ((int)Tools::getValue('warehouse_loaded') === 1 && Validate::isLoadedObject($product = new Product((int)$id_product = Tools::getValue('id_product'))))
		{
			// Get all id_product_attribute
			$attributes = $product->getAttributesResume($this->context->language->id);
			if (empty($attributes))
				$attributes[] = array(
					'id_product_attribute' => 0,
					'attribute_designation' => ''
				);

			// Get all available warehouses
			$warehouses = Warehouse::getWarehouses(true);

			// Get already associated warehouses
			$associated_warehouses_collection = WarehouseProductLocation::getCollection($product->id);

			$elements_to_manage = array();

			// get form inforamtion
			foreach ($attributes as $attribute)
			{
				foreach ($warehouses as $warehouse)
				{
					$key = $warehouse['id_warehouse'].'_'.$product->id.'_'.$attribute['id_product_attribute'];

					// get elements to manage
					if (Tools::isSubmit('check_warehouse_'.$key))
					{
						$location = Tools::getValue('location_warehouse_'.$key, '');
						$elements_to_manage[$key] = $location;
					}
				}
			}

			// Delete entry if necessary
			foreach ($associated_warehouses_collection as $awc)
			{
				if (!array_key_exists($awc->id_warehouse.'_'.$awc->id_product.'_'.$awc->id_product_attribute, $elements_to_manage))
					$awc->delete();
			}

			// Manage locations
			foreach ($elements_to_manage as $key => $location)
			{
				$params = explode('_', $key);

				$wpl_id = (int)WarehouseProductLocation::getIdByProductAndWarehouse((int)$params[1], (int)$params[2], (int)$params[0]);

				if (empty($wpl_id))
				{
					//create new record
					$warehouse_location_entity = new WarehouseProductLocation();
					$warehouse_location_entity->id_product = (int)$params[1];
					$warehouse_location_entity->id_product_attribute = (int)$params[2];
					$warehouse_location_entity->id_warehouse = (int)$params[0];
					$warehouse_location_entity->location = pSQL($location);
					$warehouse_location_entity->save();
				}
				else
				{
					$warehouse_location_entity = new WarehouseProductLocation((int)$wpl_id);

					$location = pSQL($location);

					if ($location != $warehouse_location_entity->location)
					{
						$warehouse_location_entity->location = pSQL($location);
						$warehouse_location_entity->update();
					}
				}
			}
			StockAvailable::synchronize((int)$id_product);
		}
	}

	public function initFormAssociations($obj)
	{
		$product = $obj;
		$data = $this->createTemplate($this->tpl_form);
		// Prepare Categories tree for display in Associations tab
		$root = Category::getRootCategory();
		$default_category = $this->context->cookie->id_category_products_filter ? $this->context->cookie->id_category_products_filter : Context::getContext()->shop->id_category;
		if (!$product->id || !$product->isAssociatedToShop())
			$selected_cat = Category::getCategoryInformations(Tools::getValue('categoryBox', array($default_category)), $this->default_form_language);
		else
		{
			if (Tools::isSubmit('categoryBox'))
				$selected_cat = Category::getCategoryInformations(Tools::getValue('categoryBox', array($default_category)), $this->default_form_language);
			else
				$selected_cat = Product::getProductCategoriesFull($product->id, $this->default_form_language);
		}

		// Multishop block
		$data->assign('feature_shop_active', Shop::isFeatureActive());
		$helper = new HelperForm();
		if ($this->object && $this->object->id)
			$helper->id = $this->object->id;
		else
			$helper->id = null;
		$helper->table = $this->table;
		$helper->identifier = $this->identifier;

		// Accessories block
		$accessories = Product::getAccessoriesLight($this->context->language->id, $product->id);

		if ($post_accessories = Tools::getValue('inputAccessories'))
		{
			$post_accessories_tab = explode('-', $post_accessories);
			foreach ($post_accessories_tab as $accessory_id)
				if (!$this->haveThisAccessory($accessory_id, $accessories) && $accessory = Product::getAccessoryById($accessory_id))
					$accessories[] = $accessory;
		}
		$data->assign('accessories', $accessories);

		$product->manufacturer_name = Manufacturer::getNameById($product->id_manufacturer);

		$categories = array();
		foreach ($selected_cat as $key => $category)
			$categories[] = $key;

		$tree = new HelperTreeCategories('associated-categories-tree', 'Associated categories');
		$tree->setTemplate('tree_associated_categories.tpl')
			->setHeaderTemplate('tree_associated_header.tpl')
			->setRootCategory($root->id)
			->setUseCheckBox(true)
			->setUseSearch(true)
			->setSelectedCategories($categories);

		$data->assign(array('default_category' => $default_category,
					'selected_cat_ids' => implode(',', array_keys($selected_cat)),
					'selected_cat' => $selected_cat,
					'id_category_default' => $product->getDefaultCategory(),
					'category_tree' => $tree->render(),
					'product' => $product,
					'link' => $this->context->link,
					'is_shop_context' => Shop::getContext() == Shop::CONTEXT_SHOP
		));

		$this->tpl_form_vars['custom_form'] = $data->fetch();
	}

	public function initFormPrices($obj)
	{
		$data = $this->createTemplate($this->tpl_form);
		$product = $obj;
		if ($obj->id)
		{
			$shops = Shop::getShops();
			$countries = Country::getCountries($this->context->language->id);
			$groups = Group::getGroups($this->context->language->id);
			$currencies = Currency::getCurrencies();
			$attributes = $obj->getAttributesGroups((int)$this->context->language->id);
			$combinations = array();
			foreach ($attributes as $attribute)
			{
				$combinations[$attribute['id_product_attribute']]['id_product_attribute'] = $attribute['id_product_attribute'];
				if (!isset($combinations[$attribute['id_product_attribute']]['attributes']))
					$combinations[$attribute['id_product_attribute']]['attributes'] = '';
				$combinations[$attribute['id_product_attribute']]['attributes'] .= $attribute['attribute_name'].' - ';

				$combinations[$attribute['id_product_attribute']]['price'] = Tools::displayPrice(
					Tools::convertPrice(
						Product::getPriceStatic((int)$obj->id, false, $attribute['id_product_attribute']),
						$this->context->currency
					), $this->context->currency
				);
			}
			foreach ($combinations as &$combination)
				$combination['attributes'] = rtrim($combination['attributes'], ' - ');
			$data->assign('specificPriceModificationForm', $this->_displaySpecificPriceModificationForm(
				$this->context->currency, $shops, $currencies, $countries, $groups)
			);

			$data->assign('ecotax_tax_excl', $obj->ecotax);
			$this->_applyTaxToEcotax($obj);

			$data->assign(array(
				'shops' => $shops,
				'admin_one_shop' => count($this->context->employee->getAssociatedShops()) == 1,
				'currencies' => $currencies,
				'countries' => $countries,
				'groups' => $groups,
				'combinations' => $combinations,
				'multi_shop' => Shop::isFeatureActive(),
				'link' => new Link(),
				'pack' => new Pack()
			));
		}
		else
		{
			$this->displayWarning($this->l('You must save this product before adding specific pricing'));
			$product->id_tax_rules_group = (int)Product::getIdTaxRulesGroupMostUsed();
			$data->assign('ecotax_tax_excl', 0);
		}

		$address = new Address();
		$address->id_country = (int)$this->context->country->id;
		$tax_rules_groups = TaxRulesGroup::getTaxRulesGroups(true);
		$tax_rates = array(
			0 => array (
				'id_tax_rules_group' => 0,
				'rates' => array(0),
				'computation_method' => 0
			)
		);

		foreach ($tax_rules_groups as $tax_rules_group)
		{
			$id_tax_rules_group = (int)$tax_rules_group['id_tax_rules_group'];
			$tax_calculator = TaxManagerFactory::getManager($address, $id_tax_rules_group)->getTaxCalculator();
			$tax_rates[$id_tax_rules_group] = array(
				'id_tax_rules_group' => $id_tax_rules_group,
				'rates' => array(),
				'computation_method' => (int)$tax_calculator->computation_method
			);

			if (isset($tax_calculator->taxes) && count($tax_calculator->taxes))
				foreach ($tax_calculator->taxes as $tax)
					$tax_rates[$id_tax_rules_group]['rates'][] = (float)$tax->rate;
			else
				$tax_rates[$id_tax_rules_group]['rates'][] = 0;
		}

		// prices part
		$data->assign(array(
			'link' => $this->context->link,
			'currency' => $currency = $this->context->currency,
			'tax_rules_groups' => $tax_rules_groups,
			'taxesRatesByGroup' => $tax_rates,
			'ecotaxTaxRate' => Tax::getProductEcotaxRate(),
			'tax_exclude_taxe_option' => Tax::excludeTaxeOption(),
			'ps_use_ecotax' => Configuration::get('PS_USE_ECOTAX'),
		));

		$product->price = Tools::convertPrice($product->price, $this->context->currency, true, $this->context);
		if ($product->unit_price_ratio != 0)
			$data->assign('unit_price', Tools::ps_round($product->price / $product->unit_price_ratio, 6));
		else
			$data->assign('unit_price', 0);
		$data->assign('ps_tax', Configuration::get('PS_TAX'));

		$data->assign('country_display_tax_label', $this->context->country->display_tax_label);
		$data->assign(array(
			'currency', $this->context->currency,
			'product' => $product,
			'token' => $this->token
		));

		$this->tpl_form_vars['custom_form'] = $data->fetch();
	}

	public function initFormSeo($product)
	{
		if (!$this->default_form_language)
			$this->getLanguages();

		$data = $this->createTemplate($this->tpl_form);

		$data->assign(array(
			'product' => $product,
			'languages' => $this->_languages,
			'id_lang' => $this->context->language->id,
			'ps_ssl_enabled' => Configuration::get('PS_SSL_ENABLED'),
			'curent_shop_url' => $this->context->shop->getBaseURL(),
			'default_form_language' => $this->default_form_language
		));

		$this->tpl_form_vars['custom_form'] = $data->fetch();
	}

	/**
	 * Get an array of pack items for display from the product object if specified, else from POST/GET values
	 *
	 * @param Product $product
	 * @return array of pack items
	 */
	public function getPackItems($product = null)
	{
		$pack_items = array();

		if (!$product)
		{
			$names_input = Tools::getValue('namePackItems');
			$ids_input = Tools::getValue('inputPackItems');
			if (!$names_input || !$ids_input)
				return array();
			// ids is an array of string with format : QTYxID
			$ids = array_unique(explode('-', $ids_input));
			$names = array_unique(explode('¤', $names_input));

			if (!empty($ids))
			{
				$length = count($ids);
				for ($i = 0; $i < $length; $i++)
				{
					if (!empty($ids[$i]) && !empty($names[$i]))
					{
						list($pack_items[$i]['pack_quantity'], $pack_items[$i]['id']) = explode('x', $ids[$i]);
						$exploded_name = explode('x', $names[$i]);
						$pack_items[$i]['name'] = $exploded_name[1];
					}
				}
			}
		}
		else
		{
			$i = 0;
			foreach ($product->packItems as $pack_item)
			{
				$pack_items[$i]['id'] = $pack_item->id;
				$pack_items[$i]['pack_quantity'] = $pack_item->pack_quantity;
				$pack_items[$i]['name']	= $pack_item->name;
				$pack_items[$i]['reference'] = $pack_item->reference;
				$pack_items[$i]['id_product_attribute'] = isset($pack_item->id_pack_product_attribute) && $pack_item->id_pack_product_attribute ? $pack_item->id_pack_product_attribute : 0;
				$cover = $pack_item->id_pack_product_attribute ? Product::getCombinationImageById($pack_item->id_pack_product_attribute, Context::getContext()->language->id) : Product::getCover($pack_item->id);
				$pack_items[$i]['image'] = Context::getContext()->link->getImageLink($pack_item->link_rewrite, $cover['id_image'], 'home_default');
				// @todo: don't rely on 'home_default'
				//$path_to_image = _PS_IMG_DIR_.'p/'.Image::getImgFolderStatic($cover['id_image']).(int)$cover['id_image'].'.jpg';
				//$pack_items[$i]['image'] = ImageManager::thumbnail($path_to_image, 'pack_mini_'.$pack_item->id.'_'.$this->context->shop->id.'.jpg', 120);
				$i++;
			}
		}
		return $pack_items;
	}

	public function initFormPack($product)
	{
		$data = $this->createTemplate($this->tpl_form);

		// If pack items have been submitted, we want to display them instead of the actuel content of the pack
		// in database. In case of a submit error, the posted data is not lost and can be sent again.
		if (Tools::getValue('namePackItems'))
		{
			$input_pack_items = Tools::getValue('inputPackItems');
			$input_namepack_items = Tools::getValue('namePackItems');
			$pack_items = $this->getPackItems();
		}
		else
		{
			$product->packItems = Pack::getItems($product->id, $this->context->language->id);
			$pack_items = $this->getPackItems($product);
			$input_namepack_items = '';
			$input_pack_items = '';
			foreach ($pack_items as $pack_item)
			{
				$input_pack_items .= $pack_item['pack_quantity'].'x'.$pack_item['id'].'x'.$pack_item['id_product_attribute'].'-';
				$input_namepack_items .= $pack_item['pack_quantity'].' x '.$pack_item['name'].'¤';
			}
		}

		$data->assign(array(
			'input_pack_items' => $input_pack_items,
			'input_namepack_items' => $input_namepack_items,
			'pack_items' => $pack_items,
			'product_type' => (int)Tools::getValue('type_product', $product->getType())
		));

		$this->tpl_form_vars['custom_form'] = $data->fetch();
	}

	public function initFormVirtualProduct($product)
	{
		$data = $this->createTemplate($this->tpl_form);

		$currency = $this->context->currency;

		/*
		* Form for adding a virtual product like software, mp3, etc...
		*/
		$product_download = new ProductDownload();
		if ($id_product_download = $product_download->getIdFromIdProduct($this->getFieldValue($product, 'id')))
			$product_download = new ProductDownload($id_product_download);
		$product->{'productDownload'} = $product_download;

		if ($product->productDownload->id && empty($product->productDownload->display_filename))
		{
			$this->errors[] = Tools::displayError('A file name is required in order to associate a file');
			$this->tab_display = 'VirtualProduct';
		}

		// @todo handle is_virtual with the value of the product
		$exists_file = realpath(_PS_DOWNLOAD_DIR_).'/'.$product->productDownload->filename;
		$data->assign('product_downloaded', $product->productDownload->id);

		if (!file_exists($exists_file)
			&& !empty($product->productDownload->display_filename)
			&& empty($product->cache_default_attribute))
			$msg = sprintf(Tools::displayError('File "%s" is missing'),
				$product->productDownload->display_filename);
		else
			$msg = '';

		$virtual_product_file_uploader = new HelperUploader('virtual_product_file_uploader');
		$virtual_product_file_uploader->setMultiple(false)->setUrl(
			Context::getContext()->link->getAdminLink('AdminProducts').'&ajax=1&id_product='.(int)$product->id
			.'&action=AddVirtualProductFile')->setPostMaxSize(Tools::getOctets(ini_get('upload_max_filesize')))
			->setTemplate('virtual_product.tpl');

		$data->assign(array(
			'download_product_file_missing' => $msg,
			'download_dir_writable' => ProductDownload::checkWritableDir(),
			'up_filename' => strval(Tools::getValue('virtual_product_filename'))
		));

		$product->productDownload->nb_downloadable = ($product->productDownload->id > 0) ? $product->productDownload->nb_downloadable : htmlentities(Tools::getValue('virtual_product_nb_downloable'), ENT_COMPAT, 'UTF-8');
		$product->productDownload->date_expiration = ($product->productDownload->id > 0) ? ((!empty($product->productDownload->date_expiration) && $product->productDownload->date_expiration != '0000-00-00 00:00:00') ? date('Y-m-d', strtotime($product->productDownload->date_expiration)) : '' ) : htmlentities(Tools::getValue('virtual_product_expiration_date'), ENT_COMPAT, 'UTF-8');
		$product->productDownload->nb_days_accessible = ($product->productDownload->id > 0) ? $product->productDownload->nb_days_accessible : htmlentities(Tools::getValue('virtual_product_nb_days'), ENT_COMPAT, 'UTF-8');
		$product->productDownload->is_shareable = $product->productDownload->id > 0 && $product->productDownload->is_shareable;

		$iso_tiny_mce = $this->context->language->iso_code;
		$iso_tiny_mce = (file_exists(_PS_JS_DIR_.'tiny_mce/langs/'.$iso_tiny_mce.'.js') ? $iso_tiny_mce : 'en');
		$data->assign(array(
			'ad' => __PS_BASE_URI__.basename(_PS_ADMIN_DIR_),
			'iso_tiny_mce' => $iso_tiny_mce,
			'product' => $product,
			'token' => $this->token,
			'currency' => $currency,
			'link' => $this->context->link,
			'is_file' => $product->productDownload->checkFile(),
			'virtual_product_file_uploader' => $virtual_product_file_uploader->render()
		));
		$data->assign($this->tpl_form_vars);
		$this->tpl_form_vars['product'] = $product;
		$this->tpl_form_vars['custom_form'] = $data->fetch();
	}

	protected function _getFinalPrice($specific_price, $product_price, $tax_rate)
	{
		return $this->object->getPrice(false, $specific_price['id_product_attribute'], 2);
	}

	protected function _displaySpecificPriceModificationForm($defaultCurrency, $shops, $currencies, $countries, $groups)
	{
		if (!($obj = $this->loadObject()))
			return;

		$content = '';
		$specific_prices = SpecificPrice::getByProductId((int)$obj->id);
		$specific_price_priorities = SpecificPrice::getPriority((int)$obj->id);

		$tmp = array();
		foreach ($shops as $shop)
			$tmp[$shop['id_shop']] = $shop;
		$shops = $tmp;
		$tmp = array();
		foreach ($currencies as $currency)
			$tmp[$currency['id_currency']] = $currency;
		$currencies = $tmp;

		$tmp = array();
		foreach ($countries as $country)
			$tmp[$country['id_country']] = $country;
		$countries = $tmp;

		$tmp = array();
		foreach ($groups as $group)
			$tmp[$group['id_group']] = $group;
		$groups = $tmp;

		$length_before = strlen($content);
		if (is_array($specific_prices) && count($specific_prices))
		{
			$i = 0;
			foreach ($specific_prices as $specific_price)
			{
				$id_currency = $specific_price['id_currency'] ? $specific_price['id_currency'] : $defaultCurrency->id;
				if (!isset($currencies[$id_currency]))
					continue;

				$current_specific_currency = $currencies[$id_currency];
				if ($specific_price['reduction_type'] == 'percentage')
					$impact = '- '.($specific_price['reduction'] * 100).' %';
				elseif ($specific_price['reduction'] > 0)
				{
					$impact = '- '.Tools::displayPrice(Tools::ps_round($specific_price['reduction'], 2), $current_specific_currency).' ';
					if ($specific_price['reduction_tax'])
						$impact .= '('.$this->l('Tax incl.').')';
					else
						$impact .= '('.$this->l('Tax excl.').')';
				}
				else
					$impact = '--';

				if ($specific_price['from'] == '0000-00-00 00:00:00' && $specific_price['to'] == '0000-00-00 00:00:00')
					$period = $this->l('Unlimited');
				else
					$period = $this->l('From').' '.($specific_price['from'] != '0000-00-00 00:00:00' ? $specific_price['from'] : '0000-00-00 00:00:00').'<br />'.$this->l('To').' '.($specific_price['to'] != '0000-00-00 00:00:00' ? $specific_price['to'] : '0000-00-00 00:00:00');
				if ($specific_price['id_product_attribute'])
				{
					$combination = new Combination((int)$specific_price['id_product_attribute']);
					$attributes = $combination->getAttributesName((int)$this->context->language->id);
					$attributes_name = '';
					foreach ($attributes as $attribute)
						$attributes_name .= $attribute['name'].' - ';
					$attributes_name = rtrim($attributes_name, ' - ');
				}
				else
					$attributes_name = $this->l('All combinations');

				$rule = new SpecificPriceRule((int)$specific_price['id_specific_price_rule']);
				$rule_name = ($rule->id ? $rule->name : '--');

				if ($specific_price['id_customer'])
				{
					$customer = new Customer((int)$specific_price['id_customer']);
					if (Validate::isLoadedObject($customer))
						$customer_full_name = $customer->firstname.' '.$customer->lastname;
					unset($customer);
				}

				if (!$specific_price['id_shop'] || in_array($specific_price['id_shop'], Shop::getContextListShopID()))
				{
					$content .= '
					<tr '.($i % 2 ? 'class="alt_row"' : '').'>
						<td>'.$rule_name.'</td>
						<td>'.$attributes_name.'</td>';

					$can_delete_specific_prices = true;
					if (Shop::isFeatureActive())
					{
						$id_shop_sp = $specific_price['id_shop'];
						$can_delete_specific_prices = (count($this->context->employee->getAssociatedShops()) > 1 && !$id_shop_sp) || $id_shop_sp;
						$content .= '
						<td>'.($id_shop_sp ? $shops[$id_shop_sp]['name'] : $this->l('All shops')).'</td>';
					}
					$price = Tools::ps_round($specific_price['price'], 2);
					$fixed_price = ($price == Tools::ps_round($obj->price, 2) || $specific_price['price'] == -1) ? '--' : Tools::displayPrice($price, $current_specific_currency);
					$content .= '
						<td>'.($specific_price['id_currency'] ? $currencies[$specific_price['id_currency']]['name'] : $this->l('All currencies')).'</td>
						<td>'.($specific_price['id_country'] ? $countries[$specific_price['id_country']]['name'] : $this->l('All countries')).'</td>
						<td>'.($specific_price['id_group'] ? $groups[$specific_price['id_group']]['name'] : $this->l('All groups')).'</td>
						<td title="'.$this->l('ID:').' '.$specific_price['id_customer'].'">'.(isset($customer_full_name) ? $customer_full_name : $this->l('All customers')).'</td>
						<td>'.$fixed_price.'</td>
						<td>'.$impact.'</td>
						<td>'.$period.'</td>
						<td>'.$specific_price['from_quantity'].'</th>
						<td>'.((!$rule->id && $can_delete_specific_prices) ? '<a class="btn btn-default" name="delete_link" href="'.self::$currentIndex.'&id_product='.(int)Tools::getValue('id_product').'&action=deleteSpecificPrice&id_specific_price='.(int)($specific_price['id_specific_price']).'&token='.Tools::getValue('token').'"><i class="icon-trash"></i></a>': '').'</td>
					</tr>';
					$i++;
					unset($customer_full_name);
				}
			}
		}

		if($length_before === strlen($content))
			$content .= '
				<tr>
					<td class="text-center" colspan="13"><i class="icon-warning-sign"></i>&nbsp;'.$this->l('No specific prices.').'</td>
				</tr>';

		$content .= '
				</tbody>
			</table>
			</div>
			<div class="panel-footer">
				<a href="'.$this->context->link->getAdminLink('AdminProducts').'" class="btn btn-default"><i class="process-icon-cancel"></i> '.$this->l('Cancel').'</a>
				<button id="product_form_submit_btn"  type="submit" name="submitAddproduct" class="btn btn-default pull-right" disabled="disabled"><i class="process-icon-loading"></i> '.$this->l('Save') .'</button>
				<button id="product_form_submit_btn"  type="submit" name="submitAddproductAndStay" class="btn btn-default pull-right" disabled="disabled"><i class="process-icon-loading"></i> '.$this->l('Save and stay') .'</button>
			</div>
		</div>';

		$content .= '
		<script type="text/javascript">
			var currencies = new Array();
			currencies[0] = new Array();
			currencies[0]["sign"] = "'.$defaultCurrency->sign.'";
			currencies[0]["format"] = '.intval($defaultCurrency->format).';
			';
			foreach ($currencies as $currency)
			{
				$content .= '
				currencies['.$currency['id_currency'].'] = new Array();
				currencies['.$currency['id_currency'].']["sign"] = "'.$currency['sign'].'";
				currencies['.$currency['id_currency'].']["format"] = '.intval($currency['format']).';
				';
			}
			$content .= '
		</script>
		';

		// Not use id_customer
		if ($specific_price_priorities[0] == 'id_customer')
			unset($specific_price_priorities[0]);
		// Reindex array starting from 0
		$specific_price_priorities = array_values($specific_price_priorities);

		$content .= '<div class="panel">
		<h3>'.$this->l('Priority management').'</h3>
		<div class="alert alert-info">
				'.$this->l('Sometimes one customer can fit into multiple price rules. Priorities allow you to define which rule applies to the customer.').'
		</div>';

		$content .= '
		<div class="form-group">
			<label class="control-label col-lg-3" for="specificPricePriority1">'.$this->l('Priorities').'</label>
			<div class="input-group col-lg-9">
				<select id="specificPricePriority1" name="specificPricePriority[]">
					<option value="id_shop"'.($specific_price_priorities[0] == 'id_shop' ? ' selected="selected"' : '').'>'.$this->l('Shop').'</option>
					<option value="id_currency"'.($specific_price_priorities[0] == 'id_currency' ? ' selected="selected"' : '').'>'.$this->l('Currency').'</option>
					<option value="id_country"'.($specific_price_priorities[0] == 'id_country' ? ' selected="selected"' : '').'>'.$this->l('Country').'</option>
					<option value="id_group"'.($specific_price_priorities[0] == 'id_group' ? ' selected="selected"' : '').'>'.$this->l('Group').'</option>
				</select>
				<span class="input-group-addon"><i class="icon-chevron-right"></i></span>
				<select name="specificPricePriority[]">
					<option value="id_shop"'.($specific_price_priorities[1] == 'id_shop' ? ' selected="selected"' : '').'>'.$this->l('Shop').'</option>
					<option value="id_currency"'.($specific_price_priorities[1] == 'id_currency' ? ' selected="selected"' : '').'>'.$this->l('Currency').'</option>
					<option value="id_country"'.($specific_price_priorities[1] == 'id_country' ? ' selected="selected"' : '').'>'.$this->l('Country').'</option>
					<option value="id_group"'.($specific_price_priorities[1] == 'id_group' ? ' selected="selected"' : '').'>'.$this->l('Group').'</option>
				</select>
				<span class="input-group-addon"><i class="icon-chevron-right"></i></span>
				<select name="specificPricePriority[]">
					<option value="id_shop"'.($specific_price_priorities[2] == 'id_shop' ? ' selected="selected"' : '').'>'.$this->l('Shop').'</option>
					<option value="id_currency"'.($specific_price_priorities[2] == 'id_currency' ? ' selected="selected"' : '').'>'.$this->l('Currency').'</option>
					<option value="id_country"'.($specific_price_priorities[2] == 'id_country' ? ' selected="selected"' : '').'>'.$this->l('Country').'</option>
					<option value="id_group"'.($specific_price_priorities[2] == 'id_group' ? ' selected="selected"' : '').'>'.$this->l('Group').'</option>
				</select>
				<span class="input-group-addon"><i class="icon-chevron-right"></i></span>
				<select name="specificPricePriority[]">
					<option value="id_shop"'.($specific_price_priorities[3] == 'id_shop' ? ' selected="selected"' : '').'>'.$this->l('Shop').'</option>
					<option value="id_currency"'.($specific_price_priorities[3] == 'id_currency' ? ' selected="selected"' : '').'>'.$this->l('Currency').'</option>
					<option value="id_country"'.($specific_price_priorities[3] == 'id_country' ? ' selected="selected"' : '').'>'.$this->l('Country').'</option>
					<option value="id_group"'.($specific_price_priorities[3] == 'id_group' ? ' selected="selected"' : '').'>'.$this->l('Group').'</option>
				</select>
			</div>
		</div>
		<div class="form-group">
			<div class="col-lg-9 col-lg-offset-3">
				<p class="checkbox">
					<label for="specificPricePriorityToAll"><input type="checkbox" name="specificPricePriorityToAll" id="specificPricePriorityToAll" />'.$this->l('Apply to all products').'</label>
				</p>
			</div>
		</div>
		<div class="panel-footer">
				<a href="'.$this->context->link->getAdminLink('AdminProducts').'" class="btn btn-default"><i class="process-icon-cancel"></i> '.$this->l('Cancel').'</a>
				<button id="product_form_submit_btn"  type="submit" name="submitAddproduct" class="btn btn-default pull-right" disabled="disabled"><i class="process-icon-loading"></i> '.$this->l('Save') .'</button>
				<button id="product_form_submit_btn"  type="submit" name="submitAddproductAndStay" class="btn btn-default pull-right" disabled="disabled"><i class="process-icon-loading"></i> '.$this->l('Save and stay') .'</button>
			</div>
		</div>
		';
		return $content;
	}

	protected function _getCustomizationFieldIds($labels, $alreadyGenerated, $obj)
	{
		$customizableFieldIds = array();
		if (isset($labels[Product::CUSTOMIZE_FILE]))
			foreach ($labels[Product::CUSTOMIZE_FILE] as $id_customization_field => $label)
				$customizableFieldIds[] = 'label_'.Product::CUSTOMIZE_FILE.'_'.(int)($id_customization_field);
		if (isset($labels[Product::CUSTOMIZE_TEXTFIELD]))
			foreach ($labels[Product::CUSTOMIZE_TEXTFIELD] as $id_customization_field => $label)
				$customizableFieldIds[] = 'label_'.Product::CUSTOMIZE_TEXTFIELD.'_'.(int)($id_customization_field);
		$j = 0;
		for ($i = $alreadyGenerated[Product::CUSTOMIZE_FILE]; $i < (int)($this->getFieldValue($obj, 'uploadable_files')); $i++)
			$customizableFieldIds[] = 'newLabel_'.Product::CUSTOMIZE_FILE.'_'.$j++;
		$j = 0;
		for ($i = $alreadyGenerated[Product::CUSTOMIZE_TEXTFIELD]; $i < (int)($this->getFieldValue($obj, 'text_fields')); $i++)
			$customizableFieldIds[] = 'newLabel_'.Product::CUSTOMIZE_TEXTFIELD.'_'.$j++;
		return implode('¤', $customizableFieldIds);
	}

	protected function _displayLabelField(&$label, $languages, $default_language, $type, $fieldIds, $id_customization_field)
	{
		foreach ($languages as $language)
			$input_value[$language['id_lang']] = (isset($label[(int)($language['id_lang'])])) ? $label[(int)($language['id_lang'])]['name'] : '';

		$required = (isset($label[(int)($language['id_lang'])])) ? $label[(int)($language['id_lang'])]['required'] : false;

		$template = $this->context->smarty->createTemplate('controllers/products/input_text_lang.tpl',
			$this->context->smarty);
		return '<div class="form-group">'
			.'<div class="col-lg-6">'
			.$template->assign(array(
				'languages' => $languages,
				'input_name'  => 'label_'.$type.'_'.(int)($id_customization_field),
				'input_value' => $input_value
			))->fetch()
			.'</div>'
			.'<div class="col-lg-6">'
			.'<div class="checkbox">'
			.'<label for="require_'.$type.'_'.(int)($id_customization_field).'">'
			.'<input type="checkbox" name="require_'.$type.'_'.(int)($id_customization_field).'" id="require_'.$type.'_'.(int)($id_customization_field).'" value="1" '.($required ? 'checked="checked"' : '').'/>'
			.$this->l('Required')
			.'</label>'
			.'</div>'
			.'</div>'
			.'</div>';
	}

	protected function _displayLabelFields(&$obj, &$labels, $languages, $default_language, $type)
	{
		$content = '';
		$type = (int)($type);
		$labelGenerated = array(Product::CUSTOMIZE_FILE => (isset($labels[Product::CUSTOMIZE_FILE]) ? count($labels[Product::CUSTOMIZE_FILE]) : 0), Product::CUSTOMIZE_TEXTFIELD => (isset($labels[Product::CUSTOMIZE_TEXTFIELD]) ? count($labels[Product::CUSTOMIZE_TEXTFIELD]) : 0));

		$fieldIds = $this->_getCustomizationFieldIds($labels, $labelGenerated, $obj);
		if (isset($labels[$type]))
			foreach ($labels[$type] as $id_customization_field => $label)
				$content .= $this->_displayLabelField($label, $languages, $default_language, $type, $fieldIds, (int)($id_customization_field));
		return $content;
	}

	public function initFormCustomization($obj)
	{
		$data = $this->createTemplate($this->tpl_form);

		if ((bool)$obj->id)
		{
			if ($this->product_exists_in_shop)
			{
				$labels = $obj->getCustomizationFields();

				$has_file_labels = (int)$this->getFieldValue($obj, 'uploadable_files');
				$has_text_labels = (int)$this->getFieldValue($obj, 'text_fields');

				$data->assign(array(
					'obj' => $obj,
					'table' => $this->table,
					'languages' => $this->_languages,
					'has_file_labels' => $has_file_labels,
					'display_file_labels' => $this->_displayLabelFields($obj, $labels, $this->_languages, Configuration::get('PS_LANG_DEFAULT'), Product::CUSTOMIZE_FILE),
					'has_text_labels' => $has_text_labels,
					'display_text_labels' => $this->_displayLabelFields($obj, $labels, $this->_languages, Configuration::get('PS_LANG_DEFAULT'), Product::CUSTOMIZE_TEXTFIELD),
					'uploadable_files' => (int)($this->getFieldValue($obj, 'uploadable_files') ? (int)$this->getFieldValue($obj, 'uploadable_files') : '0'),
					'text_fields' => (int)($this->getFieldValue($obj, 'text_fields') ? (int)$this->getFieldValue($obj, 'text_fields') : '0'),
				));
			}
			else
				$this->displayWarning($this->l('You must save the product in this shop before adding customization.'));
		}
		else
			$this->displayWarning($this->l('You must save this product before adding customization.'));

		$this->tpl_form_vars['custom_form'] = $data->fetch();
	}

	public function initFormAttachments($obj)
	{
		if (!$this->default_form_language)
			$this->getLanguages();

		$data = $this->createTemplate($this->tpl_form);
		$data->assign('default_form_language', $this->default_form_language);

		if ((bool)$obj->id)
		{
			if ($this->product_exists_in_shop)
			{
				$attachment_name = array();
				$attachment_description = array();
				foreach ($this->_languages as $language)
				{
					$attachment_name[$language['id_lang']] = '';
					$attachment_description[$language['id_lang']] = '';
				}

				$iso_tiny_mce = $this->context->language->iso_code;
				$iso_tiny_mce = (file_exists(_PS_JS_DIR_.'tiny_mce/langs/'.$iso_tiny_mce.'.js') ? $iso_tiny_mce : 'en');

				$attachment_uploader = new HelperUploader('attachment_file');
				$attachment_uploader->setMultiple(false)->setUseAjax(true)->setUrl(
					Context::getContext()->link->getAdminLink('AdminProducts').'&ajax=1&id_product='.(int)$obj->id
					.'&action=AddAttachment')->setPostMaxSize((Configuration::get('PS_ATTACHMENT_MAXIMUM_SIZE') * 1024 * 1024))
					->setTemplate('attachment_ajax.tpl');

				$data->assign(array(
					'obj' => $obj,
					'table' => $this->table,
					'ad' => __PS_BASE_URI__.basename(_PS_ADMIN_DIR_),
					'iso_tiny_mce' => $iso_tiny_mce,
					'languages' => $this->_languages,
					'id_lang' => $this->context->language->id,
					'attach1' => Attachment::getAttachments($this->context->language->id, $obj->id, true),
					'attach2' => Attachment::getAttachments($this->context->language->id, $obj->id, false),
					'default_form_language' => (int)Configuration::get('PS_LANG_DEFAULT'),
					'attachment_name' => $attachment_name,
					'attachment_description' => $attachment_description,
					'attachment_uploader' => $attachment_uploader->render()
				));
			}
			else
				$this->displayWarning($this->l('You must save the product in this shop before adding attachements.'));
		}
		else
			$this->displayWarning($this->l('You must save this product before adding attachements.'));

		$this->tpl_form_vars['custom_form'] = $data->fetch();
	}

	public function initFormInformations($product)
	{
		if (!$this->default_form_language)
			$this->getLanguages();

		$data = $this->createTemplate($this->tpl_form);

		$currency = $this->context->currency;
		$data->assign('languages', $this->_languages);
		$data->assign('default_form_language', $this->default_form_language);
		$data->assign('currency', $currency);
		$this->object = $product;
		//$this->display = 'edit';
		$data->assign('product_name_redirected', Product::getProductName((int)$product->id_product_redirected, null, (int)$this->context->language->id));
		/*
		* Form for adding a virtual product like software, mp3, etc...
		*/
		$product_download = new ProductDownload();
		if ($id_product_download = $product_download->getIdFromIdProduct($this->getFieldValue($product, 'id')))
			$product_download = new ProductDownload($id_product_download);

		$product->{'productDownload'} = $product_download;

		$product_props = array();
		// global informations
		array_push($product_props, 'reference', 'ean13', 'upc',
		'available_for_order', 'show_price', 'online_only',
		'id_manufacturer'
		);

		// specific / detailled information
		array_push($product_props,
		// physical product
		'width', 'height', 'weight', 'active',
		// virtual product
		'is_virtual', 'cache_default_attribute',
		// customization
		'uploadable_files', 'text_fields'
		);
		// prices
		array_push($product_props,
			'price', 'wholesale_price', 'id_tax_rules_group', 'unit_price_ratio', 'on_sale',
			'unity', 'minimum_quantity', 'additional_shipping_cost',
			'available_now', 'available_later', 'available_date'
		);

		if (Configuration::get('PS_USE_ECOTAX'))
			array_push($product_props, 'ecotax');

		foreach ($product_props as $prop)
			$product->$prop = $this->getFieldValue($product, $prop);

		$product->name['class'] = 'updateCurrentText';
		if (!$product->id || Configuration::get('PS_FORCE_FRIENDLY_PRODUCT'))
			$product->name['class'] .= ' copy2friendlyUrl';

		$images = Image::getImages($this->context->language->id, $product->id);

		if (is_array($images))
		{
			foreach ($images as $k => $image)
				$images[$k]['src'] = $this->context->link->getImageLink($product->link_rewrite[$this->context->language->id], $product->id.'-'.$image['id_image'], 'small_default');
			$data->assign('images', $images);
		}
		$data->assign('imagesTypes', ImageType::getImagesTypes('products'));

		$product->tags = Tag::getProductTags($product->id);

		$data->assign('product_type', (int)Tools::getValue('type_product', $product->getType()));
		$data->assign('is_in_pack', (int)Pack::isPacked($product->id));

		$check_product_association_ajax = false;
		if (Shop::isFeatureActive() && Shop::getContext() != Shop::CONTEXT_ALL)
			$check_product_association_ajax = true;

		// TinyMCE
		$iso_tiny_mce = $this->context->language->iso_code;
		$iso_tiny_mce = (file_exists(_PS_ROOT_DIR_.'/js/tiny_mce/langs/'.$iso_tiny_mce.'.js') ? $iso_tiny_mce : 'en');
		$data->assign('ad', dirname($_SERVER['PHP_SELF']));
		$data->assign('iso_tiny_mce', $iso_tiny_mce);
		$data->assign('check_product_association_ajax', $check_product_association_ajax);
		$data->assign('id_lang', $this->context->language->id);
		$data->assign('product', $product);
		$data->assign('token', $this->token);
		$data->assign('currency', $currency);
		$data->assign($this->tpl_form_vars);
		$data->assign('link', $this->context->link);
		$data->assign('PS_PRODUCT_SHORT_DESC_LIMIT', Configuration::get('PS_PRODUCT_SHORT_DESC_LIMIT') ? Configuration::get('PS_PRODUCT_SHORT_DESC_LIMIT') : 400);
		$this->tpl_form_vars['product'] = $product;
		$this->tpl_form_vars['custom_form'] = $data->fetch();
	}

	public function initFormShipping($obj)
	{
		$data = $this->createTemplate($this->tpl_form);
		$data->assign(array(
						  'product' => $obj,
						  'ps_dimension_unit' => Configuration::get('PS_DIMENSION_UNIT'),
						  'ps_weight_unit' => Configuration::get('PS_WEIGHT_UNIT'),
						  'carrier_list' => $this->getCarrierList(),
						  'currency' => $this->context->currency,
						  'country_display_tax_label' =>  $this->context->country->display_tax_label
					  ));
		$this->tpl_form_vars['custom_form'] = $data->fetch();
	}

	protected function getCarrierList()
	{
		$carrier_list = Carrier::getCarriers($this->context->language->id, false, false, false, null, Carrier::ALL_CARRIERS);
		if ($product = $this->loadObject(true))
		{
			$carrier_selected_list = $product->getCarriers();
			foreach ($carrier_list as &$carrier)
				foreach ($carrier_selected_list as $carrier_selected)
					if ($carrier_selected['id_reference'] == $carrier['id_reference'])
					{
						$carrier['selected'] = true;
						continue;
					}
		}
		return $carrier_list;
	}

	protected function addCarriers($product = null)
	{
		if (!isset($product))
			$product = new Product((int)Tools::getValue('id_product'));

		if (Validate::isLoadedObject($product))
		{
			$carriers = array();

			if (Tools::getValue('selectedCarriers'))
				$carriers = Tools::getValue('selectedCarriers');

			$product->setCarriers($carriers);
		}
	}

	public function ajaxProcessaddProductImage()
	{
		self::$currentIndex = 'index.php?tab=AdminProducts';
		$product = new Product((int)Tools::getValue('id_product'));
		$legends = Tools::getValue('legend');

		if (!is_array($legends))
			$legends = (array)$legends;

		if (!Validate::isLoadedObject($product))
		{
			$files = array();
			$files[0]['error'] = Tools::displayError('Cannot add image because product creation failed.');
		}

		$image_uploader = new HelperImageUploader('file');
		$image_uploader->setAcceptTypes(array('jpeg', 'gif', 'png', 'jpg'))->setMaxSize($this->max_image_size);
		$files = $image_uploader->process();

		foreach ($files as &$file)
		{
			$image = new Image();
			$image->id_product = (int)($product->id);
			$image->position = Image::getHighestPosition($product->id) + 1;

			foreach ($legends as $key => $legend)
				if (!empty($legend))
					$image->legend[(int)$key] = $legend;

			if (!Image::getCover($image->id_product))
				$image->cover = 1;
			else
				$image->cover = 0;

			if (($validate = $image->validateFieldsLang(false, true)) !== true)
				$file['error'] = Tools::displayError($validate);

			if (isset($file['error']) && (!is_numeric($file['error']) || $file['error'] != 0))
				continue;

			if (!$image->add())
				$file['error'] = Tools::displayError('Error while creating additional image');
			else
			{
				if (!$new_path = $image->getPathForCreation())
				{
					$file['error'] = Tools::displayError('An error occurred during new folder creation');
					continue;
				}

				$error = 0;

				if (!ImageManager::resize($file['save_path'], $new_path.'.'.$image->image_format, null, null, 'jpg', false, $error))
				{
					switch ($error)
					{
						case ImageManager::ERROR_FILE_NOT_EXIST :
							$file['error'] = Tools::displayError('An error occurred while copying image, the file does not exist anymore.');
							break;

						case ImageManager::ERROR_FILE_WIDTH :
							$file['error'] = Tools::displayError('An error occurred while copying image, the file width is 0px.');
							break;

						case ImageManager::ERROR_MEMORY_LIMIT :
							$file['error'] = Tools::displayError('An error occurred while copying image, check your memory limit.');
							break;

						default:
							$file['error'] = Tools::displayError('An error occurred while copying image.');
							break;
					}
					continue;
				}
				else
				{
					$imagesTypes = ImageType::getImagesTypes('products');
					foreach ($imagesTypes as $imageType)
					{
						if (!ImageManager::resize($file['save_path'], $new_path.'-'.stripslashes($imageType['name']).'.'.$image->image_format, $imageType['width'], $imageType['height'], $image->image_format))
						{
							$file['error'] = Tools::displayError('An error occurred while copying image:').' '.stripslashes($imageType['name']);
							continue;
						}
					}
				}

				unlink($file['save_path']);
				//Necesary to prevent hacking
				unset($file['save_path']);
				Hook::exec('actionWatermark', array('id_image' => $image->id, 'id_product' => $product->id));

				if (!$image->update())
				{
					$file['error'] = Tools::displayError('Error while updating status');
					continue;
				}

				// Associate image to shop from context
				$shops = Shop::getContextListShopID();
				$image->associateTo($shops);
				$json_shops = array();

				foreach ($shops as $id_shop)
					$json_shops[$id_shop] = true;

				$file['status']   = 'ok';
				$file['id']       = $image->id;
				$file['position'] = $image->position;
				$file['cover']    = $image->cover;
				$file['legend']   = $image->legend;
				$file['path']     = $image->getExistingImgPath();
				$file['shops']    = $json_shops;

				@unlink(_PS_TMP_IMG_DIR_.'product_'.(int)$product->id.'.jpg');
				@unlink(_PS_TMP_IMG_DIR_.'product_mini_'.(int)$product->id.'_'.$this->context->shop->id.'.jpg');
			}
		}

		die(Tools::jsonEncode(array($image_uploader->getName() => $files)));
	}

	public function initFormImages($obj)
	{
		$data = $this->createTemplate($this->tpl_form);

		if ((bool)$obj->id)
		{
			if ($this->product_exists_in_shop)
			{
				$data->assign('product', $this->loadObject());

				$shops = false;
				if (Shop::isFeatureActive())
					$shops = Shop::getShops();

				if ($shops)
					foreach ($shops as $key => $shop)
						if (!$obj->isAssociatedToShop($shop['id_shop']))
							unset($shops[$key]);

				$data->assign('shops', $shops);

				$count_images = Db::getInstance()->getValue('
					SELECT COUNT(id_product)
					FROM '._DB_PREFIX_.'image
					WHERE id_product = '.(int)$obj->id
				);

				$images = Image::getImages($this->context->language->id, $obj->id);
				foreach ($images as $k => $image)
					$images[$k] = new Image($image['id_image']);


				if ($this->context->shop->getContext() == Shop::CONTEXT_SHOP)
					$current_shop_id = (int)$this->context->shop->id;
				else
					$current_shop_id = 0;

				$languages = Language::getLanguages(true);
				$image_uploader = new HelperImageUploader('file');
				$image_uploader->setMultiple(!(Tools::getUserBrowser() == 'Apple Safari' && Tools::getUserPlatform() == 'Windows'))
					->setUseAjax(true)->setUrl(
					Context::getContext()->link->getAdminLink('AdminProducts').'&ajax=1&id_product='.(int)$obj->id
					.'&action=addProductImage');

				$data->assign(array(
						'countImages' => $count_images,
						'id_product' => (int)Tools::getValue('id_product'),
						'id_category_default' => (int)$this->_category->id,
						'images' => $images,
						'iso_lang' => $languages[0]['iso_code'],
						'token' =>  $this->token,
						'table' => $this->table,
						'max_image_size' => $this->max_image_size / 1024 / 1024,
						'up_filename' => (string)Tools::getValue('virtual_product_filename_attribute'),
						'currency' => $this->context->currency,
						'current_shop_id' => $current_shop_id,
						'languages' => $this->_languages,
						'default_language' => (int)Configuration::get('PS_LANG_DEFAULT'),
						'image_uploader' => $image_uploader->render()
				));

				$type = ImageType::getByNameNType('%', 'products', 'height');
				if (isset($type['name']))
					$data->assign('imageType', $type['name']);
				else
					$data->assign('imageType', 'small_default');
			}
			else
				$this->displayWarning($this->l('You must save the product in this shop before adding images.'));
		}
		else
			$this->displayWarning($this->l('You must save this product before adding images.'));

		$this->tpl_form_vars['custom_form'] = $data->fetch();
	}

	public function initFormCombinations($obj)
	{
		return $this->initFormAttributes($obj);
	}

	public function initFormAttributes($product)
	{
		$data = $this->createTemplate($this->tpl_form);
		if (!Combination::isFeatureActive())
			$this->displayWarning($this->l('This feature has been disabled. ').
				' <a href="index.php?tab=AdminPerformance&token='.Tools::getAdminTokenLite('AdminPerformance').'#featuresDetachables">'.$this->l('Performances').'</a>');
		elseif (Validate::isLoadedObject($product))
		{
			if ($this->product_exists_in_shop)
			{
				if ($product->is_virtual)
				{
					$data->assign('product', $product);
					$this->displayWarning($this->l('A virtual product cannot have combinations.'));
				}
				else
				{
					$attribute_js = array();
					$attributes = Attribute::getAttributes($this->context->language->id, true);
					foreach ($attributes as $k => $attribute)
						$attribute_js[$attribute['id_attribute_group']][$attribute['id_attribute']] = $attribute['name'];
					$currency = $this->context->currency;
					$data->assign('attributeJs', $attribute_js);
					$data->assign('attributes_groups', AttributeGroup::getAttributesGroups($this->context->language->id));

					$data->assign('currency', $currency);

					$images = Image::getImages($this->context->language->id, $product->id);

					$data->assign('tax_exclude_option', Tax::excludeTaxeOption());
					$data->assign('ps_weight_unit', Configuration::get('PS_WEIGHT_UNIT'));

					$data->assign('ps_use_ecotax', Configuration::get('PS_USE_ECOTAX'));
					$data->assign('field_value_unity', $this->getFieldValue($product, 'unity'));

					$data->assign('reasons', $reasons = StockMvtReason::getStockMvtReasons($this->context->language->id));
					$data->assign('ps_stock_mvt_reason_default', $ps_stock_mvt_reason_default = Configuration::get('PS_STOCK_MVT_REASON_DEFAULT'));
					$data->assign('minimal_quantity', $this->getFieldValue($product, 'minimal_quantity') ? $this->getFieldValue($product, 'minimal_quantity') : 1);
					$data->assign('available_date', ($this->getFieldValue($product, 'available_date') != 0) ? stripslashes(htmlentities($this->getFieldValue($product, 'available_date'), $this->context->language->id)) : '0000-00-00');

					$i = 0;
					$type = ImageType::getByNameNType('%', 'products', 'height');
					if (isset($type['name']))
						$data->assign('imageType', $type['name']);
					else
						$data->assign('imageType', 'small_default');
					$data->assign('imageWidth', (isset($image_type['width']) ? (int)($image_type['width']) : 64) + 25);
					foreach ($images as $k => $image)
					{
						$images[$k]['obj'] = new Image($image['id_image']);
						++$i;
					}
					$data->assign('images', $images);

					$data->assign($this->tpl_form_vars);
					$data->assign(array(
						'list' => $this->renderListAttributes($product, $currency),
						'product' => $product,
						'id_category' => $product->getDefaultCategory(),
						'token_generator' => Tools::getAdminTokenLite('AdminAttributeGenerator'),
						'combination_exists' => (Shop::isFeatureActive() && (Shop::getContextShopGroup()->share_stock) && count(AttributeGroup::getAttributesGroups($this->context->language->id)) > 0 && $product->hasAttributes())
					));
				}
			}
			else
				$this->displayWarning($this->l('You must save the product in this shop before adding combinations.'));
		}
		else
		{
			$data->assign('product', $product);
			$this->displayWarning($this->l('You must save this product before adding combinations.'));
		}

		$this->tpl_form_vars['custom_form'] = $data->fetch();
	}

	public function renderListAttributes($product, $currency)
	{
		$this->bulk_actions = array('delete' => array('text' => $this->l('Delete selected'), 'confirm' => $this->l('Delete selected items?')));
		$this->addRowAction('edit');
		$this->addRowAction('default');
		$this->addRowAction('delete');

		$default_class = 'highlighted';

		$this->fields_list = array(
			'attributes' => array('title' => $this->l('Attribute - value pair'), 'align' => 'left'),
			'price' => array('title' => $this->l('Impact on price'), 'type' => 'price', 'align' => 'left'),
			'weight' => array('title' => $this->l('Impact on weight'), 'align' => 'left'),
			'reference' => array('title' => $this->l('Reference'), 'align' => 'left'),
			'ean13' => array('title' => $this->l('EAN-13'), 'align' => 'left'),
			'upc' => array('title' => $this->l('UPC'), 'align' => 'left')
		);

		if ($product->id)
		{
			/* Build attributes combinations */
			$combinations = $product->getAttributeCombinations($this->context->language->id);
			$groups = array();
			$comb_array = array();
			if (is_array($combinations))
			{
				$combination_images = $product->getCombinationImages($this->context->language->id);
				foreach ($combinations as $k => $combination)
				{
					$price_to_convert = Tools::convertPrice($combination['price'], $currency);
					$price = Tools::displayPrice($price_to_convert, $currency);

					$comb_array[$combination['id_product_attribute']]['id_product_attribute'] = $combination['id_product_attribute'];
					$comb_array[$combination['id_product_attribute']]['attributes'][] = array($combination['group_name'], $combination['attribute_name'], $combination['id_attribute']);
					$comb_array[$combination['id_product_attribute']]['wholesale_price'] = $combination['wholesale_price'];
					$comb_array[$combination['id_product_attribute']]['price'] = $price;
					$comb_array[$combination['id_product_attribute']]['weight'] = $combination['weight'].Configuration::get('PS_WEIGHT_UNIT');
					$comb_array[$combination['id_product_attribute']]['unit_impact'] = $combination['unit_price_impact'];
					$comb_array[$combination['id_product_attribute']]['reference'] = $combination['reference'];
					$comb_array[$combination['id_product_attribute']]['ean13'] = $combination['ean13'];
					$comb_array[$combination['id_product_attribute']]['upc'] = $combination['upc'];
					$comb_array[$combination['id_product_attribute']]['id_image'] = isset($combination_images[$combination['id_product_attribute']][0]['id_image']) ? $combination_images[$combination['id_product_attribute']][0]['id_image'] : 0;
					$comb_array[$combination['id_product_attribute']]['available_date'] = strftime($combination['available_date']);
					$comb_array[$combination['id_product_attribute']]['default_on'] = $combination['default_on'];
					if ($combination['is_color_group'])
						$groups[$combination['id_attribute_group']] = $combination['group_name'];
				}
			}

			if (isset($comb_array))
			{
				foreach ($comb_array as $id_product_attribute => $product_attribute)
				{
					$list = '';

					/* In order to keep the same attributes order */
					asort($product_attribute['attributes']);

					foreach ($product_attribute['attributes'] as $attribute)
						$list .= $attribute[0].' - '.$attribute[1].', ';

					$list = rtrim($list, ', ');
					$comb_array[$id_product_attribute]['image'] = $product_attribute['id_image'] ? new Image($product_attribute['id_image']) : false;
					$comb_array[$id_product_attribute]['available_date'] = $product_attribute['available_date'] != 0 ? date('Y-m-d', strtotime($product_attribute['available_date'])) : '0000-00-00';
					$comb_array[$id_product_attribute]['attributes'] = $list;
					$comb_array[$id_product_attribute]['name'] = $list;

					if ($product_attribute['default_on'])
						$comb_array[$id_product_attribute]['class'] = $default_class;
				}
			}
		}

		foreach ($this->actions_available as $action)
		{
			if (!in_array($action, $this->actions) && isset($this->$action) && $this->$action)
				$this->actions[] = $action;
		}

		$helper = new HelperList();
		$helper->identifier = 'id_product_attribute';
		$helper->table_id = 'combinations-list';
		$helper->token = $this->token;
		$helper->currentIndex = self::$currentIndex;
		$helper->no_link = true;
		$helper->simple_header = true;
		$helper->show_toolbar = false;
		$helper->shopLinkType = $this->shopLinkType;
		$helper->actions = $this->actions;
		$helper->list_skip_actions = $this->list_skip_actions;
		$helper->colorOnBackground = true;
		$helper->override_folder = $this->tpl_folder.'combination/';

		return $helper->generateList($comb_array, $this->fields_list);
	}

	public function initFormQuantities($obj)
	{
		if (!$this->default_form_language)
			$this->getLanguages();

		$data = $this->createTemplate($this->tpl_form);
		$data->assign('default_form_language', $this->default_form_language);

		if ($obj->id)
		{
			if ($this->product_exists_in_shop)
			{
				// Get all id_product_attribute
				$attributes = $obj->getAttributesResume($this->context->language->id);
				if (empty($attributes))
					$attributes[] = array(
						'id_product_attribute' => 0,
						'attribute_designation' => ''
					);

				// Get available quantities
				$available_quantity = array();
				$product_designation = array();

				foreach ($attributes as $attribute)
				{
					// Get available quantity for the current product attribute in the current shop
					$available_quantity[$attribute['id_product_attribute']] = StockAvailable::getQuantityAvailableByProduct((int)$obj->id,
																															$attribute['id_product_attribute']);
					// Get all product designation
					$product_designation[$attribute['id_product_attribute']] = rtrim(
						$obj->name[$this->context->language->id].' - '.$attribute['attribute_designation'],
						' - '
					);
				}

				$show_quantities = true;
				$shop_context = Shop::getContext();
				$shop_group = new ShopGroup((int)Shop::getContextShopGroupID());

				// if we are in all shops context, it's not possible to manage quantities at this level
				if (Shop::isFeatureActive() && $shop_context == Shop::CONTEXT_ALL)
					$show_quantities = false;
				// if we are in group shop context
				elseif (Shop::isFeatureActive() && $shop_context == Shop::CONTEXT_GROUP)
				{
					// if quantities are not shared between shops of the group, it's not possible to manage them at group level
					if (!$shop_group->share_stock)
						$show_quantities = false;
				}
				// if we are in shop context
				else
				{
					// if quantities are shared between shops of the group, it's not possible to manage them for a given shop
					if ($shop_group->share_stock)
						$show_quantities = false;
				}

				$data->assign('ps_stock_management', Configuration::get('PS_STOCK_MANAGEMENT'));
				$data->assign('has_attribute', $obj->hasAttributes());
				// Check if product has combination, to display the available date only for the product or for each combination
				if (Combination::isFeatureActive())
					$data->assign('countAttributes', (int)Db::getInstance()->getValue('SELECT COUNT(id_product) FROM '._DB_PREFIX_.'product_attribute WHERE id_product = '.(int)$obj->id));
				else
					$data->assign('countAttributes', false);
				// if advanced stock management is active, checks associations
				$advanced_stock_management_warning = false;
				if (Configuration::get('PS_ADVANCED_STOCK_MANAGEMENT') && $obj->advanced_stock_management)
				{
					$p_attributes = Product::getProductAttributesIds($obj->id);
					$warehouses = array();

					if (!$p_attributes)
						$warehouses[] = Warehouse::getProductWarehouseList($obj->id, 0);

					foreach ($p_attributes as $p_attribute)
					{
						$ws = Warehouse::getProductWarehouseList($obj->id, $p_attribute['id_product_attribute']);
						if ($ws)
							$warehouses[] = $ws;
					}
					$warehouses = Tools::arrayUnique($warehouses);

					if (empty($warehouses))
						$advanced_stock_management_warning = true;
				}
				if ($advanced_stock_management_warning)
				{
					$this->displayWarning($this->l('If you wish to use the advanced stock management, you must:'));
					$this->displayWarning('- '.$this->l('associate your products with warehouses.'));
					$this->displayWarning('- '.$this->l('associate your warehouses with carriers.'));
					$this->displayWarning('- '.$this->l('associate your warehouses with the appropriate shops.'));
				}

				$pack_quantity = null;
				// if product is a pack
				if (Pack::isPack($obj->id))
				{
					$items = Pack::getItems((int)$obj->id, Configuration::get('PS_LANG_DEFAULT'));

					// gets an array of quantities (quantity for the product / quantity in pack)
					$pack_quantities = array();
					foreach ($items as $item)
					{
						if (!$item->isAvailableWhenOutOfStock((int)$item->out_of_stock))
						{
							$pack_id_product_attribute = Product::getDefaultAttribute($item->id, 1);
							$pack_quantities[] = Product::getQuantity($item->id, $pack_id_product_attribute) / ($item->pack_quantity !== 0 ? $item->pack_quantity : 1);
						}
					}

					// gets the minimum
					if (count($pack_quantities))
					{
						$pack_quantity = $pack_quantities[0];
						foreach ($pack_quantities as $value)
						{
							if ($pack_quantity > $value)
								$pack_quantity = $value;
						}
					}

					if (!Warehouse::getPackWarehouses((int)$obj->id))
						$this->displayWarning($this->l('You must have a common warehouse between this pack and its product.'));
				}

				$data->assign(array(
					'attributes' => $attributes,
					'available_quantity' => $available_quantity,
					'pack_quantity' => $pack_quantity,
					'stock_management_active' => Configuration::get('PS_ADVANCED_STOCK_MANAGEMENT'),
					'product_designation' => $product_designation,
					'product' => $obj,
					'show_quantities' => $show_quantities,
					'order_out_of_stock' => Configuration::get('PS_ORDER_OUT_OF_STOCK'),
					'pack_stock_type' => Configuration::get('PS_PACK_STOCK_TYPE'),
					'token_preferences' => Tools::getAdminTokenLite('AdminPPreferences'),
					'token' => $this->token,
					'languages' => $this->_languages,
					'id_lang' => $this->context->language->id
				));
			}
			else
				$this->displayWarning($this->l('You must save the product in this shop before managing quantities.'));
		}
		else
			$this->displayWarning($this->l('You must save this product before managing quantities.'));

		$this->tpl_form_vars['custom_form'] = $data->fetch();
	}

	public function initFormSuppliers($obj)
	{
		$data = $this->createTemplate($this->tpl_form);

		if ($obj->id)
		{
			if ($this->product_exists_in_shop)
			{
				// Get all id_product_attribute
				$attributes = $obj->getAttributesResume($this->context->language->id);
				if (empty($attributes))
					$attributes[] = array(
						'id_product' => $obj->id,
						'id_product_attribute' => 0,
						'attribute_designation' => ''
					);

				$product_designation = array();

				foreach ($attributes as $attribute)
					$product_designation[$attribute['id_product_attribute']] = rtrim(
						$obj->name[$this->context->language->id].' - '.$attribute['attribute_designation'],
						' - '
					);

				// Get all available suppliers
				$suppliers = Supplier::getSuppliers();

				// Get already associated suppliers
				$associated_suppliers = ProductSupplier::getSupplierCollection($obj->id);

				// Get already associated suppliers and force to retreive product declinaisons
				$product_supplier_collection = ProductSupplier::getSupplierCollection($obj->id, false);

				$default_supplier = 0;

				foreach ($suppliers as &$supplier)
				{
					$supplier['is_selected'] = false;
					$supplier['is_default'] = false;

					foreach ($associated_suppliers as $associated_supplier)
						if ($associated_supplier->id_supplier == $supplier['id_supplier'])
						{
							$associated_supplier->name = $supplier['name'];
							$supplier['is_selected'] = true;

							if ($obj->id_supplier == $supplier['id_supplier'])
							{
								$supplier['is_default'] = true;
								$default_supplier = $supplier['id_supplier'];
							}
						}
				}

				$data->assign(array(
					'attributes' => $attributes,
					'suppliers' => $suppliers,
					'default_supplier' => $default_supplier,
					'associated_suppliers' => $associated_suppliers,
					'associated_suppliers_collection' => $product_supplier_collection,
					'product_designation' => $product_designation,
					'currencies' => Currency::getCurrencies(),
					'product' => $obj,
					'link' => $this->context->link,
					'token' => $this->token,
					'id_default_currency' => Configuration::get('PS_CURRENCY_DEFAULT'),
				));
			}
			else
				$this->displayWarning($this->l('You must save the product in this shop before managing suppliers.'));
		}
		else
			$this->displayWarning($this->l('You must save this product before managing suppliers.'));

		$this->tpl_form_vars['custom_form'] = $data->fetch();
	}

	public function initFormWarehouses($obj)
	{
		$data = $this->createTemplate($this->tpl_form);

		if ($obj->id)
		{
			if ($this->product_exists_in_shop)
			{
				// Get all id_product_attribute
				$attributes = $obj->getAttributesResume($this->context->language->id);
				if (empty($attributes))
					$attributes[] = array(
						'id_product' => $obj->id,
						'id_product_attribute' => 0,
						'attribute_designation' => ''
					);

				$product_designation = array();

				foreach ($attributes as $attribute)
					$product_designation[$attribute['id_product_attribute']] = rtrim(
						$obj->name[$this->context->language->id].' - '.$attribute['attribute_designation'],
						' - '
					);

				// Get all available warehouses
				$warehouses = Warehouse::getWarehouses(true);

				// Get already associated warehouses
				$associated_warehouses_collection = WarehouseProductLocation::getCollection($obj->id);

				$data->assign(array(
					'attributes' => $attributes,
					'warehouses' => $warehouses,
					'associated_warehouses' => $associated_warehouses_collection,
					'product_designation' => $product_designation,
					'product' => $obj,
					'link' => $this->context->link,
					'token' => $this->token
				));
			}
			else
				$this->displayWarning($this->l('You must save the product in this shop before managing warehouses.'));
		}
		else
			$this->displayWarning($this->l('You must save this product before managing warehouses.'));

		$this->tpl_form_vars['custom_form'] = $data->fetch();
	}

	public function initFormFeatures($obj)
	{
		if (!$this->default_form_language)
			$this->getLanguages();

		$data = $this->createTemplate($this->tpl_form);
		$data->assign('default_form_language', $this->default_form_language);

		if (!Feature::isFeatureActive())
			$this->displayWarning($this->l('This feature has been disabled. ').' <a href="index.php?tab=AdminPerformance&token='.Tools::getAdminTokenLite('AdminPerformance').'#featuresDetachables">'.$this->l('Performances').'</a>');
		else
		{
			if ($obj->id)
			{
				if ($this->product_exists_in_shop)
				{
					$features = Feature::getFeatures($this->context->language->id, (Shop::isFeatureActive() && Shop::getContext() == Shop::CONTEXT_SHOP));

					foreach ($features as $k => $tab_features)
					{
						$features[$k]['current_item'] = false;
						$features[$k]['val'] = array();

						$custom = true;
						foreach ($obj->getFeatures() as $tab_products)
							if ($tab_products['id_feature'] == $tab_features['id_feature'])
								$features[$k]['current_item'] = $tab_products['id_feature_value'];

						$features[$k]['featureValues'] = FeatureValue::getFeatureValuesWithLang($this->context->language->id, (int)$tab_features['id_feature']);
						if (count($features[$k]['featureValues']))
							foreach ($features[$k]['featureValues'] as $value)
								if ($features[$k]['current_item'] == $value['id_feature_value'])
									$custom = false;

						if ($custom)
							$features[$k]['val'] = FeatureValue::getFeatureValueLang($features[$k]['current_item']);
					}

					$data->assign('available_features', $features);

					$data->assign('product', $obj);
					$data->assign('link', $this->context->link);
					$data->assign('languages', $this->_languages);
					$data->assign('default_form_language', $this->default_form_language);
				}
				else
					$this->displayWarning($this->l('You must save the product in this shop before adding features.'));
			}
			else
				$this->displayWarning($this->l('You must save this product before adding features.'));
		}
		$this->tpl_form_vars['custom_form'] = $data->fetch();
	}

	public function ajaxProcessProductQuantity()
	{
		if (!Tools::getValue('actionQty'))
			return Tools::jsonEncode(array('error' => $this->l('Undefined action')));

		$product = new Product((int)Tools::getValue('id_product'), true);
		switch (Tools::getValue('actionQty'))
		{
			case 'depends_on_stock':
				if (Tools::getValue('value') === false)
					die (Tools::jsonEncode(array('error' =>  $this->l('Undefined value'))));
				if ((int)Tools::getValue('value') != 0 && (int)Tools::getValue('value') != 1)
					die (Tools::jsonEncode(array('error' =>  $this->l('Incorrect value'))));
				if (!$product->advanced_stock_management && (int)Tools::getValue('value') == 1)
					die (Tools::jsonEncode(array('error' =>  $this->l('Not possible if advanced stock management is disabled. '))));
				if ($product->advanced_stock_management && Pack::isPack($product->id))
					die (Tools::jsonEncode(array('error' =>  $this->l('Not possible if the product is a pack.'))));

				StockAvailable::setProductDependsOnStock($product->id, (int)Tools::getValue('value'));
				break;

			case 'out_of_stock':
				if (Tools::getValue('value') === false)
					die (Tools::jsonEncode(array('error' =>  $this->l('Undefined value'))));
				if (!in_array((int)Tools::getValue('value'), array(0, 1, 2)))
					die (Tools::jsonEncode(array('error' =>  $this->l('Incorrect value'))));

				StockAvailable::setProductOutOfStock($product->id, (int)Tools::getValue('value'));
				break;

			case 'set_qty':
				if (Tools::getValue('value') === false || (!is_numeric(trim(Tools::getValue('value')))))
					die (Tools::jsonEncode(array('error' =>  $this->l('Undefined value'))));
				if (Tools::getValue('id_product_attribute') === false)
					die (Tools::jsonEncode(array('error' =>  $this->l('Undefined id product attribute'))));

				StockAvailable::setQuantity($product->id, (int)Tools::getValue('id_product_attribute'), (int)Tools::getValue('value'));
				Hook::exec('actionProductUpdate', array('product' => $this->object));

				// Catch potential echo from modules
				$error = ob_get_contents();
				if (!empty($error))
				{
					ob_end_clean();
					die (Tools::jsonEncode(array('error' => $error)));
				}
				break;
			case 'advanced_stock_management' :
				if (Tools::getValue('value') === false)
					die (Tools::jsonEncode(array('error' =>  $this->l('Undefined value'))));
				if ((int)Tools::getValue('value') != 1 && (int)Tools::getValue('value') != 0)
					die (Tools::jsonEncode(array('error' =>  $this->l('Incorrect value'))));
				if (!Configuration::get('PS_ADVANCED_STOCK_MANAGEMENT') && (int)Tools::getValue('value') == 1)
					die (Tools::jsonEncode(array('error' =>  $this->l('Not possible if advanced stock management is disabled. '))));
				if (Configuration::get('PS_ADVANCED_STOCK_MANAGEMENT') && Pack::isPack($product->id))
					die (Tools::jsonEncode(array('error' =>  $this->l('Not possible if the product is a pack.'))));

				$product->setAdvancedStockManagement((int)Tools::getValue('value'));
				if (StockAvailable::dependsOnStock($product->id) == 1 && (int)Tools::getValue('value') == 0)
					StockAvailable::setProductDependsOnStock($product->id, 0);
				break;

		}
		die(Tools::jsonEncode(array('error' => false)));
	}

	public function getCombinationImagesJS()
	{
		if (!($obj = $this->loadObject(true)))
			return;

		$content = 'var combination_images = new Array();';
		if (!$allCombinationImages = $obj->getCombinationImages($this->context->language->id))
			return $content;
		foreach ($allCombinationImages as $id_product_attribute => $combination_images)
		{
			$i = 0;
			$content .= 'combination_images['.(int)$id_product_attribute.'] = new Array();';
			foreach ($combination_images as $combination_image)
				$content .= 'combination_images['.(int)$id_product_attribute.']['.$i++.'] = '.(int)$combination_image['id_image'].';';
		}
		return $content;
	}

	public function haveThisAccessory($accessory_id, $accessories)
	{
		foreach ($accessories as $accessory)
			if ((int)$accessory['id_product'] == (int)$accessory_id)
				return true;
		return false;
	}

	protected function initPack(Product $product)
	{
		$this->tpl_form_vars['is_pack'] = ($product->id && Pack::isPack($product->id)) || Tools::getValue('type_product') == Product::PTYPE_PACK;
		$product->packItems = Pack::getItems($product->id, $this->context->language->id);

		$input_pack_items = '';
		if (Tools::getValue('inputPackItems'))
			$input_pack_items = Tools::getValue('inputPackItems');
		else
			foreach ($product->packItems as $pack_item)
				$input_pack_items .= $pack_item->pack_quantity.'x'.$pack_item->id.'-';
		$this->tpl_form_vars['input_pack_items'] = $input_pack_items;

		$input_namepack_items = '';
		if (Tools::getValue('namePackItems'))
			$input_namepack_items = Tools::getValue('namePackItems');
		else
			foreach ($product->packItems as $pack_item)
				$input_namepack_items .= $pack_item->pack_quantity.' x '.$pack_item->name.'¤';
		$this->tpl_form_vars['input_namepack_items'] = $input_namepack_items;
	}


	/**
	 *  AdminProducts display hook
	 */
	public function initFormModules($obj)
	{
 		$id_module = Db::getInstance()->getValue('SELECT `id_module` FROM `'._DB_PREFIX_.'module` WHERE `name` = \''.pSQL($this->tab_display_module).'\'');
		$this->tpl_form_vars['custom_form'] = Hook::exec('displayAdminProductsExtra', array(), (int)$id_module);
	}

	/**
	 * delete all items in pack, then check if type_product value is 2.
	 * if yes, add the pack items from input "inputPackItems"
	 *
	 * @param Product $product
	 * @return boolean
	 */
	public function updatePackItems($product)
	{
		Pack::deleteItems($product->id);
		// lines format: QTY x ID-QTY x ID
		if (Tools::getValue('type_product') == Product::PTYPE_PACK)
		{
			$product->setDefaultAttribute(0);//reset cache_default_attribute
			$items = Tools::getValue('inputPackItems');
			$lines = array_unique(explode('-', $items));

			// lines is an array of string with format : QTYxIDxID_PRODUCT_ATTRIBUTE
			if (count($lines))
				foreach ($lines as $line)
					if (!empty($line))
					{
						$item_id_attribute = 0;
						count($array = explode('x', $line)) == 3 ? list($qty, $item_id, $item_id_attribute) = $array : list($qty, $item_id) = $array;
						if ($qty > 0 && isset($item_id))
						{
							if (Pack::isPack((int)$item_id))
<<<<<<< HEAD
								$this->errors[] = Tools::displayError('You cannot add product packs into a pack');
							elseif (!Pack::addItem((int)$product->id, (int)$item_id, (int)$qty))
=======
								$this->errors[] = Tools::displayError('You can\'t add product packs into a pack');
							elseif (!Pack::addItem((int)$product->id, (int)$item_id, (int)$item_id_attribute,(int)$qty))
>>>>>>> 4972565e
								$this->errors[] = Tools::displayError('An error occurred while attempting to add products to the pack.');
						}
					}
		}
	}

	public function getL($key)
	{
		$trad = array(
			'Default category:' => $this->l('Default category'),
			'Catalog:' => $this->l('Catalog'),
			'Consider changing the default category.' => $this->l('Consider changing the default category.'),
			'ID' => $this->l('ID'),
			'Name' => $this->l('Name'),
			'Mark all checkbox(es) of categories in which product is to appear' => $this->l('Mark the checkbox of each categories in which this product will appear.')
		);
		return $trad[$key];
	}

	protected function _displayUnavailableProductWarning()
	{
		$content = '<div class="alert">
			<span>'.$this->l('Your product will be saved as a draft.').'</span>
				<a href="#" class="btn btn-default pull-right" onclick="submitAddProductAndPreview()" ><i class="icon-external-link-sign"></i> '.$this->l('Save and preview').'</a>
				<input type="hidden" name="fakeSubmitAddProductAndPreview" id="fakeSubmitAddProductAndPreview" />
			</div>';
			$this->tpl_form_vars['warning_unavailable_product'] = $content;
	}

	public function ajaxProcessCheckProductName()
	{
		if ($this->tabAccess['view'] === '1')
		{
			$search = Tools::getValue('q');
			$id_lang = Tools::getValue('id_lang');
			$limit = Tools::getValue('limit');
			if (Context::getContext()->shop->getContext() != Shop::CONTEXT_SHOP)
				$result = false;
			else
				$result = Db::getInstance()->executeS('
					SELECT DISTINCT pl.`name`, p.`id_product`, pl.`id_shop`
					FROM `'._DB_PREFIX_.'product` p
					LEFT JOIN `'._DB_PREFIX_.'product_shop` ps ON (ps.id_product = p.id_product AND ps.id_shop ='.(int)Context::getContext()->shop->id.')
					LEFT JOIN `'._DB_PREFIX_.'product_lang` pl
						ON (pl.`id_product` = p.`id_product` AND pl.`id_lang` = '.(int)$id_lang.')
					WHERE pl.`name` LIKE "%'.pSQL($search).'%" AND ps.id_product IS NULL
					GROUP BY pl.`id_product`
					LIMIT '.(int)$limit);
			die(Tools::jsonEncode($result));
		}
	}

	public function ajaxProcessUpdatePositions()
	{
		if ($this->tabAccess['edit'] === '1')
		{
			$way = (int)(Tools::getValue('way'));
			$id_product = (int)(Tools::getValue('id_product'));
			$id_category = (int)(Tools::getValue('id_category'));
			$positions = Tools::getValue('product');

			if (is_array($positions))
				foreach ($positions as $position => $value)
				{
					$pos = explode('_', $value);

					if ((isset($pos[1]) && isset($pos[2])) && ($pos[1] == $id_category && (int)$pos[2] === $id_product))
					{
						if ($product = new Product((int)$pos[2]))
							if (isset($position) && $product->updatePosition($way, $position))
							{
								$category = new Category((int)$id_category);
								if (Validate::isLoadedObject($category))
									hook::Exec('categoryUpdate', array('category' => $category));
								echo 'ok position '.(int)$position.' for product '.(int)$pos[2]."\r\n";
							}
							else
								echo '{"hasError" : true, "errors" : "Can not update product '.(int)$id_product.' to position '.(int)$position.' "}';
						else
							echo '{"hasError" : true, "errors" : "This product ('.(int)$id_product.') can t be loaded"}';

						break;
					}
				}
		}
	}

	public function ajaxProcessPublishProduct()
	{
		if ($this->tabAccess['edit'] === '1')
		{
			if ($id_product = (int)Tools::getValue('id_product'))
			{
				$bo_product_url = dirname($_SERVER['PHP_SELF']).'/index.php?tab=AdminProducts&id_product='.$id_product.'&updateproduct&token='.$this->token;

				if (Tools::getValue('redirect'))
					die($bo_product_url);

					$product = new Product((int)$id_product);
					if (!Validate::isLoadedObject($product))
						die('error: invalid id');

					$product->active = 1;

					if ($product->save())
						die($bo_product_url);
					else
						die('error: saving');
			}
		}
	}

	public function processImageLegends()
	{
		if (Validate::isLoadedObject($product = new Product((int)Tools::getValue('id_product'))))
		{
			$languages = Language::getLanguages(false);
			foreach ($_POST as $key => $val)
				if (preg_match('/^legend_([0-9]+)/i', $key, $match))
					foreach ($languages as $language)
						if ($val && $language['id_lang'] == $match[1])
							Db::getInstance()->execute('UPDATE '._DB_PREFIX_.'image_lang SET legend = "'.pSQL($val).'" WHERE id_image IN (SELECT id_image FROM '._DB_PREFIX_.'image WHERE id_product = '.(int)$product->id.') AND id_lang = '.(int)$language['id_lang']);
		}
	}
}<|MERGE_RESOLUTION|>--- conflicted
+++ resolved
@@ -4725,13 +4725,8 @@
 						if ($qty > 0 && isset($item_id))
 						{
 							if (Pack::isPack((int)$item_id))
-<<<<<<< HEAD
-								$this->errors[] = Tools::displayError('You cannot add product packs into a pack');
-							elseif (!Pack::addItem((int)$product->id, (int)$item_id, (int)$qty))
-=======
 								$this->errors[] = Tools::displayError('You can\'t add product packs into a pack');
 							elseif (!Pack::addItem((int)$product->id, (int)$item_id, (int)$item_id_attribute,(int)$qty))
->>>>>>> 4972565e
 								$this->errors[] = Tools::displayError('An error occurred while attempting to add products to the pack.');
 						}
 					}
