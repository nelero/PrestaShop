--- conflicted
+++ resolved
@@ -1792,15 +1792,10 @@
 
 		if (count($this->errors))
 			return false;
-<<<<<<< HEAD
-		$res = parent::processStatus();
-		Hook::exec('actionProductUpdate', array('product' => $this->object));
-=======
 
 		$res = parent::processStatus();
 		Hook::exec('actionProductUpdate', array('product' => $this->object));
 		
->>>>>>> 411f3dd5
 		return $res;
 	}
 	
