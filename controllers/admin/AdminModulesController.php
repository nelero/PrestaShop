--- conflicted
+++ resolved
@@ -712,13 +712,6 @@
 							// Display checkbox in toolbar if multishop
 							if (Shop::isFeatureActive())
 							{
-<<<<<<< HEAD
-=======
-								$activateOnclick = 'onclick="location.href = \''.$this->getCurrentUrl('enable').'&enable=\'+(($(this).attr(\'checked\')) ? 1 : 0)"';
-								$toolbar .= '<tr>
-										<th colspan="4">
-											<input type="checkbox" name="activateModule" value="1" '.($module->isEnabledForShopContext() ? 'checked="checked"' : '').' '.$activateOnclick.' /> '.$this->l('Activate module for').' ';
->>>>>>> d49c4cf6
 								if (Shop::getContext() == Shop::CONTEXT_SHOP)
 									$shop_context = 'shop <strong>'.$this->context->shop->name.'</strong>';
 								elseif (Shop::getContext() == Shop::CONTEXT_GROUP)
@@ -836,7 +829,7 @@
 
 		if (count($module_errors))
 		{
-			$html_error = '<ul style="line-height:20px">';
+			$html_error = '<ul>';
 			foreach ($module_errors as $module_error)
 			{
 				$html_error_description = '';
