<?php
/*
* 2007-2014 PrestaShop
*
* NOTICE OF LICENSE
*
* This source file is subject to the Open Software License (OSL 3.0)
* that is bundled with this package in the file LICENSE.txt.
* It is also available through the world-wide-web at this URL:
* http://opensource.org/licenses/osl-3.0.php
* If you did not receive a copy of the license and are unable to
* obtain it through the world-wide-web, please send an email
* to license@prestashop.com so we can send you a copy immediately.
*
* DISCLAIMER
*
* Do not edit or add to this file if you wish to upgrade PrestaShop to newer
* versions in the future. If you wish to customize PrestaShop for your
* needs please refer to http://www.prestashop.com for more information.
*
*  @author PrestaShop SA <contact@prestashop.com>
*  @copyright  2007-2014 PrestaShop SA
*  @license    http://opensource.org/licenses/osl-3.0.php  Open Software License (OSL 3.0)
*  International Registered Trademark & Property of PrestaShop SA
*/

class AdminAddressesControllerCore extends AdminController
{
	/** @var array countries list */
	protected $countries_array = array();

	public function __construct()
	{
		$this->bootstrap = true;
		$this->required_database = true;
		$this->required_fields = array('company','address2', 'postcode', 'other', 'phone', 'phone_mobile', 'vat_number', 'dni');
	 	$this->table = 'address';
	 	$this->className = 'Address';
	 	$this->lang = false;
		$this->addressType = 'customer';
		$this->explicitSelect = true;
		$this->context = Context::getContext();

		$this->addRowAction('edit');
		$this->addRowAction('delete');
		$this->bulk_actions = array(
			'delete' => array(
				'text' => $this->l('Delete selected'),
				'confirm' => $this->l('Delete selected items?'),
				'icon' => 'icon-trash'
			)
		);

		$this->allow_export = true;

		if (!Tools::getValue('realedit'))
			$this->deleted = true;

		$countries = Country::getCountries($this->context->language->id);
		foreach ($countries as $country)
			$this->countries_array[$country['id_country']] = $country['name'];

		$this->fields_list = array(
			'id_address' => array('title' => $this->l('ID'), 'align' => 'center', 'class' => 'fixed-width-xs'),
			'firstname' => array('title' => $this->l('First Name'), 'filter_key' => 'a!firstname'),
			'lastname' => array('title' => $this->l('Last Name'), 'filter_key' => 'a!lastname'),
			'address1' => array('title' => $this->l('Address')),
			'postcode' => array('title' => $this->l('Zip/Postal Code'), 'align' => 'right'),
			'city' => array('title' => $this->l('City')),
			'country' => array('title' => $this->l('Country'), 'type' => 'select', 'list' => $this->countries_array, 'filter_key' => 'cl!id_country'));

		parent::__construct();

		$this->_select = 'cl.`name` as country';
		$this->_join = '
			LEFT JOIN `'._DB_PREFIX_.'country_lang` cl ON (cl.`id_country` = a.`id_country` AND cl.`id_lang` = '.(int)$this->context->language->id.')
			LEFT JOIN `'._DB_PREFIX_.'customer` c ON a.id_customer = c.id_customer
		';
		$this->_where = 'AND a.id_customer != 0 '.Shop::addSqlRestriction(Shop::SHARE_CUSTOMER, 'c');
	}

	public function initToolbar()
	{
		parent::initToolbar();
		if (!$this->display)
			$this->toolbar_btn['import'] = array(
				'href' => $this->context->link->getAdminLink('AdminImport', true).'&import_type=addresses',
				'desc' => $this->l('Import')
			);
	}

	public function initPageHeaderToolbar()
	{
		if (empty($this->display))
			$this->page_header_toolbar_btn['new_address'] = array(
				'href' => self::$currentIndex.'&addaddress&token='.$this->token,
				'desc' => $this->l('Add new address', null, null, false),
				'icon' => 'process-icon-new'
			);

		parent::initPageHeaderToolbar();
	}

	public function renderForm()
	{
		$this->fields_form = array(
			'legend' => array(
				'title' => $this->l('Addresses'),
				'icon' => 'icon-envelope-alt'
			),
			'input' => array(
				array(
					'type' => 'text_customer',
					'label' => $this->l('Customer'),
					'name' => 'id_customer',
					'required' => false,
				),
				array(
					'type' => 'text',
					'label' => $this->l('Identification Number'),
					'name' => 'dni',
					'required' => false,
					'col' => '4',
					'hint' => $this->l('DNI / NIF / NIE')
				),
				array(
					'type' => 'text',
					'label' => $this->l('Address alias'),
					'name' => 'alias',
					'required' => true,
					'col' => '4',
					'hint' => $this->l('Invalid characters:').' &lt;&gt;;=#{}'
				),
				array(
					'type' => 'textarea',
					'label' => $this->l('Other'),
					'name' => 'other',
					'required' => false,
					'cols' => 15,
					'rows' => 3,
					'hint' => $this->l('Forbidden characters:').' &lt;&gt;;=#{}'
				),
			),
			'submit' => array(
				'title' => $this->l('Save'),
			)
		);
		$id_customer = (int)Tools::getValue('id_customer');
		if (!$id_customer && Validate::isLoadedObject($this->object))
			$id_customer = $this->object->id_customer;
		if ($id_customer)
		{
			$customer = new Customer((int)$id_customer);
			$token_customer = Tools::getAdminToken('AdminCustomers'.(int)(Tab::getIdFromClassName('AdminCustomers')).(int)$this->context->employee->id);
		}

		$this->tpl_form_vars = array(
			'customer' => isset($customer) ? $customer : null,
			'tokenCustomer' => isset ($token_customer) ? $token_customer : null
		);

		// Order address fields depending on country format
		$addresses_fields = $this->processAddressFormat();
		// we use  delivery address
		$addresses_fields = $addresses_fields['dlv_all_fields'];

		// get required field
		$required_fields = AddressFormat::getFieldsRequired();
<<<<<<< HEAD
=======

>>>>>>> d5c1959b
		// Merge with field required
		$addresses_fields = array_unique(array_merge($addresses_fields, $required_fields));

		$temp_fields = array();

		foreach ($addresses_fields as $addr_field_item)
		{
			if ($addr_field_item == 'company')
			{
				$temp_fields[] = array(
					'type' => 'text',
					'label' => $this->l('Company'),
					'name' => 'company',
					'required' => in_array('company', $required_fields),
					'col' => '4',
					'hint' => $this->l('Invalid characters:').' &lt;&gt;;=#{}'
				);
				$temp_fields[] = array(
					'type' => 'text',
					'label' => $this->l('VAT number'),
					'col' => '2',
					'name' => 'vat_number',
					'required' => in_array('vat_number', $required_fields)
				);
			}
			else if ($addr_field_item == 'lastname')
			{
				if (isset($customer) &&
					!Tools::isSubmit('submit'.strtoupper($this->table)) &&
					Validate::isLoadedObject($customer) &&
					!Validate::isLoadedObject($this->object))
					$default_value = $customer->lastname;
				else
					$default_value = '';

				$temp_fields[] = array(
					'type' => 'text',
					'label' => $this->l('Last Name'),
					'name' => 'lastname',
					'required' => true,
					'col' => '4',
					'hint' => $this->l('Invalid characters:').' 0-9!&amp;lt;&amp;gt;,;?=+()@#"�{}_$%:',
					'default_value' => $default_value,
				);
			}
			elseif ($addr_field_item == 'firstname')
			{
				if (isset($customer) &&
					!Tools::isSubmit('submit'.strtoupper($this->table)) &&
					Validate::isLoadedObject($customer) &&
					!Validate::isLoadedObject($this->object))
					$default_value = $customer->firstname;
 	 	 	 	else
 	 	 	 		$default_value = '';

				$temp_fields[] = array(
					'type' => 'text',
					'label' => $this->l('First Name'),
					'name' => 'firstname',
					'required' => true,
					'col' => '4',
					'hint' => $this->l('Invalid characters:').' 0-9!&amp;lt;&amp;gt;,;?=+()@#"�{}_$%:',
					'default_value' => $default_value,
				);
			}
			elseif ($addr_field_item == 'address1')
			{
				$temp_fields[] = array(
					'type' => 'text',
					'label' => $this->l('Address'),
					'name' => 'address1',
					'col' => '6',
					'required' => true,
				);
			}
			elseif ($addr_field_item == 'address2')
			{
				$temp_fields[] = array(
					'type' => 'text',
					'label' => $this->l('Address').' (2)',
					'name' => 'address2',
					'col' => '6',
					'required' => in_array('address2', $required_fields),
				);
			}
			elseif ($addr_field_item == 'postcode')
			{
				$temp_fields[] = array(
					'type' => 'text',
					'label' => $this->l('Zip/Postal Code'),
					'name' => 'postcode',
					'col' => '2',
					'required' => true,
				);
			}
			elseif ($addr_field_item == 'city')
			{
				$temp_fields[] = array(
					'type' => 'text',
					'label' => $this->l('City'),
					'name' => 'city',
					'col' => '4',
					'required' => true,
				);
			}
			elseif ($addr_field_item == 'country' || $addr_field_item == 'Country:name')
			{
				$temp_fields[] = array(
					'type' => 'select',
					'label' => $this->l('Country'),
					'name' => 'id_country',
					'required' => in_array('Country:name', $required_fields) || in_array('country', $required_fields),
					'col' => '4',
					'default_value' => (int)$this->context->country->id,
					'options' => array(
						'query' => Country::getCountries($this->context->language->id),
						'id' => 'id_country',
						'name' => 'name'
					)
				);
				$temp_fields[] = array(
					'type' => 'select',
					'label' => $this->l('State'),
					'name' => 'id_state',
					'required' => false,
					'col' => '4',
					'options' => array(
						'query' => array(),
						'id' => 'id_state',
						'name' => 'name'
					)
				);
			}
			elseif ($addr_field_item == 'phone')
			{
				$temp_fields[] = array(
					'type' => 'text',
					'label' => $this->l('Home phone'),
					'name' => 'phone',
					'required' => in_array('phone', $required_fields) || Configuration::get('PS_ONE_PHONE_AT_LEAST'),
					'col' => '4',
					'hint' => Configuration::get('PS_ONE_PHONE_AT_LEAST') ? sprintf($this->l('You must register at least one phone number.')) : ''
				);
			}
			elseif ($addr_field_item == 'phone_mobile')
			{
				$temp_fields[] = array(
					'type' => 'text',
					'label' => $this->l('Mobile phone'),
					'name' => 'phone_mobile',
					'required' =>  in_array('phone_mobile', $required_fields) || Configuration::get('PS_ONE_PHONE_AT_LEAST'),
					'col' => '4',
					'hint' => Configuration::get('PS_ONE_PHONE_AT_LEAST') ? sprintf($this->l('You must register at least one phone number.')) : ''
				);
			}
		}

		// merge address format with the rest of the form
		array_splice($this->fields_form['input'], 3, 0, $temp_fields);

		return parent::renderForm();
	}

	public function processSave()
	{
		if (Tools::getValue('submitFormAjax'))
			$this->redirect_after = false;

		// Transform e-mail in id_customer for parent processing
		if (Validate::isEmail(Tools::getValue('email')))
		{
			$customer = new Customer();
			$customer->getByEmail(Tools::getValue('email'), null, false);
			if (Validate::isLoadedObject($customer))
				$_POST['id_customer'] = $customer->id;
			else
				$this->errors[] = Tools::displayError('This email address is not registered.');
		}
		else if ($id_customer = Tools::getValue('id_customer'))
		{
			$customer = new Customer((int)$id_customer);
			if (Validate::isLoadedObject($customer))
				$_POST['id_customer'] = $customer->id;
			else
				$this->errors[] = Tools::displayError('This customer ID is not recognized.');
		}
		else
			$this->errors[] = Tools::displayError('This email address is not valid. Please use an address like bob@example.com.');
		if (Country::isNeedDniByCountryId(Tools::getValue('id_country')) && !Tools::getValue('dni'))
			$this->errors[] = Tools::displayError('The identification number is incorrect or has already been used.');

		/* If the selected country does not contain states */
		$id_state = (int)Tools::getValue('id_state');
		$id_country = (int)Tools::getValue('id_country');
		$country = new Country((int)$id_country);
		if ($country && !(int)$country->contains_states && $id_state)
			$this->errors[] = Tools::displayError('You have selected a state for a country that does not contain states.');

		/* If the selected country contains states, then a state have to be selected */
		if ((int)$country->contains_states && !$id_state)
			$this->errors[] = Tools::displayError('An address located in a country containing states must have a state selected.');

		$postcode = Tools::getValue('postcode');
		/* Check zip code format */
		if ($country->zip_code_format && !$country->checkZipCode($postcode))
			$this->errors[] = Tools::displayError('Your Zip/postal code is incorrect.').'<br />'.Tools::displayError('It must be entered as follows:').' '.str_replace('C', $country->iso_code, str_replace('N', '0', str_replace('L', 'A', $country->zip_code_format)));
		elseif(empty($postcode) && $country->need_zip_code)
			$this->errors[] = Tools::displayError('A Zip/postal code is required.');
		elseif ($postcode && !Validate::isPostCode($postcode))
			$this->errors[] = Tools::displayError('The Zip/postal code is invalid.');

		if (Configuration::get('PS_ONE_PHONE_AT_LEAST') && !Tools::getValue('phone') && !Tools::getValue('phone_mobile'))
			$this->errors[] = Tools::displayError('You must register at least one phone number.');

		/* If this address come from order's edition and is the same as the other one (invoice or delivery one)
		** we delete its id_address to force the creation of a new one */
		if ((int)Tools::getValue('id_order'))
		{
			$this->_redirect = false;
			if (isset($_POST['address_type']))
				$_POST['id_address'] = '';
		}

		// Check the requires fields which are settings in the BO
		$address = new Address();
		$this->errors = array_merge($this->errors, $address->validateFieldsRequiredDatabase());

		if (empty($this->errors))
			return parent::processSave();
		else
			// if we have errors, we stay on the form instead of going back to the list
			$this->display = 'edit';

		/* Reassignation of the order's new (invoice or delivery) address */
		$address_type = ((int)Tools::getValue('address_type') == 2 ? 'invoice' : ((int)Tools::getValue('address_type') == 1 ? 'delivery' : ''));
		if ($this->action == 'save' && ($id_order = (int)Tools::getValue('id_order')) && !count($this->errors) && !empty($address_type))
		{
			if (!Db::getInstance()->execute('UPDATE '._DB_PREFIX_.'orders SET `id_address_'.$address_type.'` = '.Db::getInstance()->Insert_ID().' WHERE `id_order` = '.$id_order))
				$this->errors[] = Tools::displayError('An error occurred while linking this address to its order.');
			else
				Tools::redirectAdmin(Tools::getValue('back').'&conf=4');
		}
	}

	public function processAdd()
	{
		if (Tools::getValue('submitFormAjax'))
			$this->redirect_after = false;

		return parent::processAdd();
	}

	/**
	 * Get Address formats used by the country where the address id retrieved from POST/GET is.
	 *
	 * @return array address formats
	 */
	protected function processAddressFormat()
	{
		$tmp_addr = new Address((int)Tools::getValue('id_address'));

		$selected_country = ($tmp_addr && $tmp_addr->id_country) ? $tmp_addr->id_country : (int)Configuration::get('PS_COUNTRY_DEFAULT');

		$inv_adr_fields = AddressFormat::getOrderedAddressFields($selected_country, false, true);
		$dlv_adr_fields = AddressFormat::getOrderedAddressFields($selected_country, false, true);

		$inv_all_fields = array();
		$dlv_all_fields = array();

		$out = array();

		foreach (array('inv','dlv') as $adr_type)
		{
			foreach (${$adr_type.'_adr_fields'} as $fields_line)
				foreach (explode(' ', $fields_line) as $field_item)
					${$adr_type.'_all_fields'}[] = trim($field_item);

			$out[$adr_type.'_adr_fields'] = ${$adr_type.'_adr_fields'};
			$out[$adr_type.'_all_fields'] = ${$adr_type.'_all_fields'};
		}

		return $out;
	}

	/**
	 * Method called when an ajax request is made
	 * @see AdminController::postProcess()
	 */
	public function ajaxProcess()
	{
		if (Tools::isSubmit('email'))
		{
			$email = pSQL(Tools::getValue('email'));
			$customer = Customer::searchByName($email);
			if (!empty($customer))
			{
				$customer = $customer['0'];
				echo Tools::jsonEncode(array('infos' => pSQL($customer['firstname']).'_'.pSQL($customer['lastname']).'_'.pSQL($customer['company'])));
			}
		}
		die;
	}

	/**
	 * Object Delete
	 */
	public function processDelete()
	{
		if (Validate::isLoadedObject($object = $this->loadObject()))
			if (!$object->isUsed())
				$this->deleted = false;

		return parent::processDelete();
	}

	/**
	 * Delete multiple items
	 *
	 * @return boolean true if succcess
	 */
	protected function processBulkDelete()
	{
		if (is_array($this->boxes) && !empty($this->boxes))
		{
			$deleted = false;
			foreach ($this->boxes as $id)
			{
				$to_delete = new Address((int)$id);
				if ($to_delete->isUsed())
				{
					$deleted = true;
					break;
				}
			}
			$this->deleted = $deleted;
		}

		return parent::processBulkDelete();
	}
}<|MERGE_RESOLUTION|>--- conflicted
+++ resolved
@@ -166,10 +166,7 @@
 
 		// get required field
 		$required_fields = AddressFormat::getFieldsRequired();
-<<<<<<< HEAD
-=======
-
->>>>>>> d5c1959b
+
 		// Merge with field required
 		$addresses_fields = array_unique(array_merge($addresses_fields, $required_fields));
 
