--- conflicted
+++ resolved
@@ -512,17 +512,12 @@
 
     public function initContent()
     {
-<<<<<<< HEAD
-        if (isset($_GET['filename']) && file_exists(_PS_UPLOAD_DIR_ . $_GET['filename']) && Validate::isFileName($_GET['filename'])) {
-            $this->openUploadedFile();
-=======
         if (isset($_GET['filename'])) {
             if (file_exists(_PS_UPLOAD_DIR_ . $_GET['filename']) && Validate::isFileName($_GET['filename'])) {
                 $this->openUploadedFile(!Tools::getValue('show'));
             } else {
                 Tools::redirect('404');
             }
->>>>>>> e664e3d4
         }
 
         parent::initContent();
