--- conflicted
+++ resolved
@@ -28,13 +28,7 @@
 {
 	public function __construct()
 	{
-<<<<<<< HEAD
 		$this->bootstrap = true;
-		$this->className = 'Configuration';
-		$this->table = 'configuration';
-
-=======
->>>>>>> db4b69d1
 		parent::__construct();
 
 		$this->fields_options = array(
