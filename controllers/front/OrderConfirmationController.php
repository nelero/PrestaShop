<?php
/**
 * Copyright since 2007 PrestaShop SA and Contributors
 * PrestaShop is an International Registered Trademark & Property of PrestaShop SA
 *
 * NOTICE OF LICENSE
 *
 * This source file is subject to the Open Software License (OSL 3.0)
 * that is bundled with this package in the file LICENSE.md.
 * It is also available through the world-wide-web at this URL:
 * https://opensource.org/licenses/OSL-3.0
 * If you did not receive a copy of the license and are unable to
 * obtain it through the world-wide-web, please send an email
 * to license@prestashop.com so we can send you a copy immediately.
 *
 * DISCLAIMER
 *
 * Do not edit or add to this file if you wish to upgrade PrestaShop to newer
 * versions in the future. If you wish to customize PrestaShop for your
 * needs please refer to https://devdocs.prestashop.com/ for more information.
 *
 * @author    PrestaShop SA and Contributors <contact@prestashop.com>
 * @copyright Since 2007 PrestaShop SA and Contributors
 * @license   https://opensource.org/licenses/OSL-3.0 Open Software License (OSL 3.0)
 */
use PrestaShop\PrestaShop\Adapter\Presenter\Order\OrderPresenter;
use PrestaShop\PrestaShop\Core\Security\PasswordPolicyConfiguration;
use ZxcvbnPhp\Zxcvbn;

class OrderConfirmationControllerCore extends FrontController
{
    /** @var bool */
    public $ssl = true;
    /** @var string */
    public $php_self = 'order-confirmation';
    /** @var int Cart ID */
    public $id_cart;
    public $id_module;
    public $id_order;
    public $secure_key;

    /** @var Order Order object we found by cart ID */
    protected $order;

    /** @var Customer Customer object related to the cart */
    protected $customer;
    public $reference; // Deprecated
    public $order_presenter; // Deprecated

    /**
     * Initialize order confirmation controller.
     *
     * @see FrontController::init()
     */
    public function init()
    {
        // Test below to prevent unnecessary logs from "parent::init()"
        $this->id_cart = (int) Tools::getValue('id_cart', 0);
        if (!empty($this->context->cookie->id_cart) && $this->context->cookie->id_cart == $this->id_cart) {
            $cart = new Cart($this->id_cart);
            if ($cart->orderExists()) {
                unset($this->context->cookie->id_cart);
            }
        }

        parent::init();

        // If we are coming to this page to finish free order we do extra checks and validations
        // and redirect back here with bit more data.
        if (true === (bool) Tools::getValue('free_order')) {
            $this->checkFreeOrder();
        }

        /*
         * Because of order splitting scenarios, we must get the data by id_cart parameter (not id_order),
         * so we can display all orders made from this cart.
         *
         * It's not implemented yet, however.
         */
        $this->id_order = Order::getIdByCartId((int) ($this->id_cart));
        $this->secure_key = Tools::getValue('key', false);
        $this->order = new Order((int) ($this->id_order));
        $this->id_module = (int) (Tools::getValue('id_module', 0));

        // This data is kept only for backward compatibility purposes
        $this->reference = (string) $this->order->reference;

        $redirectLink = $this->context->link->getPageLink('history', $this->ssl);

        // The confirmation link must contain a unique order secure key matching the key saved in database,
        // this prevents user to view other customer's order confirmations
        if (!$this->id_order || !$this->id_module || !$this->secure_key || empty($this->secure_key)) {
            Tools::redirect($redirectLink . (Tools::isSubmit('slowvalidation') ? '&slowvalidation' : ''));
        }

        if (!Validate::isLoadedObject($this->order) || $this->secure_key != $this->order->secure_key) {
            Tools::redirect($redirectLink);
        }

        // Free order uses -1 as id_module, it has a special check here
        if ($this->id_module == -1) {
            if ($this->order->module !== 'free_order') {
                Tools::redirect($redirectLink);
            }
        } else {
            // Otherwise we run a normal check that module matches
            $module = Module::getInstanceById((int) ($this->id_module));
            if ($this->order->module !== $module->name) {
                Tools::redirect($redirectLink);
            }
        }

        // If checks passed, initialize customer, we will need him anyway
        $this->customer = new Customer((int) ($this->order->id_customer));
    }

    /**
     * Logic after submitting forms
     *
     * @see FrontController::postProcess()
     */
    public function postProcess()
    {
        if (Tools::isSubmit('submitTransformGuestToCustomer')) {
            // Only variable we need is the password
            // There is no need to check other variables, because hacker would be kicked out in init(), if he tried to convert another customer
            $password = Tools::getValue('password');

            if (empty($password)) {
                $this->errors[] = $this->trans(
                    'Enter a password to transform your guest account into a customer account.',
                    [],
                    'Shop.Forms.Help'
                );
            } else {
                if (Validate::isAcceptablePasswordLength($password) === false) {
                    $this->errors[] = $this->translator->trans(
                        'Password must be between %d and %d characters long',
                        [
                            Configuration::get(PasswordPolicyConfiguration::CONFIGURATION_MINIMUM_LENGTH),
                            Configuration::get(PasswordPolicyConfiguration::CONFIGURATION_MAXIMUM_LENGTH),
                        ],
                        'Shop.Notifications.Error'
                    );
                }
                if (Validate::isAcceptablePasswordScore($password) === false) {
                    $wordingsForScore = [
                        $this->translator->trans('Very weak', [], 'Shop.Theme.Global'),
                        $this->translator->trans('Weak', [], 'Shop.Theme.Global'),
                        $this->translator->trans('Average', [], 'Shop.Theme.Global'),
                        $this->translator->trans('Strong', [], 'Shop.Theme.Global'),
                        $this->translator->trans('Very strong', [], 'Shop.Theme.Global'),
                    ];
                    $globalErrorMessage = $this->translator->trans(
                        'The minimum score must be: %s',
                        [
                            $wordingsForScore[(int) Configuration::get(PasswordPolicyConfiguration::CONFIGURATION_MINIMUM_SCORE)],
                        ],
                        'Shop.Notifications.Error'
                    );
                    if ($this->context->shop->theme->get('global_settings.new_password_policy_feature') !== true) {
                        $zxcvbn = new Zxcvbn();
                        $result = $zxcvbn->passwordStrength($password);
                        if (!empty($result['feedback']['warning'])) {
                            $this->errors[] = $this->translator->trans(
                                $result['feedback']['warning'], [], 'Shop.Theme.Global'
                            );
                        } else {
                            $this->errors[] = $globalErrorMessage;
                        }
                        foreach ($result['feedback']['suggestions'] as $suggestion) {
                            $this->errors[] = $this->translator->trans($suggestion, [], 'Shop.Theme.Global');
                        }
                    } else {
                        $this->errors[] = $globalErrorMessage;
                    }
                }
            }

            if (!empty($this->errors)) {
                return;
            }

            if ($this->customer->is_guest == 0) {
                $this->errors[] = $this->trans(
                    'A customer account has already been created from this guest account. Please sign in.',
                    [],
                    'Shop.Notifications.Error'
                );
            // Attempt to convert the customer
            } elseif ($this->customer->transformToCustomer($this->context->language->id, $password)) {
                $this->success[] = $this->trans(
                    'Your guest account has been successfully transformed into a customer account. You can now log in as a registered shopper.',
                    [],
                    'Shop.Notifications.Success'
                );
            } else {
                $this->errors[] = $this->trans(
                    'An unexpected error occurred while creating your account.',
                    [],
                    'Shop.Notifications.Error'
                );
            }
        }
    }

    /**
     * Assign template vars related to page content.
     *
     * @see FrontController::initContent()
     */
    public function initContent()
    {
        parent::initContent();

        $this->context->smarty->assign([
            'HOOK_ORDER_CONFIRMATION' => $this->displayOrderConfirmation($this->order),
            'HOOK_PAYMENT_RETURN' => $this->displayPaymentReturn($this->order),
            'order' => (new OrderPresenter())->present($this->order),
<<<<<<< HEAD
            'order_customer' => (new ObjectPresenter())->present($this->customer),
            'registered_customer_exists' => Customer::customerExists($this->customer->email),
=======
            'order_customer' => $this->objectPresenter->present($this->customer),
            'registered_customer_exists' => Customer::customerExists($this->customer->email, false, true),
>>>>>>> 53a2ba77
        ]);
        $this->setTemplate('checkout/order-confirmation');

        // If logged in guest we clear the cookie for security reasons
        if ($this->context->customer->is_guest) {
            $this->context->customer->mylogout();
        }
    }

    /**
     * Execute the hook displayPaymentReturn.
     */
    public function displayPaymentReturn(Order $order)
    {
        if (!Validate::isUnsignedId($this->id_module)) {
            return false;
        }

        // Hook called only for the module concerned
        return Hook::exec('displayPaymentReturn', ['order' => $order], $this->id_module);
    }

    /**
     * Execute the hook displayOrderConfirmation.
     */
    public function displayOrderConfirmation(Order $order)
    {
        return Hook::exec('displayOrderConfirmation', ['order' => $order]);
    }

    /**
     * Check if an order is free and create it.
     */
    protected function checkFreeOrder()
    {
        $cart = $this->context->cart;
        if ($cart->id_customer == 0 || $cart->id_address_delivery == 0 || $cart->id_address_invoice == 0) {
            Tools::redirect($this->context->link->getPageLink('order'));
        }

        $customer = new Customer($cart->id_customer);
        if (!Validate::isLoadedObject($customer)) {
            Tools::redirect($this->context->link->getPageLink('order'));
        }

        $total = (float) $cart->getOrderTotal(true, Cart::BOTH);
        if ($total > 0) {
            Tools::redirect($this->context->link->getPageLink('order'));
        }

        $order = new PaymentFree();
        $order->validateOrder(
            $cart->id,
            (int) Configuration::get('PS_OS_PAYMENT'),
            0,
            $this->trans('Free order', [], 'Admin.Orderscustomers.Feature'),
            null,
            [],
            null,
            false,
            $cart->secure_key
        );

        // redirect back to us with rest of the data
        // note the id_module parameter with value -1
        // it acts as a marker for the module check to use "free_payment"
        // for the check
        Tools::redirect('index.php?controller=order-confirmation&id_cart=' . (int) $cart->id . '&id_module=-1&id_order=' . (int) $order->currentOrder . '&key=' . $cart->secure_key);
    }

    public function getBreadcrumbLinks()
    {
        $breadcrumb = parent::getBreadcrumbLinks();

        $breadcrumb['links'][] = [
            'title' => $this->trans('Order confirmation', [], 'Shop.Theme.Checkout'),
            'url' => $this->context->link->getPageLink('order-confirmation'),
        ];

        return $breadcrumb;
    }

    /**
     * @return Order
     */
    public function getOrder()
    {
        return $this->order;
    }

    /**
     * @return Customer
     */
    public function getCustomer()
    {
        return $this->customer;
    }
}<|MERGE_RESOLUTION|>--- conflicted
+++ resolved
@@ -217,13 +217,8 @@
             'HOOK_ORDER_CONFIRMATION' => $this->displayOrderConfirmation($this->order),
             'HOOK_PAYMENT_RETURN' => $this->displayPaymentReturn($this->order),
             'order' => (new OrderPresenter())->present($this->order),
-<<<<<<< HEAD
             'order_customer' => (new ObjectPresenter())->present($this->customer),
             'registered_customer_exists' => Customer::customerExists($this->customer->email),
-=======
-            'order_customer' => $this->objectPresenter->present($this->customer),
-            'registered_customer_exists' => Customer::customerExists($this->customer->email, false, true),
->>>>>>> 53a2ba77
         ]);
         $this->setTemplate('checkout/order-confirmation');
 
