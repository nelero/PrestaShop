<?php
/**
 * Copyright since 2007 PrestaShop SA and Contributors
 * PrestaShop is an International Registered Trademark & Property of PrestaShop SA
 *
 * NOTICE OF LICENSE
 *
 * This source file is subject to the Open Software License (OSL 3.0)
 * that is bundled with this package in the file LICENSE.md.
 * It is also available through the world-wide-web at this URL:
 * https://opensource.org/licenses/OSL-3.0
 * If you did not receive a copy of the license and are unable to
 * obtain it through the world-wide-web, please send an email
 * to license@prestashop.com so we can send you a copy immediately.
 *
 * DISCLAIMER
 *
 * Do not edit or add to this file if you wish to upgrade PrestaShop to newer
 * versions in the future. If you wish to customize PrestaShop for your
 * needs please refer to https://devdocs.prestashop.com/ for more information.
 *
 * @author    PrestaShop SA and Contributors <contact@prestashop.com>
 * @copyright Since 2007 PrestaShop SA and Contributors
 * @license   https://opensource.org/licenses/OSL-3.0 Open Software License (OSL 3.0)
 */
class GetFileControllerCore extends FrontController
{
<<<<<<< HEAD
=======
    protected const MIME_TYPES = [
        'ez' => 'application/andrew-inset',
        'hqx' => 'application/mac-binhex40',
        'cpt' => 'application/mac-compactpro',
        'doc' => 'application/msword',
        'oda' => 'application/oda',
        'pdf' => 'application/pdf',
        'ai' => 'application/postscript',
        'eps' => 'application/postscript',
        'ps' => 'application/postscript',
        'smi' => 'application/smil',
        'smil' => 'application/smil',
        'wbxml' => 'application/vnd.wap.wbxml',
        'wmlc' => 'application/vnd.wap.wmlc',
        'wmlsc' => 'application/vnd.wap.wmlscriptc',
        'bcpio' => 'application/x-bcpio',
        'vcd' => 'application/x-cdlink',
        'pgn' => 'application/x-chess-pgn',
        'cpio' => 'application/x-cpio',
        'csh' => 'application/x-csh',
        'dcr' => 'application/x-director',
        'dir' => 'application/x-director',
        'dxr' => 'application/x-director',
        'dvi' => 'application/x-dvi',
        'spl' => 'application/x-futuresplash',
        'gtar' => 'application/x-gtar',
        'hdf' => 'application/x-hdf',
        'js' => 'application/x-javascript',
        'skp' => 'application/x-koan',
        'skd' => 'application/x-koan',
        'skt' => 'application/x-koan',
        'skm' => 'application/x-koan',
        'latex' => 'application/x-latex',
        'nc' => 'application/x-netcdf',
        'cdf' => 'application/x-netcdf',
        'sh' => 'application/x-sh',
        'shar' => 'application/x-shar',
        'swf' => 'application/x-shockwave-flash',
        'sit' => 'application/x-stuffit',
        'sv4cpio' => 'application/x-sv4cpio',
        'sv4crc' => 'application/x-sv4crc',
        'tar' => 'application/x-tar',
        'tcl' => 'application/x-tcl',
        'tex' => 'application/x-tex',
        'texinfo' => 'application/x-texinfo',
        'texi' => 'application/x-texinfo',
        't' => 'application/x-troff',
        'tr' => 'application/x-troff',
        'roff' => 'application/x-troff',
        'man' => 'application/x-troff-man',
        'me' => 'application/x-troff-me',
        'ms' => 'application/x-troff-ms',
        'ustar' => 'application/x-ustar',
        'src' => 'application/x-wais-source',
        'xhtml' => 'application/xhtml+xml',
        'xht' => 'application/xhtml+xml',
        'zip' => 'application/zip',
        'au' => 'audio/basic',
        'snd' => 'audio/basic',
        'mid' => 'audio/midi',
        'midi' => 'audio/midi',
        'kar' => 'audio/midi',
        'mpga' => 'audio/mpeg',
        'mp2' => 'audio/mpeg',
        'mp3' => 'audio/mpeg',
        'aif' => 'audio/x-aiff',
        'aiff' => 'audio/x-aiff',
        'aifc' => 'audio/x-aiff',
        'm3u' => 'audio/x-mpegurl',
        'ram' => 'audio/x-pn-realaudio',
        'rm' => 'audio/x-pn-realaudio',
        'rpm' => 'audio/x-pn-realaudio-plugin',
        'ra' => 'audio/x-realaudio',
        'wav' => 'audio/x-wav',
        'pdb' => 'chemical/x-pdb',
        'xyz' => 'chemical/x-xyz',
        'bmp' => 'image/bmp',
        'gif' => 'image/gif',
        'ief' => 'image/ief',
        'jpeg' => 'image/jpeg',
        'jpg' => 'image/jpeg',
        'jpe' => 'image/jpeg',
        'png' => 'image/png',
        'tiff' => 'image/tiff',
        'tif' => 'image/tif',
        'djvu' => 'image/vnd.djvu',
        'djv' => 'image/vnd.djvu',
        'wbmp' => 'image/vnd.wap.wbmp',
        'ras' => 'image/x-cmu-raster',
        'pnm' => 'image/x-portable-anymap',
        'pbm' => 'image/x-portable-bitmap',
        'pgm' => 'image/x-portable-graymap',
        'ppm' => 'image/x-portable-pixmap',
        'rgb' => 'image/x-rgb',
        'xbm' => 'image/x-xbitmap',
        'xpm' => 'image/x-xpixmap',
        'xwd' => 'image/x-windowdump',
        'igs' => 'model/iges',
        'iges' => 'model/iges',
        'msh' => 'model/mesh',
        'mesh' => 'model/mesh',
        'silo' => 'model/mesh',
        'wrl' => 'model/vrml',
        'vrml' => 'model/vrml',
        'css' => 'text/css',
        'html' => 'text/html',
        'htm' => 'text/html',
        'asc' => 'text/plain',
        'txt' => 'text/plain',
        'rtx' => 'text/richtext',
        'rtf' => 'text/rtf',
        'sgml' => 'text/sgml',
        'sgm' => 'text/sgml',
        'tsv' => 'text/tab-seperated-values',
        'wml' => 'text/vnd.wap.wml',
        'wmls' => 'text/vnd.wap.wmlscript',
        'etx' => 'text/x-setext',
        'xml' => 'text/xml',
        'xsl' => 'text/xml',
        'mpeg' => 'video/mpeg',
        'mpg' => 'video/mpeg',
        'mpe' => 'video/mpeg',
        'qt' => 'video/quicktime',
        'mov' => 'video/quicktime',
        'mxu' => 'video/vnd.mpegurl',
        'avi' => 'video/x-msvideo',
        'movie' => 'video/x-sgi-movie',
        'ice' => 'x-conference-xcooltalk',
    ];

>>>>>>> e664e3d4
    /** @var bool */
    protected $display_header = false;
    /** @var bool */
    protected $display_footer = false;

    public function init()
    {
        if (isset($this->context->employee) && $this->context->employee->isLoggedBack() && Tools::getValue('file')) {
            // Admin can directly access to file
            $filename = Tools::getValue('file');
            if (!Validate::isSha1($filename)) {
                die(Tools::displayError());
            }
            $file = _PS_DOWNLOAD_DIR_ . (string) preg_replace('/\.{2,}/', '.', $filename);
            $filename = ProductDownload::getFilenameFromFilename(Tools::getValue('file'));
            if (empty($filename)) {
                $newFileName = Tools::getValue('filename');
                if (!empty($newFileName)) {
                    $filename = Tools::getValue('filename');
                } else {
                    $filename = 'file';
                }
            }

            if (!file_exists($file)) {
                Tools::redirect('index.php');
            }
        } else {
            if (!($key = Tools::getValue('key'))) {
                $this->displayCustomError('Invalid key.');
            }

            Tools::setCookieLanguage();
            if (!$this->context->customer->isLogged()) {
                if (!Tools::getValue('secure_key') && !Tools::getValue('id_order')) {
                    Tools::redirect('index.php?controller=authentication&back=get-file.php%26key=' . $key);
                } elseif (Tools::getValue('secure_key') && Tools::getValue('id_order')) {
                    $order = new Order((int) Tools::getValue('id_order'));
                    if (!Validate::isLoadedObject($order)) {
                        $this->displayCustomError('Invalid key.');
                    }
                    if ($order->secure_key != Tools::getValue('secure_key')) {
                        $this->displayCustomError('Invalid key.');
                    }
                } else {
                    $this->displayCustomError('Invalid key.');
                }
            }

            /* Key format: <sha1-filename>-<hashOrder> */
            $tmp = explode('-', $key);
            if (count($tmp) != 2) {
                $this->displayCustomError('Invalid key.');
            }

            $hash = $tmp[1];

            if (!($info = OrderDetail::getDownloadFromHash($hash))) {
                $this->displayCustomError('This product does not exist in our store.');
            }

            /* check whether order has been paid, which is required to download the product */
            $order = new Order((int) $info['id_order']);
            $state = $order->getCurrentOrderState();
            if (!$state || !$state->paid) {
                $this->displayCustomError('This order has not been paid.');
            }

            // Check whether the order was made by the current user
            // If the order was made by a guest, skip this step
            $customer = new Customer((int) $order->id_customer);
            if (!$customer->is_guest && $order->secure_key !== $this->context->customer->secure_key) {
                Tools::redirect('index.php?controller=authentication&back=get-file.php%26key=' . $key);
            }

            /* Product no more present in catalog */
            if (!isset($info['id_product_download']) || empty($info['id_product_download'])) {
                $this->displayCustomError('This product has been deleted.');
            }

            if (!Validate::isFileName($info['filename']) || !file_exists(_PS_DOWNLOAD_DIR_ . $info['filename'])) {
                $this->displayCustomError('This file no longer exists.');
            }

            if (isset($info['product_quantity_refunded'], $info['product_quantity_return']) &&
                ($info['product_quantity_refunded'] > 0 || $info['product_quantity_return'] > 0)) {
                $this->displayCustomError('This product has been refunded.');
            }

            $now = time();

            $product_deadline = (int) strtotime($info['download_deadline']);
            if ($now > $product_deadline && $info['download_deadline'] != '0000-00-00 00:00:00') {
                $this->displayCustomError('The product deadline is in the past.');
            }

            $customer_deadline = (int) strtotime($info['date_expiration']);
            if ($now > $customer_deadline && $info['date_expiration'] != '0000-00-00 00:00:00') {
                $this->displayCustomError('Expiration date has passed, you cannot download this product');
            }

            if ($info['download_nb'] >= $info['nb_downloadable'] && $info['nb_downloadable']) {
                $this->displayCustomError('You have reached the maximum number of allowed downloads.');
            }

            /* Access is authorized -> increment download value for the customer */
            OrderDetail::incrementDownload($info['id_order_detail']);

            $file = _PS_DOWNLOAD_DIR_ . $info['filename'];
            $filename = $info['display_filename'];
        }

        $this->sendFile($file, $filename);
    }

    protected function sendFile(string $file, string $filename, bool $forceDownload = true): void
    {
        if (ob_get_level() && ob_get_length() > 0) {
            ob_end_clean();
        }

        /* Set headers for download */
        header('Content-Transfer-Encoding: binary');
        header('Content-Type: ' . $this->getMimeType($file, $filename));
        header('Content-Length: ' . filesize($file));
        if ($forceDownload) {
            header('Content-Disposition: attachment; filename="' . $filename . '"');
        }
        //prevents max execution timeout, when reading large files
        @set_time_limit(0);
        $fp = fopen($file, 'rb');

        if ($fp && is_resource($fp)) {
            while (!feof($fp)) {
                echo fgets($fp, 16384);
            }
        }

        exit;
    }

    private function getMimeType(string $file, string $filename): string
    {
        if (function_exists('finfo_open')) {
            $finfo = @finfo_open(FILEINFO_MIME);
            $mimeType = @finfo_file($finfo, $file);
            @finfo_close($finfo);
        } elseif (function_exists('mime_content_type')) {
            $mimeType = @mime_content_type($file);
        } elseif (function_exists('exec')) {
            $mimeType = trim(@exec('file -b --mime-type ' . escapeshellarg($file)));
            if (!$mimeType) {
                $mimeType = trim(@exec('file --mime ' . escapeshellarg($file)));
            }
            if (!$mimeType) {
                $mimeType = trim(@exec('file -bi ' . escapeshellarg($file)));
            }
        }

        if (empty($mimeType)) {
            $bName = basename($filename);
            $bName = explode('.', $bName);
            $bName = strtolower($bName[count($bName) - 1]);

            $mimeType = static::MIME_TYPES[$bName] ?? 'application/octet-stream';
        }

        return $mimeType;
    }

    /**
     * Display an error message with js
     * and redirect using js function.
     *
     * @param string $msg
     */
    protected function displayCustomError($msg)
    {
        $translations = [
            'Invalid key.' => $this->trans('Invalid key.', [], 'Shop.Notifications.Error'),
            'This product does not exist in our store.' => $this->trans('This product does not exist in our store.', [], 'Shop.Notifications.Error'),
            'This product has been deleted.' => $this->trans('This product has been deleted.', [], 'Shop.Notifications.Error'),
            'This file no longer exists.' => $this->trans('This file no longer exists.', [], 'Shop.Notifications.Error'),
            'This product has been refunded.' => $this->trans('This product has been refunded.', [], 'Shop.Notifications.Error'),
            'The product deadline is in the past.' => $this->trans('The product deadline is in the past.', [], 'Shop.Notifications.Error'),
            'Expiration date exceeded' => $this->trans('The product expiration date has passed, preventing you from download this product.', [], 'Shop.Notifications.Error'),
            'Expiration date has passed, you cannot download this product' => $this->trans('Expiration date has passed, you cannot download this product.', [], 'Shop.Notifications.Error'),
            'You have reached the maximum number of allowed downloads.' => $this->trans('You have reached the maximum number of downloads allowed.', [], 'Shop.Notifications.Error'),
        ]; ?>
        <script type="text/javascript">
        //<![CDATA[
        alert("<?php echo isset($translations[$msg]) ? html_entity_decode($translations[$msg], ENT_QUOTES, 'utf-8') : html_entity_decode($msg, ENT_QUOTES, 'utf-8'); ?>");
        window.location.href = '<?php echo __PS_BASE_URI__; ?>';
        //]]>
        </script>
        <?php
        exit();
    }
}<|MERGE_RESOLUTION|>--- conflicted
+++ resolved
@@ -25,8 +25,6 @@
  */
 class GetFileControllerCore extends FrontController
 {
-<<<<<<< HEAD
-=======
     protected const MIME_TYPES = [
         'ez' => 'application/andrew-inset',
         'hqx' => 'application/mac-binhex40',
@@ -157,7 +155,6 @@
         'ice' => 'x-conference-xcooltalk',
     ];
 
->>>>>>> e664e3d4
     /** @var bool */
     protected $display_header = false;
     /** @var bool */
