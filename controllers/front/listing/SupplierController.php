<?php
/**
 * Copyright since 2007 PrestaShop SA and Contributors
 * PrestaShop is an International Registered Trademark & Property of PrestaShop SA
 *
 * NOTICE OF LICENSE
 *
 * This source file is subject to the Open Software License (OSL 3.0)
 * that is bundled with this package in the file LICENSE.md.
 * It is also available through the world-wide-web at this URL:
 * https://opensource.org/licenses/OSL-3.0
 * If you did not receive a copy of the license and are unable to
 * obtain it through the world-wide-web, please send an email
 * to license@prestashop.com so we can send you a copy immediately.
 *
 * DISCLAIMER
 *
 * Do not edit or add to this file if you wish to upgrade PrestaShop to newer
 * versions in the future. If you wish to customize PrestaShop for your
 * needs please refer to https://devdocs.prestashop.com/ for more information.
 *
 * @author    PrestaShop SA and Contributors <contact@prestashop.com>
 * @copyright Since 2007 PrestaShop SA and Contributors
 * @license   https://opensource.org/licenses/OSL-3.0 Open Software License (OSL 3.0)
 */
use PrestaShop\PrestaShop\Adapter\Presenter\Supplier\SupplierPresenter;
use PrestaShop\PrestaShop\Adapter\Supplier\SupplierProductSearchProvider;
use PrestaShop\PrestaShop\Core\Product\Search\ProductSearchQuery;
use PrestaShop\PrestaShop\Core\Product\Search\SortOrder;

class SupplierControllerCore extends ProductListingFrontController
{
    /** @var string */
    public $php_self = 'supplier';

    /** @var Supplier|null */
    protected $supplier;
    protected $label;

    /** @var SupplierPresenter */
    protected $supplierPresenter;

    public function canonicalRedirection(string $canonicalURL = '')
    {
        if (Validate::isLoadedObject($this->supplier)) {
            parent::canonicalRedirection($this->context->link->getSupplierLink($this->supplier));
        } elseif ($canonicalURL) {
            parent::canonicalRedirection($canonicalURL);
        }
    }

    /**
     * Returns canonical URL for current supplier or a supplier list
     *
     * @return string
     */
    public function getCanonicalURL(): string
    {
        if (Validate::isLoadedObject($this->supplier)) {
            return $this->buildPaginatedUrl($this->context->link->getSupplierLink($this->supplier));
        }

        return $this->context->link->getPageLink('supplier');
    }

    /**
     * Initialize supplier controller.
     *
     * @see FrontController::init()
     */
    public function init()
    {
        if ($id_supplier = (int) Tools::getValue('id_supplier')) {
            $this->supplier = new Supplier($id_supplier, $this->context->language->id);

            if (!Validate::isLoadedObject($this->supplier) || !$this->supplier->active) {
                $this->redirect_after = '404';
                $this->redirect();
            } else {
                $this->canonicalRedirection();
            }
        }

        // Initialize presenter, we will use it for all cases
        $this->supplierPresenter = new SupplierPresenter($this->context->link);

        parent::init();
    }

    /**
     * Assign template vars related to page content.
     *
     * @see FrontController::initContent()
     */
    public function initContent()
    {
        if (Configuration::get('PS_DISPLAY_SUPPLIERS')) {
            parent::initContent();

            if (Validate::isLoadedObject($this->supplier) && $this->supplier->active && $this->supplier->isAssociatedToShop()) {
                $this->assignSupplier();
                $this->label = $this->trans(
                    'List of products by supplier %supplier_name%',
                    [
                        '%supplier_name%' => $this->supplier->name,
                    ],
                    'Shop.Theme.Catalog'
                );
                $this->doProductSearch(
                    'catalog/listing/supplier',
                    ['entity' => 'supplier', 'id' => $this->supplier->id]
                );
            } else {
                $this->assignAll();
                $this->label = $this->trans(
                    'List of all suppliers',
                    [],
                    'Shop.Theme.Catalog'
                );
                $this->setTemplate('catalog/suppliers', ['entity' => 'suppliers']);
            }
        } else {
            $this->redirect_after = '404';
            $this->redirect();
        }
    }

    /**
     * Gets the product search query for the controller. This is a set of information that
     * a filtering module or the default provider will use to fetch our products.
     *
     * @return ProductSearchQuery
     */
    protected function getProductSearchQuery()
    {
        $query = new ProductSearchQuery();
        $query
            ->setQueryType('supplier')
            ->setIdSupplier($this->supplier->id)
            ->setSortOrder(new SortOrder('product', 'position', 'asc'));

        return $query;
    }

    /**
     * Default product search provider used if no filtering module stood up for the job
     *
     * @return SupplierProductSearchProvider
     */
    protected function getDefaultProductSearchProvider()
    {
        return new SupplierProductSearchProvider(
            $this->getTranslator(),
            $this->supplier
        );
    }

    /**
     * Assign template vars if displaying one supplier.
     */
    protected function assignSupplier()
    {
        $supplierVar = $this->supplierPresenter->present(
            $this->supplier,
            $this->context->language
        );

        // Chained hook call - if multiple modules are hooked here, they will receive the result of the previous one as a parameter
        $filteredSupplier = Hook::exec(
            'filterSupplierContent',
            ['object' => $supplierVar],
            null,
            false,
            true,
            false,
            null,
            true
        );
        if (!empty($filteredSupplier['object'])) {
            $supplierVar = $filteredSupplier['object'];
        }

        $this->context->smarty->assign([
            'supplier' => $supplierVar,
        ]);
    }

    /**
     * Assign template vars if displaying the supplier list.
     */
    protected function assignAll()
    {
        $suppliersVar = $this->getTemplateVarSuppliers();

        if (!empty($suppliersVar)) {
            foreach ($suppliersVar as $k => $supplier) {
                // Chained hook call - if multiple modules are hooked here, they will receive the result of the previous one as a parameter
                $filteredSupplier = Hook::exec(
                    'filterSupplierContent',
                    ['object' => $supplier],
                    null,
                    false,
                    true,
                    false,
                    null,
                    true
                );
                if (!empty($filteredSupplier['object'])) {
                    $suppliersVar[$k] = $filteredSupplier['object'];
                }
            }
        }

        $this->context->smarty->assign([
            'suppliers' => $suppliersVar,
        ]);
    }

    public function getTemplateVarSuppliers()
    {
        $suppliers = Supplier::getSuppliers(true, $this->context->language->id, true);

        foreach ($suppliers as &$supplier) {
            $supplier = $this->supplierPresenter->present(
                $supplier,
                $this->context->language
            );
        }

        return $suppliers;
    }

    public function getListingLabel()
    {
        return $this->label;
    }

    public function getBreadcrumbLinks()
    {
        $breadcrumb = parent::getBreadcrumbLinks();
        $breadcrumb['links'][] = [
<<<<<<< HEAD
            'title' => $this->trans('Suppliers', [], 'Shop.Theme.Catalog'),
            'url' => $this->context->link->getPageLink('supplier', true),
=======
            'title' => $this->trans('All suppliers', [], 'Shop.Theme.Catalog'),
            'url' => $this->context->link->getPageLink('supplier'),
>>>>>>> 5ee5d553
        ];

        if (!empty($this->supplier)) {
            $breadcrumb['links'][] = [
                'title' => $this->supplier->name,
                'url' => $this->context->link->getSupplierLink($this->supplier),
            ];
        }

        return $breadcrumb;
    }

    /**
     * Initializes a set of commonly used variables related to the current page, available for use
     * in the template. @see FrontController::assignGeneralPurposeVariables for more information.
     *
     * @return array
     */
    public function getTemplateVarPage()
    {
        $page = parent::getTemplateVarPage();

        if (!empty($this->supplier)) {
            $page['body_classes']['supplier-id-' . $this->supplier->id] = true;
            $page['body_classes']['supplier-' . $this->supplier->name] = true;
        }

        return $page;
    }

    /**
     * @return Supplier
     */
    public function getSupplier()
    {
        return $this->supplier;
    }
}<|MERGE_RESOLUTION|>--- conflicted
+++ resolved
@@ -239,13 +239,8 @@
     {
         $breadcrumb = parent::getBreadcrumbLinks();
         $breadcrumb['links'][] = [
-<<<<<<< HEAD
             'title' => $this->trans('Suppliers', [], 'Shop.Theme.Catalog'),
-            'url' => $this->context->link->getPageLink('supplier', true),
-=======
-            'title' => $this->trans('All suppliers', [], 'Shop.Theme.Catalog'),
             'url' => $this->context->link->getPageLink('supplier'),
->>>>>>> 5ee5d553
         ];
 
         if (!empty($this->supplier)) {
