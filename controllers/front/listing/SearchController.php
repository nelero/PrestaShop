--- conflicted
+++ resolved
@@ -60,19 +60,15 @@
         );
     }
 
-<<<<<<< HEAD
-=======
     /**
      * Performs the search
      */
->>>>>>> ef3e183e
     public function initContent()
     {
         parent::initContent();
 
         $this->doProductSearch('catalog/listing/search', array('entity' => 'search'));
     }
-
 
     protected function getProductSearchQuery()
     {
