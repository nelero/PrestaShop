<?php
/**
 * Copyright since 2007 PrestaShop SA and Contributors
 * PrestaShop is an International Registered Trademark & Property of PrestaShop SA
 *
 * NOTICE OF LICENSE
 *
 * This source file is subject to the Open Software License (OSL 3.0)
 * that is bundled with this package in the file LICENSE.md.
 * It is also available through the world-wide-web at this URL:
 * https://opensource.org/licenses/OSL-3.0
 * If you did not receive a copy of the license and are unable to
 * obtain it through the world-wide-web, please send an email
 * to license@prestashop.com so we can send you a copy immediately.
 *
 * DISCLAIMER
 *
 * Do not edit or add to this file if you wish to upgrade PrestaShop to newer
 * versions in the future. If you wish to customize PrestaShop for your
 * needs please refer to https://devdocs.prestashop.com/ for more information.
 *
 * @author    PrestaShop SA and Contributors <contact@prestashop.com>
 * @copyright Since 2007 PrestaShop SA and Contributors
 * @license   https://opensource.org/licenses/OSL-3.0 Open Software License (OSL 3.0)
 */
use PrestaShop\PrestaShop\Adapter\Image\ImageRetriever;
use PrestaShop\PrestaShop\Adapter\Presenter\AbstractLazyArray;
use PrestaShop\PrestaShop\Adapter\Presenter\Product\ProductListingPresenter;
use PrestaShop\PrestaShop\Adapter\Product\PriceFormatter;
use PrestaShop\PrestaShop\Adapter\Product\ProductColorsRetriever;
use PrestaShop\PrestaShop\Core\Addon\Module\ModuleManagerBuilder;
use PrestaShop\PrestaShop\Core\Product\ProductExtraContentFinder;
use PrestaShop\PrestaShop\Core\Product\ProductInterface;

class ProductControllerCore extends ProductPresentingFrontControllerCore
{
    public $php_self = 'product';

    /** @var Product */
    protected $product;

    /** @var Category */
    protected $category;

    protected $redirectionExtraExcludedKeys = ['id_product_attribute', 'rewrite'];

    /**
     * @var array
     */
    protected $combinations;

    protected $quantity_discounts;
    protected $adminNotifications = [];

    /**
     * @var bool
     */
    protected $isQuickView = false;

    public function canonicalRedirection($canonical_url = '')
    {
        if (Validate::isLoadedObject($this->product)) {
            $idProductAttribute = Tools::getValue('id_product_attribute', null);
            if (!$this->product->hasCombinations() || !$this->isValidCombination($idProductAttribute, $this->product->id)) {
                //Invalid combination we redirect to the canonical url (without attribute id)
                unset($_GET['id_product_attribute']);
                $idProductAttribute = null;
            }

            // If the attribute id is present in the url we use it to perform the redirection, this will fix any domain
            // or rewriting error and redirect to the appropriate url
            // If the attribute is not present or invalid, we set it to null so that the request is redirected to the
            // real canonical url (without any attribute)
            parent::canonicalRedirection($this->context->link->getProductLink(
                $this->product,
                null,
                null,
                null,
                null,
                null,
                $idProductAttribute
            ));
        }
    }

    /**
     * Initialize product controller.
     *
     * @see FrontController::init()
     */
    public function init()
    {
        parent::init();

        $id_product = (int) Tools::getValue('id_product');

        $this->setTemplate('catalog/product', [
            'entity' => 'product',
            'id' => $id_product,
        ]);

        if ($id_product) {
            $this->product = new Product($id_product, true, $this->context->language->id, $this->context->shop->id);
        }

        if (!Validate::isLoadedObject($this->product)) {
            header('HTTP/1.1 404 Not Found');
            header('Status: 404 Not Found');
            $this->errors[] = $this->trans('This product is no longer available.', [], 'Shop.Notifications.Error');
            $this->setTemplate('errors/404');
        } else {
            $this->canonicalRedirection();
            /*
             * If the product is associated to the shop
             * and is active or not active but preview mode (need token + file_exists)
             * allow showing the product
             * In all the others cases => 404 "Product is no longer available"
             */
            $isAssociatedToProduct = (
                Tools::getValue('adtoken') == Tools::getAdminToken(
                    'AdminProducts'
                    . (int) Tab::getIdFromClassName('AdminProducts')
                    . (int) Tools::getValue('id_employee')
                )
                && $this->product->isAssociatedToShop()
            );
            $isPreview = ('1' === Tools::getValue('preview'));
            if ((!$this->product->isAssociatedToShop() || !$this->product->active) && !$isPreview) {
                if ($isAssociatedToProduct) {
                    $this->adminNotifications['inactive_product'] = [
                        'type' => 'warning',
                        'message' => $this->trans('This product is not visible to your customers.', [], 'Shop.Notifications.Warning'),
                    ];
                } else {
                    if (!$this->product->id_type_redirected) {
                        if (in_array($this->product->redirect_type, [ProductInterface::REDIRECT_TYPE_CATEGORY_MOVED_PERMANENTLY, ProductInterface::REDIRECT_TYPE_CATEGORY_FOUND])) {
                            $this->product->id_type_redirected = $this->product->id_category_default;
                        } else {
                            $this->product->redirect_type = ProductInterface::REDIRECT_TYPE_NOT_FOUND;
                        }
                    } elseif (in_array($this->product->redirect_type, [ProductInterface::REDIRECT_TYPE_PRODUCT_MOVED_PERMANENTLY, ProductInterface::REDIRECT_TYPE_PRODUCT_FOUND]) && $this->product->id_type_redirected == $this->product->id) {
                        $this->product->redirect_type = ProductInterface::REDIRECT_TYPE_NOT_FOUND;
                    }

                    switch ($this->product->redirect_type) {
                        case ProductInterface::REDIRECT_TYPE_PRODUCT_MOVED_PERMANENTLY:
                            header('HTTP/1.1 301 Moved Permanently');
                            header('Location: ' . $this->context->link->getProductLink($this->product->id_type_redirected));
                            exit;

                        break;
                        case ProductInterface::REDIRECT_TYPE_PRODUCT_FOUND:
                            header('HTTP/1.1 302 Moved Temporarily');
                            header('Cache-Control: no-cache');
                            header('Location: ' . $this->context->link->getProductLink($this->product->id_type_redirected));
                            exit;

                        break;
                        case ProductInterface::REDIRECT_TYPE_CATEGORY_MOVED_PERMANENTLY:
                            header('HTTP/1.1 301 Moved Permanently');
                            header('Location: ' . $this->context->link->getCategoryLink($this->product->id_type_redirected));
                            exit;

                            break;
                        case ProductInterface::REDIRECT_TYPE_CATEGORY_FOUND:
                            header('HTTP/1.1 302 Moved Temporarily');
                            header('Cache-Control: no-cache');
                            header('Location: ' . $this->context->link->getCategoryLink($this->product->id_type_redirected));
                            exit;

                            break;
                        case ProductInterface::REDIRECT_TYPE_NOT_FOUND:
                        default:
                            header('HTTP/1.1 404 Not Found');
                            header('Status: 404 Not Found');
                            $this->errors[] = $this->trans('This product is no longer available.', [], 'Shop.Notifications.Error');
                            $this->setTemplate('errors/404');

                            break;
                    }
                }
            } elseif (!$this->product->checkAccess(isset($this->context->customer->id) && $this->context->customer->id ? (int) $this->context->customer->id : 0)) {
                header('HTTP/1.1 403 Forbidden');
                header('Status: 403 Forbidden');
                $this->errors[] = $this->trans('You do not have access to this product.', [], 'Shop.Notifications.Error');
                $this->setTemplate('errors/forbidden');
            } else {
                if (!$isAssociatedToProduct && $isPreview) {
                    header('HTTP/1.1 403 Forbidden');
                    header('Status: 403 Forbidden');
                    $this->errors[] = $this->trans('You do not have access to this product.', [], 'Shop.Notifications.Error');
                    $this->setTemplate('errors/forbidden');
                }

                if ($isAssociatedToProduct && $isPreview) {
                    $this->adminNotifications['inactive_product'] = [
                        'type' => 'warning',
                        'message' => $this->trans('This product is not visible to your customers.', [], 'Shop.Notifications.Warning'),
                    ];
                }
                // Load category
                $id_category = false;
                if (isset($_SERVER['HTTP_REFERER']) && $_SERVER['HTTP_REFERER'] == Tools::secureReferrer($_SERVER['HTTP_REFERER']) // Assure us the previous page was one of the shop
                    && preg_match('~^.*(?<!\/content)\/([0-9]+)\-(.*[^\.])|(.*)id_(category|product)=([0-9]+)(.*)$~', $_SERVER['HTTP_REFERER'], $regs)) {
                    // If the previous page was a category and is a parent category of the product use this category as parent category
                    $id_object = false;
                    if (isset($regs[1]) && is_numeric($regs[1])) {
                        $id_object = (int) $regs[1];
                    } elseif (isset($regs[5]) && is_numeric($regs[5])) {
                        $id_object = (int) $regs[5];
                    }
                    if ($id_object) {
                        $referers = [$_SERVER['HTTP_REFERER'], urldecode($_SERVER['HTTP_REFERER'])];
                        if (in_array($this->context->link->getCategoryLink($id_object), $referers)) {
                            $id_category = (int) $id_object;
                        } elseif (isset($this->context->cookie->last_visited_category) && (int) $this->context->cookie->last_visited_category && in_array($this->context->link->getProductLink($id_object), $referers)) {
                            $id_category = (int) $this->context->cookie->last_visited_category;
                        }
                    }
                }
                if (!$id_category || !Category::inShopStatic($id_category, $this->context->shop) || !Product::idIsOnCategoryId((int) $this->product->id, ['0' => ['id_category' => $id_category]])) {
                    $id_category = (int) $this->product->id_category_default;
                }
                $this->category = new Category((int) $id_category, (int) $this->context->cookie->id_lang);
                $moduleManagerBuilder = ModuleManagerBuilder::getInstance();
                $moduleManager = $moduleManagerBuilder->build();

                if (isset($this->context->cookie, $this->category->id_category) && !($moduleManager->isInstalled('ps_categorytree') && $moduleManager->isEnabled('ps_categorytree'))) {
                    $this->context->cookie->last_visited_category = (int) $this->category->id_category;
                }
            }
        }
    }

    /**
     * Assign template vars related to page content.
     *
     * @see FrontController::initContent()
     */
    public function initContent()
    {
        if (!$this->errors) {
            if (Pack::isPack((int) $this->product->id)
                && !Pack::isInStock((int) $this->product->id, $this->product->minimal_quantity, $this->context->cart)
            ) {
                $this->product->quantity = 0;
            }

            $this->product->description = $this->transformDescriptionWithImg($this->product->description);

            $priceDisplay = Product::getTaxCalculationMethod((int) $this->context->cookie->id_customer);
            $productPrice = 0;
            $productPriceWithoutReduction = 0;

            if (!$priceDisplay || $priceDisplay == 2) {
                $productPrice = $this->product->getPrice(true, null, 6);
                $productPriceWithoutReduction = $this->product->getPriceWithoutReduct(false, null);
            } elseif ($priceDisplay == 1) {
                $productPrice = $this->product->getPrice(false, null, 6);
                $productPriceWithoutReduction = $this->product->getPriceWithoutReduct(true, null);
            }

            if (Tools::isSubmit('submitCustomizedData')) {
                // If cart has not been saved, we need to do it so that customization fields can have an id_cart
                // We check that the cookie exists first to avoid ghost carts
                if (!$this->context->cart->id && isset($_COOKIE[$this->context->cookie->getName()])) {
                    $this->context->cart->add();
                    $this->context->cookie->id_cart = (int) $this->context->cart->id;
                }
                $this->pictureUpload();
                $this->textRecord();
            } elseif (Tools::getIsset('deletePicture') && !$this->context->cart->deleteCustomizationToProduct($this->product->id, Tools::getValue('deletePicture'))) {
                $this->errors[] = $this->trans('An error occurred while deleting the selected picture.', [], 'Shop.Notifications.Error');
            }

            $pictures = [];
            $text_fields = [];
            if ($this->product->customizable) {
                $files = $this->context->cart->getProductCustomization($this->product->id, Product::CUSTOMIZE_FILE, true);
                foreach ($files as $file) {
                    $pictures['pictures_' . $this->product->id . '_' . $file['index']] = $file['value'];
                }

                $texts = $this->context->cart->getProductCustomization($this->product->id, Product::CUSTOMIZE_TEXTFIELD, true);

                foreach ($texts as $text_field) {
                    $text_fields['textFields_' . $this->product->id . '_' . $text_field['index']] = str_replace('<br />', "\n", $text_field['value']);
                }
            }

            $this->context->smarty->assign([
                'pictures' => $pictures,
                'textFields' => $text_fields, ]);

            $this->product->customization_required = false;
            $customization_fields = $this->product->customizable ? $this->product->getCustomizationFields($this->context->language->id) : false;
            if (is_array($customization_fields)) {
                foreach ($customization_fields as &$customization_field) {
                    if ($customization_field['type'] == Product::CUSTOMIZE_FILE) {
                        $customization_field['key'] = 'pictures_' . $this->product->id . '_' . $customization_field['id_customization_field'];
                    } elseif ($customization_field['type'] == Product::CUSTOMIZE_TEXTFIELD) {
                        $customization_field['key'] = 'textFields_' . $this->product->id . '_' . $customization_field['id_customization_field'];
                    }
                }
                unset($customization_field);
            }

            // Assign template vars related to the category + execute hooks related to the category
            $this->assignCategory();
            // Assign template vars related to the price and tax
            $this->assignPriceAndTax();

            // Assign attributes combinations to the template
            $this->assignAttributesCombinations();

            // Pack management
            $pack_items = Pack::isPack($this->product->id) ? Pack::getItemTable($this->product->id, $this->context->language->id, true) : [];

            $assembler = new ProductAssembler($this->context);
            $presenter = new ProductListingPresenter(
                new ImageRetriever(
                    $this->context->link
                ),
                $this->context->link,
                new PriceFormatter(),
                new ProductColorsRetriever(),
                $this->getTranslator()
            );
            $presentationSettings = $this->getProductPresentationSettings();

            $presentedPackItems = [];
            foreach ($pack_items as $item) {
                $presentedPackItems[] = $presenter->present(
                    $this->getProductPresentationSettings(),
                    $assembler->assembleProduct($item),
                    $this->context->language
                );
            }

            $this->context->smarty->assign('packItems', $presentedPackItems);
            $this->context->smarty->assign('noPackPrice', $this->product->getNoPackPrice());
            $this->context->smarty->assign('displayPackPrice', ($pack_items && $productPrice < $this->product->getNoPackPrice()) ? true : false);
            $this->context->smarty->assign('packs', Pack::getPacksTable($this->product->id, $this->context->language->id, true, 1));

            $accessories = $this->product->getAccessories($this->context->language->id);
            if (is_array($accessories)) {
                foreach ($accessories as &$accessory) {
                    $accessory = $presenter->present(
                        $presentationSettings,
                        Product::getProductProperties($this->context->language->id, $accessory, $this->context),
                        $this->context->language
                    );
                }
                unset($accessory);
            }

            if ($this->product->customizable) {
                $customization_datas = $this->context->cart->getProductCustomization($this->product->id, null, true);
            }

            $product_for_template = $this->getTemplateVarProduct();

            $filteredProduct = Hook::exec(
                'filterProductContent',
                ['object' => $product_for_template],
                null,
                false,
                true,
                false,
                null,
                true
            );
            if (!empty($filteredProduct['object'])) {
                $product_for_template = $filteredProduct['object'];
            }

            $productManufacturer = new Manufacturer((int) $this->product->id_manufacturer, $this->context->language->id);

            $manufacturerImageUrl = $this->context->link->getManufacturerImageLink($productManufacturer->id);
            $undefinedImage = $this->context->link->getManufacturerImageLink(null);
            if ($manufacturerImageUrl === $undefinedImage) {
                $manufacturerImageUrl = null;
            }

            $productBrandUrl = $this->context->link->getManufacturerLink($productManufacturer->id);

            $this->context->smarty->assign([
                'priceDisplay' => $priceDisplay,
                'productPriceWithoutReduction' => $productPriceWithoutReduction,
                'customizationFields' => $customization_fields,
                'id_customization' => empty($customization_datas) ? null : $customization_datas[0]['id_customization'],
                'accessories' => $accessories,
                'product' => $product_for_template,
                'displayUnitPrice' => (!empty($this->product->unity) && $this->product->unit_price_ratio > 0.000000) ? true : false,
                'product_manufacturer' => $productManufacturer,
                'manufacturer_image_url' => $manufacturerImageUrl,
                'product_brand_url' => $productBrandUrl,
            ]);

            // Assign attribute groups to the template
            $this->assignAttributesGroups($product_for_template);
        }

        parent::initContent();
    }

    public function displayAjaxQuickview()
    {
        $productForTemplate = $this->getTemplateVarProduct();
        ob_end_clean();
        header('Content-Type: application/json');

        $this->setQuickViewMode();

        $this->ajaxRender(Tools::jsonEncode([
            'quickview_html' => $this->render(
                'catalog/_partials/quickview',
                $productForTemplate instanceof AbstractLazyArray ?
                $productForTemplate->jsonSerialize() :
                $productForTemplate
            ),
            'product' => $productForTemplate,
        ]));
    }

    public function displayAjaxRefresh()
    {
        $product = $this->getTemplateVarProduct();
        $minimalProductQuantity = $this->getProductMinimalQuantity($product);
        $isPreview = ('1' === Tools::getValue('preview'));
        $isQuickView = ('1' === Tools::getValue('quickview'));

        if ($isQuickView) {
            $this->setQuickViewMode();
        }

        ob_end_clean();
        header('Content-Type: application/json');
        $this->ajaxRender(Tools::jsonEncode([
            'product_prices' => $this->render('catalog/_partials/product-prices'),
            'product_cover_thumbnails' => $this->render('catalog/_partials/product-cover-thumbnails'),
            'product_customization' => $this->render(
                'catalog/_partials/product-customization',
                [
                    'customizations' => $product['customizations'],
                ]
            ),
            'product_details' => $this->render('catalog/_partials/product-details'),
            'product_variants' => $this->render('catalog/_partials/product-variants'),
            'product_discounts' => $this->render('catalog/_partials/product-discounts'),
            'product_add_to_cart' => $this->render('catalog/_partials/product-add-to-cart'),
            'product_additional_info' => $this->render('catalog/_partials/product-additional-info'),
            'product_images_modal' => $this->render('catalog/_partials/product-images-modal'),
            'product_flags' => $this->render('catalog/_partials/product-flags'),
            'product_url' => $this->context->link->getProductLink(
                $product['id_product'],
                null,
                null,
                null,
                $this->context->language->id,
                null,
                $product['id_product_attribute'],
                false,
                false,
                true,
                $isPreview ? ['preview' => '1'] : []
            ),
            'product_minimal_quantity' => $minimalProductQuantity,
            'product_has_combinations' => !empty($this->combinations),
            'id_product_attribute' => $product['id_product_attribute'],
<<<<<<< HEAD
            // We use the meta_title key because product_title is used for the title of the page
            'product_title' => $product['meta_title'],
=======
            'product_title' => $product['title'],
            'is_quick_view' => $isQuickView,
>>>>>>> b3d2282a
        ]));
    }

    /**
     * Get minimal product quantity or minimal product combination quantity.
     *
     * @deprecated This method is deprecated since 1.7.5 and will be dropped in 1.8.0, please use getProductMinimalQuantity instead.
     *
     * @param $product
     *
     * @return int
     */
    protected function getMinimalProductOrDeclinationQuantity($product)
    {
        @trigger_error('This method is deprecated since 1.7.5 and will be dropped in 1.8.0, please use getProductMinimalQuantity instead.', E_USER_DEPRECATED);
        $productAttributeId = $product['id_product_attribute'];
        $minimalProductQuantity = 1;
        if ($this->combinations) {
            $minimalCombinationProductQuantity = (int) ($this->combinations[$productAttributeId]['minimal_quantity']);
            if ($minimalCombinationProductQuantity) { // Ensure the minimal product combination quantity is not 0;
                $minimalProductQuantity = $minimalCombinationProductQuantity;
            }
        } elseif (array_key_exists('minimal_quantity', $product)) {
            $minimalProductQuantity = $product['minimal_quantity'];
        }

        return $minimalProductQuantity;
    }

    /**
     * Assign price and tax to the template.
     */
    protected function assignPriceAndTax()
    {
        $id_customer = (isset($this->context->customer) ? (int) $this->context->customer->id : 0);
        $id_group = (int) Group::getCurrent()->id;
        $id_country = $id_customer ? (int) Customer::getCurrentCountry($id_customer) : (int) Tools::getCountry();

        // Tax
        $tax = (float) $this->product->getTaxesRate(new Address((int) $this->context->cart->{Configuration::get('PS_TAX_ADDRESS_TYPE')}));
        $this->context->smarty->assign('tax_rate', $tax);

        $product_price_with_tax = Product::getPriceStatic($this->product->id, true, null, 6);
        if (Product::$_taxCalculationMethod == PS_TAX_INC) {
            $product_price_with_tax = Tools::ps_round($product_price_with_tax, 2);
        }

        $id_currency = (int) $this->context->cookie->id_currency;
        $id_product = (int) $this->product->id;
        $id_product_attribute = $this->getIdProductAttributeByGroupOrRequestOrDefault();
        $id_shop = $this->context->shop->id;

        $quantity_discounts = SpecificPrice::getQuantityDiscounts($id_product, $id_shop, $id_currency, $id_country, $id_group, $id_product_attribute, false, (int) $this->context->customer->id);
        foreach ($quantity_discounts as &$quantity_discount) {
            if ($quantity_discount['id_product_attribute']) {
                $combination = new Combination((int) $quantity_discount['id_product_attribute']);
                $attributes = $combination->getAttributesName((int) $this->context->language->id);
                foreach ($attributes as $attribute) {
                    $quantity_discount['attributes'] = $attribute['name'] . ' - ';
                }
                $quantity_discount['attributes'] = rtrim($quantity_discount['attributes'], ' - ');
            }
            if ((int) $quantity_discount['id_currency'] == 0 && $quantity_discount['reduction_type'] == 'amount') {
                $quantity_discount['reduction'] = Tools::convertPriceFull($quantity_discount['reduction'], null, Context::getContext()->currency);
            }
        }
        unset($quantity_discount);

        $product_price = $this->product->getPrice(Product::$_taxCalculationMethod == PS_TAX_INC, $id_product_attribute, 6, null, false, false);

        $this->quantity_discounts = $this->formatQuantityDiscounts($quantity_discounts, $product_price, (float) $tax, $this->product->ecotax);

        $this->context->smarty->assign([
            'no_tax' => Tax::excludeTaxeOption() || !$tax,
            'tax_enabled' => Configuration::get('PS_TAX') && !Configuration::get('AEUC_LABEL_TAX_INC_EXC'),
            'customer_group_without_tax' => Group::getPriceDisplayMethod($this->context->customer->id_default_group),
        ]);
    }

    /**
     * Assign template vars related to attribute groups and colors.
     */
    protected function assignAttributesGroups($product_for_template = null)
    {
        $colors = [];
        $groups = [];
        $this->combinations = [];

        /** @todo (RM) should only get groups and not all declination ? */
        $attributes_groups = $this->product->getAttributesGroups($this->context->language->id);
        if (is_array($attributes_groups) && $attributes_groups) {
            $combination_images = $this->product->getCombinationImages($this->context->language->id);
            $combination_prices_set = [];
            foreach ($attributes_groups as $k => $row) {
                // Color management
                if (isset($row['is_color_group']) && $row['is_color_group'] && (isset($row['attribute_color']) && $row['attribute_color']) || (file_exists(_PS_COL_IMG_DIR_ . $row['id_attribute'] . '.jpg'))) {
                    $colors[$row['id_attribute']]['value'] = $row['attribute_color'];
                    $colors[$row['id_attribute']]['name'] = $row['attribute_name'];
                    if (!isset($colors[$row['id_attribute']]['attributes_quantity'])) {
                        $colors[$row['id_attribute']]['attributes_quantity'] = 0;
                    }
                    $colors[$row['id_attribute']]['attributes_quantity'] += (int) $row['quantity'];
                }
                if (!isset($groups[$row['id_attribute_group']])) {
                    $groups[$row['id_attribute_group']] = [
                        'group_name' => $row['group_name'],
                        'name' => $row['public_group_name'],
                        'group_type' => $row['group_type'],
                        'default' => -1,
                    ];
                }

                $groups[$row['id_attribute_group']]['attributes'][$row['id_attribute']] = [
                    'name' => $row['attribute_name'],
                    'html_color_code' => $row['attribute_color'],
                    'texture' => (@filemtime(_PS_COL_IMG_DIR_ . $row['id_attribute'] . '.jpg')) ? _THEME_COL_DIR_ . $row['id_attribute'] . '.jpg' : '',
                    'selected' => (isset($product_for_template['attributes'][$row['id_attribute_group']]['id_attribute']) && $product_for_template['attributes'][$row['id_attribute_group']]['id_attribute'] == $row['id_attribute']) ? true : false,
                ];

                //$product.attributes.$id_attribute_group.id_attribute eq $id_attribute
                if ($row['default_on'] && $groups[$row['id_attribute_group']]['default'] == -1) {
                    $groups[$row['id_attribute_group']]['default'] = (int) $row['id_attribute'];
                }
                if (!isset($groups[$row['id_attribute_group']]['attributes_quantity'][$row['id_attribute']])) {
                    $groups[$row['id_attribute_group']]['attributes_quantity'][$row['id_attribute']] = 0;
                }
                $groups[$row['id_attribute_group']]['attributes_quantity'][$row['id_attribute']] += (int) $row['quantity'];

                $this->combinations[$row['id_product_attribute']]['attributes_values'][$row['id_attribute_group']] = $row['attribute_name'];
                $this->combinations[$row['id_product_attribute']]['attributes'][] = (int) $row['id_attribute'];
                $this->combinations[$row['id_product_attribute']]['price'] = (float) $row['price'];

                // Call getPriceStatic in order to set $combination_specific_price
                if (!isset($combination_prices_set[(int) $row['id_product_attribute']])) {
                    $combination_specific_price = null;
                    Product::getPriceStatic((int) $this->product->id, false, $row['id_product_attribute'], 6, null, false, true, 1, false, null, null, null, $combination_specific_price);
                    $combination_prices_set[(int) $row['id_product_attribute']] = true;
                    $this->combinations[$row['id_product_attribute']]['specific_price'] = $combination_specific_price;
                }
                $this->combinations[$row['id_product_attribute']]['ecotax'] = (float) $row['ecotax'];
                $this->combinations[$row['id_product_attribute']]['weight'] = (float) $row['weight'];
                $this->combinations[$row['id_product_attribute']]['quantity'] = (int) $row['quantity'];
                $this->combinations[$row['id_product_attribute']]['reference'] = $row['reference'];
                $this->combinations[$row['id_product_attribute']]['unit_impact'] = $row['unit_price_impact'];
                $this->combinations[$row['id_product_attribute']]['minimal_quantity'] = $row['minimal_quantity'];
                if ($row['available_date'] != '0000-00-00' && Validate::isDate($row['available_date'])) {
                    $this->combinations[$row['id_product_attribute']]['available_date'] = $row['available_date'];
                    $this->combinations[$row['id_product_attribute']]['date_formatted'] = Tools::displayDate($row['available_date']);
                } else {
                    $this->combinations[$row['id_product_attribute']]['available_date'] = $this->combinations[$row['id_product_attribute']]['date_formatted'] = '';
                }

                if (!isset($combination_images[$row['id_product_attribute']][0]['id_image'])) {
                    $this->combinations[$row['id_product_attribute']]['id_image'] = -1;
                } else {
                    $this->combinations[$row['id_product_attribute']]['id_image'] = $id_image = (int) $combination_images[$row['id_product_attribute']][0]['id_image'];
                    if ($row['default_on']) {
                        foreach ($this->context->smarty->tpl_vars['product']->value['images'] as $image) {
                            if ($image['cover'] == 1) {
                                $current_cover = $image;
                            }
                        }
                        if (!isset($current_cover)) {
                            $current_cover = array_values($this->context->smarty->tpl_vars['product']->value['images'])[0];
                        }

                        if (is_array($combination_images[$row['id_product_attribute']])) {
                            foreach ($combination_images[$row['id_product_attribute']] as $tmp) {
                                if ($tmp['id_image'] == $current_cover['id_image']) {
                                    $this->combinations[$row['id_product_attribute']]['id_image'] = $id_image = (int) $tmp['id_image'];

                                    break;
                                }
                            }
                        }

                        if ($id_image > 0) {
                            if (isset($this->context->smarty->tpl_vars['images']->value)) {
                                $product_images = $this->context->smarty->tpl_vars['images']->value;
                            }
                            if (isset($product_images) && is_array($product_images) && isset($product_images[$id_image])) {
                                $product_images[$id_image]['cover'] = 1;
                                $this->context->smarty->assign('mainImage', $product_images[$id_image]);
                                if (count($product_images)) {
                                    $this->context->smarty->assign('images', $product_images);
                                }
                            }

                            $cover = $current_cover;

                            if (isset($cover) && is_array($cover) && isset($product_images) && is_array($product_images)) {
                                $product_images[$cover['id_image']]['cover'] = 0;
                                if (isset($product_images[$id_image])) {
                                    $cover = $product_images[$id_image];
                                }
                                $cover['id_image'] = (Configuration::get('PS_LEGACY_IMAGES') ? ($this->product->id . '-' . $id_image) : (int) $id_image);
                                $cover['id_image_only'] = (int) $id_image;
                                $this->context->smarty->assign('cover', $cover);
                            }
                        }
                    }
                }
            }

            // wash attributes list depending on available attributes depending on selected preceding attributes
            $current_selected_attributes = [];
            $count = 0;
            foreach ($groups as &$group) {
                ++$count;
                if ($count > 1) {
                    //find attributes of current group, having a possible combination with current selected
                    $id_product_attributes = [0];
                    $query = 'SELECT pac.`id_product_attribute`
                        FROM `' . _DB_PREFIX_ . 'product_attribute_combination` pac
                        INNER JOIN `' . _DB_PREFIX_ . 'product_attribute` pa ON pa.id_product_attribute = pac.id_product_attribute
                        WHERE id_product = ' . $this->product->id . ' AND id_attribute IN (' . implode(',', array_map('intval', $current_selected_attributes)) . ')
                        GROUP BY id_product_attribute
                        HAVING COUNT(id_product) = ' . count($current_selected_attributes);
                    if ($results = Db::getInstance()->executeS($query)) {
                        foreach ($results as $row) {
                            $id_product_attributes[] = $row['id_product_attribute'];
                        }
                    }
                    $id_attributes = Db::getInstance()->executeS('SELECT `id_attribute` FROM `' . _DB_PREFIX_ . 'product_attribute_combination` pac2
                        WHERE `id_product_attribute` IN (' . implode(',', array_map('intval', $id_product_attributes)) . ')
                        AND id_attribute NOT IN (' . implode(',', array_map('intval', $current_selected_attributes)) . ')');
                    foreach ($id_attributes as $k => $row) {
                        $id_attributes[$k] = (int) $row['id_attribute'];
                    }
                    foreach ($group['attributes'] as $key => $attribute) {
                        if (!in_array((int) $key, $id_attributes)) {
                            unset(
                                $group['attributes'][$key],
                                $group['attributes_quantity'][$key]
                            );
                        }
                    }
                }
                //find selected attribute or first of group
                $index = 0;
                $current_selected_attribute = 0;
                foreach ($group['attributes'] as $key => $attribute) {
                    if ($index === 0) {
                        $current_selected_attribute = $key;
                    }
                    if ($attribute['selected']) {
                        $current_selected_attribute = $key;

                        break;
                    }
                }
                if ($current_selected_attribute > 0) {
                    $current_selected_attributes[] = $current_selected_attribute;
                }
            }

            // wash attributes list (if some attributes are unavailables and if allowed to wash it)
            if (!Product::isAvailableWhenOutOfStock($this->product->out_of_stock) && Configuration::get('PS_DISP_UNAVAILABLE_ATTR') == 0) {
                foreach ($groups as &$group) {
                    foreach ($group['attributes_quantity'] as $key => $quantity) {
                        if ($quantity <= 0) {
                            unset($group['attributes'][$key]);
                        }
                    }
                }

                foreach ($colors as $key => $color) {
                    if ($color['attributes_quantity'] <= 0) {
                        unset($colors[$key]);
                    }
                }
            }
            foreach ($this->combinations as $id_product_attribute => $comb) {
                $attribute_list = '';
                foreach ($comb['attributes'] as $id_attribute) {
                    $attribute_list .= '\'' . (int) $id_attribute . '\',';
                }
                $attribute_list = rtrim($attribute_list, ',');
                $this->combinations[$id_product_attribute]['list'] = $attribute_list;
            }
            unset($group);

            $this->context->smarty->assign([
                'groups' => $groups,
                'colors' => (count($colors)) ? $colors : false,
                'combinations' => $this->combinations,
                'combinationImages' => $combination_images,
            ]);
        } else {
            $this->context->smarty->assign([
                'groups' => [],
                'colors' => false,
                'combinations' => [],
                'combinationImages' => [],
            ]);
        }
    }

    /**
     * Get and assign attributes combinations informations.
     */
    protected function assignAttributesCombinations()
    {
        $attributes_combinations = Product::getAttributesInformationsByProduct($this->product->id);
        if (is_array($attributes_combinations) && count($attributes_combinations)) {
            foreach ($attributes_combinations as &$ac) {
                foreach ($ac as &$val) {
                    $val = str_replace(Configuration::get('PS_ATTRIBUTE_ANCHOR_SEPARATOR'), '_', Tools::link_rewrite(str_replace([',', '.'], '-', $val)));
                }
            }
        } else {
            $attributes_combinations = [];
        }
        $this->context->smarty->assign([
            'attributesCombinations' => $attributes_combinations,
            'attribute_anchor_separator' => Configuration::get('PS_ATTRIBUTE_ANCHOR_SEPARATOR'),
        ]);
    }

    /**
     * Assign template vars related to category.
     */
    protected function assignCategory()
    {
        // Assign category to the template
        if (($this->category === false || !Validate::isLoadedObject($this->category) || !$this->category->inShop() || !$this->category->isAssociatedToShop()) && Category::inShopStatic($this->product->id_category_default, $this->context->shop)) {
            $this->category = new Category((int) $this->product->id_category_default, (int) $this->context->language->id);
        }

        $sub_categories = [];
        if (Validate::isLoadedObject($this->category)) {
            $sub_categories = $this->category->getSubCategories($this->context->language->id, true);

            // various assignements before Hook::exec
            $this->context->smarty->assign([
                'category' => $this->category,
                'subCategories' => $sub_categories,
                'subcategories' => $sub_categories,
                'id_category_current' => (int) $this->category->id,
                'id_category_parent' => (int) $this->category->id_parent,
                'return_category_name' => Tools::safeOutput($this->category->getFieldByLang('name')),
                'categories' => Category::getHomeCategories($this->context->language->id, true, (int) $this->context->shop->id),
            ]);
        }
    }

    protected function transformDescriptionWithImg($desc)
    {
        $reg = '/\[img\-([0-9]+)\-(left|right)\-([a-zA-Z0-9-_]+)\]/';
        while (preg_match($reg, $desc, $matches)) {
            $link_lmg = $this->context->link->getImageLink($this->product->link_rewrite, $this->product->id . '-' . $matches[1], $matches[3]);
            $class = $matches[2] == 'left' ? 'class="imageFloatLeft"' : 'class="imageFloatRight"';
            $html_img = '<img src="' . $link_lmg . '" alt="" ' . $class . '/>';
            $desc = str_replace($matches[0], $html_img, $desc);
        }

        return $desc;
    }

    protected function pictureUpload()
    {
        if (!$field_ids = $this->product->getCustomizationFieldIds()) {
            return false;
        }
        $authorized_file_fields = [];
        foreach ($field_ids as $field_id) {
            if ($field_id['type'] == Product::CUSTOMIZE_FILE) {
                $authorized_file_fields[(int) $field_id['id_customization_field']] = 'file' . (int) $field_id['id_customization_field'];
            }
        }
        $indexes = array_flip($authorized_file_fields);
        foreach ($_FILES as $field_name => $file) {
            if (in_array($field_name, $authorized_file_fields) && isset($file['tmp_name']) && !empty($file['tmp_name'])) {
                $file_name = md5(uniqid(mt_rand(0, mt_getrandmax()), true));
                if ($error = ImageManager::validateUpload($file, (int) Configuration::get('PS_PRODUCT_PICTURE_MAX_SIZE'))) {
                    $this->errors[] = $error;
                }

                $product_picture_width = (int) Configuration::get('PS_PRODUCT_PICTURE_WIDTH');
                $product_picture_height = (int) Configuration::get('PS_PRODUCT_PICTURE_HEIGHT');
                $tmp_name = tempnam(_PS_TMP_IMG_DIR_, 'PS');
                if ($error || (!$tmp_name || !move_uploaded_file($file['tmp_name'], $tmp_name))) {
                    return false;
                }
                /* Original file */
                if (!ImageManager::resize($tmp_name, _PS_UPLOAD_DIR_ . $file_name)) {
                    $this->errors[] = $this->trans('An error occurred during the image upload process.', [], 'Shop.Notifications.Error');
                } elseif (!ImageManager::resize($tmp_name, _PS_UPLOAD_DIR_ . $file_name . '_small', $product_picture_width, $product_picture_height)) {
                    $this->errors[] = $this->trans('An error occurred during the image upload process.', [], 'Shop.Notifications.Error');
                } else {
                    $this->context->cart->addPictureToProduct($this->product->id, $indexes[$field_name], Product::CUSTOMIZE_FILE, $file_name);
                }
                unlink($tmp_name);
            }
        }

        return true;
    }

    protected function textRecord()
    {
        if (!$field_ids = $this->product->getCustomizationFieldIds()) {
            return false;
        }

        $authorized_text_fields = [];
        foreach ($field_ids as $field_id) {
            if ($field_id['type'] == Product::CUSTOMIZE_TEXTFIELD) {
                $authorized_text_fields[(int) $field_id['id_customization_field']] = 'textField' . (int) $field_id['id_customization_field'];
            }
        }

        $indexes = array_flip($authorized_text_fields);
        foreach ($_POST as $field_name => $value) {
            if (in_array($field_name, $authorized_text_fields) && $value != '') {
                if (!Validate::isMessage($value)) {
                    $this->errors[] = $this->trans('Invalid message', [], 'Shop.Notifications.Error');
                } else {
                    $this->context->cart->addTextFieldToProduct($this->product->id, $indexes[$field_name], Product::CUSTOMIZE_TEXTFIELD, $value);
                }
            } elseif (in_array($field_name, $authorized_text_fields) && $value == '') {
                $this->context->cart->deleteCustomizationToProduct((int) $this->product->id, $indexes[$field_name]);
            }
        }
    }

    /**
     * Calculation of currency-converted discounts for specific prices on product.
     *
     * @param array $specific_prices array of specific prices definitions (DEFAULT currency)
     * @param float $price current price in CURRENT currency
     * @param float $tax_rate in percents
     * @param float $ecotax_amount in DEFAULT currency, with tax
     *
     * @return array
     */
    protected function formatQuantityDiscounts($specific_prices, $price, $tax_rate, $ecotax_amount)
    {
        $priceCalculationMethod = Group::getPriceDisplayMethod(Group::getCurrent()->id);
        $isTaxIncluded = false;

        if ($priceCalculationMethod !== null && (int) $priceCalculationMethod === PS_TAX_INC) {
            $isTaxIncluded = true;
        }

        foreach ($specific_prices as $key => &$row) {
            $specificPriceFormatter = new SpecificPriceFormatter(
                $row,
                $isTaxIncluded,
                $this->context->currency,
                Configuration::get('PS_DISPLAY_DISCOUNT_PRICE')
            );
            $row = $specificPriceFormatter->formatSpecificPrice($price, $tax_rate, $ecotax_amount);
            $row['nextQuantity'] = (isset($specific_prices[$key + 1]) ? (int) $specific_prices[$key + 1]['from_quantity'] : -1);
        }

        return $specific_prices;
    }

    public function getProduct()
    {
        return $this->product;
    }

    public function getCategory()
    {
        return $this->category;
    }

    /**
     * Return id_product_attribute by id_product_attribute request parameter.
     *
     * @return int
     */
    private function getIdProductAttributeByRequest()
    {
        $requestedIdProductAttribute = (int) Tools::getValue('id_product_attribute');

        return $this->tryToGetAvailableIdProductAttribute($requestedIdProductAttribute);
    }

    /**
     * Return id_product_attribute by id_product_attribute group parameter,
     * or request parameter, or the default attribute as a fallback.
     *
     * @return int|null
     *
     * @throws PrestaShopException
     */
    private function getIdProductAttributeByGroupOrRequestOrDefault()
    {
        $idProductAttribute = $this->getIdProductAttributeByGroup();
        if (null === $idProductAttribute) {
            $idProductAttribute = (int) Tools::getValue('id_product_attribute');
        }

        if (0 === $idProductAttribute) {
            $idProductAttribute = (int) Product::getDefaultAttribute($this->product->id);
        }

        return $this->tryToGetAvailableIdProductAttribute($idProductAttribute);
    }

    /**
     * If the PS_DISP_UNAVAILABLE_ATTR functionality is enabled, this method check
     * if $checkedIdProductAttribute is available.
     * If not try to return the first available attribute, if none are available
     * simply returns the input.
     *
     * @param int $checkedIdProductAttribute
     *
     * @return int
     */
    private function tryToGetAvailableIdProductAttribute($checkedIdProductAttribute)
    {
        if (!Configuration::get('PS_DISP_UNAVAILABLE_ATTR')) {
            $availableProductAttributes = $this->product->getAttributeCombinations();
            if (!Product::isAvailableWhenOutOfStock($this->product->out_of_stock)) {
                $availableProductAttributes = array_filter(
                    $availableProductAttributes,
                    function ($elem) {
                        return $elem['quantity'] > 0;
                    }
                );
            }
            $availableProductAttribute = array_filter(
                $availableProductAttributes,
                function ($elem) use ($checkedIdProductAttribute) {
                    return $elem['id_product_attribute'] == $checkedIdProductAttribute;
                }
            );

            if (empty($availableProductAttribute) && count($availableProductAttributes)) {
                return (int) array_shift($availableProductAttributes)['id_product_attribute'];
            }
        }

        return $checkedIdProductAttribute;
    }

    /**
     * Return id_product_attribute by the group request parameter.
     *
     * @return int|null
     *
     * @throws PrestaShopException
     */
    private function getIdProductAttributeByGroup()
    {
        $groups = Tools::getValue('group');
        if (empty($groups)) {
            return null;
        }

        return (int) Product::getIdProductAttributeByIdAttributes(
            $this->product->id,
            $groups,
            true
        );
    }

    public function getTemplateVarProduct()
    {
        $productSettings = $this->getProductPresentationSettings();
        // Hook displayProductExtraContent
        $extraContentFinder = new ProductExtraContentFinder();

        $product = $this->objectPresenter->present($this->product);
        $product['id_product'] = (int) $this->product->id;
        $product['out_of_stock'] = (int) $this->product->out_of_stock;
        $product['new'] = (int) $this->product->new;
        $product['id_product_attribute'] = $this->getIdProductAttributeByGroupOrRequestOrDefault();
        $product['minimal_quantity'] = $this->getProductMinimalQuantity($product);
        $product['quantity_wanted'] = $this->getRequiredQuantity($product);
        $product['extraContent'] = $extraContentFinder->addParams(['product' => $this->product])->present();
        $product['ecotax'] = Tools::convertPrice((float) $product['ecotax'], $this->context->currency, true, $this->context);
        $product['ecotax_tax_inc'] = $product['ecotax_tax_inc'];

        $product_full = Product::getProductProperties($this->context->language->id, $product, $this->context);

        $product_full = $this->addProductCustomizationData($product_full);

        $product_full['show_quantities'] = (bool) (
            Configuration::get('PS_DISPLAY_QTIES')
            && Configuration::get('PS_STOCK_MANAGEMENT')
            && $this->product->quantity > 0
            && $this->product->available_for_order
            && !Configuration::isCatalogMode()
        );
        $product_full['quantity_label'] = ($this->product->quantity > 1) ? $this->trans('Items', [], 'Shop.Theme.Catalog') : $this->trans('Item', [], 'Shop.Theme.Catalog');
        $product_full['quantity_discounts'] = $this->quantity_discounts;

        if ($product_full['unit_price_ratio'] > 0) {
            $unitPrice = ($productSettings->include_taxes) ? $product_full['price'] : $product_full['price_tax_exc'];
            $product_full['unit_price'] = $unitPrice / $product_full['unit_price_ratio'];
        }

        $group_reduction = GroupReduction::getValueForProduct($this->product->id, (int) Group::getCurrent()->id);
        if ($group_reduction === false) {
            $group_reduction = Group::getReduction((int) $this->context->cookie->id_customer) / 100;
        }
        $product_full['customer_group_discount'] = $group_reduction;
        $product_full['title'] = $this->getProductPageTitle();

        // round display price (without formatting, we don't want the currency symbol here, just the raw rounded value
        $product_full['rounded_display_price'] = Tools::ps_round(
            $product_full['price'],
            Context::getContext()->currency->precision
        );

        $presenter = $this->getProductPresenter();

        return $presenter->present(
            $productSettings,
            $product_full,
            $this->context->language
        );
    }

    /**
     * @param $product
     *
     * @return int
     */
    protected function getProductMinimalQuantity($product)
    {
        $minimal_quantity = 1;

        if ($product['id_product_attribute']) {
            $combination = $this->findProductCombinationById($product['id_product_attribute']);
            if ($combination['minimal_quantity']) {
                $minimal_quantity = $combination['minimal_quantity'];
            }
        } else {
            $minimal_quantity = $this->product->minimal_quantity;
        }

        return $minimal_quantity;
    }

    /**
     * @param $combinationId
     *
     * @return ProductController|null
     */
    public function findProductCombinationById($combinationId)
    {
        $foundCombination = null;
        $combinations = $this->product->getAttributesGroups($this->context->language->id);
        foreach ($combinations as $combination) {
            if ((int) ($combination['id_product_attribute']) === $combinationId) {
                $foundCombination = $combination;

                break;
            }
        }

        return $foundCombination;
    }

    /**
     * @param $product
     *
     * @return int
     */
    protected function getRequiredQuantity($product)
    {
        $requiredQuantity = (int) Tools::getValue('quantity_wanted', $this->getProductMinimalQuantity($product));
        if ($requiredQuantity < $product['minimal_quantity']) {
            $requiredQuantity = $product['minimal_quantity'];
        }

        return $requiredQuantity;
    }

    public function getBreadcrumbLinks()
    {
        $breadcrumb = parent::getBreadcrumbLinks();

        $categoryDefault = new Category($this->product->id_category_default, $this->context->language->id);

        foreach ($categoryDefault->getAllParents() as $category) {
            if ($category->id_parent != 0 && !$category->is_root_category) {
                $breadcrumb['links'][] = $this->getCategoryPath($category);
            }
        }

        if (!$categoryDefault->is_root_category) {
            $breadcrumb['links'][] = $this->getCategoryPath($categoryDefault);
        }

        $breadcrumb['links'][] = [
            'title' => $this->product->name,
            'url' => $this->context->link->getProductLink($this->product, null, null, null, null, null, (int) $this->getIdProductAttributeByRequest()),
        ];

        return $breadcrumb;
    }

    protected function addProductCustomizationData(array $product_full)
    {
        if ($product_full['customizable']) {
            $customizationData = [
                'fields' => [],
            ];

            $customized_data = [];

            $already_customized = $this->context->cart->getProductCustomization(
                $product_full['id_product'],
                null,
                true
            );

            $id_customization = 0;
            foreach ($already_customized as $customization) {
                $id_customization = $customization['id_customization'];
                $customized_data[$customization['index']] = $customization;
            }

            $customization_fields = $this->product->getCustomizationFields($this->context->language->id);
            if (is_array($customization_fields)) {
                foreach ($customization_fields as $customization_field) {
                    // 'id_customization_field' maps to what is called 'index'
                    // in what Product::getProductCustomization() returns
                    $key = $customization_field['id_customization_field'];

                    $field['label'] = $customization_field['name'];
                    $field['id_customization_field'] = $customization_field['id_customization_field'];
                    $field['required'] = $customization_field['required'];

                    switch ($customization_field['type']) {
                        case Product::CUSTOMIZE_FILE:
                            $field['type'] = 'image';
                            $field['image'] = null;
                            $field['input_name'] = 'file' . $customization_field['id_customization_field'];

                            break;
                        case Product::CUSTOMIZE_TEXTFIELD:
                            $field['type'] = 'text';
                            $field['text'] = '';
                            $field['input_name'] = 'textField' . $customization_field['id_customization_field'];

                            break;
                        default:
                            $field['type'] = null;
                    }

                    if (array_key_exists($key, $customized_data)) {
                        $data = $customized_data[$key];
                        $field['is_customized'] = true;
                        switch ($customization_field['type']) {
                            case Product::CUSTOMIZE_FILE:
                                $imageRetriever = new ImageRetriever($this->context->link);
                                $field['image'] = $imageRetriever->getCustomizationImage(
                                    $data['value']
                                );
                                $field['remove_image_url'] = $this->context->link->getProductDeletePictureLink(
                                    $product_full,
                                    $customization_field['id_customization_field']
                                );

                                break;
                            case Product::CUSTOMIZE_TEXTFIELD:
                                $field['text'] = $data['value'];

                                break;
                        }
                    } else {
                        $field['is_customized'] = false;
                    }

                    $customizationData['fields'][] = $field;
                }
            }
            $product_full['customizations'] = $customizationData;
            $product_full['id_customization'] = $id_customization;
            $product_full['is_customizable'] = true;
        } else {
            $product_full['customizations'] = [
                'fields' => [],
            ];
            $product_full['id_customization'] = 0;
            $product_full['is_customizable'] = false;
        }

        return $product_full;
    }

    /**
     * @return array
     */
    public function getTemplateVarPage()
    {
        $page = parent::getTemplateVarPage();

        if (!Validate::isLoadedObject($this->product)) {
            $page['title'] = $this->trans('The page you are looking for was not found.', [], 'Shop.Theme.Global');
            $page['page_name'] = 'pagenotfound';

            return $page;
        }

        $page['body_classes']['product-id-' . $this->product->id] = true;
        $page['body_classes']['product-' . $this->product->name] = true;
        $page['body_classes']['product-id-category-' . $this->product->id_category_default] = true;
        $page['body_classes']['product-id-manufacturer-' . $this->product->id_manufacturer] = true;
        $page['body_classes']['product-id-supplier-' . $this->product->id_supplier] = true;

        if ($this->product->on_sale) {
            $page['body_classes']['product-on-sale'] = true;
        }

        if ($this->product->available_for_order) {
            $page['body_classes']['product-available-for-order'] = true;
        }

        if ($this->product->customizable) {
            $page['body_classes']['product-customizable'] = true;
        }
        $page['admin_notifications'] = array_merge($page['admin_notifications'], $this->adminNotifications);
        $page['meta']['title'] = $this->getProductPageTitle($page['meta']);

        return $page;
    }

    /**
     * @param array|null $meta
     *
     * @return string
     */
    private function getProductPageTitle(array $meta = null)
    {
        $title = $this->product->name;
        if (isset($meta['title'])) {
            $title = $meta['title'];
        } elseif (isset($meta['meta_title'])) {
            $title = $meta['meta_title'];
        }
        if (!Configuration::get('PS_PRODUCT_ATTRIBUTES_IN_TITLE')) {
            return $title;
        }

        $idProductAttribute = $this->getIdProductAttributeByGroupOrRequestOrDefault();
        if ($idProductAttribute) {
            $attributes = $this->product->getAttributeCombinationsById($idProductAttribute, $this->context->language->id);
            if (is_array($attributes) && count($attributes) > 0) {
                foreach ($attributes as $attribute) {
                    $title .= ' ' . $attribute['group_name'] . ' ' . $attribute['attribute_name'];
                }
            }
        }

        return $title;
    }

    /**
     * {@inheritdoc}
     *
     * Indicates if the provided combination exists and belongs to the product
     *
     * @param int $productAttributeId
     * @param int $productId
     *
     * @return bool
     */
    protected function isValidCombination($productAttributeId, $productId)
    {
        if ($productAttributeId > 0 && $productId > 0) {
            $combination = new Combination($productAttributeId);

            return
                Validate::isLoadedObject($combination)
                && $combination->id_product == $productId;
        }

        return false;
    }

    /**
     * Return information whether we are or not in quick view mode.
     *
     * @return bool
     */
    public function isQuickView(): bool
    {
        return $this->isQuickView;
    }

    /**
     * Set quick view mode.
     *
     * @param bool $enabled
     */
    public function setQuickViewMode(bool $enabled = true)
    {
        $this->isQuickView = $enabled;
    }
}<|MERGE_RESOLUTION|>--- conflicted
+++ resolved
@@ -468,13 +468,9 @@
             'product_minimal_quantity' => $minimalProductQuantity,
             'product_has_combinations' => !empty($this->combinations),
             'id_product_attribute' => $product['id_product_attribute'],
-<<<<<<< HEAD
             // We use the meta_title key because product_title is used for the title of the page
             'product_title' => $product['meta_title'],
-=======
-            'product_title' => $product['title'],
             'is_quick_view' => $isQuickView,
->>>>>>> b3d2282a
         ]));
     }
 
