--- conflicted
+++ resolved
@@ -151,11 +151,6 @@
     protected function saveDataToPersist(CheckoutProcess $process)
     {
         $data = $process->getDataToPersist();
-<<<<<<< HEAD
-        $addressValidator = new AddressValidator();
-        $customer = $this->context->customer;
-=======
->>>>>>> 75d9e11d
         $cart = $this->context->cart;
 
         $data['checksum'] = $this->cartChecksum->generateChecksum($cart);
