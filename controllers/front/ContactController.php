--- conflicted
+++ resolved
@@ -38,9 +38,7 @@
 		if (Tools::isSubmit('submitMessage'))
 		{
 			$extension = array('.txt', '.rtf', '.doc', '.docx', '.pdf', '.zip', '.png', '.jpeg', '.gif', '.jpg');
-			
 			$fileAttachment = Tools::fileAttachment('fileUpload');
-			
 			$message = Tools::getValue('message'); // Html entities is not usefull, iscleanHtml check there is no bad html tags.
 			if (!($from = trim(Tools::getValue('from'))) || !Validate::isEmail($from))
 				$this->errors[] = Tools::displayError('Invalid email address.');
@@ -49,17 +47,10 @@
 			else if (!Validate::isCleanHtml($message))
 				$this->errors[] = Tools::displayError('Invalid message');
 			else if (!($id_contact = (int)(Tools::getValue('id_contact'))) || !(Validate::isLoadedObject($contact = new Contact($id_contact, $this->context->language->id))))
-<<<<<<< HEAD
 				$this->errors[] = Tools::displayError('Please select a subject from the list provided. ');
-			else if (!empty($_FILES['fileUpload']['name']) && $_FILES['fileUpload']['error'] != 0)
+			else if (!empty($fileAttachment['name']) && $fileAttachment['error'] != 0)
 				$this->errors[] = Tools::displayError('An error occurred during the file-upload process.');
-			else if (!empty($_FILES['fileUpload']['name']) && !in_array(substr(Tools::strtolower($_FILES['fileUpload']['name']), -4), $extension) && !in_array(substr(Tools::strtolower($_FILES['fileUpload']['name']), -5), $extension))
-=======
-				$this->errors[] = Tools::displayError('Please select a subject from the list.');
-			else if (!empty($fileAttachment['name']) && $fileAttachment['error'] != 0)
-				$this->errors[] = Tools::displayError('An error occurred during the file upload');
-			else if (!empty($fileAttachment['name']) && !in_array(substr($fileAttachment['name'], -4), $extension) && !in_array(substr($fileAttachment['name'], -5), $extension))
->>>>>>> b6fbbe61
+			else if (!empty($fileAttachment['name']) && !in_array( Tools::strtolower(substr($fileAttachment['name'], -4)), $extension) && !in_array( Tools::strtolower(substr($fileAttachment['name'], -5)), $extension))
 				$this->errors[] = Tools::displayError('Bad file extension');
 			else
 			{
@@ -116,30 +107,6 @@
 					$contact->email = '';
 					$contact->customer_service = 0;
 				}
-<<<<<<< HEAD
-=======
-				if (!empty($contact->email))
-				{
-					$id_order = (int)Tools::getValue('id_order', 0);
-					$order = new Order($id_order);
-
-					$mail_var_list = array(
-						'{email}' => $from,
-						'{message}' => Tools::nl2br(stripslashes($message)),
-						'{id_order}' => $id_order,
-						'{order_name}' => $order->getUniqReference(),
-						'{attached_file}' => isset($fileAttachment, $fileAttachment['name']) ? $fileAttachment['name'] : ''
-					);
-
-					if (Mail::Send($this->context->language->id, 'contact', Mail::l('Message from contact form'),
-						$mail_var_list, $contact->email, $contact->name, $from, ($customer->id ? $customer->firstname.' '.$customer->lastname : ''),
-								$fileAttachment) &&
-							Mail::Send($this->context->language->id, 'contact_form', Mail::l('Your message has been correctly sent'), $mail_var_list, $from))
-								$this->context->smarty->assign('confirmation', 1);
-					else
-						$this->errors[] = Tools::displayError('An error occurred while sending message.');
-				}
->>>>>>> b6fbbe61
 
 				if ($contact->customer_service)
 				{
@@ -178,8 +145,8 @@
 						$cm = new CustomerMessage();
 						$cm->id_customer_thread = $ct->id;
 						$cm->message = Tools::htmlentitiesUTF8($message);
-						if (isset($filename) && rename($fileAttachment['tmp_name'], _PS_MODULE_DIR_.'../upload/'.$filename))
-							$cm->file_name = $filename;
+						if (isset($fileAttachment['rename']) && !empty($fileAttachment['rename']) && rename($fileAttachment['tmp_name'], _PS_MODULE_DIR_.'../upload/'.basename($fileAttachment['rename'])))
+							$cm->file_name = $fileAttachment['rename'];
 						$cm->ip_address = ip2long($_SERVER['REMOTE_ADDR']);
 						$cm->user_agent = $_SERVER['HTTP_USER_AGENT'];
 						if (!$cm->add())
@@ -198,10 +165,9 @@
 									'{email}' =>  $from,
 									'{product_name}' => '',
 								);
-<<<<<<< HEAD
-
-					if (isset($filename))
-						$var_list['{attached_file}'] = $_FILES['fileUpload']['name'];
+
+					if (isset($fileAttachment['name']))
+						$var_list['{attached_file}'] = $fileAttachment['name'];
 
 					$id_order = (int)Tools::getValue('id_order');
 					
@@ -222,27 +188,8 @@
 						$product = new Product((int)$id_product);
 						if (Validate::isLoadedObject($product) && isset($product->name[Context::getContext()->language->id]))
 							$var_list['{product_name}'] = $product->name[Context::getContext()->language->id];
-=======
-								if ($ct->id_order)
-								{
-									$order = new Order($ct->id_order);
-									$var_list['{order_name}'] = $order->reference;
-								}
-								if (isset($filename))
-									$var_list['{attached_file}'] = $fileAttachment['name'];
-								Mail::Send($this->context->language->id, 'contact_form', Mail::l('Your message has been correctly sent'), $var_list, $from);
-							}
-							$this->context->smarty->assign('confirmation', 1);
-						}
-						else
-							$this->errors[] = Tools::displayError('An error occurred while sending message.');
->>>>>>> b6fbbe61
-					}
-
-					
-					
-					
-					
+					}
+
 					if (empty($contact->email))
 						Mail::Send($this->context->language->id, 'contact_form', ((isset($ct) && Validate::isLoadedObject($ct)) ? sprintf(Mail::l('Your message has been correctly sent #ct%1$s #tc%2$s'), $ct->id, $ct->token) : Mail::l('Your message has been correctly sent')), $var_list, $from, null, null, null, $fileAttachment);
 					else
@@ -338,4 +285,4 @@
 			$this->context->smarty->assign('orderedProductList', $products);
 		}
 	}
-}
+}